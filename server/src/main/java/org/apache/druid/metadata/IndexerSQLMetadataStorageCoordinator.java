--- conflicted
+++ resolved
@@ -27,7 +27,6 @@
 import com.google.common.collect.ImmutableSet;
 import com.google.common.collect.Iterables;
 import com.google.common.collect.Iterators;
-import com.google.common.collect.Sets;
 import com.google.common.hash.Hashing;
 import com.google.common.io.BaseEncoding;
 import com.google.inject.Inject;
@@ -69,11 +68,8 @@
 import java.io.IOException;
 import java.sql.ResultSet;
 import java.sql.SQLException;
-<<<<<<< HEAD
-=======
 import java.util.ArrayList;
 import java.util.HashSet;
->>>>>>> 676f5e6d
 import java.util.List;
 import java.util.Map;
 import java.util.Set;
@@ -148,11 +144,7 @@
       final Interval interval
   ) throws IOException
   {
-<<<<<<< HEAD
-    final List<SegmentIdWithShardSpec> identifiers = Lists.newArrayList();
-=======
-    final List<SegmentIdentifier> identifiers = new ArrayList<>();
->>>>>>> 676f5e6d
+    final List<SegmentIdWithShardSpec> identifiers = new ArrayList<>();
 
     final ResultIterator<byte[]> dbSegments =
         handle.createQuery(
