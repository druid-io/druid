/*
 * Licensed to the Apache Software Foundation (ASF) under one
 * or more contributor license agreements.  See the NOTICE file
 * distributed with this work for additional information
 * regarding copyright ownership.  The ASF licenses this file
 * to you under the Apache License, Version 2.0 (the
 * "License"); you may not use this file except in compliance
 * with the License.  You may obtain a copy of the License at
 *
 *   http://www.apache.org/licenses/LICENSE-2.0
 *
 * Unless required by applicable law or agreed to in writing,
 * software distributed under the License is distributed on an
 * "AS IS" BASIS, WITHOUT WARRANTIES OR CONDITIONS OF ANY
 * KIND, either express or implied.  See the License for the
 * specific language governing permissions and limitations
 * under the License.
 */

package org.apache.druid.server.coordinator.helper;

import com.fasterxml.jackson.databind.ObjectMapper;
import com.google.common.annotations.VisibleForTesting;
import com.google.common.base.Preconditions;
import com.google.common.collect.Lists;
import it.unimi.dsi.fastutil.objects.Object2LongOpenHashMap;
import org.apache.druid.indexer.partitions.DynamicPartitionsSpec;
import org.apache.druid.indexer.partitions.PartitionsSpec;
import org.apache.druid.java.util.common.ISE;
import org.apache.druid.java.util.common.JodaUtils;
import org.apache.druid.java.util.common.guava.Comparators;
import org.apache.druid.java.util.common.logger.Logger;
import org.apache.druid.segment.IndexSpec;
import org.apache.druid.server.coordinator.DataSourceCompactionConfig;
import org.apache.druid.timeline.DataSegment;
import org.apache.druid.timeline.DataSegment.CompactionState;
import org.apache.druid.timeline.TimelineObjectHolder;
import org.apache.druid.timeline.VersionedIntervalTimeline;
import org.apache.druid.timeline.partition.PartitionChunk;
import org.joda.time.DateTime;
import org.joda.time.Interval;
import org.joda.time.Period;

import javax.annotation.Nullable;
import java.util.ArrayList;
import java.util.Collections;
import java.util.HashMap;
import java.util.Iterator;
import java.util.List;
import java.util.Map;
import java.util.Map.Entry;
import java.util.NoSuchElementException;
import java.util.Objects;
import java.util.PriorityQueue;
import java.util.stream.Collectors;
import java.util.stream.StreamSupport;

/**
 * This class iterates all segments of the dataSources configured for compaction from the newest to the oldest.
 */
public class NewestSegmentFirstIterator implements CompactionSegmentIterator
{
  private static final Logger log = new Logger(NewestSegmentFirstIterator.class);

  private final ObjectMapper objectMapper;
  private final Map<String, DataSourceCompactionConfig> compactionConfigs;
  private final Map<String, VersionedIntervalTimeline<String, DataSegment>> dataSources;

  // dataSource -> intervalToFind
  // searchIntervals keeps track of the current state of which interval should be considered to search segments to
  // compact.
  private final Map<String, CompactibleTimelineObjectHolderCursor> timelineIterators;

  private final PriorityQueue<QueueEntry> queue = new PriorityQueue<>(
      (o1, o2) -> Comparators.intervalsByStartThenEnd().compare(o2.interval, o1.interval)
  );

  NewestSegmentFirstIterator(
      ObjectMapper objectMapper,
      Map<String, DataSourceCompactionConfig> compactionConfigs,
      Map<String, VersionedIntervalTimeline<String, DataSegment>> dataSources,
      Map<String, List<Interval>> skipIntervals
  )
  {
    this.objectMapper = objectMapper;
    this.compactionConfigs = compactionConfigs;
    this.dataSources = dataSources;
    this.timelineIterators = new HashMap<>(dataSources.size());

    for (Entry<String, VersionedIntervalTimeline<String, DataSegment>> entry : dataSources.entrySet()) {
      final String dataSource = entry.getKey();
      final VersionedIntervalTimeline<String, DataSegment> timeline = entry.getValue();
      final DataSourceCompactionConfig config = compactionConfigs.get(dataSource);

      if (config != null && !timeline.isEmpty()) {
        final List<Interval> searchIntervals = findInitialSearchInterval(
            timeline,
            config.getSkipOffsetFromLatest(),
            skipIntervals.get(dataSource)
        );
        if (!searchIntervals.isEmpty()) {
          timelineIterators.put(dataSource, new CompactibleTimelineObjectHolderCursor(timeline, searchIntervals));
        }
      }
    }

    for (Entry<String, DataSourceCompactionConfig> entry : compactionConfigs.entrySet()) {
      final String dataSourceName = entry.getKey();
      final DataSourceCompactionConfig config = entry.getValue();

      if (config == null) {
        throw new ISE("Unknown dataSource[%s]", dataSourceName);
      }

      updateQueue(dataSourceName, config);
    }
  }

  @Override
  public Object2LongOpenHashMap<String> remainingSegmentSizeBytes()
  {
    final Object2LongOpenHashMap<String> resultMap = new Object2LongOpenHashMap<>();
    resultMap.defaultReturnValue(UNKNOWN_REMAINING_SEGMENT_SIZE);
    for (QueueEntry entry : queue) {
      final VersionedIntervalTimeline<String, DataSegment> timeline = dataSources.get(entry.getDataSource());
      final Interval interval = new Interval(timeline.first().getInterval().getStart(), entry.interval.getEnd());

      final List<TimelineObjectHolder<String, DataSegment>> holders = timeline.lookup(interval);

      resultMap.put(
          entry.getDataSource(),
          holders.stream()
                 .flatMap(holder -> StreamSupport.stream(holder.getObject().spliterator(), false))
                 .mapToLong(chunk -> chunk.getObject().getSize())
                 .sum()
      );
    }
    return resultMap;
  }

  @Override
  public boolean hasNext()
  {
    return !queue.isEmpty();
  }

  @Override
  public List<DataSegment> next()
  {
    if (!hasNext()) {
      throw new NoSuchElementException();
    }

    final QueueEntry entry = queue.poll();

    if (entry == null) {
      throw new NoSuchElementException();
    }

    final List<DataSegment> resultSegments = entry.segments;

    Preconditions.checkState(!resultSegments.isEmpty(), "Queue entry must not be empty");

    final String dataSource = resultSegments.get(0).getDataSource();
    updateQueue(dataSource, compactionConfigs.get(dataSource));

    return resultSegments;
  }

  /**
   * Find the next segments to compact for the given dataSource and add them to the queue.
   * {@link #timelineIterators} is updated according to the found segments. That is, the found segments are removed from
   * the timeline of the given dataSource.
   */
  private void updateQueue(String dataSourceName, DataSourceCompactionConfig config)
  {
    final CompactibleTimelineObjectHolderCursor compactibleTimelineObjectHolderCursor = timelineIterators.get(
        dataSourceName
    );

    if (compactibleTimelineObjectHolderCursor == null) {
      log.warn("Cannot find timeline for dataSource[%s]. Skip this dataSource", dataSourceName);
      return;
    }

    final SegmentsToCompact segmentsToCompact = findSegmentsToCompact(
        compactibleTimelineObjectHolderCursor,
        config
    );

    if (!segmentsToCompact.isEmpty()) {
      queue.add(new QueueEntry(segmentsToCompact.segments));
    }
  }

  /**
   * Iterates the given {@link VersionedIntervalTimeline}. Only compactible {@link TimelineObjectHolder}s are returned,
   * which means the holder always has at least one {@link DataSegment}.
   */
  private static class CompactibleTimelineObjectHolderCursor implements Iterator<List<DataSegment>>
  {
    private final List<TimelineObjectHolder<String, DataSegment>> holders;

    CompactibleTimelineObjectHolderCursor(
        VersionedIntervalTimeline<String, DataSegment> timeline,
        List<Interval> totalIntervalsToSearch
    )
    {
      this.holders = totalIntervalsToSearch
          .stream()
          .flatMap(interval -> timeline
              .lookup(interval)
              .stream()
              .filter(holder -> {
                final List<PartitionChunk<DataSegment>> chunks = Lists.newArrayList(holder.getObject().iterator());
                final long partitionBytes = chunks.stream().mapToLong(chunk -> chunk.getObject().getSize()).sum();
                return chunks.size() > 0
                       && partitionBytes > 0
                       && interval.contains(chunks.get(0).getObject().getInterval());
              })
          )
          .collect(Collectors.toList());
    }

    @Override
    public boolean hasNext()
    {
      return !holders.isEmpty();
    }

    @Override
    public List<DataSegment> next()
    {
      if (holders.isEmpty()) {
        throw new NoSuchElementException();
      }
      return holders.remove(holders.size() - 1)
                    .getObject()
                    .stream()
                    .map(PartitionChunk::getObject)
                    .collect(Collectors.toList());
    }
  }

  private boolean needsCompaction(DataSourceCompactionConfig config, SegmentsToCompact candidates)
  {
    Preconditions.checkState(!candidates.isEmpty(), "Empty candidates");
    final int maxRowsPerSegment = config.getMaxRowsPerSegment() == null
                                  ? PartitionsSpec.DEFAULT_MAX_ROWS_PER_SEGMENT
                                  : config.getMaxRowsPerSegment();
    @Nullable Long maxTotalRows = config.getTuningConfig() == null
                                        ? null
                                        : config.getTuningConfig().getMaxTotalRows();
    maxTotalRows = maxTotalRows == null ? Long.MAX_VALUE : maxTotalRows;

    final CompactionState lastCompactionState = candidates.segments.get(0).getLastCompactionState();
    if (lastCompactionState == null) {
      log.info("Candidate segment[%s] is not compacted yet. Needs compaction.", candidates.segments.get(0));
      return true;
    }

    final boolean allCandidatesHaveSameLastCompactionState = candidates
        .segments
        .stream()
        .allMatch(segment -> lastCompactionState.equals(segment.getLastCompactionState()));

    if (!allCandidatesHaveSameLastCompactionState) {
      log.info("Candidates[%s] were compacted with different partitions spec. Needs compaction.", candidates.segments);
      return true;
    }

    final PartitionsSpec segmentPartitionsSpec = lastCompactionState.getPartitionsSpec();
    if (!(segmentPartitionsSpec instanceof DynamicPartitionsSpec)) {
      log.info(
          "Candidate segment[%s] was compacted with a non dynamic partitions spec. Needs compaction.",
          candidates.segments.get(0)
      );
      return true;
    }
    final DynamicPartitionsSpec dynamicPartitionsSpec = (DynamicPartitionsSpec) segmentPartitionsSpec;
    final IndexSpec segmentIndexSpec = objectMapper.convertValue(lastCompactionState.getIndexSpec(), IndexSpec.class);
    final IndexSpec configuredIndexSpec;
    if (config.getTuningConfig() == null || config.getTuningConfig().getIndexSpec() == null) {
      configuredIndexSpec = new IndexSpec();
    } else {
      configuredIndexSpec = config.getTuningConfig().getIndexSpec();
    }
    boolean needsCompaction = false;
    if (!Objects.equals(maxRowsPerSegment, dynamicPartitionsSpec.getMaxRowsPerSegment())
        || !Objects.equals(maxTotalRows, dynamicPartitionsSpec.getMaxTotalRows())) {
      log.info(
          "Configured maxRowsPerSegment[%s] and maxTotalRows[%s] are differenet from "
          + "the partitionsSpec[%s] of segments. Needs compaction.",
          maxRowsPerSegment,
          maxTotalRows,
          dynamicPartitionsSpec
      );
      needsCompaction = true;
    }
    // segmentIndexSpec cannot be null.
    if (!segmentIndexSpec.equals(configuredIndexSpec)) {
      log.info(
          "Configured indexSpec[%s] is different from the one[%s] of segments. Needs compaction",
          configuredIndexSpec,
          segmentIndexSpec
      );
      needsCompaction = true;
    }

    return needsCompaction;
  }

  /**
   * Find segments to compact together for the given intervalToSearch. It progressively searches the given
   * intervalToSearch in time order (latest first). The timeline lookup duration is one day. It means, the timeline is
   * looked up for the last one day of the given intervalToSearch, and the next day is searched again if the size of
   * found segments are not enough to compact. This is repeated until enough amount of segments are found.
   *
   * @return segments to compact
   */
  private SegmentsToCompact findSegmentsToCompact(
      final CompactibleTimelineObjectHolderCursor compactibleTimelineObjectHolderCursor,
      final DataSourceCompactionConfig config
  )
  {
    final long inputSegmentSize = config.getInputSegmentSizeBytes();
<<<<<<< HEAD
    final int maxNumSegmentsToCompact = config.getMaxNumSegmentsToCompact();
=======
    final @Nullable Long targetCompactionSizeBytes = config.getTargetCompactionSizeBytes();
>>>>>>> 6c609293

    while (compactibleTimelineObjectHolderCursor.hasNext()) {
      final SegmentsToCompact candidates = new SegmentsToCompact(compactibleTimelineObjectHolderCursor.next());
<<<<<<< HEAD

      if (candidates.getNumSegments() > 0) {
        final boolean isCompactibleSize = candidates.getTotalSize() <= inputSegmentSize;
        final boolean isCompactibleNum = candidates.getNumSegments() <= maxNumSegmentsToCompact;
        final boolean needsCompaction = needsCompaction(config, candidates);

        if (isCompactibleSize && isCompactibleNum && needsCompaction) {
          return candidates;
        } else {
          if (!isCompactibleSize) {
            log.warn(
                "total segment size[%d] for datasource[%s] and interval[%s] is larger than inputSegmentSize[%d]."
                + " Continue to the next interval.",
                candidates.getTotalSize(),
                candidates.segments.get(0).getDataSource(),
                candidates.segments.get(0).getInterval(),
                inputSegmentSize
            );
          }
          if (!isCompactibleNum) {
            log.warn(
                "Number of segments[%d] for datasource[%s] and interval[%s] is larger than "
                + "maxNumSegmentsToCompact[%d]. If you see lots of shards are being skipped due to too many "
                + "segments, consider increasing 'numTargetCompactionSegments' and "
                + "'druid.indexer.runner.maxZnodeBytes'. Continue to the next interval.",
                candidates.getNumSegments(),
                candidates.segments.get(0).getDataSource(),
                candidates.segments.get(0).getInterval(),
                maxNumSegmentsToCompact
            );
          }
=======
      final boolean isCompactibleSize = candidates.getTotalSize() <= inputSegmentSize;
      final boolean needsCompaction = SegmentCompactorUtil.needsCompaction(
          targetCompactionSizeBytes,
          candidates.segments
      );

      if (isCompactibleSize && needsCompaction) {
        return candidates;
      } else {
        if (!isCompactibleSize) {
          log.warn(
              "total segment size[%d] for datasource[%s] and interval[%s] is larger than inputSegmentSize[%d]."
              + " Continue to the next interval.",
              candidates.getTotalSize(),
              candidates.segments.get(0).getDataSource(),
              candidates.segments.get(0).getInterval(),
              inputSegmentSize
          );
        }
        if (!needsCompaction) {
          log.warn(
              "Size of most of segments[%s] is larger than targetCompactionSizeBytes[%s] "
              + "for datasource[%s] and interval[%s]. Skipping compaction for this interval.",
              candidates.segments.stream().map(DataSegment::getSize).collect(Collectors.toList()),
              targetCompactionSizeBytes,
              candidates.segments.get(0).getDataSource(),
              candidates.segments.get(0).getInterval()
          );
>>>>>>> 6c609293
        }
      } else {
        throw new ISE("No segment is found?");
      }
    }
    log.info("All segments look good! Nothing to compact");
    return new SegmentsToCompact();
  }

  /**
   * Returns the initial searchInterval which is {@code (timeline.first().start, timeline.last().end - skipOffset)}.
   *
   * @param timeline      timeline of a dataSource
   * @param skipIntervals intervals to skip
   *
   * @return found interval to search or null if it's not found
   */
  private static List<Interval> findInitialSearchInterval(
      VersionedIntervalTimeline<String, DataSegment> timeline,
      Period skipOffset,
      @Nullable List<Interval> skipIntervals
  )
  {
    Preconditions.checkArgument(timeline != null && !timeline.isEmpty(), "timeline should not be null or empty");
    Preconditions.checkNotNull(skipOffset, "skipOffset");

    final TimelineObjectHolder<String, DataSegment> first = Preconditions.checkNotNull(timeline.first(), "first");
    final TimelineObjectHolder<String, DataSegment> last = Preconditions.checkNotNull(timeline.last(), "last");
    final List<Interval> fullSkipIntervals = sortAndAddSkipIntervalFromLatest(
        last.getInterval().getEnd(),
        skipOffset,
        skipIntervals
    );

    final Interval totalInterval = new Interval(first.getInterval().getStart(), last.getInterval().getEnd());
    final List<Interval> filteredInterval = filterSkipIntervals(totalInterval, fullSkipIntervals);
    final List<Interval> searchIntervals = new ArrayList<>();

    for (Interval lookupInterval : filteredInterval) {
      final List<TimelineObjectHolder<String, DataSegment>> holders = timeline.lookup(
          new Interval(lookupInterval.getStart(), lookupInterval.getEnd())
      );

      final List<DataSegment> segments = holders
          .stream()
          .flatMap(holder -> StreamSupport.stream(holder.getObject().spliterator(), false))
          .map(PartitionChunk::getObject)
          .filter(segment -> lookupInterval.contains(segment.getInterval()))
          .sorted((s1, s2) -> Comparators.intervalsByStartThenEnd().compare(s1.getInterval(), s2.getInterval()))
          .collect(Collectors.toList());

      if (!segments.isEmpty()) {
        searchIntervals.add(
            new Interval(
                segments.get(0).getInterval().getStart(),
                segments.get(segments.size() - 1).getInterval().getEnd()
            )
        );
      }
    }

    return searchIntervals;
  }

  @VisibleForTesting
  static List<Interval> sortAndAddSkipIntervalFromLatest(
      DateTime latest,
      Period skipOffset,
      @Nullable List<Interval> skipIntervals
  )
  {
    final List<Interval> nonNullSkipIntervals = skipIntervals == null
                                                ? new ArrayList<>(1)
                                                : new ArrayList<>(skipIntervals.size());

    if (skipIntervals != null) {
      final List<Interval> sortedSkipIntervals = new ArrayList<>(skipIntervals);
      sortedSkipIntervals.sort(Comparators.intervalsByStartThenEnd());

      final List<Interval> overlapIntervals = new ArrayList<>();
      final Interval skipFromLatest = new Interval(skipOffset, latest);

      for (Interval interval : sortedSkipIntervals) {
        if (interval.overlaps(skipFromLatest)) {
          overlapIntervals.add(interval);
        } else {
          nonNullSkipIntervals.add(interval);
        }
      }

      if (!overlapIntervals.isEmpty()) {
        overlapIntervals.add(skipFromLatest);
        nonNullSkipIntervals.add(JodaUtils.umbrellaInterval(overlapIntervals));
      } else {
        nonNullSkipIntervals.add(skipFromLatest);
      }
    } else {
      final Interval skipFromLatest = new Interval(skipOffset, latest);
      nonNullSkipIntervals.add(skipFromLatest);
    }

    return nonNullSkipIntervals;
  }

  /**
   * Returns a list of intervals which are contained by totalInterval but don't ovarlap with skipIntervals.
   *
   * @param totalInterval total interval
   * @param skipIntervals intervals to skip. This should be sorted by {@link Comparators#intervalsByStartThenEnd()}.
   */
  @VisibleForTesting
  static List<Interval> filterSkipIntervals(Interval totalInterval, List<Interval> skipIntervals)
  {
    final List<Interval> filteredIntervals = new ArrayList<>(skipIntervals.size() + 1);

    DateTime remainingStart = totalInterval.getStart();
    DateTime remainingEnd = totalInterval.getEnd();
    for (Interval skipInterval : skipIntervals) {
      if (skipInterval.getStart().isBefore(remainingStart) && skipInterval.getEnd().isAfter(remainingStart)) {
        remainingStart = skipInterval.getEnd();
      } else if (skipInterval.getStart().isBefore(remainingEnd) && skipInterval.getEnd().isAfter(remainingEnd)) {
        remainingEnd = skipInterval.getStart();
      } else if (!remainingStart.isAfter(skipInterval.getStart()) && !remainingEnd.isBefore(skipInterval.getEnd())) {
        filteredIntervals.add(new Interval(remainingStart, skipInterval.getStart()));
        remainingStart = skipInterval.getEnd();
      } else {
        // Ignore this skipInterval
        log.warn(
            "skipInterval[%s] is not contained in remainingInterval[%s]",
            skipInterval,
            new Interval(remainingStart, remainingEnd)
        );
      }
    }

    if (!remainingStart.equals(remainingEnd)) {
      filteredIntervals.add(new Interval(remainingStart, remainingEnd));
    }

    return filteredIntervals;
  }

  private static class QueueEntry
  {
    private final Interval interval; // whole interval for all segments
    private final List<DataSegment> segments;

    private QueueEntry(List<DataSegment> segments)
    {
      Preconditions.checkArgument(segments != null && !segments.isEmpty());
      Collections.sort(segments);
      this.interval = new Interval(
          segments.get(0).getInterval().getStart(),
          segments.get(segments.size() - 1).getInterval().getEnd()
      );
      this.segments = segments;
    }

    private String getDataSource()
    {
      return segments.get(0).getDataSource();
    }
  }

  private static class SegmentsToCompact
  {
    private final List<DataSegment> segments;
    private final long totalSize;

    private SegmentsToCompact()
    {
      this(Collections.emptyList());
    }

    private SegmentsToCompact(List<DataSegment> segments)
    {
      this.segments = segments;
      this.totalSize = segments.stream().mapToLong(DataSegment::getSize).sum();
    }

    private boolean isEmpty()
    {
      return segments.isEmpty();
    }

    private int getNumSegments()
    {
      return segments.size();
    }

    private long getTotalSize()
    {
      return totalSize;
    }

    @Override
    public String toString()
    {
      return "SegmentsToCompact{" +
             "segments=" + segments +
             ", totalSize=" + totalSize +
             '}';
    }
  }
}<|MERGE_RESOLUTION|>--- conflicted
+++ resolved
@@ -324,22 +324,15 @@
   )
   {
     final long inputSegmentSize = config.getInputSegmentSizeBytes();
-<<<<<<< HEAD
-    final int maxNumSegmentsToCompact = config.getMaxNumSegmentsToCompact();
-=======
-    final @Nullable Long targetCompactionSizeBytes = config.getTargetCompactionSizeBytes();
->>>>>>> 6c609293
 
     while (compactibleTimelineObjectHolderCursor.hasNext()) {
       final SegmentsToCompact candidates = new SegmentsToCompact(compactibleTimelineObjectHolderCursor.next());
-<<<<<<< HEAD
 
       if (candidates.getNumSegments() > 0) {
         final boolean isCompactibleSize = candidates.getTotalSize() <= inputSegmentSize;
-        final boolean isCompactibleNum = candidates.getNumSegments() <= maxNumSegmentsToCompact;
         final boolean needsCompaction = needsCompaction(config, candidates);
 
-        if (isCompactibleSize && isCompactibleNum && needsCompaction) {
+        if (isCompactibleSize && needsCompaction) {
           return candidates;
         } else {
           if (!isCompactibleSize) {
@@ -352,48 +345,6 @@
                 inputSegmentSize
             );
           }
-          if (!isCompactibleNum) {
-            log.warn(
-                "Number of segments[%d] for datasource[%s] and interval[%s] is larger than "
-                + "maxNumSegmentsToCompact[%d]. If you see lots of shards are being skipped due to too many "
-                + "segments, consider increasing 'numTargetCompactionSegments' and "
-                + "'druid.indexer.runner.maxZnodeBytes'. Continue to the next interval.",
-                candidates.getNumSegments(),
-                candidates.segments.get(0).getDataSource(),
-                candidates.segments.get(0).getInterval(),
-                maxNumSegmentsToCompact
-            );
-          }
-=======
-      final boolean isCompactibleSize = candidates.getTotalSize() <= inputSegmentSize;
-      final boolean needsCompaction = SegmentCompactorUtil.needsCompaction(
-          targetCompactionSizeBytes,
-          candidates.segments
-      );
-
-      if (isCompactibleSize && needsCompaction) {
-        return candidates;
-      } else {
-        if (!isCompactibleSize) {
-          log.warn(
-              "total segment size[%d] for datasource[%s] and interval[%s] is larger than inputSegmentSize[%d]."
-              + " Continue to the next interval.",
-              candidates.getTotalSize(),
-              candidates.segments.get(0).getDataSource(),
-              candidates.segments.get(0).getInterval(),
-              inputSegmentSize
-          );
-        }
-        if (!needsCompaction) {
-          log.warn(
-              "Size of most of segments[%s] is larger than targetCompactionSizeBytes[%s] "
-              + "for datasource[%s] and interval[%s]. Skipping compaction for this interval.",
-              candidates.segments.stream().map(DataSegment::getSize).collect(Collectors.toList()),
-              targetCompactionSizeBytes,
-              candidates.segments.get(0).getDataSource(),
-              candidates.segments.get(0).getInterval()
-          );
->>>>>>> 6c609293
         }
       } else {
         throw new ISE("No segment is found?");
