/*
 * Licensed to the Apache Software Foundation (ASF) under one
 * or more contributor license agreements.  See the NOTICE file
 * distributed with this work for additional information
 * regarding copyright ownership.  The ASF licenses this file
 * to you under the Apache License, Version 2.0 (the
 * "License"); you may not use this file except in compliance
 * with the License.  You may obtain a copy of the License at
 *
 *   http://www.apache.org/licenses/LICENSE-2.0
 *
 * Unless required by applicable law or agreed to in writing,
 * software distributed under the License is distributed on an
 * "AS IS" BASIS, WITHOUT WARRANTIES OR CONDITIONS OF ANY
 * KIND, either express or implied.  See the License for the
 * specific language governing permissions and limitations
 * under the License.
 */

package org.apache.druid.server.coordinator.helper;

import com.google.common.collect.Lists;
import org.apache.druid.client.ImmutableDruidServer;
import org.apache.druid.java.util.common.StringUtils;
import org.apache.druid.java.util.emitter.EmittingLogger;
import org.apache.druid.server.coordinator.BalancerSegmentHolder;
import org.apache.druid.server.coordinator.BalancerStrategy;
import org.apache.druid.server.coordinator.CoordinatorStats;
import org.apache.druid.server.coordinator.DruidCoordinator;
import org.apache.druid.server.coordinator.DruidCoordinatorRuntimeParams;
import org.apache.druid.server.coordinator.LoadPeonCallback;
import org.apache.druid.server.coordinator.LoadQueuePeon;
import org.apache.druid.server.coordinator.ServerHolder;
import org.apache.druid.timeline.DataSegment;
import org.apache.druid.timeline.SegmentId;

import java.util.Comparator;
import java.util.HashMap;
import java.util.List;
import java.util.Map;
import java.util.NavigableSet;
import java.util.SortedSet;
import java.util.concurrent.ConcurrentHashMap;
import java.util.stream.Collectors;

/**
 */
public class DruidCoordinatorBalancer implements DruidCoordinatorHelper
{
  public static final Comparator<ServerHolder> percentUsedComparator =
      Comparator.comparing(ServerHolder::getPercentUsed).reversed();

  protected static final EmittingLogger log = new EmittingLogger(DruidCoordinatorBalancer.class);

  protected final DruidCoordinator coordinator;

  protected final Map<String, ConcurrentHashMap<SegmentId, BalancerSegmentHolder>> currentlyMovingSegments =
      new HashMap<>();

  public DruidCoordinatorBalancer(
      DruidCoordinator coordinator
  )
  {
    this.coordinator = coordinator;
  }

  protected void reduceLifetimes(String tier)
  {
    for (BalancerSegmentHolder holder : currentlyMovingSegments.get(tier).values()) {
      holder.reduceLifetime();
      if (holder.getLifetime() <= 0) {
        log.makeAlert("[%s]: Balancer move segments queue has a segment stuck", tier)
           .addData("segment", holder.getSegment().getId())
           .addData("server", holder.getFromServer().getMetadata())
           .emit();
      }
    }
  }

  @Override
  public DruidCoordinatorRuntimeParams run(DruidCoordinatorRuntimeParams params)
  {
    final CoordinatorStats stats = new CoordinatorStats();
    params.getDruidCluster().getHistoricals().forEach((String tier, NavigableSet<ServerHolder> servers) -> {
      balanceTier(params, tier, servers, stats);
    });
    return params.buildFromExisting().withCoordinatorStats(stats).build();
  }

  private void balanceTier(
      DruidCoordinatorRuntimeParams params,
      String tier,
      SortedSet<ServerHolder> servers,
      CoordinatorStats stats
  )
  {

    if (params.getAvailableSegments().size() == 0) {
      log.info("Metadata segments are not available. Cannot balance.");
      return;
    }
    currentlyMovingSegments.computeIfAbsent(tier, t -> new ConcurrentHashMap<>());

    if (!currentlyMovingSegments.get(tier).isEmpty()) {
      reduceLifetimes(tier);
      log.info("[%s]: Still waiting on %,d segments to be moved", tier, currentlyMovingSegments.get(tier).size());
      return;
    }

    final List<ServerHolder> toMoveFrom = Lists.newArrayList(servers);
    final List<ServerHolder> toMoveTo = Lists.newArrayList(servers);

    if (toMoveTo.size() <= 1) {
      log.info("[%s]: One or fewer servers found.  Cannot balance.", tier);
      return;
    }

    int numSegments = 0;
    for (ServerHolder sourceHolder : toMoveFrom) {
      numSegments += sourceHolder.getServer().getSegments().size();
    }


    if (numSegments == 0) {
      log.info("No segments found.  Cannot balance.");
      return;
    }

    final BalancerStrategy strategy = params.getBalancerStrategy();
    final int maxSegmentsToMove = Math.min(params.getCoordinatorDynamicConfig().getMaxSegmentsToMove(), numSegments);
    final int maxIterations = 2 * maxSegmentsToMove;
    final int maxToLoad = params.getCoordinatorDynamicConfig().getMaxSegmentsInNodeLoadingQueue();
    int moved = 0, unmoved = 0;

    //noinspection ForLoopThatDoesntUseLoopVariable
    for (int iter = 0; (moved + unmoved) < maxSegmentsToMove; ++iter) {
      final BalancerSegmentHolder segmentToMoveHolder = strategy.pickSegmentToMove(toMoveFrom);

      if (segmentToMoveHolder != null && params.getAvailableSegments().contains(segmentToMoveHolder.getSegment())) {
        final DataSegment segmentToMove = segmentToMoveHolder.getSegment();
        final ImmutableDruidServer fromServer = segmentToMoveHolder.getFromServer();
        // we want to leave the server the segment is currently on in the list...
        // but filter out replicas that are already serving the segment, and servers with a full load queue
        final List<ServerHolder> toMoveToWithLoadQueueCapacityAndNotServingSegment =
            toMoveTo.stream()
                    .filter(s -> s.getServer().equals(fromServer) ||
                                 (!s.isServingSegment(segmentToMove) &&
                                  (maxToLoad <= 0 || s.getNumberOfSegmentsInQueue() < maxToLoad)))
                    .collect(Collectors.toList());

        if (toMoveToWithLoadQueueCapacityAndNotServingSegment.size() > 0) {
          final ServerHolder destinationHolder =
              strategy.findNewSegmentHomeBalancer(segmentToMove, toMoveToWithLoadQueueCapacityAndNotServingSegment);

          if (destinationHolder != null && !destinationHolder.getServer().equals(fromServer)) {
            moveSegment(segmentToMoveHolder, destinationHolder.getServer(), params);
            moved++;
          } else {
<<<<<<< HEAD
            log.info("Segment [%s] is 'optimally' placed.", segmentToMove.getId());
=======
            log.debug("Segment [%s] is 'optimally' placed.", segmentToMove.getIdentifier());
>>>>>>> 9bbd9928
            unmoved++;
          }
        } else {
          log.debug(
              "No valid movement destinations for segment [%s].",
              segmentToMove.getId()
          );
          unmoved++;
        }
      }
      if (iter >= maxIterations) {
        log.info(
            "Unable to select %d remaining candidate segments out of %d total to balance after %d iterations, ending run.",
            (maxSegmentsToMove - moved - unmoved), maxSegmentsToMove, iter
        );
        break;
      }
    }

    if (unmoved == maxSegmentsToMove) {
      // Cluster should be alive and constantly adjusting
      log.info("No good moves found in tier [%s]", tier);
    }
    stats.addToTieredStat("unmovedCount", tier, unmoved);
    stats.addToTieredStat("movedCount", tier, moved);
    if (params.getCoordinatorDynamicConfig().emitBalancingStats()) {
      strategy.emitStats(tier, stats, toMoveFrom);
    }
    log.info(
        "[%s]: Segments Moved: [%d] Segments Let Alone: [%d]",
        tier,
        moved,
        unmoved
    );
  }

  protected void moveSegment(
      final BalancerSegmentHolder segment,
      final ImmutableDruidServer toServer,
      final DruidCoordinatorRuntimeParams params
  )
  {
    final LoadQueuePeon toPeon = params.getLoadManagementPeons().get(toServer.getName());

    final ImmutableDruidServer fromServer = segment.getFromServer();
    final DataSegment segmentToMove = segment.getSegment();
    final SegmentId segmentId = segmentToMove.getId();

    if (!toPeon.getSegmentsToLoad().contains(segmentToMove) &&
        (toServer.getSegment(segmentId) == null) &&
        new ServerHolder(toServer, toPeon).getAvailableSize() > segmentToMove.getSize()) {
<<<<<<< HEAD
      log.info("Moving [%s] from [%s] to [%s]", segmentId, fromServer.getName(), toServer.getName());
=======
      log.debug("Moving [%s] from [%s] to [%s]", segmentName, fromServer.getName(), toServer.getName());
>>>>>>> 9bbd9928

      LoadPeonCallback callback = null;
      try {
        Map<SegmentId, BalancerSegmentHolder> movingSegments = currentlyMovingSegments.get(toServer.getTier());
        movingSegments.put(segmentId, segment);
        callback = () -> movingSegments.remove(segmentId);
        coordinator.moveSegment(
            fromServer,
            toServer,
            segmentToMove,
            callback
        );
      }
      catch (Exception e) {
        log.makeAlert(e, StringUtils.format("[%s] : Moving exception", segmentId)).emit();
        if (callback != null) {
          callback.execute();
        }
      }
    }
  }
}<|MERGE_RESOLUTION|>--- conflicted
+++ resolved
@@ -156,24 +156,18 @@
             moveSegment(segmentToMoveHolder, destinationHolder.getServer(), params);
             moved++;
           } else {
-<<<<<<< HEAD
-            log.info("Segment [%s] is 'optimally' placed.", segmentToMove.getId());
-=======
-            log.debug("Segment [%s] is 'optimally' placed.", segmentToMove.getIdentifier());
->>>>>>> 9bbd9928
+            log.debug("Segment [%s] is 'optimally' placed.", segmentToMove.getId());
             unmoved++;
           }
         } else {
-          log.debug(
-              "No valid movement destinations for segment [%s].",
-              segmentToMove.getId()
-          );
+          log.debug("No valid movement destinations for segment [%s].", segmentToMove.getId());
           unmoved++;
         }
       }
       if (iter >= maxIterations) {
         log.info(
-            "Unable to select %d remaining candidate segments out of %d total to balance after %d iterations, ending run.",
+            "Unable to select %d remaining candidate segments out of %d total to balance "
+            + "after %d iterations, ending run.",
             (maxSegmentsToMove - moved - unmoved), maxSegmentsToMove, iter
         );
         break;
@@ -212,11 +206,7 @@
     if (!toPeon.getSegmentsToLoad().contains(segmentToMove) &&
         (toServer.getSegment(segmentId) == null) &&
         new ServerHolder(toServer, toPeon).getAvailableSize() > segmentToMove.getSize()) {
-<<<<<<< HEAD
-      log.info("Moving [%s] from [%s] to [%s]", segmentId, fromServer.getName(), toServer.getName());
-=======
-      log.debug("Moving [%s] from [%s] to [%s]", segmentName, fromServer.getName(), toServer.getName());
->>>>>>> 9bbd9928
+      log.debug("Moving [%s] from [%s] to [%s]", segmentId, fromServer.getName(), toServer.getName());
 
       LoadPeonCallback callback = null;
       try {
