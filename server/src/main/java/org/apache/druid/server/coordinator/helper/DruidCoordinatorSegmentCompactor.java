/*
 * Licensed to the Apache Software Foundation (ASF) under one
 * or more contributor license agreements.  See the NOTICE file
 * distributed with this work for additional information
 * regarding copyright ownership.  The ASF licenses this file
 * to you under the Apache License, Version 2.0 (the
 * "License"); you may not use this file except in compliance
 * with the License.  You may obtain a copy of the License at
 *
 *   http://www.apache.org/licenses/LICENSE-2.0
 *
 * Unless required by applicable law or agreed to in writing,
 * software distributed under the License is distributed on an
 * "AS IS" BASIS, WITHOUT WARRANTIES OR CONDITIONS OF ANY
 * KIND, either express or implied.  See the License for the
 * specific language governing permissions and limitations
 * under the License.
 */

package org.apache.druid.server.coordinator.helper;

import com.google.common.collect.Iterables;
import com.google.inject.Inject;
import it.unimi.dsi.fastutil.objects.Object2LongMap;
import org.apache.druid.client.indexing.ClientCompactionTaskQuery;
import org.apache.druid.client.indexing.ClientCompactionTaskQueryTuningConfig;
import org.apache.druid.client.indexing.IndexingServiceClient;
import org.apache.druid.client.indexing.TaskPayloadResponse;
import org.apache.druid.indexer.TaskStatusPlus;
import org.apache.druid.java.util.common.ISE;
import org.apache.druid.java.util.common.JodaUtils;
import org.apache.druid.java.util.common.guava.Comparators;
import org.apache.druid.java.util.common.logger.Logger;
import org.apache.druid.server.coordinator.CoordinatorCompactionConfig;
import org.apache.druid.server.coordinator.CoordinatorStats;
import org.apache.druid.server.coordinator.DataSourceCompactionConfig;
import org.apache.druid.server.coordinator.DruidCoordinatorRuntimeParams;
import org.apache.druid.timeline.DataSegment;
import org.apache.druid.timeline.VersionedIntervalTimeline;
import org.joda.time.Interval;

import javax.annotation.Nullable;
import java.util.ArrayList;
import java.util.HashMap;
import java.util.List;
import java.util.Map;
import java.util.function.Function;
import java.util.stream.Collectors;

public class DruidCoordinatorSegmentCompactor implements DruidCoordinatorHelper
{
  static final String COMPACTION_TASK_COUNT = "compactTaskCount";
  static final String SEGMENT_SIZE_WAIT_COMPACT = "segmentSizeWaitCompact";

  // Should be synced with CompactionTask.TYPE
  private static final String COMPACT_TASK_TYPE = "compact";
  private static final Logger LOG = new Logger(DruidCoordinatorSegmentCompactor.class);

  private final CompactionSegmentSearchPolicy policy = new NewestSegmentFirstPolicy();
  private final IndexingServiceClient indexingServiceClient;

  private Object2LongMap<String> remainingSegmentSizeBytes;

  @Inject
  public DruidCoordinatorSegmentCompactor(IndexingServiceClient indexingServiceClient)
  {
    this.indexingServiceClient = indexingServiceClient;
  }

  @Override
  public DruidCoordinatorRuntimeParams run(DruidCoordinatorRuntimeParams params)
  {
    LOG.info("Run coordinator segment compactor");

    final CoordinatorCompactionConfig dynamicConfig = params.getCoordinatorCompactionConfig();
    final CoordinatorStats stats = new CoordinatorStats();

    if (dynamicConfig.getMaxCompactionTaskSlots() > 0) {
      Map<String, VersionedIntervalTimeline<String, DataSegment>> dataSources = params.getDataSourcesWithUsedSegments();
      List<DataSourceCompactionConfig> compactionConfigList = dynamicConfig.getCompactionConfigs();

      if (compactionConfigList != null && !compactionConfigList.isEmpty()) {
        Map<String, DataSourceCompactionConfig> compactionConfigs = compactionConfigList
            .stream()
            .collect(Collectors.toMap(DataSourceCompactionConfig::getDataSource, Function.identity()));
<<<<<<< HEAD
        final List<TaskStatusPlus> compactionTasks = filterNonCompactionTasks(
            indexingServiceClient.getRunningTasks(),
            indexingServiceClient.getPendingTasks(),
            indexingServiceClient.getWaitingTasks()
        );
=======
        final List<TaskStatusPlus> compactTasks = filterNonCompactTasks(indexingServiceClient.getActiveTasks());
>>>>>>> 89bb43f3
        // dataSource -> list of intervals of compact tasks
        final Map<String, List<Interval>> compactionTaskIntervals = new HashMap<>(compactionConfigList.size());
        for (TaskStatusPlus status : compactionTasks) {
          final TaskPayloadResponse response = indexingServiceClient.getTaskPayload(status.getId());
          if (response == null) {
            throw new ISE("WTH? got a null paylord from overlord for task[%s]", status.getId());
          }
          if (COMPACT_TASK_TYPE.equals(response.getPayload().getType())) {
<<<<<<< HEAD
            final ClientCompactionTaskQuery compactionTaskQuery = (ClientCompactionTaskQuery) response.getPayload();
            final Interval interval = JodaUtils.umbrellaInterval(
                compactionTaskQuery.getSegments()
                            .stream()
                            .map(DataSegment::getInterval)
                            .sorted(Comparators.intervalsByStartThenEnd())
                            .collect(Collectors.toList())
            );
            compactionTaskIntervals.computeIfAbsent(status.getDataSource(), k -> new ArrayList<>()).add(interval);
=======
            final ClientCompactQuery compactQuery = (ClientCompactQuery) response.getPayload();
            final Interval interval;

            if (compactQuery.getSegments() != null) {
              interval = JodaUtils.umbrellaInterval(
                  compactQuery.getSegments()
                              .stream()
                              .map(DataSegment::getInterval)
                              .sorted(Comparators.intervalsByStartThenEnd())
                              .collect(Collectors.toList())
              );
            } else if (compactQuery.getInterval() != null) {
              interval = compactQuery.getInterval();
            } else {
              throw new ISE("task[%s] has neither 'segments' nor 'interval'", status.getId());
            }

            compactTaskIntervals.computeIfAbsent(status.getDataSource(), k -> new ArrayList<>()).add(interval);
>>>>>>> 89bb43f3
          } else {
            throw new ISE("WTH? task[%s] is not a compactionTask?", status.getId());
          }
        }

        final CompactionSegmentIterator iterator =
            policy.reset(compactionConfigs, dataSources, compactionTaskIntervals);

        final int compactionTaskCapacity = (int) Math.min(
            indexingServiceClient.getTotalWorkerCapacity() * dynamicConfig.getCompactionTaskSlotRatio(),
            dynamicConfig.getMaxCompactionTaskSlots()
        );
        final int numNonCompleteCompactionTasks = compactionTasks.size();
        final int numAvailableCompactionTaskSlots;
        // compactionTaskCapacity might be 0 if totalWorkerCapacity is low. This guarantees that at least one slot is
        // available if compaction is enabled and numNonCompleteCompactionTasks is 0.
        if (numNonCompleteCompactionTasks > 0) {
          numAvailableCompactionTaskSlots = Math.max(0, compactionTaskCapacity - numNonCompleteCompactionTasks);
        } else {
          numAvailableCompactionTaskSlots = Math.max(1, compactionTaskCapacity);
        }
        LOG.info(
            "Found [%d] available task slots for compaction out of [%d] max compaction task capacity",
            numAvailableCompactionTaskSlots,
            compactionTaskCapacity
        );
        if (numAvailableCompactionTaskSlots > 0) {
          stats.accumulate(doRun(compactionConfigs, numAvailableCompactionTaskSlots, iterator));
        } else {
          stats.accumulate(makeStats(0, iterator));
        }
      } else {
        LOG.info("compactionConfig is empty. Skip.");
      }
    } else {
      LOG.info("maxCompactionTaskSlots was set to 0. Skip compaction");
    }

    return params.buildFromExisting()
                 .withCoordinatorStats(stats)
                 .build();
  }

<<<<<<< HEAD
  @SafeVarargs
  private static List<TaskStatusPlus> filterNonCompactionTasks(List<TaskStatusPlus>...taskStatusStreams)
=======
  private static List<TaskStatusPlus> filterNonCompactTasks(List<TaskStatusPlus> taskStatuses)
>>>>>>> 89bb43f3
  {
    return taskStatuses
        .stream()
        .filter(status -> {
          final String taskType = status.getType();
          // taskType can be null if middleManagers are running with an older version. Here, we consevatively regard
          // the tasks of the unknown taskType as the compactionTask. This is because it's important to not run
          // compactionTasks more than the configured limit at any time which might impact to the ingestion
          // performance.
          return taskType == null || COMPACT_TASK_TYPE.equals(taskType);
        })
        .collect(Collectors.toList());
  }

  private CoordinatorStats doRun(
      Map<String, DataSourceCompactionConfig> compactionConfigs,
      int numAvailableCompactionTaskSlots,
      CompactionSegmentIterator iterator
  )
  {
    int numSubmittedTasks = 0;

    for (; iterator.hasNext() && numSubmittedTasks < numAvailableCompactionTaskSlots; numSubmittedTasks++) {
      final List<DataSegment> segmentsToCompact = iterator.next();
      final String dataSourceName = segmentsToCompact.get(0).getDataSource();

      if (segmentsToCompact.size() > 1) {
        final DataSourceCompactionConfig config = compactionConfigs.get(dataSourceName);
        // make tuningConfig
        final String taskId = indexingServiceClient.compactSegments(
            segmentsToCompact,
            config.isKeepSegmentGranularity(),
            config.getTargetCompactionSizeBytes(),
            config.getTaskPriority(),
            ClientCompactionTaskQueryTuningConfig.from(config.getTuningConfig(), config.getMaxRowsPerSegment()),
            config.getTaskContext()
        );
        LOG.info(
            "Submitted a compactionTask[%s] for segments %s",
            taskId,
            Iterables.transform(segmentsToCompact, DataSegment::getId)
        );
      } else if (segmentsToCompact.size() == 1) {
        throw new ISE("Found one segments[%s] to compact", segmentsToCompact);
      } else {
        throw new ISE("Failed to find segments for dataSource[%s]", dataSourceName);
      }
    }

    return makeStats(numSubmittedTasks, iterator);
  }

  private CoordinatorStats makeStats(int numCompactionTasks, CompactionSegmentIterator iterator)
  {
    final CoordinatorStats stats = new CoordinatorStats();
    stats.addToGlobalStat(COMPACTION_TASK_COUNT, numCompactionTasks);
    remainingSegmentSizeBytes = iterator.remainingSegmentSizeBytes();
    iterator.remainingSegmentSizeBytes().object2LongEntrySet().fastForEach(
        entry -> {
          final String dataSource = entry.getKey();
          final long numSegmentsWaitCompact = entry.getLongValue();
          stats.addToDataSourceStat(SEGMENT_SIZE_WAIT_COMPACT, dataSource, numSegmentsWaitCompact);
        }
    );
    return stats;
  }

  @Nullable
  public long getRemainingSegmentSizeBytes(String dataSource)
  {
    return remainingSegmentSizeBytes.getLong(dataSource);
  }
}<|MERGE_RESOLUTION|>--- conflicted
+++ resolved
@@ -52,8 +52,9 @@
   static final String COMPACTION_TASK_COUNT = "compactTaskCount";
   static final String SEGMENT_SIZE_WAIT_COMPACT = "segmentSizeWaitCompact";
 
-  // Should be synced with CompactionTask.TYPE
-  private static final String COMPACT_TASK_TYPE = "compact";
+  /** Should be synced with {@link org.apache.druid.indexing.common.task.CompactionTask#TYPE} */
+  private static final String COMPACTION_TASK_TYPE = "compact";
+
   private static final Logger LOG = new Logger(DruidCoordinatorSegmentCompactor.class);
 
   private final CompactionSegmentSearchPolicy policy = new NewestSegmentFirstPolicy();
@@ -83,15 +84,7 @@
         Map<String, DataSourceCompactionConfig> compactionConfigs = compactionConfigList
             .stream()
             .collect(Collectors.toMap(DataSourceCompactionConfig::getDataSource, Function.identity()));
-<<<<<<< HEAD
-        final List<TaskStatusPlus> compactionTasks = filterNonCompactionTasks(
-            indexingServiceClient.getRunningTasks(),
-            indexingServiceClient.getPendingTasks(),
-            indexingServiceClient.getWaitingTasks()
-        );
-=======
-        final List<TaskStatusPlus> compactTasks = filterNonCompactTasks(indexingServiceClient.getActiveTasks());
->>>>>>> 89bb43f3
+        final List<TaskStatusPlus> compactionTasks = filterNonCompactionTasks(indexingServiceClient.getActiveTasks());
         // dataSource -> list of intervals of compact tasks
         final Map<String, List<Interval>> compactionTaskIntervals = new HashMap<>(compactionConfigList.size());
         for (TaskStatusPlus status : compactionTasks) {
@@ -99,37 +92,25 @@
           if (response == null) {
             throw new ISE("WTH? got a null paylord from overlord for task[%s]", status.getId());
           }
-          if (COMPACT_TASK_TYPE.equals(response.getPayload().getType())) {
-<<<<<<< HEAD
+          if (COMPACTION_TASK_TYPE.equals(response.getPayload().getType())) {
             final ClientCompactionTaskQuery compactionTaskQuery = (ClientCompactionTaskQuery) response.getPayload();
-            final Interval interval = JodaUtils.umbrellaInterval(
-                compactionTaskQuery.getSegments()
-                            .stream()
-                            .map(DataSegment::getInterval)
-                            .sorted(Comparators.intervalsByStartThenEnd())
-                            .collect(Collectors.toList())
-            );
-            compactionTaskIntervals.computeIfAbsent(status.getDataSource(), k -> new ArrayList<>()).add(interval);
-=======
-            final ClientCompactQuery compactQuery = (ClientCompactQuery) response.getPayload();
             final Interval interval;
 
-            if (compactQuery.getSegments() != null) {
+            if (compactionTaskQuery.getSegments() != null) {
               interval = JodaUtils.umbrellaInterval(
-                  compactQuery.getSegments()
+                  compactionTaskQuery.getSegments()
                               .stream()
                               .map(DataSegment::getInterval)
                               .sorted(Comparators.intervalsByStartThenEnd())
                               .collect(Collectors.toList())
               );
-            } else if (compactQuery.getInterval() != null) {
-              interval = compactQuery.getInterval();
+            } else if (compactionTaskQuery.getInterval() != null) {
+              interval = compactionTaskQuery.getInterval();
             } else {
               throw new ISE("task[%s] has neither 'segments' nor 'interval'", status.getId());
             }
 
-            compactTaskIntervals.computeIfAbsent(status.getDataSource(), k -> new ArrayList<>()).add(interval);
->>>>>>> 89bb43f3
+            compactionTaskIntervals.computeIfAbsent(status.getDataSource(), k -> new ArrayList<>()).add(interval);
           } else {
             throw new ISE("WTH? task[%s] is not a compactionTask?", status.getId());
           }
@@ -173,12 +154,7 @@
                  .build();
   }
 
-<<<<<<< HEAD
-  @SafeVarargs
-  private static List<TaskStatusPlus> filterNonCompactionTasks(List<TaskStatusPlus>...taskStatusStreams)
-=======
-  private static List<TaskStatusPlus> filterNonCompactTasks(List<TaskStatusPlus> taskStatuses)
->>>>>>> 89bb43f3
+  private static List<TaskStatusPlus> filterNonCompactionTasks(List<TaskStatusPlus> taskStatuses)
   {
     return taskStatuses
         .stream()
@@ -188,7 +164,7 @@
           // the tasks of the unknown taskType as the compactionTask. This is because it's important to not run
           // compactionTasks more than the configured limit at any time which might impact to the ingestion
           // performance.
-          return taskType == null || COMPACT_TASK_TYPE.equals(taskType);
+          return taskType == null || COMPACTION_TASK_TYPE.equals(taskType);
         })
         .collect(Collectors.toList());
   }
