/*
 * Licensed to the Apache Software Foundation (ASF) under one
 * or more contributor license agreements.  See the NOTICE file
 * distributed with this work for additional information
 * regarding copyright ownership.  The ASF licenses this file
 * to you under the Apache License, Version 2.0 (the
 * "License"); you may not use this file except in compliance
 * with the License.  You may obtain a copy of the License at
 *
 *   http://www.apache.org/licenses/LICENSE-2.0
 *
 * Unless required by applicable law or agreed to in writing,
 * software distributed under the License is distributed on an
 * "AS IS" BASIS, WITHOUT WARRANTIES OR CONDITIONS OF ANY
 * KIND, either express or implied.  See the License for the
 * specific language governing permissions and limitations
 * under the License.
 */

package org.apache.druid.server.http;

import com.google.common.collect.ImmutableMap;
import com.google.common.collect.Iterables;
import com.google.inject.Inject;
import com.sun.jersey.spi.container.ResourceFilters;
import org.apache.druid.client.CoordinatorServerView;
import org.apache.druid.client.DruidDataSource;
import org.apache.druid.client.DruidServer;
import org.apache.druid.client.ImmutableDruidDataSource;
import org.apache.druid.client.ImmutableSegmentLoadInfo;
import org.apache.druid.client.SegmentLoadInfo;
import org.apache.druid.client.indexing.IndexingServiceClient;
import org.apache.druid.java.util.common.DateTimes;
import org.apache.druid.java.util.common.Intervals;
import org.apache.druid.java.util.common.MapUtils;
import org.apache.druid.java.util.common.Pair;
import org.apache.druid.java.util.common.guava.Comparators;
import org.apache.druid.java.util.common.guava.FunctionalIterable;
import org.apache.druid.java.util.common.logger.Logger;
import org.apache.druid.metadata.MetadataSegmentManager;
import org.apache.druid.query.TableDataSource;
import org.apache.druid.server.http.security.DatasourceResourceFilter;
import org.apache.druid.server.security.AuthConfig;
import org.apache.druid.server.security.AuthorizerMapper;
import org.apache.druid.timeline.DataSegment;
import org.apache.druid.timeline.TimelineLookup;
import org.apache.druid.timeline.TimelineObjectHolder;
import org.apache.druid.timeline.partition.PartitionChunk;
import org.joda.time.DateTime;
import org.joda.time.Interval;

import javax.annotation.Nullable;
import javax.servlet.http.HttpServletRequest;
import javax.ws.rs.Consumes;
import javax.ws.rs.DELETE;
import javax.ws.rs.GET;
import javax.ws.rs.POST;
import javax.ws.rs.Path;
import javax.ws.rs.PathParam;
import javax.ws.rs.Produces;
import javax.ws.rs.QueryParam;
import javax.ws.rs.core.Context;
import javax.ws.rs.core.MediaType;
import javax.ws.rs.core.Response;
import java.util.ArrayList;
import java.util.Collections;
import java.util.Comparator;
import java.util.HashMap;
import java.util.HashSet;
import java.util.List;
import java.util.Map;
import java.util.Objects;
import java.util.Set;
import java.util.SortedMap;
import java.util.TreeMap;
import java.util.TreeSet;
import java.util.stream.Collectors;

/**
 */
@Path("/druid/coordinator/v1/datasources")
public class DatasourcesResource
{
  private static final Logger log = new Logger(DatasourcesResource.class);

  private final CoordinatorServerView serverInventoryView;
  private final MetadataSegmentManager databaseSegmentManager;
  private final IndexingServiceClient indexingServiceClient;
  private final AuthConfig authConfig;
  private final AuthorizerMapper authorizerMapper;

  @Inject
  public DatasourcesResource(
      CoordinatorServerView serverInventoryView,
      MetadataSegmentManager databaseSegmentManager,
      @Nullable IndexingServiceClient indexingServiceClient,
      AuthConfig authConfig,
      AuthorizerMapper authorizerMapper
  )
  {
    this.serverInventoryView = serverInventoryView;
    this.databaseSegmentManager = databaseSegmentManager;
    this.indexingServiceClient = indexingServiceClient;
    this.authConfig = authConfig;
    this.authorizerMapper = authorizerMapper;
  }

  @GET
  @Produces(MediaType.APPLICATION_JSON)
  public Response getQueryableDataSources(
      @QueryParam("full") String full,
      @QueryParam("simple") String simple,
      @Context final HttpServletRequest req
  )
  {
    Response.ResponseBuilder builder = Response.ok();
    final Set<ImmutableDruidDataSource> datasources = InventoryViewUtils.getSecuredDataSources(
        req,
        serverInventoryView,
        authorizerMapper
    );

    final Object entity;

    if (full != null) {
      entity = datasources;
    } else if (simple != null) {
      entity = datasources.stream()
                          .map(this::makeSimpleDatasource)
                          .collect(Collectors.toList());
    } else {
      entity = datasources.stream()
                          .map(ImmutableDruidDataSource::getName)
                          .collect(Collectors.toList());
    }

    return builder.entity(entity).build();
  }

  @GET
  @Path("/{dataSourceName}")
  @Produces(MediaType.APPLICATION_JSON)
  @ResourceFilters(DatasourceResourceFilter.class)
  public Response getTheDataSource(
      @PathParam("dataSourceName") final String dataSourceName,
      @QueryParam("full") final String full
  )
  {
    final ImmutableDruidDataSource dataSource = getDataSource(dataSourceName);

    if (dataSource == null) {
      return Response.noContent().build();
    }

    if (full != null) {
      return Response.ok(dataSource).build();
    }

    return Response.ok(getSimpleDatasource(dataSourceName)).build();
  }

  @POST
  @Path("/{dataSourceName}")
  @Consumes(MediaType.APPLICATION_JSON)
  @ResourceFilters(DatasourceResourceFilter.class)
  public Response enableDataSource(
      @PathParam("dataSourceName") final String dataSourceName
  )
  {
    if (!databaseSegmentManager.enableDatasource(dataSourceName)) {
      return Response.noContent().build();
    }

    return Response.ok().build();
  }

  /* When this method is removed, a new method needs to be introduced corresponding to
    the end point "DELETE /druid/coordinator/v1/datasources/{dataSourceName}" (with no query parameters).
    Ultimately we want to have no method with kill parameter -
    DELETE `{dataSourceName}` will be used to disable datasource and
    DELETE `{dataSourceName}/intervals/{interval}` will be used to nuke segments
  */
  @DELETE
  @Deprecated
  @Path("/{dataSourceName}")
  @ResourceFilters(DatasourceResourceFilter.class)
  @Produces(MediaType.APPLICATION_JSON)
  public Response deleteDataSource(
      @PathParam("dataSourceName") final String dataSourceName,
      @QueryParam("kill") final String kill,
      @QueryParam("interval") final String interval
  )
  {
    if (indexingServiceClient == null) {
      return Response.ok(ImmutableMap.of("error", "no indexing service found")).build();
    }

    if (kill != null && Boolean.valueOf(kill)) {
      try {
        indexingServiceClient.killSegments(dataSourceName, Intervals.of(interval));
      }
      catch (IllegalArgumentException e) {
        return Response.status(Response.Status.BAD_REQUEST)
                       .entity(
                           ImmutableMap.of(
                               "error",
                               "Exception occurred. Probably the interval is invalid",
                               "message",
                               e.toString()
                           )
                       )
                       .build();
      }
      catch (Exception e) {
        return Response.serverError().entity(
            ImmutableMap.of(
                "error",
                "Exception occurred. Are you sure you have an indexing service?",
                "message",
                e.toString()
            )
        )
                       .build();
      }
    } else {
      if (!databaseSegmentManager.removeDatasource(dataSourceName)) {
        return Response.noContent().build();
      }
    }

    return Response.ok().build();
  }

  @DELETE
  @Path("/{dataSourceName}/intervals/{interval}")
  @ResourceFilters(DatasourceResourceFilter.class)
  @Produces(MediaType.APPLICATION_JSON)
  public Response deleteDataSourceSpecificInterval(
      @PathParam("dataSourceName") final String dataSourceName,
      @PathParam("interval") final String interval
  )
  {
    if (indexingServiceClient == null) {
      return Response.ok(ImmutableMap.of("error", "no indexing service found")).build();
    }
    final Interval theInterval = Intervals.of(interval.replace("_", "/"));
    try {
      indexingServiceClient.killSegments(dataSourceName, theInterval);
    }
    catch (Exception e) {
      return Response.serverError()
                     .entity(ImmutableMap.of(
                         "error",
                         "Exception occurred. Are you sure you have an indexing service?",
                         "message",
                         e.toString()
                     ))
                     .build();
    }
    return Response.ok().build();
  }

  @GET
  @Path("/{dataSourceName}/intervals")
  @Produces(MediaType.APPLICATION_JSON)
  @ResourceFilters(DatasourceResourceFilter.class)
  public Response getSegmentDataSourceIntervals(
      @PathParam("dataSourceName") String dataSourceName,
      @QueryParam("simple") String simple,
      @QueryParam("full") String full
  )
  {
    final ImmutableDruidDataSource dataSource = getDataSource(dataSourceName);

    if (dataSource == null) {
      return Response.noContent().build();
    }

    final Comparator<Interval> comparator = Comparators.intervalsByStartThenEnd().reversed();

    if (full != null) {
      final Map<Interval, Map<String, Object>> retVal = new TreeMap<>(comparator);
      for (DataSegment dataSegment : dataSource.getSegments()) {
        Map<String, Object> segments = retVal.get(dataSegment.getInterval());
        if (segments == null) {
          segments = new HashMap<>();
          retVal.put(dataSegment.getInterval(), segments);
        }

        Pair<DataSegment, Set<String>> val = getSegment(dataSegment.getIdentifier());

        if (val != null) {
          segments.put(dataSegment.getIdentifier(), ImmutableMap.of("metadata", val.lhs, "servers", val.rhs));
        }
      }

      return Response.ok(retVal).build();
    }

    if (simple != null) {
      final Map<Interval, Map<String, Object>> retVal = new TreeMap<>(comparator);
      for (DataSegment dataSegment : dataSource.getSegments()) {
        Map<String, Object> properties = retVal.get(dataSegment.getInterval());
        if (properties == null) {
          properties = new HashMap<>();
          properties.put("size", dataSegment.getSize());
          properties.put("count", 1);

          retVal.put(dataSegment.getInterval(), properties);
        } else {
          properties.put("size", MapUtils.getLong(properties, "size", 0L) + dataSegment.getSize());
          properties.put("count", MapUtils.getInt(properties, "count", 0) + 1);
        }
      }

      return Response.ok(retVal).build();
    }

    final Set<Interval> intervals = new TreeSet<>(comparator);
    for (DataSegment dataSegment : dataSource.getSegments()) {
      intervals.add(dataSegment.getInterval());
    }

    return Response.ok(intervals).build();
  }

  @GET
  @Path("/{dataSourceName}/intervals/{interval}")
  @Produces(MediaType.APPLICATION_JSON)
  @ResourceFilters(DatasourceResourceFilter.class)
  public Response getSegmentDataSourceSpecificInterval(
      @PathParam("dataSourceName") String dataSourceName,
      @PathParam("interval") String interval,
      @QueryParam("simple") String simple,
      @QueryParam("full") String full
  )
  {
    final ImmutableDruidDataSource dataSource = getDataSource(dataSourceName);
    final Interval theInterval = Intervals.of(interval.replace("_", "/"));

    if (dataSource == null) {
      return Response.noContent().build();
    }

    final Comparator<Interval> comparator = Comparators.intervalsByStartThenEnd().reversed();
    if (full != null) {
      final Map<Interval, Map<String, Object>> retVal = new TreeMap<>(comparator);
      for (DataSegment dataSegment : dataSource.getSegments()) {
        if (theInterval.contains(dataSegment.getInterval())) {
          Map<String, Object> segments = retVal.get(dataSegment.getInterval());
          if (segments == null) {
            segments = new HashMap<>();
            retVal.put(dataSegment.getInterval(), segments);
          }

          Pair<DataSegment, Set<String>> val = getSegment(dataSegment.getIdentifier());

          if (val != null) {
            segments.put(dataSegment.getIdentifier(), ImmutableMap.of("metadata", val.lhs, "servers", val.rhs));
          }
        }
      }

      return Response.ok(retVal).build();
    }

    if (simple != null) {
      final Map<Interval, Map<String, Object>> retVal = new HashMap<>();
      for (DataSegment dataSegment : dataSource.getSegments()) {
        if (theInterval.contains(dataSegment.getInterval())) {
          Map<String, Object> properties = retVal.get(dataSegment.getInterval());
          if (properties == null) {
            properties = new HashMap<>();
            properties.put("size", dataSegment.getSize());
            properties.put("count", 1);

            retVal.put(dataSegment.getInterval(), properties);
          } else {
            properties.put("size", MapUtils.getLong(properties, "size", 0L) + dataSegment.getSize());
            properties.put("count", MapUtils.getInt(properties, "count", 0) + 1);
          }
        }
      }

      return Response.ok(retVal).build();
    }

<<<<<<< HEAD
    final Set<String> retVal = Sets.newTreeSet(String.CASE_INSENSITIVE_ORDER.reversed());
=======
    final Set<String> retVal = new TreeSet<>(Comparators.inverse(String.CASE_INSENSITIVE_ORDER));
>>>>>>> 676f5e6d
    for (DataSegment dataSegment : dataSource.getSegments()) {
      if (theInterval.contains(dataSegment.getInterval())) {
        retVal.add(dataSegment.getIdentifier());
      }
    }

    return Response.ok(retVal).build();
  }

  @GET
  @Path("/{dataSourceName}/segments")
  @Produces(MediaType.APPLICATION_JSON)
  @ResourceFilters(DatasourceResourceFilter.class)
  public Response getSegmentDataSourceSegments(
      @PathParam("dataSourceName") String dataSourceName,
      @QueryParam("full") String full
  )
  {
    ImmutableDruidDataSource dataSource = getDataSource(dataSourceName);
    if (dataSource == null) {
      return Response.noContent().build();
    }

    Response.ResponseBuilder builder = Response.ok();
    if (full != null) {
      return builder.entity(dataSource.getSegments()).build();
    }

    return builder.entity(
        Iterables.transform(
            dataSource.getSegments(),
            (DataSegment segment) -> segment.getIdentifier()
        )
    ).build();
  }

  @GET
  @Path("/{dataSourceName}/segments/{segmentId}")
  @Produces(MediaType.APPLICATION_JSON)
  @ResourceFilters(DatasourceResourceFilter.class)
  public Response getSegmentDataSourceSegment(
      @PathParam("dataSourceName") String dataSourceName,
      @PathParam("segmentId") String segmentId
  )
  {
    ImmutableDruidDataSource dataSource = getDataSource(dataSourceName);
    if (dataSource == null) {
      return Response.noContent().build();
    }

    Pair<DataSegment, Set<String>> retVal = getSegment(segmentId);

    if (retVal != null) {
      return Response.ok(
          ImmutableMap.of("metadata", retVal.lhs, "servers", retVal.rhs)
      ).build();
    }

    return Response.noContent().build();
  }

  @DELETE
  @Path("/{dataSourceName}/segments/{segmentId}")
  @ResourceFilters(DatasourceResourceFilter.class)
  public Response deleteDatasourceSegment(
      @PathParam("dataSourceName") String dataSourceName,
      @PathParam("segmentId") String segmentId
  )
  {
    if (!databaseSegmentManager.removeSegment(dataSourceName, segmentId)) {
      return Response.noContent().build();
    }

    return Response.ok().build();
  }

  @POST
  @Path("/{dataSourceName}/segments/{segmentId}")
  @Consumes(MediaType.APPLICATION_JSON)
  @ResourceFilters(DatasourceResourceFilter.class)
  public Response enableDatasourceSegment(
      @PathParam("dataSourceName") String dataSourceName,
      @PathParam("segmentId") String segmentId
  )
  {
    if (!databaseSegmentManager.enableSegment(segmentId)) {
      return Response.noContent().build();
    }

    return Response.ok().build();
  }

  @GET
  @Path("/{dataSourceName}/tiers")
  @Produces(MediaType.APPLICATION_JSON)
  @ResourceFilters(DatasourceResourceFilter.class)
  public Response getSegmentDataSourceTiers(
      @PathParam("dataSourceName") String dataSourceName
  )
  {
    Set<String> retVal = new HashSet<>();
    for (DruidServer druidServer : serverInventoryView.getInventory()) {
      if (druidServer.getDataSource(dataSourceName) != null) {
        retVal.add(druidServer.getTier());
      }
    }

    return Response.ok(retVal).build();
  }

  @Nullable
  private ImmutableDruidDataSource getDataSource(final String dataSourceName)
  {
    List<ImmutableDruidDataSource> dataSources = serverInventoryView
        .getInventory()
        .stream()
        .map(server -> server.getDataSource(dataSourceName))
        .filter(Objects::nonNull)
        .map(DruidDataSource::toImmutableDruidDataSource)
        .collect(Collectors.toList());

    if (dataSources.isEmpty()) {
      return null;
    }

    final SortedMap<String, DataSegment> segmentMap = new TreeMap<>();
    for (ImmutableDruidDataSource dataSource : dataSources) {
      Iterable<DataSegment> segments = dataSource.getSegments();
      for (DataSegment segment : segments) {
        segmentMap.put(segment.getIdentifier(), segment);
      }
    }

    return new ImmutableDruidDataSource(dataSourceName, Collections.emptyMap(), segmentMap);
  }

  private Pair<DataSegment, Set<String>> getSegment(String segmentId)
  {
    DataSegment theSegment = null;
    Set<String> servers = new HashSet<>();
    for (DruidServer druidServer : serverInventoryView.getInventory()) {
      DataSegment currSegment = druidServer.getSegments().get(segmentId);
      if (currSegment != null) {
        theSegment = currSegment;
        servers.add(druidServer.getHost());
      }
    }

    if (theSegment == null) {
      return null;
    }

    return new Pair<>(theSegment, servers);
  }

  private Map<String, Object> makeSimpleDatasource(ImmutableDruidDataSource input)
  {
    return new ImmutableMap.Builder<String, Object>()
        .put("name", input.getName())
        .put("properties", getSimpleDatasource(input.getName()))
        .build();
  }

  private Map<String, Map<String, Object>> getSimpleDatasource(String dataSourceName)
  {
    Map<String, Object> tiers = new HashMap<>();
    Map<String, Object> segments = new HashMap<>();
    Map<String, Map<String, Object>> retVal = ImmutableMap.of(
        "tiers", tiers,
        "segments", segments
    );
    Set<String> totalDistinctSegments = new HashSet<>();
    Map<String, HashSet<Object>> tierDistinctSegments = new HashMap<>();

    long totalSegmentSize = 0;
    DateTime minTime = DateTimes.MAX;
    DateTime maxTime = DateTimes.MIN;
    String tier;
    for (DruidServer druidServer : serverInventoryView.getInventory()) {
      DruidDataSource druidDataSource = druidServer.getDataSource(dataSourceName);
      tier = druidServer.getTier();

      if (druidDataSource == null) {
        continue;
      }

      if (!tierDistinctSegments.containsKey(tier)) {
        tierDistinctSegments.put(tier, new HashSet<>());
      }

      long dataSourceSegmentSize = 0;
      for (DataSegment dataSegment : druidDataSource.getSegments()) {
        // tier segments stats
        if (!tierDistinctSegments.get(tier).contains(dataSegment.getIdentifier())) {
          dataSourceSegmentSize += dataSegment.getSize();
          tierDistinctSegments.get(tier).add(dataSegment.getIdentifier());
        }
        // total segments stats
        if (!totalDistinctSegments.contains(dataSegment.getIdentifier())) {
          totalSegmentSize += dataSegment.getSize();
          totalDistinctSegments.add(dataSegment.getIdentifier());

          minTime = DateTimes.min(minTime, dataSegment.getInterval().getStart());
          maxTime = DateTimes.max(maxTime, dataSegment.getInterval().getEnd());
        }
      }

      // tier stats
      Map<String, Object> tierStats = (Map) tiers.get(tier);
      if (tierStats == null) {
        tierStats = new HashMap<>();
        tiers.put(druidServer.getTier(), tierStats);
      }
      tierStats.put("segmentCount", tierDistinctSegments.get(tier).size());

      long segmentSize = MapUtils.getLong(tierStats, "size", 0L);
      tierStats.put("size", segmentSize + dataSourceSegmentSize);
    }

    segments.put("count", totalDistinctSegments.size());
    segments.put("size", totalSegmentSize);
    segments.put("minTime", minTime);
    segments.put("maxTime", maxTime);
    return retVal;
  }

  /**
   * Provides serverView for a datasource and Interval which gives details about servers hosting segments for an interval
   * Used by the realtime tasks to fetch a view of the interval they are interested in.
   */
  @GET
  @Path("/{dataSourceName}/intervals/{interval}/serverview")
  @Produces(MediaType.APPLICATION_JSON)
  @ResourceFilters(DatasourceResourceFilter.class)
  public Response getSegmentDataSourceSpecificInterval(
      @PathParam("dataSourceName") String dataSourceName,
      @PathParam("interval") String interval,
      @QueryParam("partial") final boolean partial
  )
  {
    TimelineLookup<String, SegmentLoadInfo> timeline = serverInventoryView.getTimeline(
        new TableDataSource(dataSourceName)
    );
    final Interval theInterval = Intervals.of(interval.replace("_", "/"));
    if (timeline == null) {
      log.debug("No timeline found for datasource[%s]", dataSourceName);
      return Response.ok(new ArrayList<ImmutableSegmentLoadInfo>()).build();
    }

    Iterable<TimelineObjectHolder<String, SegmentLoadInfo>> lookup = timeline.lookupWithIncompletePartitions(theInterval);
    FunctionalIterable<ImmutableSegmentLoadInfo> retval = FunctionalIterable
        .create(lookup).transformCat(
            (TimelineObjectHolder<String, SegmentLoadInfo> input) ->
                Iterables.transform(
                    input.getObject(),
                    (PartitionChunk<SegmentLoadInfo> chunk) ->
                        chunk.getObject().toImmutableSegmentLoadInfo()
                )
        );
    return Response.ok(retval).build();
  }
}<|MERGE_RESOLUTION|>--- conflicted
+++ resolved
@@ -385,11 +385,7 @@
       return Response.ok(retVal).build();
     }
 
-<<<<<<< HEAD
-    final Set<String> retVal = Sets.newTreeSet(String.CASE_INSENSITIVE_ORDER.reversed());
-=======
-    final Set<String> retVal = new TreeSet<>(Comparators.inverse(String.CASE_INSENSITIVE_ORDER));
->>>>>>> 676f5e6d
+    final Set<String> retVal = new TreeSet<>(String.CASE_INSENSITIVE_ORDER.reversed());
     for (DataSegment dataSegment : dataSource.getSegments()) {
       if (theInterval.contains(dataSegment.getInterval())) {
         retVal.add(dataSegment.getIdentifier());
