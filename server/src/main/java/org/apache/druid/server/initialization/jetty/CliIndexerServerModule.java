--- conflicted
+++ resolved
@@ -160,11 +160,7 @@
         oldConfig.getInflateBufferSize(),
         oldConfig.getCompressionLevel(),
         oldConfig.isEnableForwardedRequestCustomizer(),
-<<<<<<< HEAD
-        oldConfig.isSendServerVersion()
-=======
         oldConfig.getAllowedHttpMethods()
->>>>>>> 3c8eacb2
     );
   }
 }