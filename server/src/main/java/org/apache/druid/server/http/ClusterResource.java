/*
 * Licensed to the Apache Software Foundation (ASF) under one
 * or more contributor license agreements.  See the NOTICE file
 * distributed with this work for additional information
 * regarding copyright ownership.  The ASF licenses this file
 * to you under the Apache License, Version 2.0 (the
 * "License"); you may not use this file except in compliance
 * with the License.  You may obtain a copy of the License at
 *
 *   http://www.apache.org/licenses/LICENSE-2.0
 *
 * Unless required by applicable law or agreed to in writing,
 * software distributed under the License is distributed on an
 * "AS IS" BASIS, WITHOUT WARRANTIES OR CONDITIONS OF ANY
 * KIND, either express or implied.  See the License for the
 * specific language governing permissions and limitations
 * under the License.
 */

package org.apache.druid.server.http;

import com.fasterxml.jackson.annotation.JsonCreator;
import com.fasterxml.jackson.annotation.JsonInclude;
import com.fasterxml.jackson.annotation.JsonProperty;
import com.google.common.collect.Collections2;
import com.google.common.collect.ImmutableMap;
import com.google.inject.Inject;
import com.sun.jersey.spi.container.ResourceFilters;
import org.apache.druid.discovery.DiscoveryDruidNode;
import org.apache.druid.discovery.DruidNodeDiscoveryProvider;
import org.apache.druid.discovery.NodeRole;
import org.apache.druid.guice.LazySingleton;
import org.apache.druid.server.DruidNode;
import org.apache.druid.server.http.security.StateResourceFilter;

import javax.ws.rs.GET;
import javax.ws.rs.Path;
import javax.ws.rs.PathParam;
import javax.ws.rs.Produces;
import javax.ws.rs.QueryParam;
import javax.ws.rs.core.MediaType;
import javax.ws.rs.core.Response;
import java.util.Arrays;
import java.util.Collection;

/**
 */
@Path("/druid/coordinator/v1/cluster")
@LazySingleton
@ResourceFilters(StateResourceFilter.class)
public class ClusterResource
{
  private final DruidNodeDiscoveryProvider druidNodeDiscoveryProvider;

  @Inject
  public ClusterResource(DruidNodeDiscoveryProvider discoveryProvider)
  {
    this.druidNodeDiscoveryProvider = discoveryProvider;
  }

  @GET
  @Produces(MediaType.APPLICATION_JSON)
  public Response getClusterServers(@QueryParam("full") boolean full)
  {
    ImmutableMap.Builder<NodeRole, Object> entityBuilder = new ImmutableMap.Builder<>();

    entityBuilder.put(NodeRole.COORDINATOR, getNodes(NodeRole.COORDINATOR, full));
    entityBuilder.put(NodeRole.OVERLORD, getNodes(NodeRole.OVERLORD, full));
    entityBuilder.put(NodeRole.BROKER, getNodes(NodeRole.BROKER, full));
    entityBuilder.put(NodeRole.HISTORICAL, getNodes(NodeRole.HISTORICAL, full));

    Collection<Object> mmNodes = getNodes(NodeRole.MIDDLE_MANAGER, full);
    if (!mmNodes.isEmpty()) {
      entityBuilder.put(NodeRole.MIDDLE_MANAGER, mmNodes);
    }

<<<<<<< HEAD
    Collection<Object> routerNodes = getNodes(NodeRole.ROUTER, full);
=======
    Collection<Object> indexerNodes = getNodes(NodeType.INDEXER, full);
    if (!indexerNodes.isEmpty()) {
      entityBuilder.put(NodeType.INDEXER, indexerNodes);
    }

    Collection<Object> routerNodes = getNodes(NodeType.ROUTER, full);
>>>>>>> e252abed
    if (!routerNodes.isEmpty()) {
      entityBuilder.put(NodeRole.ROUTER, routerNodes);
    }

    return Response.status(Response.Status.OK).entity(entityBuilder.build()).build();
  }

  @GET
  @Produces({MediaType.APPLICATION_JSON})
  @Path("/{nodeRole}")
  public Response getClusterServers(@PathParam("nodeRole") NodeRole nodeRole, @QueryParam("full") boolean full)
  {
    if (nodeRole == null) {
      return Response.serverError()
                     .status(Response.Status.BAD_REQUEST)
                     .entity("Invalid nodeRole of null. Valid node roles are " + Arrays.toString(NodeRole.values()))
                     .build();
    } else {
      return Response.status(Response.Status.OK).entity(getNodes(nodeRole, full)).build();
    }
  }

  private Collection<Object> getNodes(NodeRole nodeRole, boolean full)
  {
    Collection<DiscoveryDruidNode> discoveryDruidNodes = druidNodeDiscoveryProvider.getForNodeRole(nodeRole)
                                                                                   .getAllNodes();
    if (full) {
      return (Collection) discoveryDruidNodes;
    } else {
      return Collections2.transform(
          discoveryDruidNodes,
          (discoveryDruidNode) -> Node.from(discoveryDruidNode.getDruidNode())
      );
    }
  }

  @JsonInclude(JsonInclude.Include.NON_NULL)
  private static class Node
  {
    private final String host;
    private final String service;
    private final Integer plaintextPort;
    private final Integer tlsPort;

    @JsonCreator
    public Node(String host, String service, Integer plaintextPort, Integer tlsPort)
    {
      this.host = host;
      this.service = service;
      this.plaintextPort = plaintextPort;
      this.tlsPort = tlsPort;
    }

    @JsonProperty
    public String getHost()
    {
      return host;
    }

    @JsonProperty
    public String getService()
    {
      return service;
    }

    @JsonProperty
    public Integer getPlaintextPort()
    {
      return plaintextPort;
    }

    @JsonProperty
    public Integer getTlsPort()
    {
      return tlsPort;
    }

    public static Node from(DruidNode druidNode)
    {
      return new Node(
          druidNode.getHost(),
          druidNode.getServiceName(),
          druidNode.getPlaintextPort() > 0 ? druidNode.getPlaintextPort() : null,
          druidNode.getTlsPort() > 0 ? druidNode.getTlsPort() : null
      );
    }
  }
}<|MERGE_RESOLUTION|>--- conflicted
+++ resolved
@@ -74,16 +74,12 @@
       entityBuilder.put(NodeRole.MIDDLE_MANAGER, mmNodes);
     }
 
-<<<<<<< HEAD
-    Collection<Object> routerNodes = getNodes(NodeRole.ROUTER, full);
-=======
-    Collection<Object> indexerNodes = getNodes(NodeType.INDEXER, full);
+    Collection<Object> indexerNodes = getNodes(NodeRole.INDEXER, full);
     if (!indexerNodes.isEmpty()) {
-      entityBuilder.put(NodeType.INDEXER, indexerNodes);
+      entityBuilder.put(NodeRole.INDEXER, indexerNodes);
     }
 
-    Collection<Object> routerNodes = getNodes(NodeType.ROUTER, full);
->>>>>>> e252abed
+    Collection<Object> routerNodes = getNodes(NodeRole.ROUTER, full);
     if (!routerNodes.isEmpty()) {
       entityBuilder.put(NodeRole.ROUTER, routerNodes);
     }
