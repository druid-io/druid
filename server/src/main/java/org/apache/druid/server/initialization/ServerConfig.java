--- conflicted
+++ resolved
@@ -61,11 +61,7 @@
       int inflateBufferSize,
       int compressionLevel,
       boolean enableForwardedRequestCustomizer,
-<<<<<<< HEAD
-      boolean sendServerVersion
-=======
       @NotNull List<String> allowedHttpMethods
->>>>>>> 3c8eacb2
   )
   {
     this.numThreads = numThreads;
@@ -82,11 +78,7 @@
     this.inflateBufferSize = inflateBufferSize;
     this.compressionLevel = compressionLevel;
     this.enableForwardedRequestCustomizer = enableForwardedRequestCustomizer;
-<<<<<<< HEAD
-    this.sendServerVersion = sendServerVersion;
-=======
     this.allowedHttpMethods = allowedHttpMethods;
->>>>>>> 3c8eacb2
   }
 
   public ServerConfig()
@@ -150,12 +142,8 @@
   private boolean enableForwardedRequestCustomizer = false;
 
   @JsonProperty
-<<<<<<< HEAD
-  private boolean sendServerVersion = true;
-=======
   @NotNull
   private List<String> allowedHttpMethods = ImmutableList.of();
->>>>>>> 3c8eacb2
 
   public int getNumThreads()
   {
@@ -227,16 +215,10 @@
     return enableForwardedRequestCustomizer;
   }
 
-<<<<<<< HEAD
-  public boolean isSendServerVersion()
-  {
-    return sendServerVersion;
-=======
   @NotNull
   public List<String> getAllowedHttpMethods()
   {
     return allowedHttpMethods;
->>>>>>> 3c8eacb2
   }
 
   @Override
@@ -285,11 +267,7 @@
         inflateBufferSize,
         compressionLevel,
         enableForwardedRequestCustomizer,
-<<<<<<< HEAD
-        sendServerVersion
-=======
         allowedHttpMethods
->>>>>>> 3c8eacb2
     );
   }
 
@@ -311,11 +289,7 @@
            ", inflateBufferSize=" + inflateBufferSize +
            ", compressionLevel=" + compressionLevel +
            ", enableForwardedRequestCustomizer=" + enableForwardedRequestCustomizer +
-<<<<<<< HEAD
-           ", sendServerVersion=" + sendServerVersion +
-=======
            ", allowedMethods=" + allowedHttpMethods +
->>>>>>> 3c8eacb2
            '}';
   }
 
