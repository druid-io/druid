/*
 * Licensed to the Apache Software Foundation (ASF) under one
 * or more contributor license agreements.  See the NOTICE file
 * distributed with this work for additional information
 * regarding copyright ownership.  The ASF licenses this file
 * to you under the Apache License, Version 2.0 (the
 * "License"); you may not use this file except in compliance
 * with the License.  You may obtain a copy of the License at
 *
 *   http://www.apache.org/licenses/LICENSE-2.0
 *
 * Unless required by applicable law or agreed to in writing,
 * software distributed under the License is distributed on an
 * "AS IS" BASIS, WITHOUT WARRANTIES OR CONDITIONS OF ANY
 * KIND, either express or implied.  See the License for the
 * specific language governing permissions and limitations
 * under the License.
 */

package org.apache.druid.server.http;

import com.fasterxml.jackson.databind.ObjectMapper;
import com.google.common.base.Function;
import com.google.common.collect.Collections2;
import com.google.common.collect.Iterables;
import com.google.common.collect.Sets;
import com.google.inject.Inject;
import com.sun.jersey.spi.container.ResourceFilters;
import org.apache.druid.client.ImmutableDruidDataSource;
import org.apache.druid.guice.annotations.Json;
import org.apache.druid.indexing.overlord.IndexerMetadataStorageCoordinator;
import org.apache.druid.metadata.MetadataSegmentManager;
import org.apache.druid.server.http.security.DatasourceResourceFilter;
import org.apache.druid.server.security.AuthConfig;
import org.apache.druid.server.security.AuthorizationUtils;
import org.apache.druid.server.security.AuthorizerMapper;
import org.apache.druid.server.security.ResourceAction;
import org.apache.druid.timeline.DataSegment;
import org.apache.druid.timeline.SegmentId;
import org.apache.druid.timeline.SegmentWithOvershadowedStatus;
import org.apache.druid.timeline.VersionedIntervalTimeline;
import org.joda.time.Interval;

import javax.servlet.http.HttpServletRequest;
import javax.ws.rs.GET;
import javax.ws.rs.POST;
import javax.ws.rs.Path;
import javax.ws.rs.PathParam;
import javax.ws.rs.Produces;
import javax.ws.rs.QueryParam;
import javax.ws.rs.core.Context;
import javax.ws.rs.core.MediaType;
import javax.ws.rs.core.Response;
import java.util.Collection;
import java.util.Collections;
import java.util.HashSet;
import java.util.List;
import java.util.Map;
import java.util.Optional;
import java.util.Set;
import java.util.TreeSet;
import java.util.stream.Stream;

/**
 */
@Path("/druid/coordinator/v1/metadata")
public class MetadataResource
{
  private final MetadataSegmentManager metadataSegmentManager;
  private final IndexerMetadataStorageCoordinator metadataStorageCoordinator;
  private final AuthorizerMapper authorizerMapper;

  @Inject
  public MetadataResource(
      MetadataSegmentManager metadataSegmentManager,
      IndexerMetadataStorageCoordinator metadataStorageCoordinator,
      AuthConfig authConfig,
      AuthorizerMapper authorizerMapper,
      @Json ObjectMapper jsonMapper
  )
  {
    this.metadataSegmentManager = metadataSegmentManager;
    this.metadataStorageCoordinator = metadataStorageCoordinator;
    this.authorizerMapper = authorizerMapper;
  }

  @GET
  @Path("/datasources")
  @Produces(MediaType.APPLICATION_JSON)
  public Response getDatabaseDataSources(
      @QueryParam("full") final String full,
      @QueryParam("includeDisabled") final String includeDisabled,
      @Context final HttpServletRequest req
  )
  {
    // If we haven't polled the metadata store yet, use an empty list of datasources.
    final Collection<ImmutableDruidDataSource> druidDataSources = Optional.ofNullable(metadataSegmentManager.getDataSources())
                                                                          .orElse(Collections.emptyList());

    final Set<String> dataSourceNamesPreAuth;
    if (includeDisabled != null) {
      dataSourceNamesPreAuth = new TreeSet<>(metadataSegmentManager.getAllDataSourceNames());
    } else {
      dataSourceNamesPreAuth = Sets.newTreeSet(
          Iterables.transform(druidDataSources, ImmutableDruidDataSource::getName)
      );
    }

    final Set<String> dataSourceNamesPostAuth = new TreeSet<>();
    Function<String, Iterable<ResourceAction>> raGenerator = datasourceName -> {
      return Collections.singletonList(AuthorizationUtils.DATASOURCE_READ_RA_GENERATOR.apply(datasourceName));
    };

    Iterables.addAll(
        dataSourceNamesPostAuth,
        AuthorizationUtils.filterAuthorizedResources(
            req,
            dataSourceNamesPreAuth,
            raGenerator,
            authorizerMapper
        )
    );

    // Cannot do both includeDisabled and full, let includeDisabled take priority
    // Always use dataSourceNamesPostAuth to determine the set of returned dataSources
    if (full != null && includeDisabled == null) {
      return Response.ok().entity(
          Collections2.filter(druidDataSources, dataSource -> dataSourceNamesPostAuth.contains(dataSource.getName()))
      ).build();
    } else {
      return Response.ok().entity(dataSourceNamesPostAuth).build();
    }
  }

  @GET
  @Path("/datasources/{dataSourceName}")
  @Produces(MediaType.APPLICATION_JSON)
  @ResourceFilters(DatasourceResourceFilter.class)
  public Response getDatabaseSegmentDataSource(@PathParam("dataSourceName") final String dataSourceName)
  {
    ImmutableDruidDataSource dataSource = metadataSegmentManager.getDataSource(dataSourceName);
    if (dataSource == null) {
      return Response.status(Response.Status.NOT_FOUND).build();
    }

    return Response.status(Response.Status.OK).entity(dataSource).build();
  }

  @GET
  @Path("/segments")
  @Produces(MediaType.APPLICATION_JSON)
  public Response getDatabaseSegments(
      @Context final HttpServletRequest req,
      @QueryParam("datasources") final Set<String> datasources,
      @QueryParam("includeOvershadowedStatus") final String includeOvershadowedStatus
  )
  {
    // If we haven't polled the metadata store yet, use an empty list of datasources.
    Collection<ImmutableDruidDataSource> druidDataSources = Optional.ofNullable(metadataSegmentManager.getDataSources())
                                                                    .orElse(Collections.emptyList());
    Stream<ImmutableDruidDataSource> dataSourceStream = druidDataSources.stream();
    if (datasources != null && !datasources.isEmpty()) {
      dataSourceStream = dataSourceStream.filter(src -> datasources.contains(src.getName()));
    }
    final Stream<DataSegment> metadataSegments = dataSourceStream.flatMap(t -> t.getSegments().stream());

    if (includeOvershadowedStatus != null) {
      final Set<SegmentId> overshadowedSegments = findOvershadowedSegments(druidDataSources);
      final Stream<SegmentWithOvershadowedStatus> segmentsWithOvershadowedStatus = metadataSegments.map(segment -> new SegmentWithOvershadowedStatus(
          segment,
          overshadowedSegments.contains(segment.getId())
      ));

      final Function<SegmentWithOvershadowedStatus, Iterable<ResourceAction>> raGenerator = segment -> Collections.singletonList(
          AuthorizationUtils.DATASOURCE_READ_RA_GENERATOR.apply(segment.getDataSegment().getDataSource()));

<<<<<<< HEAD
      final Iterable<SegmentWithOvershadowedStatus> authorizedSegments = AuthorizationUtils.filterAuthorizedResources(
          req,
          segmentsWithOvershadowedStatus::iterator,
          raGenerator,
          authorizerMapper
      );
      Response.ResponseBuilder builder = Response.status(Response.Status.OK);
      return builder.entity(authorizedSegments).build();
    } else {

      final Function<DataSegment, Iterable<ResourceAction>> raGenerator = segment -> Collections.singletonList(
          AuthorizationUtils.DATASOURCE_READ_RA_GENERATOR.apply(segment.getDataSource()));

      final Iterable<DataSegment> authorizedSegments = AuthorizationUtils.filterAuthorizedResources(
          req,
          metadataSegments::iterator,
          raGenerator,
          authorizerMapper
      );

      Response.ResponseBuilder builder = Response.status(Response.Status.OK);
      return builder.entity(authorizedSegments).build();
    }
  }

  /**
   * This method finds the fully overshadowed segments from the given druidDataSources
   *
   * @param druidDataSources
   *
   * @return set of overshadowed segments
   */
  private Set<SegmentId> findOvershadowedSegments(Collection<ImmutableDruidDataSource> druidDataSources)
  {
    final Stream<DataSegment> segmentStream = druidDataSources
        .stream()
        .flatMap(t -> t.getSegments().stream());
    final Map<String, VersionedIntervalTimeline<String, DataSegment>> timelines = VersionedIntervalTimeline.buildTimelines(
        () -> segmentStream.iterator());

    final Set<SegmentId> overshadowedSegments = new HashSet<>();
    for (ImmutableDruidDataSource dataSource : druidDataSources) {
      for (DataSegment dataSegment : dataSource.getSegments()) {
        final VersionedIntervalTimeline<String, DataSegment> timeline = timelines.get(dataSegment.getDataSource());
        if (timeline != null && timeline.isOvershadowed(dataSegment.getInterval(), dataSegment.getVersion())) {
          overshadowedSegments.add(dataSegment.getId());
        }
      }
    }
    return overshadowedSegments;
=======
    final Response.ResponseBuilder builder = Response.status(Response.Status.OK);
    return builder.entity(authorizedSegments).build();
>>>>>>> 4654e1e8
  }

  @GET
  @Path("/datasources/{dataSourceName}/segments")
  @Produces(MediaType.APPLICATION_JSON)
  @ResourceFilters(DatasourceResourceFilter.class)
  public Response getDatabaseSegmentDataSourceSegments(
      @PathParam("dataSourceName") String dataSourceName,
      @QueryParam("full") String full
  )
  {
    ImmutableDruidDataSource dataSource = metadataSegmentManager.getDataSource(dataSourceName);
    if (dataSource == null) {
      return Response.status(Response.Status.NOT_FOUND).build();
    }

    Response.ResponseBuilder builder = Response.status(Response.Status.OK);
    if (full != null) {
      return builder.entity(dataSource.getSegments()).build();
    }

    return builder.entity(Collections2.transform(dataSource.getSegments(), DataSegment::getId)).build();
  }

  @POST
  @Path("/datasources/{dataSourceName}/segments")
  @Produces(MediaType.APPLICATION_JSON)
  @ResourceFilters(DatasourceResourceFilter.class)
  public Response getDatabaseSegmentDataSourceSegments(
      @PathParam("dataSourceName") String dataSourceName,
      @QueryParam("full") String full,
      List<Interval> intervals
  )
  {
    List<DataSegment> segments = metadataStorageCoordinator.getUsedSegmentsForIntervals(dataSourceName, intervals);

    Response.ResponseBuilder builder = Response.status(Response.Status.OK);
    if (full != null) {
      return builder.entity(segments).build();
    }

    return builder.entity(Collections2.transform(segments, DataSegment::getId)).build();
  }

  @GET
  @Path("/datasources/{dataSourceName}/segments/{segmentId}")
  @Produces(MediaType.APPLICATION_JSON)
  @ResourceFilters(DatasourceResourceFilter.class)
  public Response getDatabaseSegmentDataSourceSegment(
      @PathParam("dataSourceName") String dataSourceName,
      @PathParam("segmentId") String segmentId
  )
  {
    ImmutableDruidDataSource dataSource = metadataSegmentManager.getDataSource(dataSourceName);
    if (dataSource == null) {
      return Response.status(Response.Status.NOT_FOUND).build();
    }

    for (SegmentId possibleSegmentId : SegmentId.iteratePossibleParsingsWithDataSource(dataSourceName, segmentId)) {
      DataSegment segment = dataSource.getSegment(possibleSegmentId);
      if (segment != null) {
        return Response.status(Response.Status.OK).entity(segment).build();
      }
    }
    return Response.status(Response.Status.NOT_FOUND).build();
  }
}<|MERGE_RESOLUTION|>--- conflicted
+++ resolved
@@ -174,7 +174,6 @@
       final Function<SegmentWithOvershadowedStatus, Iterable<ResourceAction>> raGenerator = segment -> Collections.singletonList(
           AuthorizationUtils.DATASOURCE_READ_RA_GENERATOR.apply(segment.getDataSegment().getDataSource()));
 
-<<<<<<< HEAD
       final Iterable<SegmentWithOvershadowedStatus> authorizedSegments = AuthorizationUtils.filterAuthorizedResources(
           req,
           segmentsWithOvershadowedStatus::iterator,
@@ -225,10 +224,6 @@
       }
     }
     return overshadowedSegments;
-=======
-    final Response.ResponseBuilder builder = Response.status(Response.Status.OK);
-    return builder.entity(authorizedSegments).build();
->>>>>>> 4654e1e8
   }
 
   @GET
