/*
 * Licensed to the Apache Software Foundation (ASF) under one
 * or more contributor license agreements.  See the NOTICE file
 * distributed with this work for additional information
 * regarding copyright ownership.  The ASF licenses this file
 * to you under the Apache License, Version 2.0 (the
 * "License"); you may not use this file except in compliance
 * with the License.  You may obtain a copy of the License at
 *
 *   http://www.apache.org/licenses/LICENSE-2.0
 *
 * Unless required by applicable law or agreed to in writing,
 * software distributed under the License is distributed on an
 * "AS IS" BASIS, WITHOUT WARRANTIES OR CONDITIONS OF ANY
 * KIND, either express or implied.  See the License for the
 * specific language governing permissions and limitations
 * under the License.
 */

package org.apache.druid.server.http;

import com.fasterxml.jackson.databind.ObjectMapper;
import com.google.common.base.Function;
import com.google.common.collect.Collections2;
import com.google.common.collect.Iterables;
import com.google.inject.Inject;
import com.sun.jersey.spi.container.ResourceFilters;
import org.apache.druid.client.DruidDataSource;
import org.apache.druid.client.ImmutableDruidDataSource;
import org.apache.druid.guice.annotations.Json;
import org.apache.druid.indexing.overlord.IndexerMetadataStorageCoordinator;
import org.apache.druid.metadata.SegmentsMetadata;
import org.apache.druid.server.JettyUtils;
import org.apache.druid.server.http.security.DatasourceResourceFilter;
import org.apache.druid.server.security.AuthorizationUtils;
import org.apache.druid.server.security.AuthorizerMapper;
import org.apache.druid.server.security.ResourceAction;
import org.apache.druid.timeline.DataSegment;
import org.apache.druid.timeline.SegmentId;
import org.apache.druid.timeline.SegmentWithOvershadowedStatus;
import org.joda.time.Interval;

import javax.servlet.http.HttpServletRequest;
import javax.ws.rs.GET;
import javax.ws.rs.POST;
import javax.ws.rs.Path;
import javax.ws.rs.PathParam;
import javax.ws.rs.Produces;
import javax.ws.rs.QueryParam;
import javax.ws.rs.core.Context;
import javax.ws.rs.core.MediaType;
import javax.ws.rs.core.Response;
import javax.ws.rs.core.UriInfo;
import java.util.Collection;
import java.util.Collections;
import java.util.HashSet;
import java.util.List;
import java.util.Set;
import java.util.TreeSet;
import java.util.stream.Collectors;
import java.util.stream.Stream;

/**
 */
@Path("/druid/coordinator/v1/metadata")
public class MetadataResource
{
  private final SegmentsMetadata segmentsMetadata;
  private final IndexerMetadataStorageCoordinator metadataStorageCoordinator;
  private final AuthorizerMapper authorizerMapper;

  @Inject
  public MetadataResource(
      SegmentsMetadata segmentsMetadata,
      IndexerMetadataStorageCoordinator metadataStorageCoordinator,
      AuthorizerMapper authorizerMapper,
      @Json ObjectMapper jsonMapper
  )
  {
    this.segmentsMetadata = segmentsMetadata;
    this.metadataStorageCoordinator = metadataStorageCoordinator;
    this.authorizerMapper = authorizerMapper;
  }

  @GET
  @Path("/datasources")
  @Produces(MediaType.APPLICATION_JSON)
  public Response getDataSources(
      @QueryParam("full") final String full,
      @Context final UriInfo uriInfo,
      @Context final HttpServletRequest req
  )
  {
    final boolean includeUnused = JettyUtils.getQueryParam(uriInfo, "includeUnused", "includeDisabled") != null;
    Collection<ImmutableDruidDataSource> druidDataSources = null;
    final Set<String> dataSourceNamesPreAuth;
    if (includeUnused) {
      dataSourceNamesPreAuth = new TreeSet<>(segmentsMetadata.retrieveAllDataSourceNames());
    } else {
      druidDataSources = segmentsMetadata.prepareImmutableDataSourcesWithAllUsedSegments();
      dataSourceNamesPreAuth = druidDataSources
          .stream()
          .map(ImmutableDruidDataSource::getName)
          .collect(Collectors.toCollection(TreeSet::new));
    }

    final Set<String> dataSourceNamesPostAuth = new TreeSet<>();
    Function<String, Iterable<ResourceAction>> raGenerator = datasourceName ->
        Collections.singletonList(AuthorizationUtils.DATASOURCE_READ_RA_GENERATOR.apply(datasourceName));

    Iterables.addAll(
        dataSourceNamesPostAuth,
        AuthorizationUtils.filterAuthorizedResources(
            req,
            dataSourceNamesPreAuth,
            raGenerator,
            authorizerMapper
        )
    );

    // Cannot do both includeUnused and full, let includeUnused take priority
    // Always use dataSourceNamesPostAuth to determine the set of returned dataSources
    if (full != null && !includeUnused) {
      return Response.ok().entity(
          Collections2.filter(druidDataSources, dataSource -> dataSourceNamesPostAuth.contains(dataSource.getName()))
      ).build();
    } else {
      return Response.ok().entity(dataSourceNamesPostAuth).build();
    }
  }

  @GET
  @Path("/segments")
  @Produces(MediaType.APPLICATION_JSON)
  public Response getAllUsedSegments(
      @Context final HttpServletRequest req,
<<<<<<< HEAD
      @QueryParam("datasources") final Set<String> dataSources
=======
      @QueryParam("datasources") final Set<String> datasources,
      @QueryParam("includeOvershadowedStatus") final String includeOvershadowedStatus
>>>>>>> 9b197b43
  )
  {
    Collection<ImmutableDruidDataSource> dataSourcesWithUsedSegments =
        segmentsMetadata.prepareImmutableDataSourcesWithAllUsedSegments();
    if (dataSources != null && !dataSources.isEmpty()) {
      dataSourcesWithUsedSegments = dataSourcesWithUsedSegments
          .stream()
          .filter(dataSourceWithUsedSegments -> dataSources.contains(dataSourceWithUsedSegments.getName()))
          .collect(Collectors.toList());
    }
    final Stream<DataSegment> usedSegments = dataSourcesWithUsedSegments
        .stream()
        .flatMap(t -> t.getSegments().stream());

    if (includeOvershadowedStatus != null) {
      final Iterable<SegmentWithOvershadowedStatus> authorizedSegments = findAuthorizedSegmentWithOvershadowedStatus(
          req,
          druidDataSources,
          metadataSegments
      );
      Response.ResponseBuilder builder = Response.status(Response.Status.OK);
      return builder.entity(authorizedSegments).build();
    } else {

      final Function<DataSegment, Iterable<ResourceAction>> raGenerator = segment -> Collections.singletonList(
          AuthorizationUtils.DATASOURCE_READ_RA_GENERATOR.apply(segment.getDataSource()));

      final Iterable<DataSegment> authorizedSegments = AuthorizationUtils.filterAuthorizedResources(
          req,
          metadataSegments::iterator,
          raGenerator,
          authorizerMapper
      );

      Response.ResponseBuilder builder = Response.status(Response.Status.OK);
      return builder.entity(authorizedSegments).build();
    }
  }

<<<<<<< HEAD
    final Iterable<DataSegment> authorizedSegments =
        AuthorizationUtils.filterAuthorizedResources(req, usedSegments::iterator, raGenerator, authorizerMapper);
=======
  private Iterable<SegmentWithOvershadowedStatus> findAuthorizedSegmentWithOvershadowedStatus(
      HttpServletRequest req,
      Collection<ImmutableDruidDataSource> druidDataSources,
      Stream<DataSegment> metadataSegments
  )
  {
    // It's fine to add all overshadowed segments to a single collection because only
    // a small fraction of the segments in the cluster are expected to be overshadowed,
    // so building this collection shouldn't generate a lot of garbage.
    final Set<DataSegment> overshadowedSegments = new HashSet<>();
    for (ImmutableDruidDataSource dataSource : druidDataSources) {
      overshadowedSegments.addAll(ImmutableDruidDataSource.determineOvershadowedSegments(dataSource.getSegments()));
    }
>>>>>>> 9b197b43

    final Stream<SegmentWithOvershadowedStatus> segmentsWithOvershadowedStatus = metadataSegments
        .map(segment -> new SegmentWithOvershadowedStatus(
            segment,
            overshadowedSegments.contains(segment)
        ));

    final Function<SegmentWithOvershadowedStatus, Iterable<ResourceAction>> raGenerator = segment -> Collections
        .singletonList(AuthorizationUtils.DATASOURCE_READ_RA_GENERATOR.apply(segment.getDataSegment().getDataSource()));

    final Iterable<SegmentWithOvershadowedStatus> authorizedSegments = AuthorizationUtils.filterAuthorizedResources(
        req,
        segmentsWithOvershadowedStatus::iterator,
        raGenerator,
        authorizerMapper
    );
    return authorizedSegments;
  }

  /**
   * The difference of this method from {@link #getUsedSegmentsInDataSource} is that the latter returns only a list of
   * segments, while this method also includes the properties of data source, such as the time when it was created.
   */
  @GET
  @Path("/datasources/{dataSourceName}")
  @Produces(MediaType.APPLICATION_JSON)
  @ResourceFilters(DatasourceResourceFilter.class)
  public Response getDataSourceWithUsedSegments(@PathParam("dataSourceName") final String dataSourceName)
  {
    ImmutableDruidDataSource dataSource =
        segmentsMetadata.prepareImmutableDataSourceWithUsedSegments(dataSourceName);
    if (dataSource == null) {
      return Response.status(Response.Status.NOT_FOUND).build();
    }

    return Response.status(Response.Status.OK).entity(dataSource).build();
  }

  @GET
  @Path("/datasources/{dataSourceName}/segments")
  @Produces(MediaType.APPLICATION_JSON)
  @ResourceFilters(DatasourceResourceFilter.class)
  public Response getUsedSegmentsInDataSource(
      @PathParam("dataSourceName") String dataSourceName,
      @QueryParam("full") String full
  )
  {
    ImmutableDruidDataSource dataSource =
        segmentsMetadata.prepareImmutableDataSourceWithUsedSegments(dataSourceName);
    if (dataSource == null) {
      return Response.status(Response.Status.NOT_FOUND).build();
    }

    Response.ResponseBuilder builder = Response.status(Response.Status.OK);
    if (full != null) {
      return builder.entity(dataSource.getSegments()).build();
    }

    return builder.entity(Collections2.transform(dataSource.getSegments(), DataSegment::getId)).build();
  }

  /**
   * This is a {@link POST} method to pass the list of intervals in the body,
   * see https://github.com/apache/incubator-druid/pull/2109#issuecomment-182191258
   */
  @POST
  @Path("/datasources/{dataSourceName}/segments")
  @Produces(MediaType.APPLICATION_JSON)
  @ResourceFilters(DatasourceResourceFilter.class)
  public Response getUsedSegmentsInDataSourceForIntervals(
      @PathParam("dataSourceName") String dataSourceName,
      @QueryParam("full") String full,
      List<Interval> intervals
  )
  {
    List<DataSegment> segments = metadataStorageCoordinator.getUsedSegmentsForIntervals(dataSourceName, intervals);

    Response.ResponseBuilder builder = Response.status(Response.Status.OK);
    if (full != null) {
      return builder.entity(segments).build();
    }

    return builder.entity(Collections2.transform(segments, DataSegment::getId)).build();
  }

  @GET
  @Path("/datasources/{dataSourceName}/segments/{segmentId}")
  @Produces(MediaType.APPLICATION_JSON)
  @ResourceFilters(DatasourceResourceFilter.class)
  public Response isSegmentUsed(
      @PathParam("dataSourceName") String dataSourceName,
      @PathParam("segmentId") String segmentId
  )
  {
    DruidDataSource dataSource = segmentsMetadata.getDataSourceWithUsedSegments(dataSourceName);
    if (dataSource == null) {
      return Response.status(Response.Status.NOT_FOUND).build();
    }

    for (SegmentId possibleSegmentId : SegmentId.iteratePossibleParsingsWithDataSource(dataSourceName, segmentId)) {
      DataSegment segment = dataSource.getSegment(possibleSegmentId);
      if (segment != null) {
        return Response.status(Response.Status.OK).entity(segment).build();
      }
    }
    return Response.status(Response.Status.NOT_FOUND).build();
  }
}<|MERGE_RESOLUTION|>--- conflicted
+++ resolved
@@ -134,12 +134,8 @@
   @Produces(MediaType.APPLICATION_JSON)
   public Response getAllUsedSegments(
       @Context final HttpServletRequest req,
-<<<<<<< HEAD
-      @QueryParam("datasources") final Set<String> dataSources
-=======
-      @QueryParam("datasources") final Set<String> datasources,
+      @QueryParam("datasources") final Set<String> dataSources,
       @QueryParam("includeOvershadowedStatus") final String includeOvershadowedStatus
->>>>>>> 9b197b43
   )
   {
     Collection<ImmutableDruidDataSource> dataSourcesWithUsedSegments =
@@ -155,11 +151,8 @@
         .flatMap(t -> t.getSegments().stream());
 
     if (includeOvershadowedStatus != null) {
-      final Iterable<SegmentWithOvershadowedStatus> authorizedSegments = findAuthorizedSegmentWithOvershadowedStatus(
-          req,
-          druidDataSources,
-          metadataSegments
-      );
+      final Iterable<SegmentWithOvershadowedStatus> authorizedSegments =
+          findAuthorizedSegmentWithOvershadowedStatus(req, dataSourcesWithUsedSegments, usedSegments);
       Response.ResponseBuilder builder = Response.status(Response.Status.OK);
       return builder.entity(authorizedSegments).build();
     } else {
@@ -167,25 +160,17 @@
       final Function<DataSegment, Iterable<ResourceAction>> raGenerator = segment -> Collections.singletonList(
           AuthorizationUtils.DATASOURCE_READ_RA_GENERATOR.apply(segment.getDataSource()));
 
-      final Iterable<DataSegment> authorizedSegments = AuthorizationUtils.filterAuthorizedResources(
-          req,
-          metadataSegments::iterator,
-          raGenerator,
-          authorizerMapper
-      );
+      final Iterable<DataSegment> authorizedSegments =
+          AuthorizationUtils.filterAuthorizedResources(req, usedSegments::iterator, raGenerator, authorizerMapper);
 
       Response.ResponseBuilder builder = Response.status(Response.Status.OK);
       return builder.entity(authorizedSegments).build();
     }
   }
 
-<<<<<<< HEAD
-    final Iterable<DataSegment> authorizedSegments =
-        AuthorizationUtils.filterAuthorizedResources(req, usedSegments::iterator, raGenerator, authorizerMapper);
-=======
   private Iterable<SegmentWithOvershadowedStatus> findAuthorizedSegmentWithOvershadowedStatus(
       HttpServletRequest req,
-      Collection<ImmutableDruidDataSource> druidDataSources,
+      Collection<ImmutableDruidDataSource> dataSources,
       Stream<DataSegment> metadataSegments
   )
   {
@@ -193,16 +178,12 @@
     // a small fraction of the segments in the cluster are expected to be overshadowed,
     // so building this collection shouldn't generate a lot of garbage.
     final Set<DataSegment> overshadowedSegments = new HashSet<>();
-    for (ImmutableDruidDataSource dataSource : druidDataSources) {
+    for (ImmutableDruidDataSource dataSource : dataSources) {
       overshadowedSegments.addAll(ImmutableDruidDataSource.determineOvershadowedSegments(dataSource.getSegments()));
     }
->>>>>>> 9b197b43
 
     final Stream<SegmentWithOvershadowedStatus> segmentsWithOvershadowedStatus = metadataSegments
-        .map(segment -> new SegmentWithOvershadowedStatus(
-            segment,
-            overshadowedSegments.contains(segment)
-        ));
+        .map(segment -> new SegmentWithOvershadowedStatus(segment, overshadowedSegments.contains(segment)));
 
     final Function<SegmentWithOvershadowedStatus, Iterable<ResourceAction>> raGenerator = segment -> Collections
         .singletonList(AuthorizationUtils.DATASOURCE_READ_RA_GENERATOR.apply(segment.getDataSegment().getDataSource()));
