/*
 * Licensed to the Apache Software Foundation (ASF) under one
 * or more contributor license agreements.  See the NOTICE file
 * distributed with this work for additional information
 * regarding copyright ownership.  The ASF licenses this file
 * to you under the Apache License, Version 2.0 (the
 * "License"); you may not use this file except in compliance
 * with the License.  You may obtain a copy of the License at
 *
 *   http://www.apache.org/licenses/LICENSE-2.0
 *
 * Unless required by applicable law or agreed to in writing,
 * software distributed under the License is distributed on an
 * "AS IS" BASIS, WITHOUT WARRANTIES OR CONDITIONS OF ANY
 * KIND, either express or implied.  See the License for the
 * specific language governing permissions and limitations
 * under the License.
 */

package org.apache.druid.server.coordinator;

import com.google.common.base.Throwables;
import com.google.common.collect.ImmutableList;
import com.google.common.collect.Ordering;
import com.google.common.collect.Sets;
import com.google.common.util.concurrent.ListeningExecutorService;
import com.google.common.util.concurrent.MoreExecutors;
import com.google.inject.Inject;
import it.unimi.dsi.fastutil.objects.Object2LongMap;
import it.unimi.dsi.fastutil.objects.Object2LongOpenHashMap;
import org.apache.curator.framework.CuratorFramework;
import org.apache.curator.utils.ZKPaths;
import org.apache.druid.client.DruidDataSource;
import org.apache.druid.client.DruidServer;
import org.apache.druid.client.ImmutableDruidDataSource;
import org.apache.druid.client.ImmutableDruidServer;
import org.apache.druid.client.ServerInventoryView;
import org.apache.druid.client.coordinator.Coordinator;
import org.apache.druid.client.indexing.IndexingServiceClient;
import org.apache.druid.common.config.JacksonConfigManager;
import org.apache.druid.curator.discovery.ServiceAnnouncer;
import org.apache.druid.discovery.DruidLeaderSelector;
import org.apache.druid.guice.ManageLifecycle;
import org.apache.druid.guice.annotations.CoordinatorIndexingServiceHelper;
import org.apache.druid.guice.annotations.Self;
import org.apache.druid.java.util.common.DateTimes;
import org.apache.druid.java.util.common.IAE;
import org.apache.druid.java.util.common.ISE;
import org.apache.druid.java.util.common.Pair;
import org.apache.druid.java.util.common.concurrent.Execs;
import org.apache.druid.java.util.common.concurrent.ScheduledExecutorFactory;
import org.apache.druid.java.util.common.concurrent.ScheduledExecutors;
import org.apache.druid.java.util.common.guava.Comparators;
import org.apache.druid.java.util.common.lifecycle.LifecycleStart;
import org.apache.druid.java.util.common.lifecycle.LifecycleStop;
import org.apache.druid.java.util.emitter.EmittingLogger;
import org.apache.druid.java.util.emitter.service.ServiceEmitter;
import org.apache.druid.metadata.MetadataRuleManager;
import org.apache.druid.metadata.MetadataSegmentManager;
import org.apache.druid.server.DruidNode;
import org.apache.druid.server.coordinator.helper.DruidCoordinatorBalancer;
import org.apache.druid.server.coordinator.helper.DruidCoordinatorCleanupOvershadowed;
import org.apache.druid.server.coordinator.helper.DruidCoordinatorCleanupUnneeded;
import org.apache.druid.server.coordinator.helper.DruidCoordinatorHelper;
import org.apache.druid.server.coordinator.helper.DruidCoordinatorLogger;
import org.apache.druid.server.coordinator.helper.DruidCoordinatorRuleRunner;
import org.apache.druid.server.coordinator.helper.DruidCoordinatorSegmentCompactor;
import org.apache.druid.server.coordinator.helper.DruidCoordinatorSegmentInfoLoader;
import org.apache.druid.server.coordinator.rules.LoadRule;
import org.apache.druid.server.coordinator.rules.Rule;
import org.apache.druid.server.initialization.ZkPathsConfig;
import org.apache.druid.server.lookup.cache.LookupCoordinatorManager;
import org.apache.druid.timeline.DataSegment;
import org.apache.druid.timeline.SegmentId;
import org.joda.time.DateTime;
import org.joda.time.Duration;

import java.util.ArrayList;
import java.util.Arrays;
import java.util.Comparator;
import java.util.HashMap;
import java.util.List;
import java.util.Map;
import java.util.Set;
import java.util.TreeSet;
import java.util.concurrent.Callable;
import java.util.concurrent.ConcurrentHashMap;
import java.util.concurrent.ConcurrentMap;
import java.util.concurrent.ScheduledExecutorService;
import java.util.stream.Collectors;

/**
 */
@ManageLifecycle
public class DruidCoordinator
{
  public static Comparator<DataSegment> SEGMENT_COMPARATOR = Ordering.from(Comparators.intervalsByEndThenStart())
                                                                     .onResultOf(DataSegment::getInterval)
                                                                     .compound(Ordering.<DataSegment>natural())
                                                                     .reverse();

  private static final EmittingLogger log = new EmittingLogger(DruidCoordinator.class);

  private final Object lock = new Object();
  private final DruidCoordinatorConfig config;
  private final ZkPathsConfig zkPaths;
  private final JacksonConfigManager configManager;
  private final MetadataSegmentManager metadataSegmentManager;
  private final ServerInventoryView serverInventoryView;
  private final MetadataRuleManager metadataRuleManager;
  private final CuratorFramework curator;
  private final ServiceEmitter emitter;
  private final IndexingServiceClient indexingServiceClient;
  private final ScheduledExecutorService exec;
  private final LoadQueueTaskMaster taskMaster;
  private final Map<String, LoadQueuePeon> loadManagementPeons;
  private final ServiceAnnouncer serviceAnnouncer;
  private final DruidNode self;
  private final Set<DruidCoordinatorHelper> indexingServiceHelpers;
  private final BalancerStrategyFactory factory;
  private final LookupCoordinatorManager lookupCoordinatorManager;
  private final DruidLeaderSelector coordLeaderSelector;

  private final DruidCoordinatorSegmentCompactor segmentCompactor;

  private volatile boolean started = false;
  private volatile SegmentReplicantLookup segmentReplicantLookup = null;

  @Inject
  public DruidCoordinator(
      DruidCoordinatorConfig config,
      ZkPathsConfig zkPaths,
      JacksonConfigManager configManager,
      MetadataSegmentManager metadataSegmentManager,
      ServerInventoryView serverInventoryView,
      MetadataRuleManager metadataRuleManager,
      CuratorFramework curator,
      ServiceEmitter emitter,
      ScheduledExecutorFactory scheduledExecutorFactory,
      IndexingServiceClient indexingServiceClient,
      LoadQueueTaskMaster taskMaster,
      ServiceAnnouncer serviceAnnouncer,
      @Self DruidNode self,
      @CoordinatorIndexingServiceHelper Set<DruidCoordinatorHelper> indexingServiceHelpers,
      BalancerStrategyFactory factory,
      LookupCoordinatorManager lookupCoordinatorManager,
      @Coordinator DruidLeaderSelector coordLeaderSelector
  )
  {
    this(
        config,
        zkPaths,
        configManager,
        metadataSegmentManager,
        serverInventoryView,
        metadataRuleManager,
        curator,
        emitter,
        scheduledExecutorFactory,
        indexingServiceClient,
        taskMaster,
        serviceAnnouncer,
        self,
        new ConcurrentHashMap<>(),
        indexingServiceHelpers,
        factory,
        lookupCoordinatorManager,
        coordLeaderSelector
    );
  }

  DruidCoordinator(
      DruidCoordinatorConfig config,
      ZkPathsConfig zkPaths,
      JacksonConfigManager configManager,
      MetadataSegmentManager metadataSegmentManager,
      ServerInventoryView serverInventoryView,
      MetadataRuleManager metadataRuleManager,
      CuratorFramework curator,
      ServiceEmitter emitter,
      ScheduledExecutorFactory scheduledExecutorFactory,
      IndexingServiceClient indexingServiceClient,
      LoadQueueTaskMaster taskMaster,
      ServiceAnnouncer serviceAnnouncer,
      DruidNode self,
      ConcurrentMap<String, LoadQueuePeon> loadQueuePeonMap,
      Set<DruidCoordinatorHelper> indexingServiceHelpers,
      BalancerStrategyFactory factory,
      LookupCoordinatorManager lookupCoordinatorManager,
      DruidLeaderSelector coordLeaderSelector
  )
  {
    this.config = config;
    this.zkPaths = zkPaths;
    this.configManager = configManager;

    this.metadataSegmentManager = metadataSegmentManager;
    this.serverInventoryView = serverInventoryView;
    this.metadataRuleManager = metadataRuleManager;
    this.curator = curator;
    this.emitter = emitter;
    this.indexingServiceClient = indexingServiceClient;
    this.taskMaster = taskMaster;
    this.serviceAnnouncer = serviceAnnouncer;
    this.self = self;
    this.indexingServiceHelpers = indexingServiceHelpers;

    this.exec = scheduledExecutorFactory.create(1, "Coordinator-Exec--%d");

    this.loadManagementPeons = loadQueuePeonMap;
    this.factory = factory;
    this.lookupCoordinatorManager = lookupCoordinatorManager;
    this.coordLeaderSelector = coordLeaderSelector;

    this.segmentCompactor = new DruidCoordinatorSegmentCompactor(indexingServiceClient);
  }

  public boolean isLeader()
  {
    return coordLeaderSelector.isLeader();
  }

  public Map<String, LoadQueuePeon> getLoadManagementPeons()
  {
    return loadManagementPeons;
  }

  public Map<String, ? extends Object2LongMap<String>> getReplicationStatus()
  {
    final Map<String, Object2LongOpenHashMap<String>> retVal = new HashMap<>();

    if (segmentReplicantLookup == null) {
      return retVal;
    }

    final DateTime now = DateTimes.nowUtc();

    for (final DataSegment segment : getAvailableDataSegments()) {
      final List<Rule> rules = metadataRuleManager.getRulesWithDefault(segment.getDataSource());

      for (final Rule rule : rules) {
        if (!(rule instanceof LoadRule && rule.appliesTo(segment, now))) {
          continue;
        }

        ((LoadRule) rule)
            .getTieredReplicants()
            .forEach((final String tier, final Integer ruleReplicants) -> {
              int currentReplicants = segmentReplicantLookup.getLoadedReplicants(segment.getId(), tier);
              retVal
                  .computeIfAbsent(tier, ignored -> new Object2LongOpenHashMap<>())
                  .addTo(segment.getDataSource(), Math.max(ruleReplicants - currentReplicants, 0));
            });
        break; // only the first matching rule applies
      }
    }

    return retVal;
  }

  public Object2LongMap<String> getSegmentAvailability()
  {
    final Object2LongOpenHashMap<String> retVal = new Object2LongOpenHashMap<>();

    if (segmentReplicantLookup == null) {
      return retVal;
    }

    for (DataSegment segment : getAvailableDataSegments()) {
      if (segmentReplicantLookup.getLoadedReplicants(segment.getId()) == 0) {
        retVal.addTo(segment.getDataSource(), 1);
      } else {
        retVal.addTo(segment.getDataSource(), 0);
      }
    }

    return retVal;
  }

  public Map<String, Double> getLoadStatus()
  {
    Map<String, Double> loadStatus = new HashMap<>();
    for (ImmutableDruidDataSource dataSource : metadataSegmentManager.getDataSources()) {
      final Set<DataSegment> segments = Sets.newHashSet(dataSource.getSegments());
      final int availableSegmentSize = segments.size();

      // remove loaded segments
      for (DruidServer druidServer : serverInventoryView.getInventory()) {
        final DruidDataSource loadedView = druidServer.getDataSource(dataSource.getName());
        if (loadedView != null) {
          // This does not use segments.removeAll(loadedView.getSegments()) for performance reasons.
          // Please see https://github.com/apache/incubator-druid/pull/5632 and LoadStatusBenchmark for more info.
          for (DataSegment serverSegment : loadedView.getSegments()) {
            segments.remove(serverSegment);
          }
        }
      }
      final int unloadedSegmentSize = segments.size();
      loadStatus.put(
          dataSource.getName(),
          100 * ((double) (availableSegmentSize - unloadedSegmentSize) / (double) availableSegmentSize)
      );
    }

    return loadStatus;
  }

  public long remainingSegmentSizeBytesForCompaction(String dataSource)
  {
    return segmentCompactor.getRemainingSegmentSizeBytes(dataSource);
  }

  public CoordinatorDynamicConfig getDynamicConfigs()
  {
    return CoordinatorDynamicConfig.current(configManager);
  }

  public CoordinatorCompactionConfig getCompactionConfig()
  {
    return CoordinatorCompactionConfig.current(configManager);
  }

  public void removeSegment(DataSegment segment)
  {
<<<<<<< HEAD
    log.info("Removing Segment[%s]", segment);
    metadataSegmentManager.removeSegment(segment.getId());
=======
    log.info("Removing Segment[%s]", segment.getIdentifier());
    metadataSegmentManager.removeSegment(segment.getDataSource(), segment.getIdentifier());
>>>>>>> 9bbd9928
  }

  public String getCurrentLeader()
  {
    return coordLeaderSelector.getCurrentLeader();
  }

  public void moveSegment(
      ImmutableDruidServer fromServer,
      ImmutableDruidServer toServer,
      DataSegment segment,
      final LoadPeonCallback callback
  )
  {
    if (segment == null) {
      log.makeAlert(new IAE("Can not move null DataSegment"), "Exception moving null segment").emit();
      if (callback != null) {
        callback.execute();
      }
      throw new ISE("Cannot move null DataSegment");
    }
    SegmentId segmentId = segment.getId();
    try {
      if (fromServer.getMetadata().equals(toServer.getMetadata())) {
        throw new IAE("Cannot move [%s] to and from the same server [%s]", segmentId, fromServer.getName());
      }

      ImmutableDruidDataSource dataSource = metadataSegmentManager.getDataSource(segment.getDataSource());
      if (dataSource == null) {
        throw new IAE("Unable to find dataSource for segment [%s] in metadata", segmentId);
      }

      // get segment information from MetadataSegmentManager instead of getting it from fromServer's.
      // This is useful when MetadataSegmentManager and fromServer DataSegment's are different for same
      // identifier (say loadSpec differs because of deep storage migration).
      final DataSegment segmentToLoad = dataSource.getSegment(segment.getId());
      if (segmentToLoad == null) {
        throw new IAE("No segment metadata found for segment Id [%s]", segment.getId());
      }
      final LoadQueuePeon loadPeon = loadManagementPeons.get(toServer.getName());
      if (loadPeon == null) {
        throw new IAE("LoadQueuePeon hasn't been created yet for path [%s]", toServer.getName());
      }

      final LoadQueuePeon dropPeon = loadManagementPeons.get(fromServer.getName());
      if (dropPeon == null) {
        throw new IAE("LoadQueuePeon hasn't been created yet for path [%s]", fromServer.getName());
      }

      final ServerHolder toHolder = new ServerHolder(toServer, loadPeon);
      if (toHolder.getAvailableSize() < segmentToLoad.getSize()) {
        throw new IAE(
            "Not enough capacity on server [%s] for segment [%s]. Required: %,d, available: %,d.",
            toServer.getName(),
            segmentToLoad,
            segmentToLoad.getSize(),
            toHolder.getAvailableSize()
        );
      }

      final String toLoadQueueSegPath =
          ZKPaths.makePath(zkPaths.getLoadQueuePath(), toServer.getName(), segmentId.toString());

      final LoadPeonCallback loadPeonCallback = () -> {
        dropPeon.unmarkSegmentToDrop(segmentToLoad);
        if (callback != null) {
          callback.execute();
        }
      };

      // mark segment to drop before it is actually loaded on server
      // to be able to account this information in DruidBalancerStrategy immediately
      dropPeon.markSegmentToDrop(segmentToLoad);
      try {
        loadPeon.loadSegment(
            segmentToLoad,
            () -> {
              try {
                if (serverInventoryView.isSegmentLoadedByServer(toServer.getName(), segment) &&
                    curator.checkExists().forPath(toLoadQueueSegPath) == null &&
                    !dropPeon.getSegmentsToDrop().contains(segment)) {
                  dropPeon.dropSegment(segment, loadPeonCallback);
                } else {
                  loadPeonCallback.execute();
                }
              }
              catch (Exception e) {
                throw Throwables.propagate(e);
              }
            }
        );
      }
      catch (Exception e) {
        dropPeon.unmarkSegmentToDrop(segmentToLoad);
        Throwables.propagate(e);
      }
    }
    catch (Exception e) {
      log.makeAlert(e, "Exception moving segment %s", segmentId).emit();
      if (callback != null) {
        callback.execute();
      }
    }
  }

  public Set<DataSegment> getOrderedAvailableDataSegments()
  {
    Set<DataSegment> availableSegments = new TreeSet<>(SEGMENT_COMPARATOR);

    Iterable<DataSegment> dataSegments = getAvailableDataSegments();

    for (DataSegment dataSegment : dataSegments) {
      if (dataSegment.getSize() < 0) {
        log.makeAlert("No size on Segment, wtf?")
           .addData("segment", dataSegment)
           .emit();
      }
      availableSegments.add(dataSegment);
    }

    return availableSegments;
  }

  private List<DataSegment> getAvailableDataSegments()
  {
    return metadataSegmentManager.getDataSources()
                                 .stream()
                                 .flatMap(source -> source.getSegments().stream())
                                 .collect(Collectors.toList());
  }

  @LifecycleStart
  public void start()
  {
    synchronized (lock) {
      if (started) {
        return;
      }
      started = true;

      coordLeaderSelector.registerListener(
          new DruidLeaderSelector.Listener()
          {
            @Override
            public void becomeLeader()
            {
              DruidCoordinator.this.becomeLeader();
            }

            @Override
            public void stopBeingLeader()
            {
              DruidCoordinator.this.stopBeingLeader();
            }
          }
      );
    }
  }

  @LifecycleStop
  public void stop()
  {
    synchronized (lock) {
      if (!started) {
        return;
      }

      coordLeaderSelector.unregisterListener();

      started = false;

      exec.shutdownNow();
    }
  }

  private void becomeLeader()
  {
    synchronized (lock) {
      if (!started) {
        return;
      }

      log.info("I am the leader of the coordinators, all must bow!");
      log.info("Starting coordination in [%s]", config.getCoordinatorStartDelay());

      metadataSegmentManager.start();
      metadataRuleManager.start();
      lookupCoordinatorManager.start();
      serviceAnnouncer.announce(self);
      final int startingLeaderCounter = coordLeaderSelector.localTerm();

      final List<Pair<? extends CoordinatorRunnable, Duration>> coordinatorRunnables = new ArrayList<>();
      coordinatorRunnables.add(
          Pair.of(
              new CoordinatorHistoricalManagerRunnable(startingLeaderCounter),
              config.getCoordinatorPeriod()
          )
      );
      if (indexingServiceClient != null) {
        coordinatorRunnables.add(
            Pair.of(
                new CoordinatorIndexingServiceRunnable(
                    makeIndexingServiceHelpers(),
                    startingLeaderCounter
                ),
                config.getCoordinatorIndexingPeriod()
            )
        );
      }

      for (final Pair<? extends CoordinatorRunnable, Duration> coordinatorRunnable : coordinatorRunnables) {
        ScheduledExecutors.scheduleWithFixedDelay(
            exec,
            config.getCoordinatorStartDelay(),
            coordinatorRunnable.rhs,
            new Callable<ScheduledExecutors.Signal>()
            {
              private final CoordinatorRunnable theRunnable = coordinatorRunnable.lhs;

              @Override
              public ScheduledExecutors.Signal call()
              {
                if (coordLeaderSelector.isLeader() && startingLeaderCounter == coordLeaderSelector.localTerm()) {
                  theRunnable.run();
                }
                if (coordLeaderSelector.isLeader()
                    && startingLeaderCounter == coordLeaderSelector.localTerm()) { // (We might no longer be leader)
                  return ScheduledExecutors.Signal.REPEAT;
                } else {
                  return ScheduledExecutors.Signal.STOP;
                }
              }
            }
        );
      }
    }
  }

  private void stopBeingLeader()
  {
    synchronized (lock) {

      log.info("I am no longer the leader...");

      for (String server : loadManagementPeons.keySet()) {
        LoadQueuePeon peon = loadManagementPeons.remove(server);
        peon.stop();
      }
      loadManagementPeons.clear();

      serviceAnnouncer.unannounce(self);
      lookupCoordinatorManager.stop();
      metadataRuleManager.stop();
      metadataSegmentManager.stop();
    }
  }

  private List<DruidCoordinatorHelper> makeIndexingServiceHelpers()
  {
    List<DruidCoordinatorHelper> helpers = new ArrayList<>();
    helpers.add(new DruidCoordinatorSegmentInfoLoader(DruidCoordinator.this));
    helpers.add(segmentCompactor);
    helpers.addAll(indexingServiceHelpers);

    log.info(
        "Done making indexing service helpers [%s]",
        helpers.stream().map(helper -> helper.getClass().getCanonicalName()).collect(Collectors.toList())
    );
    return ImmutableList.copyOf(helpers);
  }

  public abstract class CoordinatorRunnable implements Runnable
  {
    private final long startTime = System.currentTimeMillis();
    private final List<DruidCoordinatorHelper> helpers;
    private final int startingLeaderCounter;

    protected CoordinatorRunnable(List<DruidCoordinatorHelper> helpers, final int startingLeaderCounter)
    {
      this.helpers = helpers;
      this.startingLeaderCounter = startingLeaderCounter;
    }

    @Override
    public void run()
    {
      ListeningExecutorService balancerExec = null;
      try {
        synchronized (lock) {
          if (!coordLeaderSelector.isLeader()) {
            log.info("LEGGO MY EGGO. [%s] is leader.", coordLeaderSelector.getCurrentLeader());
            stopBeingLeader();
            return;
          }
        }

        List<Boolean> allStarted = Arrays.asList(
            metadataSegmentManager.isStarted(),
            serverInventoryView.isStarted()
        );
        for (Boolean aBoolean : allStarted) {
          if (!aBoolean) {
            log.error("InventoryManagers not started[%s]", allStarted);
            stopBeingLeader();
            return;
          }
        }

        balancerExec = MoreExecutors.listeningDecorator(Execs.multiThreaded(
            getDynamicConfigs().getBalancerComputeThreads(),
            "coordinator-cost-balancer-%s"
        ));
        BalancerStrategy balancerStrategy = factory.createBalancerStrategy(balancerExec);

        // Do coordinator stuff.
        DruidCoordinatorRuntimeParams params =
            DruidCoordinatorRuntimeParams.newBuilder()
                                         .withStartTime(startTime)
                                         .withDataSources(metadataSegmentManager.getDataSources())
                                         .withDynamicConfigs(getDynamicConfigs())
                                         .withCompactionConfig(getCompactionConfig())
                                         .withEmitter(emitter)
                                         .withBalancerStrategy(balancerStrategy)
                                         .build();
        for (DruidCoordinatorHelper helper : helpers) {
          // Don't read state and run state in the same helper otherwise racy conditions may exist
          if (coordLeaderSelector.isLeader() && startingLeaderCounter == coordLeaderSelector.localTerm()) {
            params = helper.run(params);
          }
        }
      }
      catch (Exception e) {
        log.makeAlert(e, "Caught exception, ignoring so that schedule keeps going.").emit();
      }
      finally {
        if (balancerExec != null) {
          balancerExec.shutdownNow();
        }
      }
    }
  }

  private class CoordinatorHistoricalManagerRunnable extends CoordinatorRunnable
  {
    public CoordinatorHistoricalManagerRunnable(final int startingLeaderCounter)
    {
      super(
          ImmutableList.of(
              new DruidCoordinatorSegmentInfoLoader(DruidCoordinator.this),
              params -> {
                List<ImmutableDruidServer> servers = serverInventoryView
                    .getInventory()
                    .stream()
                    .filter(DruidServer::segmentReplicatable)
                    .map(DruidServer::toImmutableDruidServer)
                    .collect(Collectors.toList());

                if (log.isDebugEnabled()) {
                  // Display info about all historical servers
                  log.debug("Servers");
                  for (ImmutableDruidServer druidServer : servers) {
                    log.debug("  %s", druidServer);
                    log.debug("    -- DataSources");
                    for (ImmutableDruidDataSource druidDataSource : druidServer.getDataSources()) {
                      log.debug("    %s", druidDataSource);
                    }
                  }
                }

                // Find all historical servers, group them by subType and sort by ascending usage
                final DruidCluster cluster = new DruidCluster();
                for (ImmutableDruidServer server : servers) {
                  if (!loadManagementPeons.containsKey(server.getName())) {
                    LoadQueuePeon loadQueuePeon = taskMaster.giveMePeon(server);
                    loadQueuePeon.start();
                    log.info("Created LoadQueuePeon for server[%s].", server.getName());

                    loadManagementPeons.put(server.getName(), loadQueuePeon);
                  }

                  cluster.add(new ServerHolder(server, loadManagementPeons.get(server.getName())));
                }

                segmentReplicantLookup = SegmentReplicantLookup.make(cluster);

                // Stop peons for servers that aren't there anymore.
                final Set<String> disappeared = Sets.newHashSet(loadManagementPeons.keySet());
                for (ImmutableDruidServer server : servers) {
                  disappeared.remove(server.getName());
                }
                for (String name : disappeared) {
                  log.info("Removing listener for server[%s] which is no longer there.", name);
                  LoadQueuePeon peon = loadManagementPeons.remove(name);
                  peon.stop();
                }

                return params.buildFromExisting()
                             .withDruidCluster(cluster)
                             .withDatabaseRuleManager(metadataRuleManager)
                             .withLoadManagementPeons(loadManagementPeons)
                             .withSegmentReplicantLookup(segmentReplicantLookup)
                             .withBalancerReferenceTimestamp(DateTimes.nowUtc())
                             .build();
              },
              new DruidCoordinatorRuleRunner(DruidCoordinator.this),
              new DruidCoordinatorCleanupUnneeded(DruidCoordinator.this),
              new DruidCoordinatorCleanupOvershadowed(DruidCoordinator.this),
              new DruidCoordinatorBalancer(DruidCoordinator.this),
              new DruidCoordinatorLogger(DruidCoordinator.this)
          ),
          startingLeaderCounter
      );
    }
  }

  private class CoordinatorIndexingServiceRunnable extends CoordinatorRunnable
  {
    public CoordinatorIndexingServiceRunnable(List<DruidCoordinatorHelper> helpers, final int startingLeaderCounter)
    {
      super(helpers, startingLeaderCounter);
    }
  }
}
<|MERGE_RESOLUTION|>--- conflicted
+++ resolved
@@ -322,13 +322,8 @@
 
   public void removeSegment(DataSegment segment)
   {
-<<<<<<< HEAD
-    log.info("Removing Segment[%s]", segment);
+    log.info("Removing Segment[%s]", segment.getId());
     metadataSegmentManager.removeSegment(segment.getId());
-=======
-    log.info("Removing Segment[%s]", segment.getIdentifier());
-    metadataSegmentManager.removeSegment(segment.getDataSource(), segment.getIdentifier());
->>>>>>> 9bbd9928
   }
 
   public String getCurrentLeader()
