/*
 * Licensed to the Apache Software Foundation (ASF) under one
 * or more contributor license agreements.  See the NOTICE file
 * distributed with this work for additional information
 * regarding copyright ownership.  The ASF licenses this file
 * to you under the Apache License, Version 2.0 (the
 * "License"); you may not use this file except in compliance
 * with the License.  You may obtain a copy of the License at
 *
 *   http://www.apache.org/licenses/LICENSE-2.0
 *
 * Unless required by applicable law or agreed to in writing,
 * software distributed under the License is distributed on an
 * "AS IS" BASIS, WITHOUT WARRANTIES OR CONDITIONS OF ANY
 * KIND, either express or implied.  See the License for the
 * specific language governing permissions and limitations
 * under the License.
 */

package org.apache.druid.server.coordinator;

import com.google.common.collect.ImmutableList;
import com.google.common.collect.Ordering;
import com.google.common.collect.Sets;
import com.google.common.util.concurrent.ListeningExecutorService;
import com.google.common.util.concurrent.MoreExecutors;
import com.google.inject.Inject;
import it.unimi.dsi.fastutil.objects.Object2IntMap;
import it.unimi.dsi.fastutil.objects.Object2IntMaps;
import it.unimi.dsi.fastutil.objects.Object2IntOpenHashMap;
import it.unimi.dsi.fastutil.objects.Object2LongMap;
import it.unimi.dsi.fastutil.objects.Object2LongOpenHashMap;
import org.apache.curator.framework.CuratorFramework;
import org.apache.curator.utils.ZKPaths;
import org.apache.druid.client.DataSourcesSnapshot;
import org.apache.druid.client.DruidDataSource;
import org.apache.druid.client.DruidServer;
import org.apache.druid.client.ImmutableDruidDataSource;
import org.apache.druid.client.ImmutableDruidServer;
import org.apache.druid.client.ServerInventoryView;
import org.apache.druid.client.coordinator.Coordinator;
import org.apache.druid.client.indexing.IndexingServiceClient;
import org.apache.druid.common.config.JacksonConfigManager;
import org.apache.druid.curator.discovery.ServiceAnnouncer;
import org.apache.druid.discovery.DruidLeaderSelector;
import org.apache.druid.guice.ManageLifecycle;
import org.apache.druid.guice.annotations.CoordinatorIndexingServiceHelper;
import org.apache.druid.guice.annotations.Self;
import org.apache.druid.java.util.common.DateTimes;
import org.apache.druid.java.util.common.IAE;
import org.apache.druid.java.util.common.ISE;
import org.apache.druid.java.util.common.Pair;
import org.apache.druid.java.util.common.concurrent.Execs;
import org.apache.druid.java.util.common.concurrent.ScheduledExecutorFactory;
import org.apache.druid.java.util.common.concurrent.ScheduledExecutors;
import org.apache.druid.java.util.common.guava.Comparators;
import org.apache.druid.java.util.common.lifecycle.LifecycleStart;
import org.apache.druid.java.util.common.lifecycle.LifecycleStop;
import org.apache.druid.java.util.emitter.EmittingLogger;
import org.apache.druid.java.util.emitter.service.ServiceEmitter;
import org.apache.druid.metadata.MetadataRuleManager;
import org.apache.druid.metadata.SegmentsMetadata;
import org.apache.druid.server.DruidNode;
import org.apache.druid.server.coordinator.helper.DruidCoordinatorBalancer;
import org.apache.druid.server.coordinator.helper.DruidCoordinatorHelper;
import org.apache.druid.server.coordinator.helper.DruidCoordinatorLogger;
import org.apache.druid.server.coordinator.helper.DruidCoordinatorMarkAsUnusedOvershadowedSegments;
import org.apache.druid.server.coordinator.helper.DruidCoordinatorRuleRunner;
import org.apache.druid.server.coordinator.helper.DruidCoordinatorSegmentCompactor;
import org.apache.druid.server.coordinator.helper.DruidCoordinatorUnloadUnusedSegments;
import org.apache.druid.server.coordinator.helper.DruidCoordinatorUsedSegmentsLoader;
import org.apache.druid.server.coordinator.rules.LoadRule;
import org.apache.druid.server.coordinator.rules.Rule;
import org.apache.druid.server.initialization.ZkPathsConfig;
import org.apache.druid.server.lookup.cache.LookupCoordinatorManager;
import org.apache.druid.timeline.DataSegment;
import org.apache.druid.timeline.SegmentId;
import org.joda.time.DateTime;
import org.joda.time.Duration;

import java.util.ArrayList;
import java.util.Arrays;
import java.util.Collection;
import java.util.Comparator;
import java.util.HashMap;
import java.util.List;
import java.util.Map;
import java.util.Set;
import java.util.concurrent.Callable;
import java.util.concurrent.ConcurrentHashMap;
import java.util.concurrent.ConcurrentMap;
import java.util.concurrent.ScheduledExecutorService;
import java.util.stream.Collectors;

/**
 *
 */
@ManageLifecycle
public class DruidCoordinator
{
  /**
   * This comparator orders "freshest" segments first, i. e. segments with most recent intervals.
   *
   * It is used in historical nodes' {@link LoadQueuePeon}s to make historicals load more recent segment first.
   *
   * It is also used in {@link DruidCoordinatorRuntimeParams} for {@link
   * DruidCoordinatorRuntimeParams#getUsedSegments()} - a collection of segments to be considered during some
   * coordinator run for different {@link DruidCoordinatorHelper}s. The order matters only for {@link
   * DruidCoordinatorRuleRunner}, which tries to apply the rules while iterating the segments in the order imposed by
   * this comparator. In {@link LoadRule} the throttling limit may be hit (via {@link ReplicationThrottler}; see
   * {@link CoordinatorDynamicConfig#getReplicationThrottleLimit()}). So before we potentially hit this limit, we want
   * to schedule loading the more recent segments (among all of those that need to be loaded).
   *
   * In both {@link LoadQueuePeon}s and {@link DruidCoordinatorRuleRunner}, we want to load more recent segments first
   * because presumably they are queried more often and contain are more important data for users, so if the Druid
   * cluster has availability problems and struggling to make all segments available immediately, at least we try to
   * make more "important" (more recent) segments available as soon as possible.
   */
  static final Comparator<DataSegment> SEGMENT_COMPARATOR_RECENT_FIRST = Ordering
      .from(Comparators.intervalsByEndThenStart())
      .onResultOf(DataSegment::getInterval)
      .compound(Ordering.<DataSegment>natural())
      .reverse();

  private static final EmittingLogger log = new EmittingLogger(DruidCoordinator.class);

  private final Object lock = new Object();
  private final DruidCoordinatorConfig config;
  private final ZkPathsConfig zkPaths;
  private final JacksonConfigManager configManager;
<<<<<<< HEAD
  private final SegmentsMetadata segmentsMetadata;
=======
  private final MetadataSegmentManager segmentsMetadata;
>>>>>>> da161444
  private final ServerInventoryView serverInventoryView;
  private final MetadataRuleManager metadataRuleManager;
  private final CuratorFramework curator;
  private final ServiceEmitter emitter;
  private final IndexingServiceClient indexingServiceClient;
  private final ScheduledExecutorService exec;
  private final LoadQueueTaskMaster taskMaster;
  private final Map<String, LoadQueuePeon> loadManagementPeons;
  private final ServiceAnnouncer serviceAnnouncer;
  private final DruidNode self;
  private final Set<DruidCoordinatorHelper> indexingServiceHelpers;
  private final BalancerStrategyFactory factory;
  private final LookupCoordinatorManager lookupCoordinatorManager;
  private final DruidLeaderSelector coordLeaderSelector;

  private final DruidCoordinatorSegmentCompactor segmentCompactor;

  private volatile boolean started = false;
  private volatile SegmentReplicantLookup segmentReplicantLookup = null;

  @Inject
  public DruidCoordinator(
      DruidCoordinatorConfig config,
      ZkPathsConfig zkPaths,
      JacksonConfigManager configManager,
<<<<<<< HEAD
      SegmentsMetadata segmentsMetadata,
=======
      MetadataSegmentManager segmentsMetadata,
>>>>>>> da161444
      ServerInventoryView serverInventoryView,
      MetadataRuleManager metadataRuleManager,
      CuratorFramework curator,
      ServiceEmitter emitter,
      ScheduledExecutorFactory scheduledExecutorFactory,
      IndexingServiceClient indexingServiceClient,
      LoadQueueTaskMaster taskMaster,
      ServiceAnnouncer serviceAnnouncer,
      @Self DruidNode self,
      @CoordinatorIndexingServiceHelper Set<DruidCoordinatorHelper> indexingServiceHelpers,
      BalancerStrategyFactory factory,
      LookupCoordinatorManager lookupCoordinatorManager,
      @Coordinator DruidLeaderSelector coordLeaderSelector
  )
  {
    this(
        config,
        zkPaths,
        configManager,
        segmentsMetadata,
        serverInventoryView,
        metadataRuleManager,
        curator,
        emitter,
        scheduledExecutorFactory,
        indexingServiceClient,
        taskMaster,
        serviceAnnouncer,
        self,
        new ConcurrentHashMap<>(),
        indexingServiceHelpers,
        factory,
        lookupCoordinatorManager,
        coordLeaderSelector
    );
  }

  DruidCoordinator(
      DruidCoordinatorConfig config,
      ZkPathsConfig zkPaths,
      JacksonConfigManager configManager,
<<<<<<< HEAD
      SegmentsMetadata segmentsMetadata,
=======
      MetadataSegmentManager segmentsMetadata,
>>>>>>> da161444
      ServerInventoryView serverInventoryView,
      MetadataRuleManager metadataRuleManager,
      CuratorFramework curator,
      ServiceEmitter emitter,
      ScheduledExecutorFactory scheduledExecutorFactory,
      IndexingServiceClient indexingServiceClient,
      LoadQueueTaskMaster taskMaster,
      ServiceAnnouncer serviceAnnouncer,
      DruidNode self,
      ConcurrentMap<String, LoadQueuePeon> loadQueuePeonMap,
      Set<DruidCoordinatorHelper> indexingServiceHelpers,
      BalancerStrategyFactory factory,
      LookupCoordinatorManager lookupCoordinatorManager,
      DruidLeaderSelector coordLeaderSelector
  )
  {
    this.config = config;
    this.zkPaths = zkPaths;
    this.configManager = configManager;

    this.segmentsMetadata = segmentsMetadata;
    this.serverInventoryView = serverInventoryView;
    this.metadataRuleManager = metadataRuleManager;
    this.curator = curator;
    this.emitter = emitter;
    this.indexingServiceClient = indexingServiceClient;
    this.taskMaster = taskMaster;
    this.serviceAnnouncer = serviceAnnouncer;
    this.self = self;
    this.indexingServiceHelpers = indexingServiceHelpers;

    this.exec = scheduledExecutorFactory.create(1, "Coordinator-Exec--%d");

    this.loadManagementPeons = loadQueuePeonMap;
    this.factory = factory;
    this.lookupCoordinatorManager = lookupCoordinatorManager;
    this.coordLeaderSelector = coordLeaderSelector;

    this.segmentCompactor = new DruidCoordinatorSegmentCompactor(indexingServiceClient);
  }

  public boolean isLeader()
  {
    return coordLeaderSelector.isLeader();
  }

  public Map<String, LoadQueuePeon> getLoadManagementPeons()
  {
    return loadManagementPeons;
  }

  /**
   * @return tier -> { dataSource -> underReplicationCount } map
   */
  public Map<String, Object2LongMap<String>> computeUnderReplicationCountsPerDataSourcePerTier()
  {
    final Map<String, Object2LongMap<String>> underReplicationCountsPerDataSourcePerTier = new HashMap<>();

    if (segmentReplicantLookup == null) {
      return underReplicationCountsPerDataSourcePerTier;
    }

<<<<<<< HEAD
    final Iterable<DataSegment> dataSegments = iterateAllUsedSegments();
=======
    final Iterable<DataSegment> dataSegments = segmentsMetadata.iterateAllUsedSegments();
>>>>>>> da161444

    final DateTime now = DateTimes.nowUtc();

    for (final DataSegment segment : dataSegments) {
      final List<Rule> rules = metadataRuleManager.getRulesWithDefault(segment.getDataSource());

      for (final Rule rule : rules) {
        if (!(rule instanceof LoadRule && rule.appliesTo(segment, now))) {
          continue;
        }

        ((LoadRule) rule)
            .getTieredReplicants()
            .forEach((final String tier, final Integer ruleReplicants) -> {
              int currentReplicants = segmentReplicantLookup.getLoadedReplicants(segment.getId(), tier);
              Object2LongMap<String> underReplicationPerDataSource = underReplicationCountsPerDataSourcePerTier
                  .computeIfAbsent(tier, ignored -> new Object2LongOpenHashMap<>());
              ((Object2LongOpenHashMap<String>) underReplicationPerDataSource)
                  .addTo(segment.getDataSource(), Math.max(ruleReplicants - currentReplicants, 0));
            });
        break; // only the first matching rule applies
      }
    }

    return underReplicationCountsPerDataSourcePerTier;
  }

  public Object2IntMap<String> computeNumsUnavailableUsedSegmentsPerDataSource()
  {
    if (segmentReplicantLookup == null) {
      return Object2IntMaps.emptyMap();
    }

    final Object2IntOpenHashMap<String> numsUnavailableUsedSegmentsPerDataSource = new Object2IntOpenHashMap<>();

<<<<<<< HEAD
    final Iterable<DataSegment> dataSegments = iterateAllUsedSegments();
=======
    final Iterable<DataSegment> dataSegments = segmentsMetadata.iterateAllUsedSegments();
>>>>>>> da161444

    for (DataSegment segment : dataSegments) {
      if (segmentReplicantLookup.getLoadedReplicants(segment.getId()) == 0) {
        numsUnavailableUsedSegmentsPerDataSource.addTo(segment.getDataSource(), 1);
      } else {
        numsUnavailableUsedSegmentsPerDataSource.addTo(segment.getDataSource(), 0);
      }
    }

    return numsUnavailableUsedSegmentsPerDataSource;
  }

  public Map<String, Double> getLoadStatus()
  {
    final Map<String, Double> loadStatus = new HashMap<>();
    final Collection<ImmutableDruidDataSource> dataSources =
<<<<<<< HEAD
        segmentsMetadata.prepareImmutableDataSourcesWithAllUsedSegments();
=======
        segmentsMetadata.getImmutableDataSourcesWithAllUsedSegments();
>>>>>>> da161444

    for (ImmutableDruidDataSource dataSource : dataSources) {
      final Set<DataSegment> segments = Sets.newHashSet(dataSource.getSegments());
      final int numUsedSegments = segments.size();

      // remove loaded segments
      for (DruidServer druidServer : serverInventoryView.getInventory()) {
        final DruidDataSource loadedView = druidServer.getDataSource(dataSource.getName());
        if (loadedView != null) {
          // This does not use segments.removeAll(loadedView.getSegments()) for performance reasons.
          // Please see https://github.com/apache/incubator-druid/pull/5632 and LoadStatusBenchmark for more info.
          for (DataSegment serverSegment : loadedView.getSegments()) {
            segments.remove(serverSegment);
          }
        }
      }
      final int numUnloadedSegments = segments.size();
      loadStatus.put(
          dataSource.getName(),
          100 * ((double) (numUsedSegments - numUnloadedSegments) / (double) numUsedSegments)
      );
    }

    return loadStatus;
  }

  public long remainingSegmentSizeBytesForCompaction(String dataSource)
  {
    return segmentCompactor.getRemainingSegmentSizeBytes(dataSource);
  }

  public CoordinatorDynamicConfig getDynamicConfigs()
  {
    return CoordinatorDynamicConfig.current(configManager);
  }

  public CoordinatorCompactionConfig getCompactionConfig()
  {
    return CoordinatorCompactionConfig.current(configManager);
  }

  public void markSegmentAsUnused(DataSegment segment)
  {
    log.info("Marking segment[%s] as unused", segment.getId());
<<<<<<< HEAD
    segmentsMetadata.markSegmentAsUnused(segment.getId());
=======
    segmentsMetadata.markSegmentAsUnused(segment.getId().toString());
>>>>>>> da161444
  }

  public String getCurrentLeader()
  {
    return coordLeaderSelector.getCurrentLeader();
  }

  public void moveSegment(
      DruidCoordinatorRuntimeParams params,
      ImmutableDruidServer fromServer,
      ImmutableDruidServer toServer,
      DataSegment segment,
      final LoadPeonCallback callback
  )
  {
    if (segment == null) {
      log.makeAlert(new IAE("Can not move null DataSegment"), "Exception moving null segment").emit();
      if (callback != null) {
        callback.execute();
      }
      throw new ISE("Cannot move null DataSegment");
    }
    SegmentId segmentId = segment.getId();
    try {
      if (fromServer.getMetadata().equals(toServer.getMetadata())) {
        throw new IAE("Cannot move [%s] to and from the same server [%s]", segmentId, fromServer.getName());
      }

<<<<<<< HEAD
      ImmutableDruidDataSource dataSource =
          segmentsMetadata.prepareImmutableDataSourceWithUsedSegments(segment.getDataSource());
=======
      ImmutableDruidDataSource dataSource = params.getDataSourcesSnapshot().getDataSource(segment.getDataSource());
>>>>>>> da161444
      if (dataSource == null) {
        throw new IAE("Unable to find dataSource for segment [%s] in metadata", segmentId);
      }

      // get segment information from SegmentsMetadata instead of getting it from fromServer's.
      // This is useful when SegmentsMetadata and fromServer DataSegment's are different for same
      // identifier (say loadSpec differs because of deep storage migration).
      final DataSegment segmentToLoad = dataSource.getSegment(segment.getId());
      if (segmentToLoad == null) {
        throw new IAE("No segment metadata found for segment Id [%s]", segment.getId());
      }
      final LoadQueuePeon loadPeon = loadManagementPeons.get(toServer.getName());
      if (loadPeon == null) {
        throw new IAE("LoadQueuePeon hasn't been created yet for path [%s]", toServer.getName());
      }

      final LoadQueuePeon dropPeon = loadManagementPeons.get(fromServer.getName());
      if (dropPeon == null) {
        throw new IAE("LoadQueuePeon hasn't been created yet for path [%s]", fromServer.getName());
      }

      final ServerHolder toHolder = new ServerHolder(toServer, loadPeon);
      if (toHolder.getAvailableSize() < segmentToLoad.getSize()) {
        throw new IAE(
            "Not enough capacity on server [%s] for segment [%s]. Required: %,d, available: %,d.",
            toServer.getName(),
            segmentToLoad,
            segmentToLoad.getSize(),
            toHolder.getAvailableSize()
        );
      }

      final String toLoadQueueSegPath =
          ZKPaths.makePath(zkPaths.getLoadQueuePath(), toServer.getName(), segmentId.toString());

      final LoadPeonCallback loadPeonCallback = () -> {
        dropPeon.unmarkSegmentToDrop(segmentToLoad);
        if (callback != null) {
          callback.execute();
        }
      };

      // mark segment to drop before it is actually loaded on server
      // to be able to account this information in DruidBalancerStrategy immediately
      dropPeon.markSegmentToDrop(segmentToLoad);
      try {
        loadPeon.loadSegment(
            segmentToLoad,
            () -> {
              try {
                if (serverInventoryView.isSegmentLoadedByServer(toServer.getName(), segment) &&
                    curator.checkExists().forPath(toLoadQueueSegPath) == null &&
                    !dropPeon.getSegmentsToDrop().contains(segment)) {
                  dropPeon.dropSegment(segment, loadPeonCallback);
                } else {
                  loadPeonCallback.execute();
                }
              }
              catch (Exception e) {
                throw new RuntimeException(e);
              }
            }
        );
      }
      catch (Exception e) {
        dropPeon.unmarkSegmentToDrop(segmentToLoad);
        throw new RuntimeException(e);
      }
    }
    catch (Exception e) {
      log.makeAlert(e, "Exception moving segment %s", segmentId).emit();
      if (callback != null) {
        callback.execute();
      }
    }
  }

<<<<<<< HEAD
  /**
   * Returns an iterable to go over all used segments in all data sources. The order in which segments are iterated
   * is unspecified.
   *
   * Note: the iteration may not be as trivially cheap as, for example, iteration over an ArrayList. Try (to some
   * reasonable extent) to organize the code so that it iterates the returned iterable only once rather than several
   * times.
   */
  public Iterable<DataSegment> iterateAllUsedSegments()
  {
    return segmentsMetadata.iterateAllUsedSegments();
  }

=======
>>>>>>> da161444
  @LifecycleStart
  public void start()
  {
    synchronized (lock) {
      if (started) {
        return;
      }
      started = true;

      coordLeaderSelector.registerListener(
          new DruidLeaderSelector.Listener()
          {
            @Override
            public void becomeLeader()
            {
              DruidCoordinator.this.becomeLeader();
            }

            @Override
            public void stopBeingLeader()
            {
              DruidCoordinator.this.stopBeingLeader();
            }
          }
      );
    }
  }

  @LifecycleStop
  public void stop()
  {
    synchronized (lock) {
      if (!started) {
        return;
      }

      coordLeaderSelector.unregisterListener();

      started = false;

      exec.shutdownNow();
    }
  }

  private void becomeLeader()
  {
    synchronized (lock) {
      if (!started) {
        return;
      }

      log.info("I am the leader of the coordinators, all must bow!");
      log.info("Starting coordination in [%s]", config.getCoordinatorStartDelay());

      segmentsMetadata.startPollingDatabasePeriodically();
      metadataRuleManager.start();
      lookupCoordinatorManager.start();
      serviceAnnouncer.announce(self);
      final int startingLeaderCounter = coordLeaderSelector.localTerm();

      final List<Pair<? extends CoordinatorRunnable, Duration>> coordinatorRunnables = new ArrayList<>();
      coordinatorRunnables.add(
          Pair.of(
              new CoordinatorHistoricalManagerRunnable(startingLeaderCounter),
              config.getCoordinatorPeriod()
          )
      );
      if (indexingServiceClient != null) {
        coordinatorRunnables.add(
            Pair.of(
                new CoordinatorIndexingServiceRunnable(
                    makeIndexingServiceHelpers(),
                    startingLeaderCounter
                ),
                config.getCoordinatorIndexingPeriod()
            )
        );
      }

      for (final Pair<? extends CoordinatorRunnable, Duration> coordinatorRunnable : coordinatorRunnables) {
        ScheduledExecutors.scheduleWithFixedDelay(
            exec,
            config.getCoordinatorStartDelay(),
            coordinatorRunnable.rhs,
            new Callable<ScheduledExecutors.Signal>()
            {
              private final CoordinatorRunnable theRunnable = coordinatorRunnable.lhs;

              @Override
              public ScheduledExecutors.Signal call()
              {
                if (coordLeaderSelector.isLeader() && startingLeaderCounter == coordLeaderSelector.localTerm()) {
                  theRunnable.run();
                }
                if (coordLeaderSelector.isLeader()
                    && startingLeaderCounter == coordLeaderSelector.localTerm()) { // (We might no longer be leader)
                  return ScheduledExecutors.Signal.REPEAT;
                } else {
                  return ScheduledExecutors.Signal.STOP;
                }
              }
            }
        );
      }
    }
  }

  private void stopBeingLeader()
  {
    synchronized (lock) {

      log.info("I am no longer the leader...");

      for (String server : loadManagementPeons.keySet()) {
        LoadQueuePeon peon = loadManagementPeons.remove(server);
        peon.stop();
      }
      loadManagementPeons.clear();

      serviceAnnouncer.unannounce(self);
      lookupCoordinatorManager.stop();
      metadataRuleManager.stop();
      segmentsMetadata.stopPollingDatabasePeriodically();
    }
  }

  private List<DruidCoordinatorHelper> makeIndexingServiceHelpers()
  {
    List<DruidCoordinatorHelper> helpers = new ArrayList<>();
    helpers.add(new DruidCoordinatorUsedSegmentsLoader(DruidCoordinator.this));
    helpers.add(segmentCompactor);
    helpers.addAll(indexingServiceHelpers);

    log.info(
        "Done making indexing service helpers [%s]",
        helpers.stream().map(helper -> helper.getClass().getName()).collect(Collectors.toList())
    );
    return ImmutableList.copyOf(helpers);
  }

  public abstract class CoordinatorRunnable implements Runnable
  {
    private final long startTimeNanos = System.nanoTime();
    private final List<DruidCoordinatorHelper> helpers;
    private final int startingLeaderCounter;

    protected CoordinatorRunnable(List<DruidCoordinatorHelper> helpers, final int startingLeaderCounter)
    {
      this.helpers = helpers;
      this.startingLeaderCounter = startingLeaderCounter;
    }

    @Override
    public void run()
    {
      ListeningExecutorService balancerExec = null;
      try {
        synchronized (lock) {
          if (!coordLeaderSelector.isLeader()) {
            log.info("LEGGO MY EGGO. [%s] is leader.", coordLeaderSelector.getCurrentLeader());
            stopBeingLeader();
            return;
          }
        }

        List<Boolean> allStarted = Arrays.asList(
            segmentsMetadata.isPollingDatabasePeriodically(),
            serverInventoryView.isStarted()
        );
        for (Boolean aBoolean : allStarted) {
          if (!aBoolean) {
            log.error("InventoryManagers not started[%s]", allStarted);
            stopBeingLeader();
            return;
          }
        }

        balancerExec = MoreExecutors.listeningDecorator(Execs.multiThreaded(
            getDynamicConfigs().getBalancerComputeThreads(),
            "coordinator-cost-balancer-%s"
        ));
        BalancerStrategy balancerStrategy = factory.createBalancerStrategy(balancerExec);

        // Do coordinator stuff.
<<<<<<< HEAD
        final Collection<ImmutableDruidDataSource> dataSources =
            segmentsMetadata.prepareImmutableDataSourcesWithAllUsedSegments();
=======
        DataSourcesSnapshot dataSourcesSnapshot = segmentsMetadata.getSnapshotOfDataSourcesWithAllUsedSegments();
>>>>>>> da161444

        DruidCoordinatorRuntimeParams params =
            DruidCoordinatorRuntimeParams
                .newBuilder()
                .withStartTimeNanos(startTimeNanos)
<<<<<<< HEAD
                .withDataSourcesWithUsedSegments(dataSources)
=======
                .withSnapshotOfDataSourcesWithAllUsedSegments(dataSourcesSnapshot)
>>>>>>> da161444
                .withDynamicConfigs(getDynamicConfigs())
                .withCompactionConfig(getCompactionConfig())
                .withEmitter(emitter)
                .withBalancerStrategy(balancerStrategy)
                .build();
<<<<<<< HEAD
=======

>>>>>>> da161444
        for (DruidCoordinatorHelper helper : helpers) {
          // Don't read state and run state in the same helper otherwise racy conditions may exist
          if (coordLeaderSelector.isLeader() && startingLeaderCounter == coordLeaderSelector.localTerm()) {
            params = helper.run(params);

            if (params == null) {
              // This helper wanted to cancel the run. No log message, since the helper should have logged a reason.
              return;
            }
          }
        }
      }
      catch (Exception e) {
        log.makeAlert(e, "Caught exception, ignoring so that schedule keeps going.").emit();
      }
      finally {
        if (balancerExec != null) {
          balancerExec.shutdownNow();
        }
      }
    }
  }

  private class CoordinatorHistoricalManagerRunnable extends CoordinatorRunnable
  {
    public CoordinatorHistoricalManagerRunnable(final int startingLeaderCounter)
    {
      super(
          ImmutableList.of(
              new DruidCoordinatorUsedSegmentsLoader(DruidCoordinator.this),
              params -> {
                List<ImmutableDruidServer> servers = serverInventoryView
                    .getInventory()
                    .stream()
                    .filter(DruidServer::segmentReplicatable)
                    .map(DruidServer::toImmutableDruidServer)
                    .collect(Collectors.toList());

                if (log.isDebugEnabled()) {
                  // Display info about all historical servers
                  log.debug("Servers");
                  for (ImmutableDruidServer druidServer : servers) {
                    log.debug("  %s", druidServer);
                    log.debug("    -- DataSources");
                    for (ImmutableDruidDataSource druidDataSource : druidServer.getDataSources()) {
                      log.debug("    %s", druidDataSource);
                    }
                  }
                }

                // Find all historical servers, group them by subType and sort by ascending usage
                Set<String> decommissioningServers = params.getCoordinatorDynamicConfig().getDecommissioningNodes();
                final DruidCluster cluster = new DruidCluster();
                for (ImmutableDruidServer server : servers) {
                  if (!loadManagementPeons.containsKey(server.getName())) {
                    LoadQueuePeon loadQueuePeon = taskMaster.giveMePeon(server);
                    loadQueuePeon.start();
                    log.info("Created LoadQueuePeon for server[%s].", server.getName());

                    loadManagementPeons.put(server.getName(), loadQueuePeon);
                  }

                  cluster.add(
                      new ServerHolder(
                          server,
                          loadManagementPeons.get(server.getName()),
                          decommissioningServers.contains(server.getHost())
                      )
                  );
                }

                segmentReplicantLookup = SegmentReplicantLookup.make(cluster);

                // Stop peons for servers that aren't there anymore.
                final Set<String> disappeared = Sets.newHashSet(loadManagementPeons.keySet());
                for (ImmutableDruidServer server : servers) {
                  disappeared.remove(server.getName());
                }
                for (String name : disappeared) {
                  log.info("Removing listener for server[%s] which is no longer there.", name);
                  LoadQueuePeon peon = loadManagementPeons.remove(name);
                  peon.stop();
                }

                return params.buildFromExisting()
                             .withDruidCluster(cluster)
                             .withDatabaseRuleManager(metadataRuleManager)
                             .withLoadManagementPeons(loadManagementPeons)
                             .withSegmentReplicantLookup(segmentReplicantLookup)
                             .withBalancerReferenceTimestamp(DateTimes.nowUtc())
                             .build();
              },
              new DruidCoordinatorRuleRunner(DruidCoordinator.this),
              new DruidCoordinatorUnloadUnusedSegments(),
              new DruidCoordinatorMarkAsUnusedOvershadowedSegments(DruidCoordinator.this),
              new DruidCoordinatorBalancer(DruidCoordinator.this),
              new DruidCoordinatorLogger(DruidCoordinator.this)
          ),
          startingLeaderCounter
      );
    }
  }

  private class CoordinatorIndexingServiceRunnable extends CoordinatorRunnable
  {
    public CoordinatorIndexingServiceRunnable(List<DruidCoordinatorHelper> helpers, final int startingLeaderCounter)
    {
      super(helpers, startingLeaderCounter);
    }
  }
}
<|MERGE_RESOLUTION|>--- conflicted
+++ resolved
@@ -68,7 +68,7 @@
 import org.apache.druid.server.coordinator.helper.DruidCoordinatorRuleRunner;
 import org.apache.druid.server.coordinator.helper.DruidCoordinatorSegmentCompactor;
 import org.apache.druid.server.coordinator.helper.DruidCoordinatorUnloadUnusedSegments;
-import org.apache.druid.server.coordinator.helper.DruidCoordinatorUsedSegmentsLoader;
+import org.apache.druid.server.coordinator.helper.DruidCoordinatorUsedSegmentsLogger;
 import org.apache.druid.server.coordinator.rules.LoadRule;
 import org.apache.druid.server.coordinator.rules.Rule;
 import org.apache.druid.server.initialization.ZkPathsConfig;
@@ -128,11 +128,7 @@
   private final DruidCoordinatorConfig config;
   private final ZkPathsConfig zkPaths;
   private final JacksonConfigManager configManager;
-<<<<<<< HEAD
   private final SegmentsMetadata segmentsMetadata;
-=======
-  private final MetadataSegmentManager segmentsMetadata;
->>>>>>> da161444
   private final ServerInventoryView serverInventoryView;
   private final MetadataRuleManager metadataRuleManager;
   private final CuratorFramework curator;
@@ -158,11 +154,7 @@
       DruidCoordinatorConfig config,
       ZkPathsConfig zkPaths,
       JacksonConfigManager configManager,
-<<<<<<< HEAD
       SegmentsMetadata segmentsMetadata,
-=======
-      MetadataSegmentManager segmentsMetadata,
->>>>>>> da161444
       ServerInventoryView serverInventoryView,
       MetadataRuleManager metadataRuleManager,
       CuratorFramework curator,
@@ -204,11 +196,7 @@
       DruidCoordinatorConfig config,
       ZkPathsConfig zkPaths,
       JacksonConfigManager configManager,
-<<<<<<< HEAD
       SegmentsMetadata segmentsMetadata,
-=======
-      MetadataSegmentManager segmentsMetadata,
->>>>>>> da161444
       ServerInventoryView serverInventoryView,
       MetadataRuleManager metadataRuleManager,
       CuratorFramework curator,
@@ -271,11 +259,7 @@
       return underReplicationCountsPerDataSourcePerTier;
     }
 
-<<<<<<< HEAD
-    final Iterable<DataSegment> dataSegments = iterateAllUsedSegments();
-=======
     final Iterable<DataSegment> dataSegments = segmentsMetadata.iterateAllUsedSegments();
->>>>>>> da161444
 
     final DateTime now = DateTimes.nowUtc();
 
@@ -311,11 +295,7 @@
 
     final Object2IntOpenHashMap<String> numsUnavailableUsedSegmentsPerDataSource = new Object2IntOpenHashMap<>();
 
-<<<<<<< HEAD
-    final Iterable<DataSegment> dataSegments = iterateAllUsedSegments();
-=======
     final Iterable<DataSegment> dataSegments = segmentsMetadata.iterateAllUsedSegments();
->>>>>>> da161444
 
     for (DataSegment segment : dataSegments) {
       if (segmentReplicantLookup.getLoadedReplicants(segment.getId()) == 0) {
@@ -332,11 +312,7 @@
   {
     final Map<String, Double> loadStatus = new HashMap<>();
     final Collection<ImmutableDruidDataSource> dataSources =
-<<<<<<< HEAD
-        segmentsMetadata.prepareImmutableDataSourcesWithAllUsedSegments();
-=======
         segmentsMetadata.getImmutableDataSourcesWithAllUsedSegments();
->>>>>>> da161444
 
     for (ImmutableDruidDataSource dataSource : dataSources) {
       final Set<DataSegment> segments = Sets.newHashSet(dataSource.getSegments());
@@ -381,11 +357,7 @@
   public void markSegmentAsUnused(DataSegment segment)
   {
     log.info("Marking segment[%s] as unused", segment.getId());
-<<<<<<< HEAD
-    segmentsMetadata.markSegmentAsUnused(segment.getId());
-=======
     segmentsMetadata.markSegmentAsUnused(segment.getId().toString());
->>>>>>> da161444
   }
 
   public String getCurrentLeader()
@@ -414,12 +386,7 @@
         throw new IAE("Cannot move [%s] to and from the same server [%s]", segmentId, fromServer.getName());
       }
 
-<<<<<<< HEAD
-      ImmutableDruidDataSource dataSource =
-          segmentsMetadata.prepareImmutableDataSourceWithUsedSegments(segment.getDataSource());
-=======
       ImmutableDruidDataSource dataSource = params.getDataSourcesSnapshot().getDataSource(segment.getDataSource());
->>>>>>> da161444
       if (dataSource == null) {
         throw new IAE("Unable to find dataSource for segment [%s] in metadata", segmentId);
       }
@@ -497,22 +464,6 @@
     }
   }
 
-<<<<<<< HEAD
-  /**
-   * Returns an iterable to go over all used segments in all data sources. The order in which segments are iterated
-   * is unspecified.
-   *
-   * Note: the iteration may not be as trivially cheap as, for example, iteration over an ArrayList. Try (to some
-   * reasonable extent) to organize the code so that it iterates the returned iterable only once rather than several
-   * times.
-   */
-  public Iterable<DataSegment> iterateAllUsedSegments()
-  {
-    return segmentsMetadata.iterateAllUsedSegments();
-  }
-
-=======
->>>>>>> da161444
   @LifecycleStart
   public void start()
   {
@@ -642,7 +593,7 @@
   private List<DruidCoordinatorHelper> makeIndexingServiceHelpers()
   {
     List<DruidCoordinatorHelper> helpers = new ArrayList<>();
-    helpers.add(new DruidCoordinatorUsedSegmentsLoader(DruidCoordinator.this));
+    helpers.add(new DruidCoordinatorUsedSegmentsLogger());
     helpers.add(segmentCompactor);
     helpers.addAll(indexingServiceHelpers);
 
@@ -697,31 +648,18 @@
         BalancerStrategy balancerStrategy = factory.createBalancerStrategy(balancerExec);
 
         // Do coordinator stuff.
-<<<<<<< HEAD
-        final Collection<ImmutableDruidDataSource> dataSources =
-            segmentsMetadata.prepareImmutableDataSourcesWithAllUsedSegments();
-=======
         DataSourcesSnapshot dataSourcesSnapshot = segmentsMetadata.getSnapshotOfDataSourcesWithAllUsedSegments();
->>>>>>> da161444
 
         DruidCoordinatorRuntimeParams params =
             DruidCoordinatorRuntimeParams
                 .newBuilder()
                 .withStartTimeNanos(startTimeNanos)
-<<<<<<< HEAD
-                .withDataSourcesWithUsedSegments(dataSources)
-=======
                 .withSnapshotOfDataSourcesWithAllUsedSegments(dataSourcesSnapshot)
->>>>>>> da161444
                 .withDynamicConfigs(getDynamicConfigs())
                 .withCompactionConfig(getCompactionConfig())
                 .withEmitter(emitter)
                 .withBalancerStrategy(balancerStrategy)
                 .build();
-<<<<<<< HEAD
-=======
-
->>>>>>> da161444
         for (DruidCoordinatorHelper helper : helpers) {
           // Don't read state and run state in the same helper otherwise racy conditions may exist
           if (coordLeaderSelector.isLeader() && startingLeaderCounter == coordLeaderSelector.localTerm()) {
@@ -751,7 +689,7 @@
     {
       super(
           ImmutableList.of(
-              new DruidCoordinatorUsedSegmentsLoader(DruidCoordinator.this),
+              new DruidCoordinatorUsedSegmentsLogger(),
               params -> {
                 List<ImmutableDruidServer> servers = serverInventoryView
                     .getInventory()
