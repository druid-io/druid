/*
 * Licensed to the Apache Software Foundation (ASF) under one
 * or more contributor license agreements.  See the NOTICE file
 * distributed with this work for additional information
 * regarding copyright ownership.  The ASF licenses this file
 * to you under the Apache License, Version 2.0 (the
 * "License"); you may not use this file except in compliance
 * with the License.  You may obtain a copy of the License at
 *
 *   http://www.apache.org/licenses/LICENSE-2.0
 *
 * Unless required by applicable law or agreed to in writing,
 * software distributed under the License is distributed on an
 * "AS IS" BASIS, WITHOUT WARRANTIES OR CONDITIONS OF ANY
 * KIND, either express or implied.  See the License for the
 * specific language governing permissions and limitations
 * under the License.
 */

package org.apache.druid.server.http;

import com.fasterxml.jackson.annotation.JsonCreator;
import com.fasterxml.jackson.annotation.JsonProperty;
import com.google.common.annotations.VisibleForTesting;
import com.google.common.collect.ImmutableMap;
import com.google.common.collect.Iterables;
import com.google.inject.Inject;
import com.sun.jersey.spi.container.ResourceFilters;
import org.apache.commons.lang.StringUtils;
import org.apache.druid.client.CoordinatorServerView;
import org.apache.druid.client.DruidDataSource;
import org.apache.druid.client.DruidServer;
import org.apache.druid.client.ImmutableDruidDataSource;
import org.apache.druid.client.ImmutableSegmentLoadInfo;
import org.apache.druid.client.SegmentLoadInfo;
import org.apache.druid.client.indexing.IndexingServiceClient;
import org.apache.druid.guice.annotations.PublicApi;
import org.apache.druid.java.util.common.DateTimes;
import org.apache.druid.java.util.common.Intervals;
import org.apache.druid.java.util.common.MapUtils;
import org.apache.druid.java.util.common.Pair;
import org.apache.druid.java.util.common.guava.Comparators;
import org.apache.druid.java.util.common.guava.FunctionalIterable;
import org.apache.druid.java.util.common.logger.Logger;
import org.apache.druid.metadata.MetadataRuleManager;
<<<<<<< HEAD
import org.apache.druid.metadata.SegmentsMetadata;
=======
import org.apache.druid.metadata.MetadataSegmentManager;
import org.apache.druid.metadata.UnknownSegmentIdException;
>>>>>>> c648775b
import org.apache.druid.query.SegmentDescriptor;
import org.apache.druid.query.TableDataSource;
import org.apache.druid.server.coordination.DruidServerMetadata;
import org.apache.druid.server.coordinator.rules.LoadRule;
import org.apache.druid.server.coordinator.rules.Rule;
import org.apache.druid.server.http.security.DatasourceResourceFilter;
import org.apache.druid.server.security.AuthorizerMapper;
import org.apache.druid.timeline.DataSegment;
import org.apache.druid.timeline.SegmentId;
import org.apache.druid.timeline.TimelineLookup;
import org.apache.druid.timeline.TimelineObjectHolder;
import org.apache.druid.timeline.partition.PartitionChunk;
import org.joda.time.DateTime;
import org.joda.time.Interval;

import javax.annotation.Nullable;
import javax.servlet.http.HttpServletRequest;
import javax.ws.rs.Consumes;
import javax.ws.rs.DELETE;
import javax.ws.rs.GET;
import javax.ws.rs.POST;
import javax.ws.rs.Path;
import javax.ws.rs.PathParam;
import javax.ws.rs.Produces;
import javax.ws.rs.QueryParam;
import javax.ws.rs.core.Context;
import javax.ws.rs.core.MediaType;
import javax.ws.rs.core.Response;
import java.util.ArrayList;
import java.util.Collections;
import java.util.Comparator;
import java.util.EnumMap;
import java.util.HashMap;
import java.util.HashSet;
import java.util.List;
import java.util.Map;
import java.util.Objects;
import java.util.Set;
import java.util.SortedMap;
import java.util.TreeMap;
import java.util.TreeSet;
import java.util.function.Predicate;
import java.util.stream.Collectors;

/**
 */
@Path("/druid/coordinator/v1/datasources")
public class DataSourcesResource
{
  private static final Logger log = new Logger(DataSourcesResource.class);

  private final CoordinatorServerView serverInventoryView;
  private final SegmentsMetadata segmentsMetadata;
  private final MetadataRuleManager metadataRuleManager;
  private final IndexingServiceClient indexingServiceClient;
  private final AuthorizerMapper authorizerMapper;

  @Inject
  public DataSourcesResource(
      CoordinatorServerView serverInventoryView,
      SegmentsMetadata segmentsMetadata,
      MetadataRuleManager metadataRuleManager,
      @Nullable IndexingServiceClient indexingServiceClient,
      AuthorizerMapper authorizerMapper
  )
  {
    this.serverInventoryView = serverInventoryView;
    this.segmentsMetadata = segmentsMetadata;
    this.metadataRuleManager = metadataRuleManager;
    this.indexingServiceClient = indexingServiceClient;
    this.authorizerMapper = authorizerMapper;
  }

  @GET
  @Produces(MediaType.APPLICATION_JSON)
  public Response getQueryableDataSources(
      @QueryParam("full") String full,
      @QueryParam("simple") String simple,
      @Context final HttpServletRequest req
  )
  {
    Response.ResponseBuilder builder = Response.ok();
    final Set<ImmutableDruidDataSource> datasources = InventoryViewUtils.getSecuredDataSources(
        req,
        serverInventoryView,
        authorizerMapper
    );

    final Object entity;

    if (full != null) {
      entity = datasources;
    } else if (simple != null) {
      entity = datasources.stream()
                          .map(this::makeSimpleDatasource)
                          .collect(Collectors.toList());
    } else {
      entity = datasources.stream()
                          .map(ImmutableDruidDataSource::getName)
                          .collect(Collectors.toList());
    }

    return builder.entity(entity).build();
  }

  @GET
  @Path("/{dataSourceName}")
  @Produces(MediaType.APPLICATION_JSON)
  @ResourceFilters(DatasourceResourceFilter.class)
  public Response getDataSource(
      @PathParam("dataSourceName") final String dataSourceName,
      @QueryParam("full") final String full
  )
  {
    final ImmutableDruidDataSource dataSource = getDataSource(dataSourceName);

    if (dataSource == null) {
      return Response.noContent().build();
    }

    if (full != null) {
      return Response.ok(dataSource).build();
    }

    return Response.ok(getSimpleDatasource(dataSourceName)).build();
  }

  @POST
  @Path("/{dataSourceName}")
  @Consumes(MediaType.APPLICATION_JSON)
  @ResourceFilters(DatasourceResourceFilter.class)
  public Response markAsUsedAllSegments(@PathParam("dataSourceName") final String dataSourceName)
  {
    int numChangedSegments = segmentsMetadata.markAsUsedAllSegmentsInDataSource(dataSourceName);
    return Response.ok(ImmutableMap.of("numChangedSegments", numChangedSegments)).build();
  }

  /**
   * When this method is removed, a new method needs to be introduced corresponding to
   * the end point "DELETE /druid/coordinator/v1/datasources/{dataSourceName}" (with no query parameters).
   * Ultimately we want to have no method with kill parameter -
   * DELETE `{dataSourceName}` will be used to mark all segments belonging to a data source as unused, and
   * DELETE `{dataSourceName}/intervals/{interval}` will be used to kill segments within an interval
   */
  @DELETE
  @Deprecated
  @Path("/{dataSourceName}")
  @ResourceFilters(DatasourceResourceFilter.class)
  @Produces(MediaType.APPLICATION_JSON)
  public Response markAsUnusedAllSegmentsOrKillSegmentsInInterval(
      @PathParam("dataSourceName") final String dataSourceName,
      @QueryParam("kill") final String kill,
      @QueryParam("interval") final String interval
  )
  {
    if (indexingServiceClient == null) {
      return Response.ok(ImmutableMap.of("error", "no indexing service found")).build();
    }

    boolean killSegments = kill != null && Boolean.valueOf(kill);
    if (killSegments) {
      return killSegmentsInInterval(dataSourceName, interval);
    } else {
      int numChangedSegments = segmentsMetadata.markAsUnusedAllSegmentsInDataSource(dataSourceName);
      return Response.ok(ImmutableMap.of("numChangedSegments", numChangedSegments)).build();
    }
  }

  @DELETE
  @Path("/{dataSourceName}/intervals/{interval}")
  @ResourceFilters(DatasourceResourceFilter.class)
  @Produces(MediaType.APPLICATION_JSON)
  public Response killSegmentsInInterval(
      @PathParam("dataSourceName") final String dataSourceName,
      @PathParam("interval") final String interval
  )
  {
    if (indexingServiceClient == null) {
      return Response.ok(ImmutableMap.of("error", "no indexing service found")).build();
    }
    if (StringUtils.contains(interval, '_')) {
      log.warn("Use interval with '/', not '_': [%s] given", interval);
    }
    final Interval theInterval = Intervals.of(interval.replace('_', '/'));
    try {
      indexingServiceClient.killUnusedSegments(dataSourceName, theInterval);
      return Response.ok().build();
    }
    catch (Exception e) {
      return Response
          .serverError()
          .entity(
              ImmutableMap.of(
                  "error", "Exception occurred. Are you sure you have an indexing service?",
                  "message", e.toString()
              )
          )
          .build();
    }
  }

  @GET
  @Path("/{dataSourceName}/intervals")
  @Produces(MediaType.APPLICATION_JSON)
  @ResourceFilters(DatasourceResourceFilter.class)
  public Response getIntervalsWithServedSegmentsOrAllServedSegmentsPerIntervals(
      @PathParam("dataSourceName") String dataSourceName,
      @QueryParam("simple") String simple,
      @QueryParam("full") String full
  )
  {
    if (simple == null && full == null) {
      final ImmutableDruidDataSource dataSource = getDataSource(dataSourceName);
      if (dataSource == null) {
        return Response.noContent().build();
      }
      final Comparator<Interval> comparator = Comparators.intervalsByStartThenEnd().reversed();
      Set<Interval> intervals = new TreeSet<>(comparator);
      dataSource.getSegments().forEach(segment -> intervals.add(segment.getInterval()));
      return Response.ok(intervals).build();
    } else {
      return getServedSegmentsInInterval(dataSourceName, full != null, interval -> true);
    }
  }

  @GET
  @Path("/{dataSourceName}/intervals/{interval}")
  @Produces(MediaType.APPLICATION_JSON)
  @ResourceFilters(DatasourceResourceFilter.class)
  public Response getServedSegmentsInInterval(
      @PathParam("dataSourceName") String dataSourceName,
      @PathParam("interval") String interval,
      @QueryParam("simple") String simple,
      @QueryParam("full") String full
  )
  {
    final Interval theInterval = Intervals.of(interval.replace('_', '/'));
    if (simple == null && full == null) {
      final ImmutableDruidDataSource dataSource = getDataSource(dataSourceName);
      if (dataSource == null) {
        return Response.noContent().build();
      }
      final Set<SegmentId> segmentIds = new TreeSet<>();
      for (DataSegment dataSegment : dataSource.getSegments()) {
        if (theInterval.contains(dataSegment.getInterval())) {
          segmentIds.add(dataSegment.getId());
        }
      }
      return Response.ok(segmentIds).build();
    }
    return getServedSegmentsInInterval(dataSourceName, full != null, theInterval::contains);
  }

  /**
   * The property names belong to the public HTTP JSON API.
   */
  @PublicApi
  enum SimpleProperties
  {
    size,
    count
  }

  private Response getServedSegmentsInInterval(
      String dataSourceName,
      boolean full,
      Predicate<Interval> intervalFilter
  )
  {
    final ImmutableDruidDataSource dataSource = getDataSource(dataSourceName);

    if (dataSource == null) {
      return Response.noContent().build();
    }

    final Comparator<Interval> comparator = Comparators.intervalsByStartThenEnd().reversed();

    if (full) {
      final Map<Interval, Map<SegmentId, Object>> retVal = new TreeMap<>(comparator);
      for (DataSegment dataSegment : dataSource.getSegments()) {
        if (intervalFilter.test(dataSegment.getInterval())) {
          Map<SegmentId, Object> segments = retVal.computeIfAbsent(dataSegment.getInterval(), i -> new HashMap<>());

          Pair<DataSegment, Set<String>> val = getServersWhereSegmentIsServed(dataSegment.getId());

          if (val != null) {
            segments.put(dataSegment.getId(), ImmutableMap.of("metadata", val.lhs, "servers", val.rhs));
          }
        }
      }

      return Response.ok(retVal).build();
    } else {
      final Map<Interval, Map<SimpleProperties, Object>> statsPerInterval = new TreeMap<>(comparator);
      for (DataSegment dataSegment : dataSource.getSegments()) {
        if (intervalFilter.test(dataSegment.getInterval())) {
          Map<SimpleProperties, Object> properties =
              statsPerInterval.computeIfAbsent(dataSegment.getInterval(), i -> new EnumMap<>(SimpleProperties.class));
          properties.merge(SimpleProperties.size, dataSegment.getSize(), (a, b) -> (Long) a + (Long) b);
          properties.merge(SimpleProperties.count, 1, (a, b) -> (Integer) a + (Integer) b);
        }
      }

      return Response.ok(statsPerInterval).build();
    }
  }

  @GET
  @Path("/{dataSourceName}/segments")
  @Produces(MediaType.APPLICATION_JSON)
  @ResourceFilters(DatasourceResourceFilter.class)
  public Response getAllServedSegments(
      @PathParam("dataSourceName") String dataSourceName,
      @QueryParam("full") String full
  )
  {
    ImmutableDruidDataSource dataSource = getDataSource(dataSourceName);
    if (dataSource == null) {
      return Response.noContent().build();
    }

    Response.ResponseBuilder builder = Response.ok();
    if (full != null) {
      return builder.entity(dataSource.getSegments()).build();
    }

    return builder.entity(Iterables.transform(dataSource.getSegments(), DataSegment::getId)).build();
  }

  @GET
  @Path("/{dataSourceName}/segments/{segmentId}")
  @Produces(MediaType.APPLICATION_JSON)
  @ResourceFilters(DatasourceResourceFilter.class)
  public Response getServedSegment(
      @PathParam("dataSourceName") String dataSourceName,
      @PathParam("segmentId") String segmentId
  )
  {
    ImmutableDruidDataSource dataSource = getDataSource(dataSourceName);
    if (dataSource == null) {
      return Response.noContent().build();
    }

    for (SegmentId possibleSegmentId : SegmentId.iteratePossibleParsingsWithDataSource(dataSourceName, segmentId)) {
      Pair<DataSegment, Set<String>> retVal = getServersWhereSegmentIsServed(possibleSegmentId);
      if (retVal != null) {
        return Response.ok(ImmutableMap.of("metadata", retVal.lhs, "servers", retVal.rhs)).build();
      }
    }
    return Response.noContent().build();
  }

  @DELETE
  @Path("/{dataSourceName}/segments/{segmentId}")
  @ResourceFilters(DatasourceResourceFilter.class)
  public Response markSegmentAsUnused(
      @PathParam("dataSourceName") String dataSourceName,
      @PathParam("segmentId") String segmentId
  )
  {
    boolean segmentStateChanged = segmentsMetadata.markSegmentAsUnused(dataSourceName, segmentId);
    return Response.ok(ImmutableMap.of("segmentStateChanged", segmentStateChanged)).build();
  }

  @POST
  @Path("/{dataSourceName}/segments/{segmentId}")
  @Consumes(MediaType.APPLICATION_JSON)
  @ResourceFilters(DatasourceResourceFilter.class)
  public Response markSegmentAsUsed(
      @PathParam("dataSourceName") String dataSourceName,
      @PathParam("segmentId") String segmentId
  )
  {
    boolean segmentStateChanged = segmentsMetadata.markSegmentAsUsed(segmentId);
    return Response.ok().entity(ImmutableMap.of("segmentStateChanged", segmentStateChanged)).build();
  }

  @GET
  @Path("/{dataSourceName}/tiers")
  @Produces(MediaType.APPLICATION_JSON)
  @ResourceFilters(DatasourceResourceFilter.class)
  public Response getTiersWhereSegmentsAreServed(@PathParam("dataSourceName") String dataSourceName)
  {
    Set<String> retVal = new HashSet<>();
    for (DruidServer druidServer : serverInventoryView.getInventory()) {
      if (druidServer.getDataSource(dataSourceName) != null) {
        retVal.add(druidServer.getTier());
      }
    }

    return Response.ok(retVal).build();
  }

  @Nullable
  private ImmutableDruidDataSource getDataSource(final String dataSourceName)
  {
    List<ImmutableDruidDataSource> dataSources = serverInventoryView
        .getInventory()
        .stream()
        .map(server -> server.getDataSource(dataSourceName))
        .filter(Objects::nonNull)
        .map(DruidDataSource::toImmutableDruidDataSource)
        .collect(Collectors.toList());

    if (dataSources.isEmpty()) {
      return null;
    }

    final SortedMap<SegmentId, DataSegment> segmentMap = new TreeMap<>();
    for (ImmutableDruidDataSource dataSource : dataSources) {
      Iterable<DataSegment> segments = dataSource.getSegments();
      for (DataSegment segment : segments) {
        segmentMap.put(segment.getId(), segment);
      }
    }

    return new ImmutableDruidDataSource(dataSourceName, Collections.emptyMap(), segmentMap);
  }

  @Nullable
  private Pair<DataSegment, Set<String>> getServersWhereSegmentIsServed(SegmentId segmentId)
  {
    DataSegment theSegment = null;
    Set<String> servers = new HashSet<>();
    for (DruidServer druidServer : serverInventoryView.getInventory()) {
      DataSegment currSegment = druidServer.getSegment(segmentId);
      if (currSegment != null) {
        theSegment = currSegment;
        servers.add(druidServer.getHost());
      }
    }

    if (theSegment == null) {
      return null;
    }

    return new Pair<>(theSegment, servers);
  }

  private Map<String, Object> makeSimpleDatasource(ImmutableDruidDataSource input)
  {
    return new ImmutableMap.Builder<String, Object>()
        .put("name", input.getName())
        .put("properties", getSimpleDatasource(input.getName()))
        .build();
  }

  private Map<String, Map<String, Object>> getSimpleDatasource(String dataSourceName)
  {
    Map<String, Object> tiers = new HashMap<>();
    Map<String, Object> segments = new HashMap<>();
    Map<String, Map<String, Object>> retVal = ImmutableMap.of(
        "tiers", tiers,
        "segments", segments
    );
    Set<SegmentId> totalDistinctSegments = new HashSet<>();
    Map<String, HashSet<Object>> tierDistinctSegments = new HashMap<>();

    long totalSegmentSize = 0;
    DateTime minTime = DateTimes.MAX;
    DateTime maxTime = DateTimes.MIN;
    String tier;
    for (DruidServer druidServer : serverInventoryView.getInventory()) {
      DruidDataSource druidDataSource = druidServer.getDataSource(dataSourceName);
      tier = druidServer.getTier();

      if (druidDataSource == null) {
        continue;
      }

      if (!tierDistinctSegments.containsKey(tier)) {
        tierDistinctSegments.put(tier, new HashSet<>());
      }

      long dataSourceSegmentSize = 0;
      for (DataSegment dataSegment : druidDataSource.getSegments()) {
        // tier segments stats
        if (!tierDistinctSegments.get(tier).contains(dataSegment.getId())) {
          dataSourceSegmentSize += dataSegment.getSize();
          tierDistinctSegments.get(tier).add(dataSegment.getId());
        }
        // total segments stats
        if (totalDistinctSegments.add(dataSegment.getId())) {
          totalSegmentSize += dataSegment.getSize();

          minTime = DateTimes.min(minTime, dataSegment.getInterval().getStart());
          maxTime = DateTimes.max(maxTime, dataSegment.getInterval().getEnd());
        }
      }

      // tier stats
      Map<String, Object> tierStats = (Map) tiers.get(tier);
      if (tierStats == null) {
        tierStats = new HashMap<>();
        tiers.put(druidServer.getTier(), tierStats);
      }
      tierStats.put("segmentCount", tierDistinctSegments.get(tier).size());

      long segmentSize = MapUtils.getLong(tierStats, "size", 0L);
      tierStats.put("size", segmentSize + dataSourceSegmentSize);
    }

    segments.put("count", totalDistinctSegments.size());
    segments.put("size", totalSegmentSize);
    segments.put("minTime", minTime);
    segments.put("maxTime", maxTime);
    return retVal;
  }

  /**
   * Provides serverView for a datasource and Interval which gives details about servers hosting segments for an
   * interval. Used by the realtime tasks to fetch a view of the interval they are interested in.
   */
  @GET
  @Path("/{dataSourceName}/intervals/{interval}/serverview")
  @Produces(MediaType.APPLICATION_JSON)
  @ResourceFilters(DatasourceResourceFilter.class)
  public Response getServedSegmentsInInterval(
      @PathParam("dataSourceName") String dataSourceName,
      @PathParam("interval") String interval,
      @QueryParam("partial") final boolean partial
  )
  {
    TimelineLookup<String, SegmentLoadInfo> timeline = serverInventoryView.getTimeline(
        new TableDataSource(dataSourceName)
    );
    final Interval theInterval = Intervals.of(interval.replace('_', '/'));
    if (timeline == null) {
      log.debug("No timeline found for datasource[%s]", dataSourceName);
      return Response.ok(new ArrayList<ImmutableSegmentLoadInfo>()).build();
    }

    Iterable<TimelineObjectHolder<String, SegmentLoadInfo>> lookup =
        timeline.lookupWithIncompletePartitions(theInterval);
    FunctionalIterable<ImmutableSegmentLoadInfo> retval = FunctionalIterable
        .create(lookup).transformCat(
            (TimelineObjectHolder<String, SegmentLoadInfo> input) ->
                Iterables.transform(
                    input.getObject(),
                    (PartitionChunk<SegmentLoadInfo> chunk) ->
                        chunk.getObject().toImmutableSegmentLoadInfo()
                )
        );
    return Response.ok(retval).build();
  }

  /**
   * Used by the realtime tasks to learn whether a segment is handed off or not.
   * It returns true when the segment will never be handed off or is already handed off. Otherwise, it returns false.
   */
  @GET
  @Path("/{dataSourceName}/handoffComplete")
  @Produces(MediaType.APPLICATION_JSON)
  @ResourceFilters(DatasourceResourceFilter.class)
  public Response isHandOffComplete(
      @PathParam("dataSourceName") String dataSourceName,
      @QueryParam("interval") final String interval,
      @QueryParam("partitionNumber") final int partitionNumber,
      @QueryParam("version") final String version
  )
  {
    try {
      final List<Rule> rules = metadataRuleManager.getRulesWithDefault(dataSourceName);
      final Interval theInterval = Intervals.of(interval);
      final SegmentDescriptor descriptor = new SegmentDescriptor(theInterval, version, partitionNumber);
      final DateTime now = DateTimes.nowUtc();
      // dropped means a segment will never be handed off, i.e it completed hand off
      // init to true, reset to false only if this segment can be loaded by rules
      boolean dropped = true;
      for (Rule rule : rules) {
        if (rule.appliesTo(theInterval, now)) {
          if (rule instanceof LoadRule) {
            dropped = false;
          }
          break;
        }
      }
      if (dropped) {
        return Response.ok(true).build();
      }

      TimelineLookup<String, SegmentLoadInfo> timeline = serverInventoryView.getTimeline(
          new TableDataSource(dataSourceName)
      );
      if (timeline == null) {
        log.debug("No timeline found for datasource[%s]", dataSourceName);
        return Response.ok(false).build();
      }

      Iterable<TimelineObjectHolder<String, SegmentLoadInfo>> lookup = timeline.lookupWithIncompletePartitions(
          theInterval);
      FunctionalIterable<ImmutableSegmentLoadInfo> loadInfoIterable = FunctionalIterable
          .create(lookup).transformCat(
              (TimelineObjectHolder<String, SegmentLoadInfo> input) ->
                  Iterables.transform(
                      input.getObject(),
                      (PartitionChunk<SegmentLoadInfo> chunk) ->
                          chunk.getObject().toImmutableSegmentLoadInfo()
                  )
          );
      if (isSegmentLoaded(loadInfoIterable, descriptor)) {
        return Response.ok(true).build();
      }

      return Response.ok(false).build();
    }
    catch (Exception e) {
      log.error(e, "Error while handling hand off check request");
      return Response.serverError().entity(ImmutableMap.of("error", e.toString())).build();
    }
  }

  @POST
  @Path("/{dataSourceName}/markUnused")
  @ResourceFilters(DatasourceResourceFilter.class)
  @Produces(MediaType.APPLICATION_JSON)
  @Consumes(MediaType.APPLICATION_JSON)
  public Response markDatasourceUnused(
      @PathParam("dataSourceName") final String dataSourceName,
      final MarkDatasourceSegmentsPayload payload
  )
  {
    if (payload == null || !payload.isValid()) {
      return Response.status(Response.Status.BAD_REQUEST)
                     .entity("Invalid request payload, either interval or segmentIds array must be specified")
                     .build();
    }

    final ImmutableDruidDataSource dataSource = getDataSource(dataSourceName);
    if (dataSource == null) {
      log.warn("datasource not found [%s]", dataSourceName);
      return Response.noContent().build();
    }

    long markedSegmentCount = 0;
    try {
      final Interval interval = payload.getInterval();
      final Set<String> segmentIds = payload.getSegmentIds();
      if (interval != null) {
        markedSegmentCount = databaseSegmentManager.disableSegments(dataSourceName, interval);
      } else if (segmentIds != null) {
        markedSegmentCount = databaseSegmentManager.disableSegments(dataSourceName, segmentIds);
      }
    }
    catch (Exception e) {
      return Response.serverError().entity(
          ImmutableMap.of(
              "error",
              "Exception occurred.",
              "message",
              e.toString()
          )
      ).build();

    }
    if (markedSegmentCount == 0) {
      return Response.noContent().build();
    }
    return Response.ok().build();
  }

  static boolean isSegmentLoaded(Iterable<ImmutableSegmentLoadInfo> serverView, SegmentDescriptor descriptor)
  {
    for (ImmutableSegmentLoadInfo segmentLoadInfo : serverView) {
      if (segmentLoadInfo.getSegment().getInterval().contains(descriptor.getInterval())
          && segmentLoadInfo.getSegment().getShardSpec().getPartitionNum() == descriptor.getPartitionNumber()
          && segmentLoadInfo.getSegment().getVersion().compareTo(descriptor.getVersion()) >= 0
          && Iterables.any(
          segmentLoadInfo.getServers(), DruidServerMetadata::segmentReplicatable
      )) {
        return true;
      }
    }
    return false;
  }

  @POST
  @Path("/{dataSourceName}/markUsed")
  @Produces(MediaType.APPLICATION_JSON)
  @ResourceFilters(DatasourceResourceFilter.class)
  public Response enableDatasourceSegments(
      @PathParam("dataSourceName") String dataSourceName,
      MarkDatasourceSegmentsPayload payload
  )
  {
    if (payload == null || !payload.isValid()) {
      return Response.status(Response.Status.BAD_REQUEST)
                     .entity("Invalid request payload, either interval or segmentIds array must be specified")
                     .build();
    }

    final ImmutableDruidDataSource dataSource = getDataSource(dataSourceName);
    if (dataSource == null) {
      return Response.noContent().build();
    }

    int modified;
    try {
      if (payload.getInterval() != null) {
        modified = databaseSegmentManager.enableSegments(dataSource.getName(), payload.getInterval());
      } else {
        modified = databaseSegmentManager.enableSegments(dataSource.getName(), payload.getSegmentIds());
      }
    }
    catch (Exception e) {
      if (e.getCause() instanceof UnknownSegmentIdException) {
        return Response.status(Response.Status.NOT_FOUND).entity(
            ImmutableMap.of(
                "message",
                e.getCause().getMessage()
            )
        ).build();
      }
      return Response.serverError().entity(
          ImmutableMap.of(
              "error",
              "Exception occurred.",
              "message",
              e.getMessage()
          )
      ).build();
    }

    if (modified == 0) {
      return Response.noContent().build();
    }

    return Response.ok().build();
  }

  @VisibleForTesting
  protected static class MarkDatasourceSegmentsPayload
  {
    private final Interval interval;
    private final Set<String> segmentIds;

    @JsonCreator
    public MarkDatasourceSegmentsPayload(
        @JsonProperty("interval") Interval interval,
        @JsonProperty("segmentIds") Set<String> segmentIds
    )
    {
      this.interval = interval;
      this.segmentIds = segmentIds;
    }

    @JsonProperty
    public Interval getInterval()
    {
      return interval;
    }

    @JsonProperty
    public Set<String> getSegmentIds()
    {
      return segmentIds;
    }

    public boolean isValid()
    {
      return (interval == null ^ segmentIds == null) && (segmentIds == null || !segmentIds.isEmpty());
    }
  }
}<|MERGE_RESOLUTION|>--- conflicted
+++ resolved
@@ -43,12 +43,8 @@
 import org.apache.druid.java.util.common.guava.FunctionalIterable;
 import org.apache.druid.java.util.common.logger.Logger;
 import org.apache.druid.metadata.MetadataRuleManager;
-<<<<<<< HEAD
 import org.apache.druid.metadata.SegmentsMetadata;
-=======
-import org.apache.druid.metadata.MetadataSegmentManager;
-import org.apache.druid.metadata.UnknownSegmentIdException;
->>>>>>> c648775b
+import org.apache.druid.metadata.UnknownSegmentIdsException;
 import org.apache.druid.query.SegmentDescriptor;
 import org.apache.druid.query.TableDataSource;
 import org.apache.druid.server.coordination.DruidServerMetadata;
@@ -131,24 +127,17 @@
   )
   {
     Response.ResponseBuilder builder = Response.ok();
-    final Set<ImmutableDruidDataSource> datasources = InventoryViewUtils.getSecuredDataSources(
-        req,
-        serverInventoryView,
-        authorizerMapper
-    );
+    final Set<ImmutableDruidDataSource> datasources =
+        InventoryViewUtils.getSecuredDataSources(req, serverInventoryView, authorizerMapper);
 
     final Object entity;
 
     if (full != null) {
       entity = datasources;
     } else if (simple != null) {
-      entity = datasources.stream()
-                          .map(this::makeSimpleDatasource)
-                          .collect(Collectors.toList());
+      entity = datasources.stream().map(this::makeSimpleDatasource).collect(Collectors.toList());
     } else {
-      entity = datasources.stream()
-                          .map(ImmutableDruidDataSource::getName)
-                          .collect(Collectors.toList());
+      entity = datasources.stream().map(ImmutableDruidDataSource::getName).collect(Collectors.toList());
     }
 
     return builder.entity(entity).build();
@@ -180,9 +169,50 @@
   @Path("/{dataSourceName}")
   @Consumes(MediaType.APPLICATION_JSON)
   @ResourceFilters(DatasourceResourceFilter.class)
-  public Response markAsUsedAllSegments(@PathParam("dataSourceName") final String dataSourceName)
-  {
-    int numChangedSegments = segmentsMetadata.markAsUsedAllSegmentsInDataSource(dataSourceName);
+  public Response markAsUsedAllNonOvershadowedSegments(@PathParam("dataSourceName") final String dataSourceName)
+  {
+    int numChangedSegments = segmentsMetadata.markAsUsedAllNonOvershadowedSegmentsInDataSource(dataSourceName);
+    return Response.ok(ImmutableMap.of("numChangedSegments", numChangedSegments)).build();
+  }
+
+  @POST
+  @Path("/{dataSourceName}/markUnused")
+  @ResourceFilters(DatasourceResourceFilter.class)
+  @Produces(MediaType.APPLICATION_JSON)
+  @Consumes(MediaType.APPLICATION_JSON)
+  public Response markSegmentsUnused(
+      @PathParam("dataSourceName") final String dataSourceName,
+      final MarkDataSourceSegmentsPayload payload
+  )
+  {
+    if (payload == null || !payload.isValid()) {
+      return Response.status(Response.Status.BAD_REQUEST)
+                     .entity("Invalid request payload, either interval or segmentIds array must be specified")
+                     .build();
+    }
+
+    final ImmutableDruidDataSource dataSource = getDataSource(dataSourceName);
+    if (dataSource == null) {
+      log.warn("datasource not found [%s]", dataSourceName);
+      return Response.noContent().build();
+    }
+
+    int numChangedSegments;
+    try {
+      final Interval interval = payload.getInterval();
+      final Set<String> segmentIds = payload.getSegmentIds();
+      if (interval != null) {
+        numChangedSegments = segmentsMetadata.markAsUnusedSegmentsInInterval(dataSourceName, interval);
+      } else {
+        numChangedSegments = segmentsMetadata.markSegmentsAsUnused(dataSourceName, segmentIds);
+      }
+    }
+    catch (Exception e) {
+      return Response
+          .serverError()
+          .entity(ImmutableMap.of("error", "Exception occurred.", "message", e.toString()))
+          .build();
+    }
     return Response.ok(ImmutableMap.of("numChangedSegments", numChangedSegments)).build();
   }
 
@@ -332,10 +362,13 @@
         if (intervalFilter.test(dataSegment.getInterval())) {
           Map<SegmentId, Object> segments = retVal.computeIfAbsent(dataSegment.getInterval(), i -> new HashMap<>());
 
-          Pair<DataSegment, Set<String>> val = getServersWhereSegmentIsServed(dataSegment.getId());
-
-          if (val != null) {
-            segments.put(dataSegment.getId(), ImmutableMap.of("metadata", val.lhs, "servers", val.rhs));
+          Pair<DataSegment, Set<String>> segmentAndServers = getServersWhereSegmentIsServed(dataSegment.getId());
+
+          if (segmentAndServers != null) {
+            segments.put(
+                dataSegment.getId(),
+                ImmutableMap.of("metadata", segmentAndServers.lhs, "servers", segmentAndServers.rhs)
+            );
           }
         }
       }
@@ -581,18 +614,25 @@
       return Response.ok(new ArrayList<ImmutableSegmentLoadInfo>()).build();
     }
 
+    return Response.ok(prepareServedSegmentsInInterval(timeline, theInterval)).build();
+  }
+
+  private Iterable<ImmutableSegmentLoadInfo> prepareServedSegmentsInInterval(
+      TimelineLookup<String, SegmentLoadInfo> dataSourceServingTimeline,
+      Interval interval
+  )
+  {
     Iterable<TimelineObjectHolder<String, SegmentLoadInfo>> lookup =
-        timeline.lookupWithIncompletePartitions(theInterval);
-    FunctionalIterable<ImmutableSegmentLoadInfo> retval = FunctionalIterable
-        .create(lookup).transformCat(
+        dataSourceServingTimeline.lookupWithIncompletePartitions(interval);
+    return FunctionalIterable
+        .create(lookup)
+        .transformCat(
             (TimelineObjectHolder<String, SegmentLoadInfo> input) ->
                 Iterables.transform(
                     input.getObject(),
-                    (PartitionChunk<SegmentLoadInfo> chunk) ->
-                        chunk.getObject().toImmutableSegmentLoadInfo()
+                    (PartitionChunk<SegmentLoadInfo> chunk) -> chunk.getObject().toImmutableSegmentLoadInfo()
                 )
         );
-    return Response.ok(retval).build();
   }
 
   /**
@@ -638,18 +678,9 @@
         return Response.ok(false).build();
       }
 
-      Iterable<TimelineObjectHolder<String, SegmentLoadInfo>> lookup = timeline.lookupWithIncompletePartitions(
-          theInterval);
-      FunctionalIterable<ImmutableSegmentLoadInfo> loadInfoIterable = FunctionalIterable
-          .create(lookup).transformCat(
-              (TimelineObjectHolder<String, SegmentLoadInfo> input) ->
-                  Iterables.transform(
-                      input.getObject(),
-                      (PartitionChunk<SegmentLoadInfo> chunk) ->
-                          chunk.getObject().toImmutableSegmentLoadInfo()
-                  )
-          );
-      if (isSegmentLoaded(loadInfoIterable, descriptor)) {
+      Iterable<ImmutableSegmentLoadInfo> servedSegmentsInInterval =
+          prepareServedSegmentsInInterval(timeline, theInterval);
+      if (isSegmentLoaded(servedSegmentsInInterval, descriptor)) {
         return Response.ok(true).build();
       }
 
@@ -661,58 +692,9 @@
     }
   }
 
-  @POST
-  @Path("/{dataSourceName}/markUnused")
-  @ResourceFilters(DatasourceResourceFilter.class)
-  @Produces(MediaType.APPLICATION_JSON)
-  @Consumes(MediaType.APPLICATION_JSON)
-  public Response markDatasourceUnused(
-      @PathParam("dataSourceName") final String dataSourceName,
-      final MarkDatasourceSegmentsPayload payload
-  )
-  {
-    if (payload == null || !payload.isValid()) {
-      return Response.status(Response.Status.BAD_REQUEST)
-                     .entity("Invalid request payload, either interval or segmentIds array must be specified")
-                     .build();
-    }
-
-    final ImmutableDruidDataSource dataSource = getDataSource(dataSourceName);
-    if (dataSource == null) {
-      log.warn("datasource not found [%s]", dataSourceName);
-      return Response.noContent().build();
-    }
-
-    long markedSegmentCount = 0;
-    try {
-      final Interval interval = payload.getInterval();
-      final Set<String> segmentIds = payload.getSegmentIds();
-      if (interval != null) {
-        markedSegmentCount = databaseSegmentManager.disableSegments(dataSourceName, interval);
-      } else if (segmentIds != null) {
-        markedSegmentCount = databaseSegmentManager.disableSegments(dataSourceName, segmentIds);
-      }
-    }
-    catch (Exception e) {
-      return Response.serverError().entity(
-          ImmutableMap.of(
-              "error",
-              "Exception occurred.",
-              "message",
-              e.toString()
-          )
-      ).build();
-
-    }
-    if (markedSegmentCount == 0) {
-      return Response.noContent().build();
-    }
-    return Response.ok().build();
-  }
-
-  static boolean isSegmentLoaded(Iterable<ImmutableSegmentLoadInfo> serverView, SegmentDescriptor descriptor)
-  {
-    for (ImmutableSegmentLoadInfo segmentLoadInfo : serverView) {
+  static boolean isSegmentLoaded(Iterable<ImmutableSegmentLoadInfo> servedSegments, SegmentDescriptor descriptor)
+  {
+    for (ImmutableSegmentLoadInfo segmentLoadInfo : servedSegments) {
       if (segmentLoadInfo.getSegment().getInterval().contains(descriptor.getInterval())
           && segmentLoadInfo.getSegment().getShardSpec().getPartitionNum() == descriptor.getPartitionNumber()
           && segmentLoadInfo.getSegment().getVersion().compareTo(descriptor.getVersion()) >= 0
@@ -729,9 +711,9 @@
   @Path("/{dataSourceName}/markUsed")
   @Produces(MediaType.APPLICATION_JSON)
   @ResourceFilters(DatasourceResourceFilter.class)
-  public Response enableDatasourceSegments(
-      @PathParam("dataSourceName") String dataSourceName,
-      MarkDatasourceSegmentsPayload payload
+  public Response markAsUsedNonOvershadowedSegments(
+      @PathParam("dataSourceName") String dataSourceName,
+      MarkDataSourceSegmentsPayload payload
   )
   {
     if (payload == null || !payload.isValid()) {
@@ -747,29 +729,24 @@
 
     int modified;
     try {
-      if (payload.getInterval() != null) {
-        modified = databaseSegmentManager.enableSegments(dataSource.getName(), payload.getInterval());
+      Interval interval = payload.getInterval();
+      if (interval != null) {
+        modified = segmentsMetadata.markAsUsedNonOvershadowedSegmentsInInterval(dataSource.getName(), interval);
       } else {
-        modified = databaseSegmentManager.enableSegments(dataSource.getName(), payload.getSegmentIds());
+        modified = segmentsMetadata.markAsUsedNonOvershadowedSegments(dataSource.getName(), payload.getSegmentIds());
       }
     }
     catch (Exception e) {
-      if (e.getCause() instanceof UnknownSegmentIdException) {
-        return Response.status(Response.Status.NOT_FOUND).entity(
-            ImmutableMap.of(
-                "message",
-                e.getCause().getMessage()
-            )
-        ).build();
-      }
-      return Response.serverError().entity(
-          ImmutableMap.of(
-              "error",
-              "Exception occurred.",
-              "message",
-              e.getMessage()
-          )
-      ).build();
+      if (e.getCause() instanceof UnknownSegmentIdsException) {
+        return Response
+            .status(Response.Status.NOT_FOUND)
+            .entity(ImmutableMap.of("message", e.getCause().getMessage()))
+            .build();
+      }
+      return Response
+          .serverError()
+          .entity(ImmutableMap.of("error", "Exception occurred.", "message", e.getMessage()))
+          .build();
     }
 
     if (modified == 0) {
@@ -780,13 +757,13 @@
   }
 
   @VisibleForTesting
-  protected static class MarkDatasourceSegmentsPayload
+  protected static class MarkDataSourceSegmentsPayload
   {
     private final Interval interval;
     private final Set<String> segmentIds;
 
     @JsonCreator
-    public MarkDatasourceSegmentsPayload(
+    public MarkDataSourceSegmentsPayload(
         @JsonProperty("interval") Interval interval,
         @JsonProperty("segmentIds") Set<String> segmentIds
     )
