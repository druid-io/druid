/*
 * Licensed to the Apache Software Foundation (ASF) under one
 * or more contributor license agreements.  See the NOTICE file
 * distributed with this work for additional information
 * regarding copyright ownership.  The ASF licenses this file
 * to you under the Apache License, Version 2.0 (the
 * "License"); you may not use this file except in compliance
 * with the License.  You may obtain a copy of the License at
 *
 *   http://www.apache.org/licenses/LICENSE-2.0
 *
 * Unless required by applicable law or agreed to in writing,
 * software distributed under the License is distributed on an
 * "AS IS" BASIS, WITHOUT WARRANTIES OR CONDITIONS OF ANY
 * KIND, either express or implied.  See the License for the
 * specific language governing permissions and limitations
 * under the License.
 */

package org.apache.druid.server.http;

import com.fasterxml.jackson.annotation.JsonCreator;
import com.fasterxml.jackson.annotation.JsonProperty;
import com.google.common.annotations.VisibleForTesting;
import com.google.common.base.Throwables;
import com.google.common.collect.ImmutableMap;
import com.google.common.collect.Iterables;
import com.google.inject.Inject;
import com.sun.jersey.spi.container.ResourceFilters;
import org.apache.commons.lang.StringUtils;
import org.apache.druid.client.CoordinatorServerView;
import org.apache.druid.client.DruidDataSource;
import org.apache.druid.client.DruidServer;
import org.apache.druid.client.ImmutableDruidDataSource;
import org.apache.druid.client.ImmutableSegmentLoadInfo;
import org.apache.druid.client.SegmentLoadInfo;
import org.apache.druid.client.indexing.IndexingServiceClient;
import org.apache.druid.guice.annotations.PublicApi;
import org.apache.druid.java.util.common.DateTimes;
import org.apache.druid.java.util.common.Intervals;
import org.apache.druid.java.util.common.MapUtils;
import org.apache.druid.java.util.common.Pair;
import org.apache.druid.java.util.common.guava.Comparators;
import org.apache.druid.java.util.common.guava.FunctionalIterable;
import org.apache.druid.java.util.common.logger.Logger;
import org.apache.druid.metadata.MetadataRuleManager;
import org.apache.druid.metadata.MetadataSegmentManager;
import org.apache.druid.metadata.UnknownSegmentIdException;
import org.apache.druid.query.SegmentDescriptor;
import org.apache.druid.query.TableDataSource;
import org.apache.druid.server.coordination.DruidServerMetadata;
import org.apache.druid.server.coordinator.rules.LoadRule;
import org.apache.druid.server.coordinator.rules.Rule;
import org.apache.druid.server.http.security.DatasourceResourceFilter;
import org.apache.druid.server.security.AuthorizerMapper;
import org.apache.druid.timeline.DataSegment;
import org.apache.druid.timeline.SegmentId;
import org.apache.druid.timeline.TimelineLookup;
import org.apache.druid.timeline.TimelineObjectHolder;
import org.apache.druid.timeline.partition.PartitionChunk;
import org.joda.time.DateTime;
import org.joda.time.Interval;

import javax.annotation.Nullable;
import javax.servlet.http.HttpServletRequest;
import javax.ws.rs.Consumes;
import javax.ws.rs.DELETE;
import javax.ws.rs.GET;
import javax.ws.rs.POST;
import javax.ws.rs.Path;
import javax.ws.rs.PathParam;
import javax.ws.rs.Produces;
import javax.ws.rs.QueryParam;
import javax.ws.rs.core.Context;
import javax.ws.rs.core.MediaType;
import javax.ws.rs.core.Response;
import java.util.ArrayList;
import java.util.Collections;
import java.util.Comparator;
import java.util.EnumMap;
import java.util.HashMap;
import java.util.HashSet;
import java.util.List;
import java.util.Map;
import java.util.Objects;
import java.util.Set;
import java.util.SortedMap;
import java.util.TreeMap;
import java.util.TreeSet;
import java.util.function.Predicate;
import java.util.stream.Collectors;

/**
 */
@Path("/druid/coordinator/v1/datasources")
public class DataSourcesResource
{
  private static final Logger log = new Logger(DataSourcesResource.class);

  private final CoordinatorServerView serverInventoryView;
  private final MetadataSegmentManager segmentsMetadata;
  private final MetadataRuleManager metadataRuleManager;
  private final IndexingServiceClient indexingServiceClient;
  private final AuthorizerMapper authorizerMapper;

  @Inject
  public DataSourcesResource(
      CoordinatorServerView serverInventoryView,
      MetadataSegmentManager segmentsMetadata,
      MetadataRuleManager metadataRuleManager,
      @Nullable IndexingServiceClient indexingServiceClient,
      AuthorizerMapper authorizerMapper
  )
  {
    this.serverInventoryView = serverInventoryView;
    this.segmentsMetadata = segmentsMetadata;
    this.metadataRuleManager = metadataRuleManager;
    this.indexingServiceClient = indexingServiceClient;
    this.authorizerMapper = authorizerMapper;
  }

  @GET
  @Produces(MediaType.APPLICATION_JSON)
  public Response getQueryableDataSources(
      @QueryParam("full") String full,
      @QueryParam("simple") String simple,
      @Context final HttpServletRequest req
  )
  {
    Response.ResponseBuilder builder = Response.ok();
    final Set<ImmutableDruidDataSource> datasources =
        InventoryViewUtils.getSecuredDataSources(req, serverInventoryView, authorizerMapper);

    final Object entity;

    if (full != null) {
      entity = datasources;
    } else if (simple != null) {
      entity = datasources.stream().map(this::makeSimpleDatasource).collect(Collectors.toList());
    } else {
      entity = datasources.stream().map(ImmutableDruidDataSource::getName).collect(Collectors.toList());
    }

    return builder.entity(entity).build();
  }

  @GET
  @Path("/{dataSourceName}")
  @Produces(MediaType.APPLICATION_JSON)
  @ResourceFilters(DatasourceResourceFilter.class)
  public Response getDataSource(
      @PathParam("dataSourceName") final String dataSourceName,
      @QueryParam("full") final String full
  )
  {
    final ImmutableDruidDataSource dataSource = getDataSource(dataSourceName);

    if (dataSource == null) {
      return logAndCreateDataSourceNotFoundResponse(dataSourceName);
    }

    if (full != null) {
      return Response.ok(dataSource).build();
    }

    return Response.ok(getSimpleDatasource(dataSourceName)).build();
  }

  private interface MarkSegments
  {
    int markSegments() throws UnknownSegmentIdException;
  }

  @POST
  @Path("/{dataSourceName}")
  @Consumes(MediaType.APPLICATION_JSON)
  @ResourceFilters(DatasourceResourceFilter.class)
  public Response markAsUsedAllNonOvershadowedSegments(@PathParam("dataSourceName") final String dataSourceName)
  {
    MarkSegments markSegments = () -> segmentsMetadata.markAsUsedAllNonOvershadowedSegmentsInDataSource(dataSourceName);
    return doMarkSegments("markAsUsedAllNonOvershadowedSegments", dataSourceName, markSegments);
  }

  @POST
  @Path("/{dataSourceName}/markUsed")
  @Produces(MediaType.APPLICATION_JSON)
  @ResourceFilters(DatasourceResourceFilter.class)
  public Response markAsUsedNonOvershadowedSegments(
      @PathParam("dataSourceName") String dataSourceName,
      MarkDataSourceSegmentsPayload payload
  )
  {
    MarkSegments markSegments = () -> {
      final Interval interval = payload.getInterval();
      if (interval != null) {
        return segmentsMetadata.markAsUsedNonOvershadowedSegmentsInInterval(dataSourceName, interval);
      } else {
        final Set<String> segmentIds = payload.getSegmentIds();
        return segmentsMetadata.markAsUsedNonOvershadowedSegments(dataSourceName, segmentIds);
      }
    };
    return doMarkSegmentsWithPayload("markAsUsedNonOvershadowedSegments", dataSourceName, payload, markSegments);
  }

  @POST
  @Path("/{dataSourceName}/markUnused")
  @ResourceFilters(DatasourceResourceFilter.class)
  @Produces(MediaType.APPLICATION_JSON)
  @Consumes(MediaType.APPLICATION_JSON)
  public Response markSegmentsAsUnused(
      @PathParam("dataSourceName") final String dataSourceName,
      final MarkDataSourceSegmentsPayload payload
  )
  {
    MarkSegments markSegments = () -> {
      final Interval interval = payload.getInterval();
      if (interval != null) {
        return segmentsMetadata.markAsUnusedSegmentsInInterval(dataSourceName, interval);
      } else {
        final Set<String> segmentIds = payload.getSegmentIds();
        return segmentsMetadata.markSegmentsAsUnused(dataSourceName, segmentIds);
      }
    };
    return doMarkSegmentsWithPayload("markSegmentsAsUnused", dataSourceName, payload, markSegments);
  }

  private Response doMarkSegmentsWithPayload(
      String method,
      String dataSourceName,
      MarkDataSourceSegmentsPayload payload,
      MarkSegments markSegments
  )
  {
    if (payload == null || !payload.isValid()) {
      log.warn("Invalid request payload: [%s]", payload);
      return Response
          .status(Response.Status.BAD_REQUEST)
          .entity("Invalid request payload, either interval or segmentIds array must be specified")
          .build();
    }

    final ImmutableDruidDataSource dataSource = getDataSource(dataSourceName);
    if (dataSource == null) {
      return logAndCreateDataSourceNotFoundResponse(dataSourceName);
    }

    return doMarkSegments(method, dataSourceName, markSegments);
  }

  private static Response logAndCreateDataSourceNotFoundResponse(String dataSourceName)
  {
    log.warn("datasource not found [%s]", dataSourceName);
    return Response.noContent().build();
  }

  private static Response doMarkSegments(String method, String dataSourceName, MarkSegments markSegments)
  {
    try {
      int numChangedSegments = markSegments.markSegments();
      return Response.ok(ImmutableMap.of("numChangedSegments", numChangedSegments)).build();
    }
    catch (UnknownSegmentIdException e) {
      log.warn("Segment ids %s are not found", e.getUnknownSegmentIds());
      return Response
          .status(Response.Status.NOT_FOUND)
          .entity(ImmutableMap.of("message", e.getMessage()))
          .build();
    }
    catch (Exception e) {
      log.error(e, "Error occurred during [%s] call, data source: [%s]", method, dataSourceName);
      return Response
          .serverError()
          .entity(ImmutableMap.of("error", "Exception occurred.", "message", Throwables.getRootCause(e).toString()))
          .build();
    }
  }

  /**
   * When this method is removed, a new method needs to be introduced corresponding to
   * the end point "DELETE /druid/coordinator/v1/datasources/{dataSourceName}" (with no query parameters).
   * Ultimately we want to have no method with kill parameter -
   * DELETE `{dataSourceName}` will be used to mark all segments belonging to a data source as unused, and
   * DELETE `{dataSourceName}/intervals/{interval}` will be used to kill segments within an interval
   */
  @DELETE
  @Deprecated
  @Path("/{dataSourceName}")
  @ResourceFilters(DatasourceResourceFilter.class)
  @Produces(MediaType.APPLICATION_JSON)
  public Response markAsUnusedAllSegmentsOrKillSegmentsInInterval(
      @PathParam("dataSourceName") final String dataSourceName,
      @QueryParam("kill") final String kill,
      @QueryParam("interval") final String interval
  )
  {
    if (indexingServiceClient == null) {
      return Response.ok(ImmutableMap.of("error", "no indexing service found")).build();
    }

    boolean killSegments = kill != null && Boolean.valueOf(kill);
    if (killSegments) {
      return killSegmentsInInterval(dataSourceName, interval);
    } else {
      MarkSegments markSegments = () -> segmentsMetadata.markAsUnusedAllSegmentsInDataSource(dataSourceName);
      return doMarkSegments("markAsUnusedAllSegments", dataSourceName, markSegments);
    }
  }

  @DELETE
  @Path("/{dataSourceName}/intervals/{interval}")
  @ResourceFilters(DatasourceResourceFilter.class)
  @Produces(MediaType.APPLICATION_JSON)
  public Response killSegmentsInInterval(
      @PathParam("dataSourceName") final String dataSourceName,
      @PathParam("interval") final String interval
  )
  {
    if (indexingServiceClient == null) {
      return Response.ok(ImmutableMap.of("error", "no indexing service found")).build();
    }
    if (StringUtils.contains(interval, '_')) {
      log.warn("Use interval with '/', not '_': [%s] given", interval);
    }
    final Interval theInterval = Intervals.of(interval.replace('_', '/'));
    try {
      indexingServiceClient.killSegments(dataSourceName, theInterval);
      return Response.ok().build();
    }
    catch (Exception e) {
      return Response
          .serverError()
          .entity(
              ImmutableMap.of(
                  "error", "Exception occurred. Are you sure you have an indexing service?",
                  "message", e.toString()
              )
          )
          .build();
    }
  }

  @GET
  @Path("/{dataSourceName}/intervals")
  @Produces(MediaType.APPLICATION_JSON)
  @ResourceFilters(DatasourceResourceFilter.class)
  public Response getIntervalsWithServedSegmentsOrAllServedSegmentsPerIntervals(
      @PathParam("dataSourceName") String dataSourceName,
      @QueryParam("simple") String simple,
      @QueryParam("full") String full
  )
  {
    if (simple == null && full == null) {
      final ImmutableDruidDataSource dataSource = getDataSource(dataSourceName);
      if (dataSource == null) {
        return logAndCreateDataSourceNotFoundResponse(dataSourceName);
      }
      final Comparator<Interval> comparator = Comparators.intervalsByStartThenEnd().reversed();
      Set<Interval> intervals = new TreeSet<>(comparator);
      dataSource.getSegments().forEach(segment -> intervals.add(segment.getInterval()));
      return Response.ok(intervals).build();
    } else {
      return getServedSegmentsInInterval(dataSourceName, full != null, interval -> true);
    }
  }

  @GET
  @Path("/{dataSourceName}/intervals/{interval}")
  @Produces(MediaType.APPLICATION_JSON)
  @ResourceFilters(DatasourceResourceFilter.class)
  public Response getServedSegmentsInInterval(
      @PathParam("dataSourceName") String dataSourceName,
      @PathParam("interval") String interval,
      @QueryParam("simple") String simple,
      @QueryParam("full") String full
  )
  {
    final Interval theInterval = Intervals.of(interval.replace('_', '/'));
    if (simple == null && full == null) {
      final ImmutableDruidDataSource dataSource = getDataSource(dataSourceName);
      if (dataSource == null) {
        return logAndCreateDataSourceNotFoundResponse(dataSourceName);
      }
      final Set<SegmentId> segmentIds = new TreeSet<>();
      for (DataSegment dataSegment : dataSource.getSegments()) {
        if (theInterval.contains(dataSegment.getInterval())) {
          segmentIds.add(dataSegment.getId());
        }
      }
      return Response.ok(segmentIds).build();
    }
    return getServedSegmentsInInterval(dataSourceName, full != null, theInterval::contains);
  }

  /**
   * The property names belong to the public HTTP JSON API.
   */
  @PublicApi
  enum SimpleProperties
  {
    size,
    count
  }

  private Response getServedSegmentsInInterval(
      String dataSourceName,
      boolean full,
      Predicate<Interval> intervalFilter
  )
  {
    final ImmutableDruidDataSource dataSource = getDataSource(dataSourceName);

    if (dataSource == null) {
      return logAndCreateDataSourceNotFoundResponse(dataSourceName);
    }

    final Comparator<Interval> comparator = Comparators.intervalsByStartThenEnd().reversed();

    if (full) {
      final Map<Interval, Map<SegmentId, Object>> retVal = new TreeMap<>(comparator);
      for (DataSegment dataSegment : dataSource.getSegments()) {
        if (intervalFilter.test(dataSegment.getInterval())) {
          Map<SegmentId, Object> segments = retVal.computeIfAbsent(dataSegment.getInterval(), i -> new HashMap<>());

          Pair<DataSegment, Set<String>> segmentAndServers = getServersWhereSegmentIsServed(dataSegment.getId());

          if (segmentAndServers != null) {
            segments.put(
                dataSegment.getId(),
                ImmutableMap.of("metadata", segmentAndServers.lhs, "servers", segmentAndServers.rhs)
            );
          }
        }
      }

      return Response.ok(retVal).build();
    } else {
      final Map<Interval, Map<SimpleProperties, Object>> statsPerInterval = new TreeMap<>(comparator);
      for (DataSegment dataSegment : dataSource.getSegments()) {
        if (intervalFilter.test(dataSegment.getInterval())) {
          Map<SimpleProperties, Object> properties =
              statsPerInterval.computeIfAbsent(dataSegment.getInterval(), i -> new EnumMap<>(SimpleProperties.class));
          properties.merge(SimpleProperties.size, dataSegment.getSize(), (a, b) -> (Long) a + (Long) b);
          properties.merge(SimpleProperties.count, 1, (a, b) -> (Integer) a + (Integer) b);
        }
      }

      return Response.ok(statsPerInterval).build();
    }
  }

  @GET
  @Path("/{dataSourceName}/segments")
  @Produces(MediaType.APPLICATION_JSON)
  @ResourceFilters(DatasourceResourceFilter.class)
  public Response getAllServedSegments(
      @PathParam("dataSourceName") String dataSourceName,
      @QueryParam("full") String full
  )
  {
    ImmutableDruidDataSource dataSource = getDataSource(dataSourceName);
    if (dataSource == null) {
      return logAndCreateDataSourceNotFoundResponse(dataSourceName);
    }

    Response.ResponseBuilder builder = Response.ok();
    if (full != null) {
      return builder.entity(dataSource.getSegments()).build();
    }

    return builder.entity(Iterables.transform(dataSource.getSegments(), DataSegment::getId)).build();
  }

  @GET
  @Path("/{dataSourceName}/segments/{segmentId}")
  @Produces(MediaType.APPLICATION_JSON)
  @ResourceFilters(DatasourceResourceFilter.class)
  public Response getServedSegment(
      @PathParam("dataSourceName") String dataSourceName,
      @PathParam("segmentId") String segmentId
  )
  {
    ImmutableDruidDataSource dataSource = getDataSource(dataSourceName);
    if (dataSource == null) {
      return logAndCreateDataSourceNotFoundResponse(dataSourceName);
    }

    for (SegmentId possibleSegmentId : SegmentId.iteratePossibleParsingsWithDataSource(dataSourceName, segmentId)) {
      Pair<DataSegment, Set<String>> retVal = getServersWhereSegmentIsServed(possibleSegmentId);
      if (retVal != null) {
        return Response.ok(ImmutableMap.of("metadata", retVal.lhs, "servers", retVal.rhs)).build();
      }
    }
    log.warn("Segment id [%s] is unknown", segmentId);
    return Response.noContent().build();
  }

  @DELETE
  @Path("/{dataSourceName}/segments/{segmentId}")
  @ResourceFilters(DatasourceResourceFilter.class)
  public Response markSegmentAsUnused(
      @PathParam("dataSourceName") String dataSourceName,
      @PathParam("segmentId") String segmentId
  )
  {
<<<<<<< HEAD
    boolean segmentStateChanged = segmentsMetadata.markSegmentAsUnused(segmentId);
    return Response.ok(ImmutableMap.of("segmentStateChanged", segmentStateChanged)).build();
=======
    if (databaseSegmentManager.removeSegment(segmentId)) {
      return Response.ok().build();
    }
    return Response.noContent().build();
>>>>>>> abf9843e
  }

  @POST
  @Path("/{dataSourceName}/segments/{segmentId}")
  @Consumes(MediaType.APPLICATION_JSON)
  @ResourceFilters(DatasourceResourceFilter.class)
  public Response markSegmentAsUsed(
      @PathParam("dataSourceName") String dataSourceName,
      @PathParam("segmentId") String segmentId
  )
  {
    boolean segmentStateChanged = segmentsMetadata.markSegmentAsUsed(segmentId);
    return Response.ok().entity(ImmutableMap.of("segmentStateChanged", segmentStateChanged)).build();
  }

  @GET
  @Path("/{dataSourceName}/tiers")
  @Produces(MediaType.APPLICATION_JSON)
  @ResourceFilters(DatasourceResourceFilter.class)
  public Response getTiersWhereSegmentsAreServed(@PathParam("dataSourceName") String dataSourceName)
  {
    Set<String> retVal = new HashSet<>();
    for (DruidServer druidServer : serverInventoryView.getInventory()) {
      if (druidServer.getDataSource(dataSourceName) != null) {
        retVal.add(druidServer.getTier());
      }
    }

    return Response.ok(retVal).build();
  }

  @Nullable
  private ImmutableDruidDataSource getDataSource(final String dataSourceName)
  {
    List<DruidDataSource> dataSources = serverInventoryView
        .getInventory()
        .stream()
        .map(server -> server.getDataSource(dataSourceName))
        .filter(Objects::nonNull)
        .collect(Collectors.toList());

    if (dataSources.isEmpty()) {
      return null;
    }

    // Note: this logic doesn't guarantee that the result is a snapshot that ever existed in the cluster because all
    // DruidDataSource objects (belonging to different servers) are independently, concurrently mutable objects.
    // But this is OK because a "snapshot" hardly even makes sense in a distributed system anyway.
    final SortedMap<SegmentId, DataSegment> segmentMap = new TreeMap<>();
    for (DruidDataSource dataSource : dataSources) {
      Iterable<DataSegment> segments = dataSource.getSegments();
      for (DataSegment segment : segments) {
        segmentMap.put(segment.getId(), segment);
      }
    }

    return new ImmutableDruidDataSource(dataSourceName, Collections.emptyMap(), segmentMap);
  }

  @Nullable
  private Pair<DataSegment, Set<String>> getServersWhereSegmentIsServed(SegmentId segmentId)
  {
    DataSegment theSegment = null;
    Set<String> servers = new HashSet<>();
    for (DruidServer druidServer : serverInventoryView.getInventory()) {
      DataSegment currSegment = druidServer.getSegment(segmentId);
      if (currSegment != null) {
        theSegment = currSegment;
        servers.add(druidServer.getHost());
      }
    }

    if (theSegment == null) {
      return null;
    }

    return new Pair<>(theSegment, servers);
  }

  private Map<String, Object> makeSimpleDatasource(ImmutableDruidDataSource input)
  {
    return new ImmutableMap.Builder<String, Object>()
        .put("name", input.getName())
        .put("properties", getSimpleDatasource(input.getName()))
        .build();
  }

  private Map<String, Map<String, Object>> getSimpleDatasource(String dataSourceName)
  {
    Map<String, Object> tiers = new HashMap<>();
    Map<String, Object> segments = new HashMap<>();
    Map<String, Map<String, Object>> retVal = ImmutableMap.of(
        "tiers", tiers,
        "segments", segments
    );
    Set<SegmentId> totalDistinctSegments = new HashSet<>();
    Map<String, HashSet<Object>> tierDistinctSegments = new HashMap<>();

    long totalSegmentSize = 0;
    long totalReplicatedSize = 0;

    DateTime minTime = DateTimes.MAX;
    DateTime maxTime = DateTimes.MIN;
    String tier;
    for (DruidServer druidServer : serverInventoryView.getInventory()) {
      DruidDataSource druidDataSource = druidServer.getDataSource(dataSourceName);
      tier = druidServer.getTier();

      if (druidDataSource == null) {
        continue;
      }

<<<<<<< HEAD
      tierDistinctSegments.computeIfAbsent(tier, t -> new HashSet<>());
=======
      tierDistinctSegments.computeIfAbsent(tier, k -> new HashSet<>());
>>>>>>> abf9843e

      long dataSourceSegmentSize = 0;
      long replicatedSegmentSize = 0;

      for (DataSegment dataSegment : druidDataSource.getSegments()) {
        // tier segments stats
        if (!tierDistinctSegments.get(tier).contains(dataSegment.getId())) {
          dataSourceSegmentSize += dataSegment.getSize();
          tierDistinctSegments.get(tier).add(dataSegment.getId());
        }
        // total segments stats
        if (totalDistinctSegments.add(dataSegment.getId())) {
          totalSegmentSize += dataSegment.getSize();

          minTime = DateTimes.min(minTime, dataSegment.getInterval().getStart());
          maxTime = DateTimes.max(maxTime, dataSegment.getInterval().getEnd());
        }
        totalReplicatedSize += dataSegment.getSize();
        replicatedSegmentSize += dataSegment.getSize();
      }

      // tier stats
      Map<String, Object> tierStats = (Map) tiers.get(tier);
      if (tierStats == null) {
        tierStats = new HashMap<>();
        tiers.put(druidServer.getTier(), tierStats);
      }
      tierStats.put("segmentCount", tierDistinctSegments.get(tier).size());

      long segmentSize = MapUtils.getLong(tierStats, "size", 0L);
      tierStats.put("size", segmentSize + dataSourceSegmentSize);

      long replicatedSize = MapUtils.getLong(tierStats, "replicatedSize", 0L);
      tierStats.put("replicatedSize", replicatedSize + replicatedSegmentSize);
    }

    segments.put("count", totalDistinctSegments.size());
    segments.put("size", totalSegmentSize);
    segments.put("replicatedSize", totalReplicatedSize);
    segments.put("minTime", minTime);
    segments.put("maxTime", maxTime);
    return retVal;
  }

  /**
   * Provides serverView for a datasource and Interval which gives details about servers hosting segments for an
   * interval. Used by the realtime tasks to fetch a view of the interval they are interested in.
   */
  @GET
  @Path("/{dataSourceName}/intervals/{interval}/serverview")
  @Produces(MediaType.APPLICATION_JSON)
  @ResourceFilters(DatasourceResourceFilter.class)
  public Response getServedSegmentsInInterval(
      @PathParam("dataSourceName") String dataSourceName,
      @PathParam("interval") String interval,
      @QueryParam("partial") final boolean partial
  )
  {
    TimelineLookup<String, SegmentLoadInfo> timeline = serverInventoryView.getTimeline(
        new TableDataSource(dataSourceName)
    );
    final Interval theInterval = Intervals.of(interval.replace('_', '/'));
    if (timeline == null) {
      log.debug("No timeline found for datasource[%s]", dataSourceName);
      return Response.ok(new ArrayList<ImmutableSegmentLoadInfo>()).build();
    }

    return Response.ok(prepareServedSegmentsInInterval(timeline, theInterval)).build();
  }

  private Iterable<ImmutableSegmentLoadInfo> prepareServedSegmentsInInterval(
      TimelineLookup<String, SegmentLoadInfo> dataSourceServingTimeline,
      Interval interval
  )
  {
    Iterable<TimelineObjectHolder<String, SegmentLoadInfo>> lookup =
        dataSourceServingTimeline.lookupWithIncompletePartitions(interval);
    return FunctionalIterable
        .create(lookup)
        .transformCat(
            (TimelineObjectHolder<String, SegmentLoadInfo> input) ->
                Iterables.transform(
                    input.getObject(),
                    (PartitionChunk<SegmentLoadInfo> chunk) -> chunk.getObject().toImmutableSegmentLoadInfo()
                )
        );
  }

  /**
   * Used by the realtime tasks to learn whether a segment is handed off or not.
   * It returns true when the segment will never be handed off or is already handed off. Otherwise, it returns false.
   */
  @GET
  @Path("/{dataSourceName}/handoffComplete")
  @Produces(MediaType.APPLICATION_JSON)
  @ResourceFilters(DatasourceResourceFilter.class)
  public Response isHandOffComplete(
      @PathParam("dataSourceName") String dataSourceName,
      @QueryParam("interval") final String interval,
      @QueryParam("partitionNumber") final int partitionNumber,
      @QueryParam("version") final String version
  )
  {
    try {
      final List<Rule> rules = metadataRuleManager.getRulesWithDefault(dataSourceName);
      final Interval theInterval = Intervals.of(interval);
      final SegmentDescriptor descriptor = new SegmentDescriptor(theInterval, version, partitionNumber);
      final DateTime now = DateTimes.nowUtc();
      // dropped means a segment will never be handed off, i.e it completed hand off
      // init to true, reset to false only if this segment can be loaded by rules
      boolean dropped = true;
      for (Rule rule : rules) {
        if (rule.appliesTo(theInterval, now)) {
          if (rule instanceof LoadRule) {
            dropped = false;
          }
          break;
        }
      }
      if (dropped) {
        return Response.ok(true).build();
      }

      TimelineLookup<String, SegmentLoadInfo> timeline = serverInventoryView.getTimeline(
          new TableDataSource(dataSourceName)
      );
      if (timeline == null) {
        log.debug("No timeline found for datasource[%s]", dataSourceName);
        return Response.ok(false).build();
      }

      Iterable<ImmutableSegmentLoadInfo> servedSegmentsInInterval =
          prepareServedSegmentsInInterval(timeline, theInterval);
      if (isSegmentLoaded(servedSegmentsInInterval, descriptor)) {
        return Response.ok(true).build();
      }

      return Response.ok(false).build();
    }
    catch (Exception e) {
      log.error(e, "Error while handling hand off check request");
      return Response.serverError().entity(ImmutableMap.of("error", e.toString())).build();
    }
  }

  static boolean isSegmentLoaded(Iterable<ImmutableSegmentLoadInfo> servedSegments, SegmentDescriptor descriptor)
  {
    for (ImmutableSegmentLoadInfo segmentLoadInfo : servedSegments) {
      if (segmentLoadInfo.getSegment().getInterval().contains(descriptor.getInterval())
          && segmentLoadInfo.getSegment().getShardSpec().getPartitionNum() == descriptor.getPartitionNumber()
          && segmentLoadInfo.getSegment().getVersion().compareTo(descriptor.getVersion()) >= 0
          && Iterables.any(
          segmentLoadInfo.getServers(), DruidServerMetadata::segmentReplicatable
      )) {
        return true;
      }
    }
    return false;
  }

  @VisibleForTesting
  protected static class MarkDataSourceSegmentsPayload
  {
    private final Interval interval;
    private final Set<String> segmentIds;

    @JsonCreator
    public MarkDataSourceSegmentsPayload(
        @JsonProperty("interval") Interval interval,
        @JsonProperty("segmentIds") Set<String> segmentIds
    )
    {
      this.interval = interval;
      this.segmentIds = segmentIds;
    }

    @JsonProperty
    public Interval getInterval()
    {
      return interval;
    }

    @JsonProperty
    public Set<String> getSegmentIds()
    {
      return segmentIds;
    }

    public boolean isValid()
    {
      return (interval == null ^ segmentIds == null) && (segmentIds == null || !segmentIds.isEmpty());
    }
  }
}<|MERGE_RESOLUTION|>--- conflicted
+++ resolved
@@ -502,15 +502,8 @@
       @PathParam("segmentId") String segmentId
   )
   {
-<<<<<<< HEAD
     boolean segmentStateChanged = segmentsMetadata.markSegmentAsUnused(segmentId);
     return Response.ok(ImmutableMap.of("segmentStateChanged", segmentStateChanged)).build();
-=======
-    if (databaseSegmentManager.removeSegment(segmentId)) {
-      return Response.ok().build();
-    }
-    return Response.noContent().build();
->>>>>>> abf9843e
   }
 
   @POST
@@ -623,11 +616,7 @@
         continue;
       }
 
-<<<<<<< HEAD
       tierDistinctSegments.computeIfAbsent(tier, t -> new HashSet<>());
-=======
-      tierDistinctSegments.computeIfAbsent(tier, k -> new HashSet<>());
->>>>>>> abf9843e
 
       long dataSourceSegmentSize = 0;
       long replicatedSegmentSize = 0;
