--- conflicted
+++ resolved
@@ -123,8 +123,6 @@
   @Override
   public boolean equals(Object o)
   {
-    // Note: this method is not well-defined. It should instead just throw UnsupportedOperationsException.
-    // See https://github.com/apache/incubator-druid/issues/7858.
     if (this == o) {
       return true;
     }
@@ -148,11 +146,6 @@
   @Override
   public int hashCode()
   {
-<<<<<<< HEAD
-=======
-    // Note: this method is not well-defined. It should instead just throw UnsupportedOperationsException.
-    // See https://github.com/apache/incubator-druid/issues/7858.
->>>>>>> da161444
     return Objects.hash(name, properties);
   }
 }