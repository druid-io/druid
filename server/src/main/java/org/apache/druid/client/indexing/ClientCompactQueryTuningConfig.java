/*
 * Licensed to the Apache Software Foundation (ASF) under one
 * or more contributor license agreements.  See the NOTICE file
 * distributed with this work for additional information
 * regarding copyright ownership.  The ASF licenses this file
 * to you under the Apache License, Version 2.0 (the
 * "License"); you may not use this file except in compliance
 * with the License.  You may obtain a copy of the License at
 *
 *   http://www.apache.org/licenses/LICENSE-2.0
 *
 * Unless required by applicable law or agreed to in writing,
 * software distributed under the License is distributed on an
 * "AS IS" BASIS, WITHOUT WARRANTIES OR CONDITIONS OF ANY
 * KIND, either express or implied.  See the License for the
 * specific language governing permissions and limitations
 * under the License.
 */

package org.apache.druid.client.indexing;

import com.fasterxml.jackson.annotation.JsonCreator;
import com.fasterxml.jackson.annotation.JsonProperty;
import org.apache.druid.data.input.SplitHintSpec;
import org.apache.druid.segment.IndexSpec;
import org.apache.druid.server.coordinator.DataSourceCompactionConfig.UserCompactTuningConfig;

import javax.annotation.Nullable;
import java.util.Objects;

public class ClientCompactQueryTuningConfig
{
  @Nullable
  private final Integer maxRowsPerSegment;
  @Nullable
  private final Long maxBytesInMemory;
  @Nullable
  private final Integer maxRowsInMemory;
  @Nullable
  private final Long maxTotalRows;
  @Nullable
  private final SplitHintSpec splitHintSpec;
  @Nullable
  private final IndexSpec indexSpec;
  @Nullable
  private final Integer maxPendingPersists;
  @Nullable
  private final Long pushTimeout;
  @Nullable
  private final Integer maxNumConcurrentSubTasks;

  public static ClientCompactQueryTuningConfig from(
      @Nullable UserCompactTuningConfig userCompactionTaskQueryTuningConfig,
      @Nullable Integer maxRowsPerSegment
  )
  {
    if (userCompactionTaskQueryTuningConfig == null) {
      return new ClientCompactQueryTuningConfig(
          maxRowsPerSegment,
          null,
          null,
          null,
          null,
          null,
          null,
          null,
          null
      );
    } else {
      return new ClientCompactQueryTuningConfig(
          maxRowsPerSegment,
          userCompactionTaskQueryTuningConfig.getMaxRowsInMemory(),
          userCompactionTaskQueryTuningConfig.getMaxBytesInMemory(),
          userCompactionTaskQueryTuningConfig.getMaxTotalRows(),
          userCompactionTaskQueryTuningConfig.getSplitHintSpec(),
          userCompactionTaskQueryTuningConfig.getIndexSpec(),
          userCompactionTaskQueryTuningConfig.getMaxPendingPersists(),
          userCompactionTaskQueryTuningConfig.getPushTimeout(),
          userCompactionTaskQueryTuningConfig.getMaxNumConcurrentSubTasks()
      );
    }
  }

  @JsonCreator
  public ClientCompactQueryTuningConfig(
      @JsonProperty("maxRowsPerSegment") @Nullable Integer maxRowsPerSegment,
      @JsonProperty("maxRowsInMemory") @Nullable Integer maxRowsInMemory,
      @JsonProperty("maxBytesInMemory") @Nullable Long maxBytesInMemory,
      @JsonProperty("maxTotalRows") @Nullable Long maxTotalRows,
      @JsonProperty("splitHintSpec") @Nullable SplitHintSpec splitHintSpec,
      @JsonProperty("indexSpec") @Nullable IndexSpec indexSpec,
      @JsonProperty("maxPendingPersists") @Nullable Integer maxPendingPersists,
      @JsonProperty("pushTimeout") @Nullable Long pushTimeout,
      @JsonProperty("maxNumConcurrentSubTasks") @Nullable Integer maxNumConcurrentSubTasks
  )
  {
    this.maxRowsPerSegment = maxRowsPerSegment;
    this.maxBytesInMemory = maxBytesInMemory;
    this.maxRowsInMemory = maxRowsInMemory;
    this.maxTotalRows = maxTotalRows;
    this.splitHintSpec = splitHintSpec;
    this.indexSpec = indexSpec;
    this.maxPendingPersists = maxPendingPersists;
    this.pushTimeout = pushTimeout;
    this.maxNumConcurrentSubTasks = maxNumConcurrentSubTasks;
  }

  @JsonProperty
  public String getType()
  {
    return "index_parallel";
  }

  @JsonProperty
  @Nullable
  public Integer getMaxRowsPerSegment()
  {
    return maxRowsPerSegment;
  }

  @JsonProperty
  @Nullable
  public Integer getMaxRowsInMemory()
  {
    return maxRowsInMemory;
  }

  @JsonProperty
  @Nullable
  public Long getMaxBytesInMemory()
  {
    return maxBytesInMemory;
  }

  @JsonProperty
  @Nullable
  public Long getMaxTotalRows()
  {
    return maxTotalRows;
  }

<<<<<<< HEAD
  @Nullable
  @JsonProperty
  public SplitHintSpec getSplitHintSpec()
  {
    return splitHintSpec;
=======
  public long getMaxTotalRowsOr(long defaultMaxTotalRows)
  {
    return maxTotalRows == null ? defaultMaxTotalRows : maxTotalRows;
>>>>>>> 8b2afa5c
  }

  @JsonProperty
  @Nullable
  public IndexSpec getIndexSpec()
  {
    return indexSpec;
  }

  @JsonProperty
  @Nullable
  public Integer getMaxPendingPersists()
  {
    return maxPendingPersists;
  }

  @JsonProperty
  @Nullable
  public Long getPushTimeout()
  {
    return pushTimeout;
  }

  @JsonProperty
  @Nullable
  public Integer getMaxNumConcurrentSubTasks()
  {
    return maxNumConcurrentSubTasks;
  }

  @Override
  public boolean equals(Object o)
  {
    if (this == o) {
      return true;
    }
    if (o == null || getClass() != o.getClass()) {
      return false;
    }
    ClientCompactQueryTuningConfig that = (ClientCompactQueryTuningConfig) o;
    return Objects.equals(maxRowsPerSegment, that.maxRowsPerSegment) &&
           Objects.equals(maxBytesInMemory, that.maxBytesInMemory) &&
           Objects.equals(maxRowsInMemory, that.maxRowsInMemory) &&
           Objects.equals(maxTotalRows, that.maxTotalRows) &&
           Objects.equals(indexSpec, that.indexSpec) &&
           Objects.equals(maxPendingPersists, that.maxPendingPersists) &&
           Objects.equals(pushTimeout, that.pushTimeout) &&
           Objects.equals(maxNumConcurrentSubTasks, that.maxNumConcurrentSubTasks);
  }

  @Override
  public int hashCode()
  {
    return Objects.hash(
        maxRowsPerSegment,
        maxBytesInMemory,
        maxRowsInMemory,
        maxTotalRows,
        indexSpec,
        maxPendingPersists,
        pushTimeout,
        maxNumConcurrentSubTasks
    );
  }

  @Override
  public String toString()
  {
    return "ClientCompactQueryTuningConfig{" +
           "maxRowsPerSegment=" + maxRowsPerSegment +
           ", maxBytesInMemory=" + maxBytesInMemory +
           ", maxRowsInMemory=" + maxRowsInMemory +
           ", maxTotalRows=" + maxTotalRows +
           ", indexSpec=" + indexSpec +
           ", maxPendingPersists=" + maxPendingPersists +
           ", pushTimeout=" + pushTimeout +
           ", maxNumConcurrentSubTasks=" + maxNumConcurrentSubTasks +
           '}';
  }
}<|MERGE_RESOLUTION|>--- conflicted
+++ resolved
@@ -139,17 +139,16 @@
     return maxTotalRows;
   }
 
-<<<<<<< HEAD
   @Nullable
   @JsonProperty
   public SplitHintSpec getSplitHintSpec()
   {
     return splitHintSpec;
-=======
+  }
+
   public long getMaxTotalRowsOr(long defaultMaxTotalRows)
   {
     return maxTotalRows == null ? defaultMaxTotalRows : maxTotalRows;
->>>>>>> 8b2afa5c
   }
 
   @JsonProperty
