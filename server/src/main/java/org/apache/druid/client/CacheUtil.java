/*
 * Licensed to the Apache Software Foundation (ASF) under one
 * or more contributor license agreements.  See the NOTICE file
 * distributed with this work for additional information
 * regarding copyright ownership.  The ASF licenses this file
 * to you under the Apache License, Version 2.0 (the
 * "License"); you may not use this file except in compliance
 * with the License.  You may obtain a copy of the License at
 *
 *   http://www.apache.org/licenses/LICENSE-2.0
 *
 * Unless required by applicable law or agreed to in writing,
 * software distributed under the License is distributed on an
 * "AS IS" BASIS, WITHOUT WARRANTIES OR CONDITIONS OF ANY
 * KIND, either express or implied.  See the License for the
 * specific language governing permissions and limitations
 * under the License.
 */

package org.apache.druid.client;

import org.apache.druid.client.cache.Cache;
import org.apache.druid.client.cache.CacheConfig;
import org.apache.druid.java.util.common.StringUtils;
import org.apache.druid.query.CacheStrategy;
import org.apache.druid.query.Query;
import org.apache.druid.query.QueryContexts;
import org.apache.druid.query.SegmentDescriptor;
import org.joda.time.Interval;

import java.nio.ByteBuffer;

public class CacheUtil
{
  public static Cache.NamedKey computeSegmentCacheKey(
      String segmentId,
      SegmentDescriptor descriptor,
      byte[] queryCacheKey
  )
  {
    final Interval segmentQueryInterval = descriptor.getInterval();
    final byte[] versionBytes = StringUtils.toUtf8(descriptor.getVersion());

    return new Cache.NamedKey(
<<<<<<< HEAD
        segmentId, ByteBuffer
        .allocate(16 + versionBytes.length + 4 + queryCacheKey.length)
        .putLong(segmentQueryInterval.getStartMillis())
        .putLong(segmentQueryInterval.getEndMillis())
        .put(versionBytes)
        .putInt(descriptor.getPartitionNumber())
        .put(queryCacheKey).array()
=======
        segmentIdentifier,
        ByteBuffer
            .allocate(16 + versionBytes.length + 4 + queryCacheKey.length)
            .putLong(segmentQueryInterval.getStartMillis())
            .putLong(segmentQueryInterval.getEndMillis())
            .put(versionBytes)
            .putInt(descriptor.getPartitionNumber())
            .put(queryCacheKey)
            .array()
>>>>>>> 84ac18dc
    );
  }

  public static <T> boolean useCacheOnBrokers(
      Query<T> query,
      CacheStrategy<T, Object, Query<T>> strategy,
      CacheConfig cacheConfig
  )
  {
    return useCache(query, strategy, cacheConfig) && strategy.isCacheable(query, false);
  }

  public static <T> boolean populateCacheOnBrokers(
      Query<T> query,
      CacheStrategy<T, Object, Query<T>> strategy,
      CacheConfig cacheConfig
  )
  {
    return populateCache(query, strategy, cacheConfig) && strategy.isCacheable(query, false);
  }

  public static <T> boolean useCacheOnDataNodes(
      Query<T> query,
      CacheStrategy<T, Object, Query<T>> strategy,
      CacheConfig cacheConfig
  )
  {
    return useCache(query, strategy, cacheConfig) && strategy.isCacheable(query, true);
  }

  public static <T> boolean populateCacheOnDataNodes(
      Query<T> query,
      CacheStrategy<T, Object, Query<T>> strategy,
      CacheConfig cacheConfig
  )
  {
    return populateCache(query, strategy, cacheConfig) && strategy.isCacheable(query, true);
  }

  private static <T> boolean useCache(
      Query<T> query,
      CacheStrategy<T, Object, Query<T>> strategy,
      CacheConfig cacheConfig
  )
  {
    return QueryContexts.isUseCache(query)
           && strategy != null
           && cacheConfig.isUseCache()
           && cacheConfig.isQueryCacheable(query);
  }

  private static <T> boolean populateCache(
      Query<T> query,
      CacheStrategy<T, Object, Query<T>> strategy,
      CacheConfig cacheConfig
  )
  {
    return QueryContexts.isPopulateCache(query)
           && strategy != null
           && cacheConfig.isPopulateCache()
           && cacheConfig.isQueryCacheable(query);
  }

}<|MERGE_RESOLUTION|>--- conflicted
+++ resolved
@@ -42,16 +42,7 @@
     final byte[] versionBytes = StringUtils.toUtf8(descriptor.getVersion());
 
     return new Cache.NamedKey(
-<<<<<<< HEAD
-        segmentId, ByteBuffer
-        .allocate(16 + versionBytes.length + 4 + queryCacheKey.length)
-        .putLong(segmentQueryInterval.getStartMillis())
-        .putLong(segmentQueryInterval.getEndMillis())
-        .put(versionBytes)
-        .putInt(descriptor.getPartitionNumber())
-        .put(queryCacheKey).array()
-=======
-        segmentIdentifier,
+        segmentId,
         ByteBuffer
             .allocate(16 + versionBytes.length + 4 + queryCacheKey.length)
             .putLong(segmentQueryInterval.getStartMillis())
@@ -60,7 +51,6 @@
             .putInt(descriptor.getPartitionNumber())
             .put(queryCacheKey)
             .array()
->>>>>>> 84ac18dc
     );
   }
 
