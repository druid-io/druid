--- conflicted
+++ resolved
@@ -307,15 +307,8 @@
           versioningPolicy.getVersion(sinkInterval),
           config.getAppendableIndexSpec(),
           config.getMaxRowsInMemory(),
-<<<<<<< HEAD
-          TuningConfigs.getMaxBytesInMemoryOrDefault(config.getMaxBytesInMemory()),
-          config.isAdjustmentBytesInMemoryFlag(),
-          config.getAdjustmentBytesInMemoryMaxRollupRows(),
-          config.getAdjustmentBytesInMemoryMaxTimeMs(),
-=======
           config.getMaxBytesInMemoryOrDefault(),
           adjustmentHolder,
->>>>>>> 0a4c0ebf
           config.getDedupColumn()
       );
       addSink(retVal);
@@ -779,15 +772,8 @@
           versioningPolicy.getVersion(sinkInterval),
           config.getAppendableIndexSpec(),
           config.getMaxRowsInMemory(),
-<<<<<<< HEAD
-          TuningConfigs.getMaxBytesInMemoryOrDefault(config.getMaxBytesInMemory()),
-          config.isAdjustmentBytesInMemoryFlag(),
-          config.getAdjustmentBytesInMemoryMaxRollupRows(),
-          config.getAdjustmentBytesInMemoryMaxTimeMs(),
-=======
           config.getMaxBytesInMemoryOrDefault(),
           adjustmentHolder,
->>>>>>> 0a4c0ebf
           config.getDedupColumn(),
           hydrants
       );
