/*
 * Licensed to the Apache Software Foundation (ASF) under one
 * or more contributor license agreements.  See the NOTICE file
 * distributed with this work for additional information
 * regarding copyright ownership.  The ASF licenses this file
 * to you under the Apache License, Version 2.0 (the
 * "License"); you may not use this file except in compliance
 * with the License.  You may obtain a copy of the License at
 *
 *   http://www.apache.org/licenses/LICENSE-2.0
 *
 * Unless required by applicable law or agreed to in writing,
 * software distributed under the License is distributed on an
 * "AS IS" BASIS, WITHOUT WARRANTIES OR CONDITIONS OF ANY
 * KIND, either express or implied.  See the License for the
 * specific language governing permissions and limitations
 * under the License.
 */

package org.apache.druid.segment.realtime.appenderator;

import com.fasterxml.jackson.databind.ObjectMapper;
import com.google.common.base.Function;
import com.google.common.base.Preconditions;
import com.google.common.base.Supplier;
import com.google.common.util.concurrent.FutureCallback;
import com.google.common.util.concurrent.Futures;
import com.google.common.util.concurrent.ListenableFuture;
import com.google.common.util.concurrent.SettableFuture;
import org.apache.druid.data.input.Committer;
import org.apache.druid.data.input.InputRow;
import org.apache.druid.java.util.common.ISE;
import org.apache.druid.java.util.common.Pair;
import org.apache.druid.java.util.common.concurrent.Execs;
import org.apache.druid.java.util.common.concurrent.ListenableFutures;
import org.apache.druid.java.util.common.guava.Comparators;
import org.apache.druid.java.util.common.logger.Logger;
import org.apache.druid.query.SegmentDescriptor;
import org.apache.druid.segment.loading.DataSegmentKiller;
import org.apache.druid.segment.realtime.FireDepartmentMetrics;
import org.apache.druid.segment.realtime.appenderator.SegmentWithState.SegmentState;
import org.apache.druid.segment.realtime.plumber.SegmentHandoffNotifier;
import org.apache.druid.segment.realtime.plumber.SegmentHandoffNotifierFactory;

import javax.annotation.Nullable;
import java.io.IOException;
import java.util.ArrayList;
import java.util.Collection;
import java.util.Comparator;
import java.util.List;
import java.util.Map;
import java.util.Map.Entry;
import java.util.NavigableMap;
import java.util.TreeMap;
import java.util.concurrent.atomic.AtomicInteger;
import java.util.stream.Collectors;

/**
 * This class is specialized for streaming ingestion. In streaming ingestion, the segment lifecycle is like:
 *
 * <pre>
 * APPENDING -> APPEND_FINISHED -> PUBLISHED
 * </pre>
 *
 * <ul>
 * <li>APPENDING: Segment is available for appending.</li>
 * <li>APPEND_FINISHED: Segment cannot be updated (data cannot be added anymore) and is waiting for being published.</li>
 * <li>PUBLISHED: Segment is pushed to deep storage, its metadata is published to metastore, and finally the segment is
 * dropped from local storage</li>
 * </ul>
 */
public class StreamAppenderatorDriver extends BaseAppenderatorDriver
{
  private static final Logger log = new Logger(StreamAppenderatorDriver.class);

  private final SegmentHandoffNotifier handoffNotifier;
  private final FireDepartmentMetrics metrics;
  private final ObjectMapper objectMapper;

  /**
   * Create a driver.
   *
   * @param appenderator           appenderator
   * @param segmentAllocator       segment allocator
   * @param handoffNotifierFactory handoff notifier factory
   * @param usedSegmentChecker     used segment checker
   * @param objectMapper           object mapper, used for serde of commit metadata
   * @param metrics                Firedepartment metrics
   */
  public StreamAppenderatorDriver(
      Appenderator appenderator,
      SegmentAllocator segmentAllocator,
      SegmentHandoffNotifierFactory handoffNotifierFactory,
      UsedSegmentChecker usedSegmentChecker,
      DataSegmentKiller dataSegmentKiller,
      ObjectMapper objectMapper,
      FireDepartmentMetrics metrics
  )
  {
    super(appenderator, segmentAllocator, usedSegmentChecker, dataSegmentKiller);

    this.handoffNotifier = Preconditions.checkNotNull(handoffNotifierFactory, "handoffNotifierFactory")
                                        .createSegmentHandoffNotifier(appenderator.getDataSource());
    this.metrics = Preconditions.checkNotNull(metrics, "metrics");
    this.objectMapper = Preconditions.checkNotNull(objectMapper, "objectMapper");
  }

  @Override
  @Nullable
  public Object startJob(AppenderatorDriverSegmentLockHelper lockHelper)
  {
    handoffNotifier.start();

    final AppenderatorDriverMetadata metadata = objectMapper.convertValue(
        appenderator.startJob(),
        AppenderatorDriverMetadata.class
    );

    if (metadata != null) {
      synchronized (segments) {
        final Map<String, String> lastSegmentIds = metadata.getLastSegmentIds();
        Preconditions.checkState(
            metadata.getSegments().keySet().equals(lastSegmentIds.keySet()),
            "Sequences for segment states and last segment IDs are not same"
        );

        final Map<String, SegmentsForSequenceBuilder> builders = new TreeMap<>();

        for (Entry<String, List<SegmentWithState>> entry : metadata.getSegments().entrySet()) {
          final String sequenceName = entry.getKey();
          final SegmentsForSequenceBuilder builder = new SegmentsForSequenceBuilder(lastSegmentIds.get(sequenceName));
          builders.put(sequenceName, builder);
          entry.getValue().forEach(builder::add);
          if (lockHelper != null) {
            for (SegmentWithState segmentWithState : entry.getValue()) {
              if (segmentWithState.getState() != SegmentState.PUSHED_AND_DROPPED
                  && !lockHelper.lock(segmentWithState.getSegmentIdentifier())) {
                throw new ISE("Failed to lock segment[%s]", segmentWithState.getSegmentIdentifier());
              }
            }
          }
        }

        builders.forEach((sequence, builder) -> segments.put(sequence, builder.build()));
      }

      return metadata.getCallerMetadata();
    } else {
      return null;
    }
  }

  public AppenderatorDriverAddResult add(
      InputRow row,
      String sequenceName,
      final Supplier<Committer> committerSupplier
  ) throws IOException
  {
    return append(row, sequenceName, committerSupplier, false, true);
  }

  /**
   * Add a row. Must not be called concurrently from multiple threads.
   *
   * @param row                      the row to add
   * @param sequenceName             sequenceName for this row's segment
   * @param committerSupplier        supplier of a committer associated with all data that has been added, including this row
   *                                 if {@param allowIncrementalPersists} is set to false then this will not be used
   * @param skipSegmentLineageCheck  if true, perform lineage validation using previousSegmentId for this sequence.
   *                                 Should be set to false if replica tasks would index events in same order
   * @param allowIncrementalPersists whether to allow persist to happen when maxRowsInMemory or intermediate persist period
   *                                 threshold is hit
   *
   * @return {@link AppenderatorDriverAddResult}
   *
   * @throws IOException if there is an I/O error while allocating or writing to a segment
   */
  public AppenderatorDriverAddResult add(
      final InputRow row,
      final String sequenceName,
      final Supplier<Committer> committerSupplier,
      final boolean skipSegmentLineageCheck,
      final boolean allowIncrementalPersists
  ) throws IOException
  {
    return append(row, sequenceName, committerSupplier, skipSegmentLineageCheck, allowIncrementalPersists);
  }

  /**
   * Move a set of identifiers out from "active", making way for newer segments.
   * This method is to support KafkaIndexTask's legacy mode and will be removed in the future.
   * See KakfaIndexTask.runLegacy().
   */
  public void moveSegmentOut(final String sequenceName, final List<SegmentIdWithShardSpec> identifiers)
  {
    synchronized (segments) {
      final SegmentsForSequence activeSegmentsForSequence = segments.get(sequenceName);
      if (activeSegmentsForSequence == null) {
        throw new ISE("WTF?! Asked to remove segments for sequenceName[%s] which doesn't exist...", sequenceName);
      }

      for (final SegmentIdWithShardSpec identifier : identifiers) {
        log.info("Moving segment[%s] out of active list.", identifier);
        final long key = identifier.getInterval().getStartMillis();
        final SegmentsOfInterval segmentsOfInterval = activeSegmentsForSequence.get(key);
        if (segmentsOfInterval == null ||
            segmentsOfInterval.getAppendingSegment() == null ||
            !segmentsOfInterval.getAppendingSegment().getSegmentIdentifier().equals(identifier)) {
          throw new ISE("WTF?! Asked to remove segment[%s] that didn't exist...", identifier);
        }
        segmentsOfInterval.finishAppendingToCurrentActiveSegment(SegmentWithState::finishAppending);
      }
    }
  }

  /**
   * Persist all data indexed through this driver so far. Blocks until complete.
   * <p>
   * Should be called after all data has been added through {@link #add(InputRow, String, Supplier, boolean, boolean)}.
   *
   * @param committer committer representing all data that has been added so far
   *
   * @return commitMetadata persisted
   */
  public Object persist(final Committer committer) throws InterruptedException
  {
    try {
      log.debug("Persisting pending data.");
      final long start = System.currentTimeMillis();
      final Object commitMetadata = appenderator.persistAll(wrapCommitter(committer)).get();
      log.debug("Persisted pending data in %,dms.", System.currentTimeMillis() - start);
      return commitMetadata;
    }
    catch (InterruptedException e) {
      throw e;
    }
    catch (Exception e) {
      throw new RuntimeException(e);
    }
  }

  /**
   * Persist all data indexed through this driver so far. Returns a future of persisted commitMetadata.
   * <p>
   * Should be called after all data has been added through {@link #add(InputRow, String, Supplier, boolean, boolean)}.
   *
   * @param committer committer representing all data that has been added so far
   *
   * @return future containing commitMetadata persisted
   */
  public ListenableFuture<Object> persistAsync(final Committer committer)
  {
    return appenderator.persistAll(wrapCommitter(committer));
  }

  /**
   * Execute a task in background to publish all segments corresponding to the given sequence names.  The task
   * internally pushes the segments to the deep storage first, and then publishes the metadata to the metadata storage.
   *
   * @param publisher     segment publisher
   * @param committer     committer
   * @param sequenceNames a collection of sequence names to be published
   *
   * @return a {@link ListenableFuture} for the submitted task which removes published {@code sequenceNames} from
   * {@code activeSegments} and {@code publishPendingSegments}
   */
  public ListenableFuture<SegmentsAndCommitMetadata> publish(
      final TransactionalSegmentPublisher publisher,
      final Committer committer,
      final Collection<String> sequenceNames
  )
  {
    final List<SegmentIdWithShardSpec> theSegments = getSegmentWithStates(sequenceNames)
        .map(SegmentWithState::getSegmentIdentifier)
        .collect(Collectors.toList());

    final ListenableFuture<SegmentsAndCommitMetadata> publishFuture = ListenableFutures.transformAsync(
        // useUniquePath=true prevents inconsistencies in segment data when task failures or replicas leads to a second
        // version of a segment with the same identifier containing different data; see DataSegmentPusher.push() docs
        pushInBackground(wrapCommitter(committer), theSegments, true),
        sam -> publishInBackground(
            null,
            sam,
            publisher
        )
    );
    return Futures.transform(
        publishFuture,
        (Function<? super SegmentsAndCommitMetadata, ? extends SegmentsAndCommitMetadata>) sam -> {
          synchronized (segments) {
            sequenceNames.forEach(segments::remove);
          }
          return sam;
        }
    );
  }

  /**
   * Register the segments in the given {@link SegmentsAndCommitMetadata} to be handed off and execute a background task which
   * waits until the hand off completes.
   *
   * @param segmentsAndCommitMetadata the result segments and metadata of
   *                            {@link #publish(TransactionalSegmentPublisher, Committer, Collection)}
   *
   * @return null if the input segmentsAndMetadata is null. Otherwise, a {@link ListenableFuture} for the submitted task
   * which returns {@link SegmentsAndCommitMetadata} containing the segments successfully handed off and the metadata
   * of the caller of {@link AppenderatorDriverMetadata}
   */
  public ListenableFuture<SegmentsAndCommitMetadata> registerHandoff(SegmentsAndCommitMetadata segmentsAndCommitMetadata)
  {
    if (segmentsAndCommitMetadata == null) {
      return Futures.immediateFuture(null);

    } else {
      final List<SegmentIdWithShardSpec> waitingSegmentIdList = segmentsAndCommitMetadata.getSegments().stream()
                                                                                         .map(
                                                                                       SegmentIdWithShardSpec::fromDataSegment)
                                                                                         .collect(Collectors.toList());
      final Object metadata = Preconditions.checkNotNull(segmentsAndCommitMetadata.getCommitMetadata(), "commitMetadata");

      if (waitingSegmentIdList.isEmpty()) {
        return Futures.immediateFuture(
            new SegmentsAndCommitMetadata(
                segmentsAndCommitMetadata.getSegments(),
                ((AppenderatorDriverMetadata) metadata).getCallerMetadata()
            )
        );
      }

      log.debug("Register handoff of segments: [%s]", waitingSegmentIdList);

      final SettableFuture<SegmentsAndCommitMetadata> resultFuture = SettableFuture.create();
      final AtomicInteger numRemainingHandoffSegments = new AtomicInteger(waitingSegmentIdList.size());

      for (final SegmentIdWithShardSpec segmentIdentifier : waitingSegmentIdList) {
        handoffNotifier.registerSegmentHandoffCallback(
            new SegmentDescriptor(
                segmentIdentifier.getInterval(),
                segmentIdentifier.getVersion(),
                segmentIdentifier.getShardSpec().getPartitionNum()
            ),
            Execs.directExecutor(),
            () -> {
              log.debug("Segment[%s] successfully handed off, dropping.", segmentIdentifier);
              metrics.incrementHandOffCount();

              final ListenableFuture<?> dropFuture = appenderator.drop(segmentIdentifier);
              Futures.addCallback(
                  dropFuture,
                  new FutureCallback<Object>()
                  {
                    @Override
                    public void onSuccess(Object result)
                    {
                      if (numRemainingHandoffSegments.decrementAndGet() == 0) {
<<<<<<< HEAD
                        log.info("Successfully handed off [%d] segments.", segmentsAndCommitMetadata.getSegments().size());
=======
                        log.debug("Successfully handed off [%d] segments.", segmentsAndMetadata.getSegments().size());
>>>>>>> f5fbd0be
                        resultFuture.set(
                            new SegmentsAndCommitMetadata(
                                segmentsAndCommitMetadata.getSegments(),
                                ((AppenderatorDriverMetadata) metadata).getCallerMetadata()
                            )
                        );
                      }
                    }

                    @Override
                    public void onFailure(Throwable e)
                    {
                      log.warn(e, "Failed to drop segment[%s]?!", segmentIdentifier);
                      numRemainingHandoffSegments.decrementAndGet();
                      resultFuture.setException(e);
                    }
                  }
              );
            }
        );
      }

      return resultFuture;
    }
  }

  public ListenableFuture<SegmentsAndCommitMetadata> publishAndRegisterHandoff(
      final TransactionalSegmentPublisher publisher,
      final Committer committer,
      final Collection<String> sequenceNames
  )
  {
    return ListenableFutures.transformAsync(
        publish(publisher, committer, sequenceNames),
        this::registerHandoff
    );
  }

  @Override
  public void close()
  {
    super.close();
    handoffNotifier.close();
  }

  private static class SegmentsForSequenceBuilder
  {
    // segmentId -> (appendingSegment, appendFinishedSegments)
    private final NavigableMap<SegmentIdWithShardSpec, Pair<SegmentWithState, List<SegmentWithState>>> intervalToSegments =
        new TreeMap<>(Comparator.comparing(SegmentIdWithShardSpec::getInterval, Comparators.intervalsByStartThenEnd()));
    private final String lastSegmentId;

    SegmentsForSequenceBuilder(String lastSegmentId)
    {
      this.lastSegmentId = lastSegmentId;
    }

    void add(SegmentWithState segmentWithState)
    {
      final SegmentIdWithShardSpec identifier = segmentWithState.getSegmentIdentifier();
      final Pair<SegmentWithState, List<SegmentWithState>> pair = intervalToSegments.get(identifier);
      final List<SegmentWithState> appendFinishedSegments = pair == null || pair.rhs == null ?
                                                            new ArrayList<>() :
                                                            pair.rhs;

      // always keep APPENDING segments for an interval start millis in the front
      if (segmentWithState.getState() == SegmentState.APPENDING) {
        if (pair != null && pair.lhs != null) {
          throw new ISE(
              "WTF?! there was already an appendingSegment[%s] before adding an appendingSegment[%s]",
              pair.lhs,
              segmentWithState
          );
        }

        intervalToSegments.put(identifier, Pair.of(segmentWithState, appendFinishedSegments));
      } else {
        final SegmentWithState appendingSegment = pair == null ? null : pair.lhs;
        appendFinishedSegments.add(segmentWithState);
        intervalToSegments.put(identifier, Pair.of(appendingSegment, appendFinishedSegments));
      }
    }

    SegmentsForSequence build()
    {
      final NavigableMap<Long, SegmentsOfInterval> map = new TreeMap<>();
      for (Entry<SegmentIdWithShardSpec, Pair<SegmentWithState, List<SegmentWithState>>> entry :
          intervalToSegments.entrySet()) {
        map.put(
            entry.getKey().getInterval().getStartMillis(),
            new SegmentsOfInterval(entry.getKey().getInterval(), entry.getValue().lhs, entry.getValue().rhs)
        );
      }
      return new SegmentsForSequence(map, lastSegmentId);
    }
  }
}<|MERGE_RESOLUTION|>--- conflicted
+++ resolved
@@ -41,6 +41,7 @@
 import org.apache.druid.segment.realtime.appenderator.SegmentWithState.SegmentState;
 import org.apache.druid.segment.realtime.plumber.SegmentHandoffNotifier;
 import org.apache.druid.segment.realtime.plumber.SegmentHandoffNotifierFactory;
+import org.apache.druid.timeline.DataSegment;
 
 import javax.annotation.Nullable;
 import java.io.IOException;
@@ -353,14 +354,11 @@
                     public void onSuccess(Object result)
                     {
                       if (numRemainingHandoffSegments.decrementAndGet() == 0) {
-<<<<<<< HEAD
-                        log.info("Successfully handed off [%d] segments.", segmentsAndCommitMetadata.getSegments().size());
-=======
-                        log.debug("Successfully handed off [%d] segments.", segmentsAndMetadata.getSegments().size());
->>>>>>> f5fbd0be
+                        List<DataSegment> segments = segmentsAndCommitMetadata.getSegments();
+                        log.debug("Successfully handed off [%d] segments.", segments.size());
                         resultFuture.set(
                             new SegmentsAndCommitMetadata(
-                                segmentsAndCommitMetadata.getSegments(),
+                                segments,
                                 ((AppenderatorDriverMetadata) metadata).getCallerMetadata()
                             )
                         );
