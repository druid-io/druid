/*
 * Licensed to the Apache Software Foundation (ASF) under one
 * or more contributor license agreements.  See the NOTICE file
 * distributed with this work for additional information
 * regarding copyright ownership.  The ASF licenses this file
 * to you under the Apache License, Version 2.0 (the
 * "License"); you may not use this file except in compliance
 * with the License.  You may obtain a copy of the License at
 *
 *   http://www.apache.org/licenses/LICENSE-2.0
 *
 * Unless required by applicable law or agreed to in writing,
 * software distributed under the License is distributed on an
 * "AS IS" BASIS, WITHOUT WARRANTIES OR CONDITIONS OF ANY
 * KIND, either express or implied.  See the License for the
 * specific language governing permissions and limitations
 * under the License.
 */

package org.apache.druid.curator.discovery;

import com.fasterxml.jackson.core.JsonProcessingException;
import com.fasterxml.jackson.databind.ObjectMapper;
import com.google.inject.Inject;
import org.apache.curator.utils.ZKPaths;
import org.apache.druid.curator.announcement.Announcer;
import org.apache.druid.discovery.DiscoveryDruidNode;
import org.apache.druid.discovery.DruidNodeAnnouncer;
import org.apache.druid.discovery.NodeRole;
import org.apache.druid.guice.annotations.Json;
import org.apache.druid.java.util.common.StringUtils;
import org.apache.druid.java.util.common.logger.Logger;
import org.apache.druid.server.DruidNode;
import org.apache.druid.server.initialization.ZkPathsConfig;

public class CuratorDruidNodeAnnouncer implements DruidNodeAnnouncer
{
  public static String makeNodeAnnouncementPath(ZkPathsConfig config, NodeRole nodeRole, DruidNode node)
  {
    return ZKPaths.makePath(config.getInternalDiscoveryPath(), nodeRole.toString(), node.getHostAndPortToUse());
  }

  private static final Logger log = new Logger(CuratorDruidNodeAnnouncer.class);

  private final Announcer announcer;
  private final ZkPathsConfig config;
  private final ObjectMapper jsonMapper;

  @Inject
  public CuratorDruidNodeAnnouncer(Announcer announcer, ZkPathsConfig config, @Json ObjectMapper jsonMapper)
  {
    this.announcer = announcer;
    this.config = config;
    this.jsonMapper = jsonMapper;
  }

  @Override
  public void announce(DiscoveryDruidNode discoveryDruidNode)
  {
    try {
      final String asString = jsonMapper.writeValueAsString(discoveryDruidNode);

      log.debug("Announcing self [%s].", asString);

<<<<<<< HEAD
      String path =
          makeNodeAnnouncementPath(config, discoveryDruidNode.getNodeRole(), discoveryDruidNode.getDruidNode());
      announcer.announce(path, jsonMapper.writeValueAsBytes(discoveryDruidNode));
=======
      String path = ZKPaths.makePath(
          config.getInternalDiscoveryPath(),
          discoveryDruidNode.getNodeType().toString(),
          discoveryDruidNode.getDruidNode().getHostAndPortToUse()
      );
      announcer.announce(path, StringUtils.toUtf8(asString));
>>>>>>> 934547a2

      log.info("Announced self [%s].", asString);
    }
    catch (JsonProcessingException e) {
      throw new RuntimeException(e);
    }
  }

  @Override
  public void unannounce(DiscoveryDruidNode discoveryDruidNode)
  {
    try {
      final String asString = jsonMapper.writeValueAsString(discoveryDruidNode);

<<<<<<< HEAD
    String path =
        makeNodeAnnouncementPath(config, discoveryDruidNode.getNodeRole(), discoveryDruidNode.getDruidNode());
    announcer.unannounce(path);
=======
      log.debug("Unannouncing self [%s].", asString);
>>>>>>> 934547a2

      String path = ZKPaths.makePath(
          config.getInternalDiscoveryPath(),
          discoveryDruidNode.getNodeType().toString(),
          discoveryDruidNode.getDruidNode().getHostAndPortToUse()
      );
      announcer.unannounce(path);

      log.info("Unannounced self [%s].", asString);
    }
    catch (JsonProcessingException e) {
      throw new RuntimeException(e);
    }
  }
}<|MERGE_RESOLUTION|>--- conflicted
+++ resolved
@@ -35,7 +35,7 @@
 
 public class CuratorDruidNodeAnnouncer implements DruidNodeAnnouncer
 {
-  public static String makeNodeAnnouncementPath(ZkPathsConfig config, NodeRole nodeRole, DruidNode node)
+  static String makeNodeAnnouncementPath(ZkPathsConfig config, NodeRole nodeRole, DruidNode node)
   {
     return ZKPaths.makePath(config.getInternalDiscoveryPath(), nodeRole.toString(), node.getHostAndPortToUse());
   }
@@ -62,18 +62,9 @@
 
       log.debug("Announcing self [%s].", asString);
 
-<<<<<<< HEAD
       String path =
           makeNodeAnnouncementPath(config, discoveryDruidNode.getNodeRole(), discoveryDruidNode.getDruidNode());
-      announcer.announce(path, jsonMapper.writeValueAsBytes(discoveryDruidNode));
-=======
-      String path = ZKPaths.makePath(
-          config.getInternalDiscoveryPath(),
-          discoveryDruidNode.getNodeType().toString(),
-          discoveryDruidNode.getDruidNode().getHostAndPortToUse()
-      );
       announcer.announce(path, StringUtils.toUtf8(asString));
->>>>>>> 934547a2
 
       log.info("Announced self [%s].", asString);
     }
@@ -88,19 +79,10 @@
     try {
       final String asString = jsonMapper.writeValueAsString(discoveryDruidNode);
 
-<<<<<<< HEAD
-    String path =
-        makeNodeAnnouncementPath(config, discoveryDruidNode.getNodeRole(), discoveryDruidNode.getDruidNode());
-    announcer.unannounce(path);
-=======
       log.debug("Unannouncing self [%s].", asString);
->>>>>>> 934547a2
 
-      String path = ZKPaths.makePath(
-          config.getInternalDiscoveryPath(),
-          discoveryDruidNode.getNodeType().toString(),
-          discoveryDruidNode.getDruidNode().getHostAndPortToUse()
-      );
+      String path =
+          makeNodeAnnouncementPath(config, discoveryDruidNode.getNodeRole(), discoveryDruidNode.getDruidNode());
       announcer.unannounce(path);
 
       log.info("Unannounced self [%s].", asString);
