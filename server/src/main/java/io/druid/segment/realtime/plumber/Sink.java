--- conflicted
+++ resolved
@@ -54,11 +54,8 @@
 
 public class Sink implements Iterable<FireHydrant>
 {
-<<<<<<< HEAD
+
   private static final IncrementalIndexAddResult ADD_FAILED = new IncrementalIndexAddResult(-1, -1, null);
-=======
-  private static final IncrementalIndexAddResult ADD_FAILED = new IncrementalIndexAddResult(-1, null);
->>>>>>> 685f4063
 
   private final Object hydrantLock = new Object();
   private final Interval interval;
