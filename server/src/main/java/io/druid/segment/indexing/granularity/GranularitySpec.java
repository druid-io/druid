/*
 * Licensed to Metamarkets Group Inc. (Metamarkets) under one
 * or more contributor license agreements. See the NOTICE file
 * distributed with this work for additional information
 * regarding copyright ownership. Metamarkets licenses this file
 * to you under the Apache License, Version 2.0 (the
 * "License"); you may not use this file except in compliance
 * with the License. You may obtain a copy of the License at
 *
 * http://www.apache.org/licenses/LICENSE-2.0
 *
 * Unless required by applicable law or agreed to in writing,
 * software distributed under the License is distributed on an
 * "AS IS" BASIS, WITHOUT WARRANTIES OR CONDITIONS OF ANY
 * KIND, either express or implied. See the License for the
 * specific language governing permissions and limitations
 * under the License.
 */

package io.druid.segment.indexing.granularity;

import com.fasterxml.jackson.annotation.JsonSubTypes;
import com.fasterxml.jackson.annotation.JsonTypeInfo;
import com.google.common.base.Optional;

import io.druid.java.util.common.granularity.Granularity;

import org.joda.time.DateTime;
import org.joda.time.Interval;

import java.util.List;
import java.util.SortedSet;

/**
 * Tells the indexer how to group events based on timestamp. The events may then be further partitioned based
 * on anything, using a ShardSpec.
 */
@JsonTypeInfo(use = JsonTypeInfo.Id.NAME, property = "type", defaultImpl = UniformGranularitySpec.class)
@JsonSubTypes(value = {
    @JsonSubTypes.Type(name = "uniform", value = UniformGranularitySpec.class),
    @JsonSubTypes.Type(name = "arbitrary", value = ArbitraryGranularitySpec.class)
})
public interface GranularitySpec
{
  /**
   * Set of all time groups, broken up on segment boundaries. Should be sorted by interval start and non-overlapping.
   *
   * @return set of all time groups
   */
  public Optional<SortedSet<Interval>> bucketIntervals();

  /**
   * Returns user provided intervals as-is state. used for configuring granular path spec
   *
   * @return
   */
  public List<Interval> inputIntervals();

  /**
   * Time-grouping interval corresponding to some instant, if any.
   *
   * @param dt instant to return time interval for
   *
   * @return optional time interval
   */
  public Optional<Interval> bucketInterval(DateTime dt);

  Granularity getSegmentGranularity();

  boolean isRollup();

<<<<<<< HEAD
  public Granularity getQueryGranularity();
=======
  QueryGranularity getQueryGranularity();

  String getTimezone();

  GranularitySpec withIntervals(List<Interval> inputIntervals);
>>>>>>> a459db68
}<|MERGE_RESOLUTION|>--- conflicted
+++ resolved
@@ -69,13 +69,7 @@
 
   boolean isRollup();
 
-<<<<<<< HEAD
   public Granularity getQueryGranularity();
-=======
-  QueryGranularity getQueryGranularity();
-
-  String getTimezone();
 
   GranularitySpec withIntervals(List<Interval> inputIntervals);
->>>>>>> a459db68
 }