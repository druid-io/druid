--- conflicted
+++ resolved
@@ -326,38 +326,6 @@
 
     try {
       return connector.retryTransaction(
-<<<<<<< HEAD
-<<<<<<< HEAD
-          new TransactionCallback<SegmentPublishResult>()
-          {
-            @Override
-            public SegmentPublishResult inTransaction(
-                final Handle handle,
-                final TransactionStatus transactionStatus
-            ) throws Exception
-            {
-              final Set<DataSegment> inserted = Sets.newHashSet();
-
-              if (startMetadata != null) {
-                final DataSourceMetadataUpdateResult result = updateDataSourceMetadataWithHandle(
-                    handle,
-                    dataSource,
-                    startMetadata,
-                    endMetadata
-                );
-
-                if (result != DataSourceMetadataUpdateResult.SUCCESS) {
-                  transactionStatus.setRollbackOnly();
-                  txnFailure.set(true);
-
-                  if (result == DataSourceMetadataUpdateResult.FAILURE) {
-                    throw new RuntimeException("Aborting transaction!");
-                  } else if (result == DataSourceMetadataUpdateResult.TRY_AGAIN) {
-                    throw new RetryTransactionException("Aborting transaction!");
-                  }
-                }
-              }
-=======
               new TransactionCallback<SegmentPublishResult>()
               {
                 @Override
@@ -369,17 +337,22 @@
                   final Set<DataSegment> inserted = Sets.newHashSet();
 
                   if (startMetadata != null) {
-                    final boolean success = updateDataSourceMetadataWithHandle(
+                    final DataSourceMetadataUpdateResult result = updateDataSourceMetadataWithHandle(
                             handle,
                             dataSource,
                             startMetadata,
                             endMetadata
                     );
 
-                    if (!success) {
+                    if (result != DataSourceMetadataUpdateResult.SUCCESS) {
                       transactionStatus.setRollbackOnly();
                       txnFailure.set(true);
-                      throw new RuntimeException("Aborting transaction!");
+
+                      if (result == DataSourceMetadataUpdateResult.FAILURE) {
+                        throw new RuntimeException("Aborting transaction!");
+                      } else if (result == DataSourceMetadataUpdateResult.TRY_AGAIN) {
+                        throw new RetryTransactionException("Aborting transaction!");
+                      }
                     }
                   }
 
@@ -388,45 +361,9 @@
                       inserted.add(segment);
                     }
                   }
->>>>>>> d135fbd... finished the interface to delete unused pendingSeglments, add TaskDataSegment.java to struct the task table’s data, add getNotActiveTask and deletePendingSegments in IndexerSQLMetadataStorageCoordinator.java to finish the delete logic, add test in TestIndexerMetadataStorageCoordinator.java.
 
                   return new SegmentPublishResult(ImmutableSet.copyOf(inserted), true);
                 }
-=======
-              new TransactionCallback<SegmentPublishResult>()
-              {
-                @Override
-                public SegmentPublishResult inTransaction(
-                        final Handle handle,
-                        final TransactionStatus transactionStatus
-                ) throws Exception
-                {
-                  final Set<DataSegment> inserted = Sets.newHashSet();
-
-                  if (startMetadata != null) {
-                    final boolean success = updateDataSourceMetadataWithHandle(
-                            handle,
-                            dataSource,
-                            startMetadata,
-                            endMetadata
-                    );
-
-                    if (!success) {
-                      transactionStatus.setRollbackOnly();
-                      txnFailure.set(true);
-                      throw new RuntimeException("Aborting transaction!");
-                    }
-                  }
-
-                  for (final DataSegment segment : segments) {
-                    if (announceHistoricalSegment(handle, segment, usedSegments.contains(segment))) {
-                      inserted.add(segment);
-                    }
-                  }
-
-                  return new SegmentPublishResult(ImmutableSet.copyOf(inserted), true);
-                }
->>>>>>> 18eacabb
               },
               3,
               SQLMetadataConnector.DEFAULT_MAX_TRIES
@@ -773,25 +710,11 @@
    *
    * @return true if dataSource metadata was updated from matching startMetadata to matching endMetadata
    */
-<<<<<<< HEAD
-<<<<<<< HEAD
   protected DataSourceMetadataUpdateResult updateDataSourceMetadataWithHandle(
-      final Handle handle,
-      final String dataSource,
-      final DataSourceMetadata startMetadata,
-      final DataSourceMetadata endMetadata
-=======
-=======
->>>>>>> 18eacabb
-  private boolean updateDataSourceMetadataWithHandle(
           final Handle handle,
           final String dataSource,
           final DataSourceMetadata startMetadata,
           final DataSourceMetadata endMetadata
-<<<<<<< HEAD
->>>>>>> d135fbd... finished the interface to delete unused pendingSeglments, add TaskDataSegment.java to struct the task table’s data, add getNotActiveTask and deletePendingSegments in IndexerSQLMetadataStorageCoordinator.java to finish the delete logic, add test in TestIndexerMetadataStorageCoordinator.java.
-=======
->>>>>>> 18eacabb
   ) throws IOException
   {
     Preconditions.checkNotNull(dataSource, "dataSource");
@@ -957,54 +880,55 @@
     }
   }
 
-  public boolean deletePendingSegments(final List<TaskDataSegment> segments) throws IOException
-  {
-    return connector.getDBI().inTransaction(
-            new TransactionCallback<Boolean>()
-            {
-              int res = 0;
-              @Override
-              public Boolean inTransaction(Handle handle, TransactionStatus transactionStatus) throws IOException
-              {
-                for (final TaskDataSegment segment : segments) {
-                  if(deletePendingSegment(segment))
-                  {
-                    res +=1;
-                  }
+    public boolean deletePendingSegments(final List<TaskDataSegment> segments) throws IOException
+    {
+        return connector.getDBI().inTransaction(
+                new TransactionCallback<Boolean>()
+                {
+                    int res = 0;
+                    @Override
+                    public Boolean inTransaction(Handle handle, TransactionStatus transactionStatus) throws IOException
+                    {
+                        for (final TaskDataSegment segment : segments) {
+                            if(deletePendingSegment(segment))
+                            {
+                                res +=1;
+                            }
+                        }
+
+                        return res == segments.size();
+                    }
                 }
-
-                return res == segments.size();
-              }
-            }
-    );
-  }
-
-
-  public boolean deletePendingSegment(final TaskDataSegment taskDataSegment)
-  {
-    return connector.retryWithHandle(
-            new HandleCallback<Boolean>()
-            {
-              @Override
-              public Boolean withHandle(Handle handle) throws Exception
-              {
-                int rows = handle.createStatement(
-                        String.format(
-                                "DELETE from %1s WHERE sequence_name LIKE '%2s%%'",
-                                dbTables.getPendingSegmentsTable(),
-                                taskDataSegment.getIoConfig().get("baseSequenceName")
+        );
+    }
+
+
+    public boolean deletePendingSegment(final TaskDataSegment taskDataSegment)
+    {
+        return connector.retryWithHandle(
+                new HandleCallback<Boolean>()
+                {
+                    @Override
+                    public Boolean withHandle(Handle handle) throws Exception
+                    {
+                        int rows = handle.createStatement(
+                                String.format(
+                                        "DELETE from %1s WHERE sequence_name LIKE '%2s%%'",
+                                        dbTables.getPendingSegmentsTable(),
+                                        taskDataSegment.getIoConfig().get("baseSequenceName")
+                                )
                         )
-                )
-                        .execute();
-                log.info("Delete sequenceName:"+taskDataSegment.getIoConfig().get("baseSequenceName"));
-
-                return rows > 0;
-              }
-            }
-    );
-  }
-
-  @Override
+                                .execute();
+                        log.info("Delete sequenceName:"+taskDataSegment.getIoConfig().get("baseSequenceName"));
+
+                        return rows > 0;
+                    }
+                }
+        );
+    }
+
+
+    @Override
   public List<DataSegment> getUnusedSegmentsForInterval(final String dataSource, final Interval interval)
   {
     List<DataSegment> matchingSegments = connector.inReadOnlyTransaction(
@@ -1055,53 +979,54 @@
     return matchingSegments;
   }
 
-  @Override
-  public List<TaskDataSegment> getNotActiveTask(final Interval interval)
-  {
-    List<TaskDataSegment> notActiveTasks = connector.inReadOnlyTransaction(
-            new TransactionCallback<List<TaskDataSegment>>()
-            {
-              @Override
-              public List<TaskDataSegment> inTransaction(Handle handle, TransactionStatus transactionStatus)
-                      throws Exception
-              {
-                return handle.createQuery(
-                        String.format(
-                                "SELECT payload FROM %s WHERE active = :active",
-                                dbTables.getTasksTable()
+
+    @Override
+    public List<TaskDataSegment> getNotActiveTask(final Interval interval)
+    {
+        List<TaskDataSegment> notActiveTasks = connector.inReadOnlyTransaction(
+                new TransactionCallback<List<TaskDataSegment>>()
+                {
+                    @Override
+                    public List<TaskDataSegment> inTransaction(Handle handle, TransactionStatus transactionStatus)
+                            throws Exception
+                    {
+                        return handle.createQuery(
+                                String.format(
+                                        "SELECT payload FROM %s WHERE active = :active",
+                                        dbTables.getTasksTable()
+                                )
                         )
-                )
-                        .bind("active", 0)
-                        .map(ByteArrayMapper.FIRST)
-                        .fold(
-                                Lists.<TaskDataSegment>newArrayList(),
-                                new Folder3<List<TaskDataSegment>, byte[]>()
-                                {
-                                  @Override
-                                  public List<TaskDataSegment> fold(
-                                          List<TaskDataSegment> accumulator,
-                                          byte[] payload,
-                                          FoldController foldController,
-                                          StatementContext statementContext
-                                  ) throws SQLException
-                                  {
-                                    try {
-                                      accumulator.add(jsonMapper.readValue(payload, TaskDataSegment.class));
-                                      return accumulator;
-                                    }
-                                    catch (Exception e) {
-                                      throw Throwables.propagate(e);
-                                    }
-                                  }
-                                }
-                        );
-
-              }
-            }
-    );
-
-    log.info("Found %,d tasks for interval %s.", notActiveTasks.size(), interval);
-    return notActiveTasks;
-  }
+                                .bind("active", 0)
+                                .map(ByteArrayMapper.FIRST)
+                                .fold(
+                                        Lists.<TaskDataSegment>newArrayList(),
+                                        new Folder3<List<TaskDataSegment>, byte[]>()
+                                        {
+                                            @Override
+                                            public List<TaskDataSegment> fold(
+                                                    List<TaskDataSegment> accumulator,
+                                                    byte[] payload,
+                                                    FoldController foldController,
+                                                    StatementContext statementContext
+                                            ) throws SQLException
+                                            {
+                                                try {
+                                                    accumulator.add(jsonMapper.readValue(payload, TaskDataSegment.class));
+                                                    return accumulator;
+                                                }
+                                                catch (Exception e) {
+                                                    throw Throwables.propagate(e);
+                                                }
+                                            }
+                                        }
+                                );
+
+                    }
+                }
+        );
+
+        log.info("Found %,d tasks for interval %s.", notActiveTasks.size(), interval);
+        return notActiveTasks;
+    }
 
 }