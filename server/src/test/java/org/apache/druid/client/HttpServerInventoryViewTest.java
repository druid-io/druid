/*
 * Licensed to the Apache Software Foundation (ASF) under one
 * or more contributor license agreements.  See the NOTICE file
 * distributed with this work for additional information
 * regarding copyright ownership.  The ASF licenses this file
 * to you under the Apache License, Version 2.0 (the
 * "License"); you may not use this file except in compliance
 * with the License.  You may obtain a copy of the License at
 *
 *   http://www.apache.org/licenses/LICENSE-2.0
 *
 * Unless required by applicable law or agreed to in writing,
 * software distributed under the License is distributed on an
 * "AS IS" BASIS, WITHOUT WARRANTIES OR CONDITIONS OF ANY
 * KIND, either express or implied.  See the License for the
 * specific language governing permissions and limitations
 * under the License.
 */

package org.apache.druid.client;

import com.fasterxml.jackson.databind.ObjectMapper;
import com.google.common.collect.ImmutableList;
import com.google.common.collect.ImmutableMap;
import com.google.common.collect.Maps;
import com.google.common.util.concurrent.Futures;
import com.google.common.util.concurrent.ListenableFuture;
import org.apache.druid.discovery.DataNodeService;
import org.apache.druid.discovery.DiscoveryDruidNode;
import org.apache.druid.discovery.DruidNodeDiscovery;
import org.apache.druid.discovery.DruidNodeDiscoveryProvider;
import org.apache.druid.discovery.NodeType;
import org.apache.druid.java.util.common.Intervals;
import org.apache.druid.java.util.common.RE;
import org.apache.druid.java.util.common.concurrent.Execs;
import org.apache.druid.java.util.http.client.HttpClient;
import org.apache.druid.java.util.http.client.Request;
import org.apache.druid.java.util.http.client.response.HttpResponseHandler;
import org.apache.druid.segment.TestHelper;
import org.apache.druid.server.DruidNode;
import org.apache.druid.server.coordination.ChangeRequestHistory;
import org.apache.druid.server.coordination.ChangeRequestsSnapshot;
import org.apache.druid.server.coordination.DruidServerMetadata;
import org.apache.druid.server.coordination.SegmentChangeRequestDrop;
import org.apache.druid.server.coordination.SegmentChangeRequestLoad;
import org.apache.druid.server.coordination.ServerType;
import org.apache.druid.timeline.DataSegment;
import org.apache.druid.timeline.SegmentId;
import org.easymock.EasyMock;
import org.jboss.netty.buffer.ChannelBuffers;
import org.jboss.netty.handler.codec.http.DefaultHttpResponse;
import org.jboss.netty.handler.codec.http.HttpResponse;
import org.jboss.netty.handler.codec.http.HttpResponseStatus;
import org.jboss.netty.handler.codec.http.HttpVersion;
import org.joda.time.Duration;
import org.junit.Assert;
import org.junit.Test;

import java.io.ByteArrayInputStream;
import java.util.Collection;
import java.util.List;
import java.util.Map;
import java.util.concurrent.BlockingQueue;
import java.util.concurrent.CountDownLatch;
import java.util.concurrent.LinkedBlockingQueue;
import java.util.concurrent.atomic.AtomicInteger;

/**
 *
 */
public class HttpServerInventoryViewTest
{
  @Test(timeout = 60_000L)
  public void testSimple() throws Exception
  {
    ObjectMapper jsonMapper = TestHelper.makeJsonMapper();

    TestDruidNodeDiscovery druidNodeDiscovery = new TestDruidNodeDiscovery();
    DruidNodeDiscoveryProvider druidNodeDiscoveryProvider = EasyMock.createMock(DruidNodeDiscoveryProvider.class);
    EasyMock.expect(druidNodeDiscoveryProvider.getForService(DataNodeService.DISCOVERY_SERVICE_KEY))
            .andReturn(druidNodeDiscovery);
    EasyMock.replay(druidNodeDiscoveryProvider);

    final DataSegment segment1 = new DataSegment(
        "test1", Intervals.of("2014/2015"), "v1",
        null, null, null, null, 0, 0
    );

    final DataSegment segment2 = new DataSegment(
        "test2", Intervals.of("2014/2015"), "v1",
        null, null, null, null, 0, 0
    );

    final DataSegment segment3 = new DataSegment(
        "test3", Intervals.of("2014/2015"), "v1",
        null, null, null, null, 0, 0
    );

    final DataSegment segment4 = new DataSegment(
        "test4", Intervals.of("2014/2015"), "v1",
        null, null, null, null, 0, 0
    );

    final DataSegment segment5 = new DataSegment(
        "non-loading-datasource", Intervals.of("2014/2015"), "v1",
        null, null, null, null, 0, 0
    );

    TestHttpClient httpClient = new TestHttpClient(
        ImmutableList.of(
            Futures.immediateFuture(
                new ByteArrayInputStream(
                    jsonMapper.writerWithType(HttpServerInventoryView.SEGMENT_LIST_RESP_TYPE_REF).writeValueAsBytes(
                        new ChangeRequestsSnapshot(
                            false,
                            null,
                            ChangeRequestHistory.Counter.ZERO,
                            ImmutableList.of(
                                new SegmentChangeRequestLoad(segment1)
                            )
                        )
                    )
                )
            ),
            Futures.immediateFuture(
                new ByteArrayInputStream(
                    jsonMapper.writerWithType(HttpServerInventoryView.SEGMENT_LIST_RESP_TYPE_REF).writeValueAsBytes(
                        new ChangeRequestsSnapshot(
                            false,
                            null,
                            ChangeRequestHistory.Counter.ZERO,
                            ImmutableList.of(
                                new SegmentChangeRequestDrop(segment1),
                                new SegmentChangeRequestLoad(segment2),
                                new SegmentChangeRequestLoad(segment3)
                            )
                        )
                    )
                )
            ),
            Futures.immediateFuture(
                new ByteArrayInputStream(
                    jsonMapper.writerWithType(HttpServerInventoryView.SEGMENT_LIST_RESP_TYPE_REF).writeValueAsBytes(
                        new ChangeRequestsSnapshot(
                            true,
                            "force reset counter",
                            ChangeRequestHistory.Counter.ZERO,
                            ImmutableList.of()
                        )
                    )
                )
            ),
            Futures.immediateFuture(
                new ByteArrayInputStream(
                    jsonMapper.writerWithType(HttpServerInventoryView.SEGMENT_LIST_RESP_TYPE_REF).writeValueAsBytes(
                        new ChangeRequestsSnapshot(
                            false,
                            null,
                            ChangeRequestHistory.Counter.ZERO,
                            ImmutableList.of(
                                new SegmentChangeRequestLoad(segment3),
                                new SegmentChangeRequestLoad(segment4),
                                new SegmentChangeRequestLoad(segment5)
                            )
                        )
                    )
                )
            )
        )
    );

    DiscoveryDruidNode druidNode = new DiscoveryDruidNode(
        new DruidNode("service", "host", false, 8080, null, true, false),
        NodeType.HISTORICAL,
        ImmutableMap.of(
            DataNodeService.DISCOVERY_SERVICE_KEY, new DataNodeService("tier", 1000, ServerType.HISTORICAL, 0)
        )
    );

    HttpServerInventoryView httpServerInventoryView = new HttpServerInventoryView(
        jsonMapper,
        httpClient,
        druidNodeDiscoveryProvider,
        (pair) -> !pair.rhs.getDataSource().equals("non-loading-datasource"),
        new HttpServerInventoryViewConfig(null, null, null)
    );

    CountDownLatch initializeCallback1 = new CountDownLatch(1);

    Map<SegmentId, CountDownLatch> segmentAddLathces = ImmutableMap.of(
        segment1.getId(), new CountDownLatch(1),
        segment2.getId(), new CountDownLatch(1),
        segment3.getId(), new CountDownLatch(1),
        segment4.getId(), new CountDownLatch(1)
    );

    Map<SegmentId, CountDownLatch> segmentDropLatches = ImmutableMap.of(
        segment1.getId(), new CountDownLatch(1),
        segment2.getId(), new CountDownLatch(1)
    );

    httpServerInventoryView.registerSegmentCallback(
        Execs.directExecutor(),
        new ServerView.SegmentCallback()
        {
          @Override
          public ServerView.CallbackAction segmentAdded(DruidServerMetadata server, DataSegment segment)
          {
            segmentAddLathces.get(segment.getId()).countDown();
            return ServerView.CallbackAction.CONTINUE;
          }

          @Override
          public ServerView.CallbackAction segmentRemoved(DruidServerMetadata server, DataSegment segment)
          {
            segmentDropLatches.get(segment.getId()).countDown();
            return ServerView.CallbackAction.CONTINUE;
          }

          @Override
          public ServerView.CallbackAction segmentViewInitialized()
          {
            initializeCallback1.countDown();
            return ServerView.CallbackAction.CONTINUE;
          }
        }
    );

    final CountDownLatch serverRemovedCalled = new CountDownLatch(1);
    httpServerInventoryView.registerServerRemovedCallback(
        Execs.directExecutor(),
        new ServerView.ServerRemovedCallback()
        {
          @Override
          public ServerView.CallbackAction serverRemoved(DruidServer server)
          {
            if (server.getName().equals("host:8080")) {
              serverRemovedCalled.countDown();
              return ServerView.CallbackAction.CONTINUE;
            } else {
              throw new RE("Unknown server [%s]", server.getName());
            }
          }
        }
    );

    httpServerInventoryView.start();

    druidNodeDiscovery.listener.nodesAdded(ImmutableList.of(druidNode));

    initializeCallback1.await();
    segmentAddLathces.get(segment1.getId()).await();
    segmentDropLatches.get(segment1.getId()).await();
    segmentAddLathces.get(segment2.getId()).await();
    segmentAddLathces.get(segment3.getId()).await();
    segmentAddLathces.get(segment4.getId()).await();
    segmentDropLatches.get(segment2.getId()).await();

    DruidServer druidServer = httpServerInventoryView.getInventoryValue("host:8080");
    Assert.assertEquals(
<<<<<<< HEAD
        ImmutableMap.of(segment3.getId(), segment3, segment4.getId(), segment4),
        Maps.uniqueIndex(druidServer.getSegments(), DataSegment::getId)
=======
        ImmutableMap.of(segment3.getIdentifier(), segment3, segment4.getIdentifier(), segment4),
        druidServer.getSegments()
>>>>>>> 9a8bade2
    );

    druidNodeDiscovery.listener.nodesRemoved(ImmutableList.of(druidNode));

    serverRemovedCalled.await();
    Assert.assertNull(httpServerInventoryView.getInventoryValue("host:8080"));

    EasyMock.verify(druidNodeDiscoveryProvider);

    httpServerInventoryView.stop();
  }

  private static class TestDruidNodeDiscovery implements DruidNodeDiscovery
  {
    Listener listener;

    @Override
    public Collection<DiscoveryDruidNode> getAllNodes()
    {
      throw new UnsupportedOperationException("Not Implemented.");
    }

    @Override
    public void registerListener(Listener listener)
    {
      listener.nodesAdded(ImmutableList.of());
      listener.nodeViewInitialized();
      this.listener = listener;
    }
  }

  private static class TestHttpClient implements HttpClient
  {
    BlockingQueue<ListenableFuture> results;
    AtomicInteger requestNum = new AtomicInteger(0);

    TestHttpClient(List<ListenableFuture> resultsList)
    {
      results = new LinkedBlockingQueue<>();
      results.addAll(resultsList);
    }

    @Override
    public <Intermediate, Final> ListenableFuture<Final> go(
        Request request,
        HttpResponseHandler<Intermediate, Final> httpResponseHandler
    )
    {
      throw new UnsupportedOperationException("Not Implemented.");
    }

    @Override
    public <Intermediate, Final> ListenableFuture<Final> go(
        Request request,
        HttpResponseHandler<Intermediate, Final> httpResponseHandler,
        Duration duration
    )
    {
      if (requestNum.getAndIncrement() == 0) {
        //fail first request immediately
        throw new RuntimeException("simulating couldn't send request to server for some reason.");
      }

      if (requestNum.get() == 2) {
        //fail scenario where request is sent to server but we got an unexpected response.
        HttpResponse httpResponse = new DefaultHttpResponse(
            HttpVersion.HTTP_1_1,
            HttpResponseStatus.INTERNAL_SERVER_ERROR
        );
        httpResponse.setContent(ChannelBuffers.buffer(0));
        httpResponseHandler.handleResponse(httpResponse, null);
        return Futures.immediateFailedFuture(new RuntimeException("server error"));
      }

      HttpResponse httpResponse = new DefaultHttpResponse(HttpVersion.HTTP_1_1, HttpResponseStatus.OK);
      httpResponse.setContent(ChannelBuffers.buffer(0));
      httpResponseHandler.handleResponse(httpResponse, null);
      try {
        return results.take();
      }
      catch (InterruptedException ex) {
        throw new RE(ex, "Interrupted.");
      }
    }
  }
}<|MERGE_RESOLUTION|>--- conflicted
+++ resolved
@@ -258,13 +258,8 @@
 
     DruidServer druidServer = httpServerInventoryView.getInventoryValue("host:8080");
     Assert.assertEquals(
-<<<<<<< HEAD
         ImmutableMap.of(segment3.getId(), segment3, segment4.getId(), segment4),
         Maps.uniqueIndex(druidServer.getSegments(), DataSegment::getId)
-=======
-        ImmutableMap.of(segment3.getIdentifier(), segment3, segment4.getIdentifier(), segment4),
-        druidServer.getSegments()
->>>>>>> 9a8bade2
     );
 
     druidNodeDiscovery.listener.nodesRemoved(ImmutableList.of(druidNode));
