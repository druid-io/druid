--- conflicted
+++ resolved
@@ -1955,15 +1955,8 @@
     MultipleSpecificSegmentSpec spec = (MultipleSpecificSegmentSpec) query.getQuerySegmentSpec();
     List<Result<TimeseriesResultValue>> ret = new ArrayList<>();
     for (SegmentDescriptor descriptor : spec.getDescriptors()) {
-<<<<<<< HEAD
       SegmentId id = SegmentId.dummy(
           StringUtils.format("%s_%s", queryIntervals.indexOf(descriptor.getInterval()), descriptor.getPartitionNumber())
-=======
-      String id = StringUtils.format(
-          "%s_%s",
-          queryIntervals.indexOf(descriptor.getInterval()),
-          descriptor.getPartitionNumber()
->>>>>>> 9a8bade2
       );
       int index = segmentIds.indexOf(id);
       if (index != -1) {
