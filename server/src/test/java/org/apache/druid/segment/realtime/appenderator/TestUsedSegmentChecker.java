/*
 * Licensed to the Apache Software Foundation (ASF) under one
 * or more contributor license agreements.  See the NOTICE file
 * distributed with this work for additional information
 * regarding copyright ownership.  The ASF licenses this file
 * to you under the Apache License, Version 2.0 (the
 * "License"); you may not use this file except in compliance
 * with the License.  You may obtain a copy of the License at
 *
 *   http://www.apache.org/licenses/LICENSE-2.0
 *
 * Unless required by applicable law or agreed to in writing,
 * software distributed under the License is distributed on an
 * "AS IS" BASIS, WITHOUT WARRANTIES OR CONDITIONS OF ANY
 * KIND, either express or implied.  See the License for the
 * specific language governing permissions and limitations
 * under the License.
 */

package org.apache.druid.segment.realtime.appenderator;

import com.google.common.collect.Ordering;
import org.apache.druid.timeline.DataSegment;
import org.apache.druid.timeline.TimelineObjectHolder;
import org.apache.druid.timeline.VersionedIntervalTimeline;
import org.apache.druid.timeline.partition.PartitionChunk;

import java.util.HashSet;
import java.util.Set;

public class TestUsedSegmentChecker implements UsedSegmentChecker
{
  private final AppenderatorTester appenderatorTester;

  public TestUsedSegmentChecker(AppenderatorTester appenderatorTester)
  {
    this.appenderatorTester = appenderatorTester;
  }

  @Override
  public Set<DataSegment> findUsedSegments(Set<SegmentIdWithShardSpec> identifiers)
  {
    final VersionedIntervalTimeline<String, DataSegment> timeline = new VersionedIntervalTimeline<>(Ordering.natural());
    for (DataSegment dataSegment : appenderatorTester.getPushedSegments()) {
      timeline.add(
          dataSegment.getInterval(),
          dataSegment.getVersion(),
          dataSegment.getShardSpec().createChunk(dataSegment)
      );
    }

<<<<<<< HEAD
    final Set<DataSegment> retVal = Sets.newHashSet();
    for (SegmentIdWithShardSpec identifier : identifiers) {
=======
    final Set<DataSegment> retVal = new HashSet<>();
    for (SegmentIdentifier identifier : identifiers) {
>>>>>>> 676f5e6d
      for (TimelineObjectHolder<String, DataSegment> holder : timeline.lookup(identifier.getInterval())) {
        for (PartitionChunk<DataSegment> chunk : holder.getObject()) {
          if (identifiers.contains(SegmentIdWithShardSpec.fromDataSegment(chunk.getObject()))) {
            retVal.add(chunk.getObject());
          }
        }
      }
    }

    return retVal;
  }
}<|MERGE_RESOLUTION|>--- conflicted
+++ resolved
@@ -49,13 +49,8 @@
       );
     }
 
-<<<<<<< HEAD
-    final Set<DataSegment> retVal = Sets.newHashSet();
+    final Set<DataSegment> retVal = new HashSet<>();
     for (SegmentIdWithShardSpec identifier : identifiers) {
-=======
-    final Set<DataSegment> retVal = new HashSet<>();
-    for (SegmentIdentifier identifier : identifiers) {
->>>>>>> 676f5e6d
       for (TimelineObjectHolder<String, DataSegment> holder : timeline.lookup(identifier.getInterval())) {
         for (PartitionChunk<DataSegment> chunk : holder.getObject()) {
           if (identifiers.contains(SegmentIdWithShardSpec.fromDataSegment(chunk.getObject()))) {
