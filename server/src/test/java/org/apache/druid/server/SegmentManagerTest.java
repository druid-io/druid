/*
 * Licensed to the Apache Software Foundation (ASF) under one
 * or more contributor license agreements.  See the NOTICE file
 * distributed with this work for additional information
 * regarding copyright ownership.  The ASF licenses this file
 * to you under the Apache License, Version 2.0 (the
 * "License"); you may not use this file except in compliance
 * with the License.  You may obtain a copy of the License at
 *
 *   http://www.apache.org/licenses/LICENSE-2.0
 *
 * Unless required by applicable law or agreed to in writing,
 * software distributed under the License is distributed on an
 * "AS IS" BASIS, WITHOUT WARRANTIES OR CONDITIONS OF ANY
 * KIND, either express or implied.  See the License for the
 * specific language governing permissions and limitations
 * under the License.
 */

package org.apache.druid.server;

import com.google.common.collect.ImmutableList;
import com.google.common.collect.ImmutableMap;
import com.google.common.collect.Ordering;
import org.apache.druid.java.util.common.Intervals;
import org.apache.druid.java.util.common.MapUtils;
import org.apache.druid.query.TableDataSource;
import org.apache.druid.query.planning.DataSourceAnalysis;
import org.apache.druid.segment.QueryableIndex;
import org.apache.druid.segment.ReferenceCountingSegment;
import org.apache.druid.segment.Segment;
import org.apache.druid.segment.SegmentLazyLoadFailCallback;
import org.apache.druid.segment.StorageAdapter;
import org.apache.druid.segment.loading.SegmentLoader;
import org.apache.druid.segment.loading.SegmentLoadingException;
import org.apache.druid.server.SegmentManager.DataSourceState;
import org.apache.druid.timeline.DataSegment;
import org.apache.druid.timeline.SegmentId;
import org.apache.druid.timeline.VersionedIntervalTimeline;
import org.apache.druid.timeline.partition.NoneShardSpec;
import org.apache.druid.timeline.partition.NumberedOverwriteShardSpec;
import org.apache.druid.timeline.partition.PartitionIds;
import org.joda.time.Interval;
import org.junit.After;
import org.junit.Assert;
import org.junit.Before;
import org.junit.Test;

import java.util.ArrayList;
import java.util.HashMap;
import java.util.List;
import java.util.Map;
import java.util.Optional;
import java.util.Set;
import java.util.concurrent.ExecutionException;
import java.util.concurrent.ExecutorService;
import java.util.concurrent.Executors;
import java.util.concurrent.Future;
import java.util.stream.Collectors;

public class SegmentManagerTest
{

  private static final SegmentLoader SEGMENT_LOADER = new SegmentLoader()
  {
    @Override
<<<<<<< HEAD
    public boolean isSegmentLoaded(DataSegment segment)
    {
      return false;
    }

    @Override
    public ReferenceCountingSegment getSegment(final DataSegment segment, boolean lazy, SegmentLazyLoadFailCallback loadFailed)
=======
    public Segment getSegment(final DataSegment segment, boolean lazy, SegmentLazyLoadFailCallback loadFailed)
>>>>>>> bbba7045
    {
      return ReferenceCountingSegment.wrapSegment(new SegmentForTesting(
          MapUtils.getString(segment.getLoadSpec(), "version"),
          (Interval) segment.getLoadSpec().get("interval")
      ), segment.getShardSpec());
    }

    @Override
<<<<<<< HEAD
    public File getSegmentFiles(DataSegment segment)
    {
      throw new UnsupportedOperationException();
    }

    @Override
    public boolean reserve(DataSegment segment)
    {
      throw new UnsupportedOperationException();
    }

    @Override
    public boolean release(DataSegment segment)
    {
      throw new UnsupportedOperationException();
    }

    @Override
=======
>>>>>>> bbba7045
    public void cleanup(DataSegment segment)
    {

    }
  };

  private static class SegmentForTesting implements Segment
  {
    private final String version;
    private final Interval interval;

    SegmentForTesting(String version, Interval interval)
    {
      this.version = version;
      this.interval = interval;
    }

    public String getVersion()
    {
      return version;
    }

    public Interval getInterval()
    {
      return interval;
    }

    @Override
    public SegmentId getId()
    {
      return SegmentId.dummy(version);
    }

    @Override
    public Interval getDataInterval()
    {
      return interval;
    }

    @Override
    public QueryableIndex asQueryableIndex()
    {
      throw new UnsupportedOperationException();
    }

    @Override
    public StorageAdapter asStorageAdapter()
    {
      throw new UnsupportedOperationException();
    }

    @Override
    public void close()
    {
    }
  }

  private static final List<DataSegment> SEGMENTS = ImmutableList.of(
      new DataSegment(
          "small_source",
          Intervals.of("0/1000"),
          "0",
          ImmutableMap.of("interval", Intervals.of("0/1000"), "version", 0),
          new ArrayList<>(),
          new ArrayList<>(),
          NoneShardSpec.instance(),
          0,
          10
      ),
      new DataSegment(
          "small_source",
          Intervals.of("1000/2000"),
          "0",
          ImmutableMap.of("interval", Intervals.of("1000/2000"), "version", 0),
          new ArrayList<>(),
          new ArrayList<>(),
          NoneShardSpec.instance(),
          0,
          10
      ),
      new DataSegment(
          "large_source",
          Intervals.of("0/1000"),
          "0",
          ImmutableMap.of("interval", Intervals.of("0/1000"), "version", 0),
          new ArrayList<>(),
          new ArrayList<>(),
          NoneShardSpec.instance(),
          0,
          100
      ),
      new DataSegment(
          "large_source",
          Intervals.of("1000/2000"),
          "0",
          ImmutableMap.of("interval", Intervals.of("1000/2000"), "version", 0),
          new ArrayList<>(),
          new ArrayList<>(),
          NoneShardSpec.instance(),
          0,
          100
      ),
      // overshadowing the ahead segment
      new DataSegment(
          "large_source",
          Intervals.of("1000/2000"),
          "1",
          ImmutableMap.of("interval", Intervals.of("1000/2000"), "version", 1),
          new ArrayList<>(),
          new ArrayList<>(),
          NoneShardSpec.instance(),
          1,
          100
      )
  );

  private ExecutorService executor;
  private SegmentManager segmentManager;

  @Before
  public void setup()
  {
    segmentManager = new SegmentManager(SEGMENT_LOADER);
    executor = Executors.newFixedThreadPool(SEGMENTS.size());
  }

  @After
  public void tearDown()
  {
    executor.shutdownNow();
  }

  @Test
  public void testLoadSegment() throws ExecutionException, InterruptedException, SegmentLoadingException
  {
    final List<Future<Boolean>> futures = SEGMENTS.stream()
                                                  .map(
                                                      segment -> executor.submit(
                                                          () -> segmentManager.loadSegment(segment, false, SegmentLazyLoadFailCallback.NOOP)
                                                      )
                                                  )
                                                  .collect(Collectors.toList());

    for (Future<Boolean> eachFuture : futures) {
      Assert.assertTrue(eachFuture.get());
    }

    assertResult(SEGMENTS);
  }

  @Test
  public void testDropSegment() throws SegmentLoadingException, ExecutionException, InterruptedException
  {
    for (DataSegment eachSegment : SEGMENTS) {
      Assert.assertTrue(segmentManager.loadSegment(eachSegment, false, SegmentLazyLoadFailCallback.NOOP));
    }

    final List<Future<Void>> futures = ImmutableList.of(SEGMENTS.get(0), SEGMENTS.get(2)).stream()
                                                    .map(
                                                        segment -> executor.submit(
                                                            () -> {
                                                              segmentManager.dropSegment(segment);
                                                              return (Void) null;
                                                            }
                                                        )
                                                    )
                                                    .collect(Collectors.toList());

    for (Future<Void> eachFuture : futures) {
      eachFuture.get();
    }

    assertResult(
        ImmutableList.of(SEGMENTS.get(1), SEGMENTS.get(3), SEGMENTS.get(4))
    );
  }

  @Test
  public void testLoadDropSegment() throws SegmentLoadingException, ExecutionException, InterruptedException
  {
    Assert.assertTrue(segmentManager.loadSegment(SEGMENTS.get(0), false, SegmentLazyLoadFailCallback.NOOP));
    Assert.assertTrue(segmentManager.loadSegment(SEGMENTS.get(2), false, SegmentLazyLoadFailCallback.NOOP));

    final List<Future<Boolean>> loadFutures = ImmutableList.of(SEGMENTS.get(1), SEGMENTS.get(3), SEGMENTS.get(4))
                                                           .stream()
                                                           .map(
                                                               segment -> executor.submit(
                                                                   () -> segmentManager.loadSegment(segment, false, SegmentLazyLoadFailCallback.NOOP)
                                                               )
                                                           )
                                                           .collect(Collectors.toList());
    final List<Future<Void>> dropFutures = ImmutableList.of(SEGMENTS.get(0), SEGMENTS.get(2)).stream()
                                                        .map(
                                                            segment -> executor.submit(
                                                                () -> {
                                                                  segmentManager.dropSegment(segment);
                                                                  return (Void) null;
                                                                }
                                                            )
                                                        )
                                                        .collect(Collectors.toList());

    for (Future<Boolean> eachFuture : loadFutures) {
      Assert.assertTrue(eachFuture.get());
    }
    for (Future<Void> eachFuture : dropFutures) {
      eachFuture.get();
    }

    assertResult(
        ImmutableList.of(SEGMENTS.get(1), SEGMENTS.get(3), SEGMENTS.get(4))
    );
  }

  @Test
  public void testLoadDuplicatedSegmentsSequentially() throws SegmentLoadingException
  {
    for (DataSegment segment : SEGMENTS) {
      Assert.assertTrue(segmentManager.loadSegment(segment, false, SegmentLazyLoadFailCallback.NOOP));
    }
    // try to load an existing segment
    Assert.assertFalse(segmentManager.loadSegment(SEGMENTS.get(0), false, SegmentLazyLoadFailCallback.NOOP));

    assertResult(SEGMENTS);
  }

  @Test
  public void testLoadDuplicatedSegmentsInParallel()
      throws ExecutionException, InterruptedException, SegmentLoadingException
  {
    final List<Future<Boolean>> futures = ImmutableList.of(SEGMENTS.get(0), SEGMENTS.get(0), SEGMENTS.get(0))
                                                       .stream()
                                                       .map(
                                                           segment -> executor.submit(
                                                               () -> segmentManager.loadSegment(segment, false, SegmentLazyLoadFailCallback.NOOP)
                                                           )
                                                       )
                                                       .collect(Collectors.toList());

    int numSucceededFutures = 0;
    int numFailedFutures = 0;
    for (Future<Boolean> future : futures) {
      numSucceededFutures += future.get() ? 1 : 0;
      numFailedFutures += future.get() ? 0 : 1;
    }

    Assert.assertEquals(1, numSucceededFutures);
    Assert.assertEquals(2, numFailedFutures);

    assertResult(ImmutableList.of(SEGMENTS.get(0)));
  }

  @Test
  public void testNonExistingSegmentsSequentially() throws SegmentLoadingException
  {
    Assert.assertTrue(segmentManager.loadSegment(SEGMENTS.get(0), false, SegmentLazyLoadFailCallback.NOOP));

    // try to drop a non-existing segment of different data source
    segmentManager.dropSegment(SEGMENTS.get(2));
    assertResult(
        ImmutableList.of(SEGMENTS.get(0))
    );
  }

  @Test
  public void testNonExistingSegmentsInParallel()
      throws SegmentLoadingException, ExecutionException, InterruptedException
  {
    segmentManager.loadSegment(SEGMENTS.get(0), false, SegmentLazyLoadFailCallback.NOOP);
    final List<Future<Void>> futures = ImmutableList.of(SEGMENTS.get(1), SEGMENTS.get(2))
                                                    .stream()
                                                    .map(
                                                        segment -> executor.submit(
                                                            () -> {
                                                              segmentManager.dropSegment(segment);
                                                              return (Void) null;
                                                            }
                                                        )
                                                    )
                                                    .collect(Collectors.toList());

    for (Future<Void> future : futures) {
      future.get();
    }

    assertResult(ImmutableList.of(SEGMENTS.get(0)));
  }

  @Test
  public void testRemoveEmptyTimeline() throws SegmentLoadingException
  {
    segmentManager.loadSegment(SEGMENTS.get(0), false, SegmentLazyLoadFailCallback.NOOP);
    assertResult(ImmutableList.of(SEGMENTS.get(0)));
    Assert.assertEquals(1, segmentManager.getDataSources().size());
    segmentManager.dropSegment(SEGMENTS.get(0));
    Assert.assertEquals(0, segmentManager.getDataSources().size());
  }

  @Test
  public void testGetNonExistingTimeline()
  {
    Assert.assertEquals(
        Optional.empty(),
        segmentManager.getTimeline(DataSourceAnalysis.forDataSource(new TableDataSource("nonExisting")))
    );
  }

  @Test
  public void testLoadAndDropNonRootGenerationSegment() throws SegmentLoadingException
  {
    final DataSegment segment = new DataSegment(
        "small_source",
        Intervals.of("0/1000"),
        "0",
        ImmutableMap.of("interval", Intervals.of("0/1000"), "version", 0),
        new ArrayList<>(),
        new ArrayList<>(),
        new NumberedOverwriteShardSpec(
            PartitionIds.NON_ROOT_GEN_START_PARTITION_ID + 10,
            10,
            20,
            (short) 1,
            (short) 1
        ),
        0,
        10
    );

    segmentManager.loadSegment(segment, false, SegmentLazyLoadFailCallback.NOOP);
    assertResult(ImmutableList.of(segment));

    segmentManager.dropSegment(segment);
    assertResult(ImmutableList.of());
  }

  @SuppressWarnings("RedundantThrows") // TODO remove when the bug in intelliJ is fixed.
  private void assertResult(List<DataSegment> expectedExistingSegments) throws SegmentLoadingException
  {
    final Map<String, Long> expectedDataSourceSizes =
        expectedExistingSegments.stream()
                                .collect(Collectors.toMap(DataSegment::getDataSource, DataSegment::getSize, Long::sum));
    final Map<String, Long> expectedDataSourceCounts =
        expectedExistingSegments.stream()
                                .collect(Collectors.toMap(DataSegment::getDataSource, segment -> 1L, Long::sum));
    final Set<String> expectedDataSourceNames = expectedExistingSegments.stream()
                                                                        .map(DataSegment::getDataSource)
                                                                        .collect(Collectors.toSet());
    final Map<String, VersionedIntervalTimeline<String, ReferenceCountingSegment>> expectedTimelines = new HashMap<>();
    for (DataSegment segment : expectedExistingSegments) {
      final VersionedIntervalTimeline<String, ReferenceCountingSegment> expectedTimeline =
          expectedTimelines.computeIfAbsent(
              segment.getDataSource(),
              k -> new VersionedIntervalTimeline<>(Ordering.natural())
          );
      expectedTimeline.add(
          segment.getInterval(),
          segment.getVersion(),
          segment.getShardSpec().createChunk(
              ReferenceCountingSegment.wrapSegment(SEGMENT_LOADER.getSegment(segment, false, SegmentLazyLoadFailCallback.NOOP), segment.getShardSpec())
          )
      );
    }

    Assert.assertEquals(expectedDataSourceNames, segmentManager.getDataSourceNames());
    Assert.assertEquals(expectedDataSourceCounts, segmentManager.getDataSourceCounts());
    Assert.assertEquals(expectedDataSourceSizes, segmentManager.getDataSourceSizes());

    final Map<String, DataSourceState> dataSources = segmentManager.getDataSources();
    Assert.assertEquals(expectedTimelines.size(), dataSources.size());

    dataSources.forEach(
        (sourceName, dataSourceState) -> {
          Assert.assertEquals(expectedDataSourceCounts.get(sourceName).longValue(), dataSourceState.getNumSegments());
          Assert.assertEquals(
              expectedDataSourceSizes.get(sourceName).longValue(),
              dataSourceState.getTotalSegmentSize()
          );
          Assert.assertEquals(
              expectedTimelines.get(sourceName).getAllTimelineEntries(),
              dataSourceState.getTimeline().getAllTimelineEntries()
          );
        }
    );
  }
}<|MERGE_RESOLUTION|>--- conflicted
+++ resolved
@@ -64,17 +64,7 @@
   private static final SegmentLoader SEGMENT_LOADER = new SegmentLoader()
   {
     @Override
-<<<<<<< HEAD
-    public boolean isSegmentLoaded(DataSegment segment)
-    {
-      return false;
-    }
-
-    @Override
     public ReferenceCountingSegment getSegment(final DataSegment segment, boolean lazy, SegmentLazyLoadFailCallback loadFailed)
-=======
-    public Segment getSegment(final DataSegment segment, boolean lazy, SegmentLazyLoadFailCallback loadFailed)
->>>>>>> bbba7045
     {
       return ReferenceCountingSegment.wrapSegment(new SegmentForTesting(
           MapUtils.getString(segment.getLoadSpec(), "version"),
@@ -83,27 +73,6 @@
     }
 
     @Override
-<<<<<<< HEAD
-    public File getSegmentFiles(DataSegment segment)
-    {
-      throw new UnsupportedOperationException();
-    }
-
-    @Override
-    public boolean reserve(DataSegment segment)
-    {
-      throw new UnsupportedOperationException();
-    }
-
-    @Override
-    public boolean release(DataSegment segment)
-    {
-      throw new UnsupportedOperationException();
-    }
-
-    @Override
-=======
->>>>>>> bbba7045
     public void cleanup(DataSegment segment)
     {
 
