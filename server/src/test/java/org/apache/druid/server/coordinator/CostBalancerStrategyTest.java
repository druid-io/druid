--- conflicted
+++ resolved
@@ -35,12 +35,9 @@
 import org.junit.Assert;
 import org.junit.Test;
 
-<<<<<<< HEAD
+import java.util.ArrayList;
 import java.util.Collections;
-=======
-import java.util.ArrayList;
 import java.util.HashMap;
->>>>>>> 676f5e6d
 import java.util.List;
 import java.util.Map;
 import java.util.concurrent.ConcurrentHashMap;
@@ -63,7 +60,6 @@
     // Each having having 100 segments
     for (int i = 0; i < serverCount; i++) {
       LoadQueuePeonTester fromPeon = new LoadQueuePeonTester();
-<<<<<<< HEAD
 
       List<DataSegment> segments = IntStream
           .range(0, maxSegments)
@@ -82,24 +78,6 @@
           fromPeon
       );
       serverHolderList.add(serverHolder);
-=======
-      Map<String, DataSegment> segments = new HashMap<>();
-      for (int j = 0; j < maxSegments; j++) {
-        DataSegment segment = getSegment(j);
-        segments.put(segment.getIdentifier(), segment);
-      }
-
-      serverHolderList.add(
-          new ServerHolder(
-              new ImmutableDruidServer(
-                  new DruidServerMetadata("DruidServer_Name_" + i, "localhost", null, 10000000L, ServerType.HISTORICAL, "hot", 1),
-                  3000L,
-                  ImmutableMap.of("DUMMY", EasyMock.createMock(ImmutableDruidDataSource.class)),
-                  ImmutableMap.copyOf(segments)
-              ),
-              fromPeon
-          ));
->>>>>>> 676f5e6d
     }
 
     // The best server to be available for next segment assignment has only 98 Segments
@@ -110,11 +88,7 @@
     EasyMock.expect(druidServer.getMaxSize()).andReturn(10000000L).anyTimes();
 
     EasyMock.expect(druidServer.getSegment(EasyMock.anyObject())).andReturn(null).anyTimes();
-<<<<<<< HEAD
-    Map<SegmentId, DataSegment> segments = Maps.newHashMap();
-=======
-    Map<String, DataSegment> segments = new HashMap<>();
->>>>>>> 676f5e6d
+    Map<SegmentId, DataSegment> segments = new HashMap<>();
     for (int j = 0; j < (maxSegments - 2); j++) {
       DataSegment segment = getSegment(j);
       segments.put(segment.getId(), segment);
