--- conflicted
+++ resolved
@@ -22,7 +22,6 @@
 import com.google.common.base.Stopwatch;
 import com.google.common.collect.ImmutableList;
 import com.google.common.collect.ImmutableMap;
-import org.apache.druid.client.DruidServer;
 import org.apache.druid.client.ImmutableDruidServer;
 import org.apache.druid.java.util.common.DateTimes;
 import org.apache.druid.java.util.emitter.EmittingLogger;
@@ -40,11 +39,8 @@
 import org.junit.Before;
 
 import java.util.ArrayList;
-<<<<<<< HEAD
 import java.util.Collections;
-=======
 import java.util.HashMap;
->>>>>>> 676f5e6d
 import java.util.List;
 import java.util.Map;
 import java.util.TreeSet;
@@ -57,11 +53,7 @@
   private DruidCoordinator coordinator;
   private ImmutableDruidServer druidServer1;
   private ImmutableDruidServer druidServer2;
-<<<<<<< HEAD
   List<DataSegment> segments = new ArrayList<>();
-=======
-  Map<String, DataSegment> segments = new HashMap<>();
->>>>>>> 676f5e6d
   ServiceEmitter emitter;
   MetadataRuleManager manager;
   PeriodLoadRule loadRule = new PeriodLoadRule(new Period("P5000Y"), ImmutableMap.of("normal", 3));
@@ -97,17 +89,9 @@
     EasyMock.expectLastCall().anyTimes();
     EasyMock.replay(coordinator);
 
-<<<<<<< HEAD
-    List<DruidServer> serverList = Lists.newArrayList();
-    Map<String, LoadQueuePeon> peonMap = Maps.newHashMap();
-    List<ServerHolder> serverHolderList = Lists.newArrayList();
-    List<DataSegment> segments = new ArrayList<>();
-=======
-    List<DruidServer> serverList = new ArrayList<>();
     Map<String, LoadQueuePeon> peonMap = new HashMap<>();
     List<ServerHolder> serverHolderList = new ArrayList<>();
-    Map<String, DataSegment> segmentMap = new HashMap<>();
->>>>>>> 676f5e6d
+    List<DataSegment> segments = new ArrayList<>();
     for (int i = 0; i < numSegments; i++) {
       segments.add(
           new DataSegment(
