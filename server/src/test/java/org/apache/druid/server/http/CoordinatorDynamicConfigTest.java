--- conflicted
+++ resolved
@@ -54,12 +54,9 @@
                      + "  \"decommissioningNodes\": [\"host1\", \"host2\"],\n"
                      + "  \"decommissioningMaxPercentOfMaxSegmentsToMove\": 9,\n"
                      + "  \"pauseCoordination\": false,\n"
-<<<<<<< HEAD
+                     + "  \"replicateAfterLoadTimeout\": false,\n"
                      + "  \"guildReplicationMaxPercentOfMaxSegmentsToMove\": 40,\n"
                      + "  \"emitGuildReplicationMetrics\": true\n"
-=======
-                     + "  \"replicateAfterLoadTimeout\": false\n"
->>>>>>> d33fdd09
                      + "}\n";
 
     CoordinatorDynamicConfig actual = mapper.readValue(
@@ -73,26 +70,25 @@
     );
     ImmutableSet<String> decommissioning = ImmutableSet.of("host1", "host2");
     ImmutableSet<String> whitelist = ImmutableSet.of("test1", "test2");
-<<<<<<< HEAD
-    assertConfig(actual, 1, 1, 1, 1, 1, 1, 1, 2, true, whitelist, false, 1, decommissioning, 9, false, 40, true);
+    assertConfig(actual, 1, 1, 1, 1, 1, 1, 1, 2, true, whitelist, false, 1, decommissioning, 9, false, false, 40, true);
 
     actual = CoordinatorDynamicConfig.builder().withDecommissioningNodes(ImmutableSet.of("host1")).build(actual);
-    assertConfig(actual, 1, 1, 1, 1, 1, 1, 1, 2, true, whitelist, false, 1, ImmutableSet.of("host1"), 9, false, 40, true);
+    assertConfig(actual, 1, 1, 1, 1, 1, 1, 1, 2, true, whitelist, false, 1, ImmutableSet.of("host1"), 9, false, false, 40, true);
 
     actual = CoordinatorDynamicConfig.builder().withDecommissioningMaxPercentOfMaxSegmentsToMove(5).build(actual);
-    assertConfig(actual, 1, 1, 1, 1, 1, 1, 1, 2, true, whitelist, false, 1, ImmutableSet.of("host1"), 5, false, 40, true);
+    assertConfig(actual, 1, 1, 1, 1, 1, 1, 1, 2, true, whitelist, false, 1, ImmutableSet.of("host1"), 5, false, false, 40, true);
 
     actual = CoordinatorDynamicConfig.builder().withPauseCoordination(true).build(actual);
-    assertConfig(actual, 1, 1, 1, 1, 1, 1, 1, 2, true, whitelist, false, 1, ImmutableSet.of("host1"), 5, true, 40, true);
+    assertConfig(actual, 1, 1, 1, 1, 1, 1, 1, 2, true, whitelist, false, 1, ImmutableSet.of("host1"), 5, true, false, 40, true);
 
     actual = CoordinatorDynamicConfig.builder().withPercentOfSegmentsToConsiderPerMove(10).build(actual);
-    assertConfig(actual, 1, 1, 1, 1, 10, 1, 1, 2, true, whitelist, false, 1, ImmutableSet.of("host1"), 5, true, 40, true);
-
-    actual = CoordinatorDynamicConfig.builder().withGuildReplicationMaxPercentOfMaxSegmentsToMove(90.0).build(actual);
-    assertConfig(actual, 1, 1, 1, 1, 10, 1, 1, 2, true, whitelist, false, 1, ImmutableSet.of("host1"), 5, true, 90, true);
+    assertConfig(actual, 1, 1, 1, 1, 10, 1, 1, 2, true, whitelist, false, 1, ImmutableSet.of("host1"), 5, true, false, 40, true);
+
+    actual = CoordinatorDynamicConfig.builder().withReplicateAfterLoadTimeout(true).build(actual);
+    assertConfig(actual, 1, 1, 1, 1, 10, 1, 1, 2, true, whitelist, false, 1, ImmutableSet.of("host1"), 5, true, true, 90, true);
 
     actual = CoordinatorDynamicConfig.builder().withEmitGuildReplicationMetrics(false).build(actual);
-    assertConfig(actual, 1, 1, 1, 1, 10, 1, 1, 2, true, whitelist, false, 1, ImmutableSet.of("host1"), 5, true, 90, false);
+    assertConfig(actual, 1, 1, 1, 1, 10, 1, 1, 2, true, whitelist, false, 1, ImmutableSet.of("host1"), 5, true, true, 90, false);
   }
 
   @Test
@@ -126,7 +122,7 @@
     );
     ImmutableSet<String> decommissioning = ImmutableSet.of("host1", "host2");
     ImmutableSet<String> whitelist = ImmutableSet.of("test1", "test2");
-    assertConfig(actual, 1, 1, 1, 1, 1, 1, 1, 2, true, whitelist, false, 1, decommissioning, 9, false, 0, false);
+    assertConfig(actual, 1, 1, 1, 1, 1, 1, 1, 2, true, whitelist, false, 1, decommissioning, 9, false, false, 0, false);
   }
 
   @Test
@@ -173,25 +169,6 @@
     catch (JsonMappingException e) {
       Assert.assertTrue(e.getCause() instanceof IllegalArgumentException);
     }
-=======
-    assertConfig(actual, 1, 1, 1, 1, 1, 1, 1, 2, true, whitelist, false, 1, decommissioning, 9, false, false);
-
-    actual = CoordinatorDynamicConfig.builder().withDecommissioningNodes(ImmutableSet.of("host1")).build(actual);
-    assertConfig(actual, 1, 1, 1, 1, 1, 1, 1, 2, true, whitelist, false, 1, ImmutableSet.of("host1"), 9, false, false);
-
-    actual = CoordinatorDynamicConfig.builder().withDecommissioningMaxPercentOfMaxSegmentsToMove(5).build(actual);
-    assertConfig(actual, 1, 1, 1, 1, 1, 1, 1, 2, true, whitelist, false, 1, ImmutableSet.of("host1"), 5, false, false);
-
-    actual = CoordinatorDynamicConfig.builder().withPauseCoordination(true).build(actual);
-    assertConfig(actual, 1, 1, 1, 1, 1, 1, 1, 2, true, whitelist, false, 1, ImmutableSet.of("host1"), 5, true, false);
-
-    actual = CoordinatorDynamicConfig.builder().withPercentOfSegmentsToConsiderPerMove(10).build(actual);
-    assertConfig(actual, 1, 1, 1, 1, 10, 1, 1, 2, true, whitelist, false, 1, ImmutableSet.of("host1"), 5, true, false);
-
-    actual = CoordinatorDynamicConfig.builder().withReplicateAfterLoadTimeout(true).build(actual);
-    assertConfig(actual, 1, 1, 1, 1, 10, 1, 1, 2, true, whitelist, false, 1, ImmutableSet.of("host1"), 5, true, true);
-
->>>>>>> d33fdd09
   }
 
   @Test
@@ -221,23 +198,13 @@
     );
     ImmutableSet<String> decommissioning = ImmutableSet.of();
     ImmutableSet<String> whitelist = ImmutableSet.of("test1", "test2");
-<<<<<<< HEAD
-    assertConfig(actual, 1, 1, 1, 1, 100, 1, 1, 2, true, whitelist, false, 1, decommissioning, 0, false, 0, false);
+    assertConfig(actual, 1, 1, 1, 1, 100, 1, 1, 2, true, whitelist, false, 1, decommissioning, 0, false, false, 0, false);
 
     actual = CoordinatorDynamicConfig.builder().withDecommissioningNodes(ImmutableSet.of("host1")).build(actual);
-    assertConfig(actual, 1, 1, 1, 1, 100, 1, 1, 2, true, whitelist, false, 1, ImmutableSet.of("host1"), 0, false, 0, false);
+    assertConfig(actual, 1, 1, 1, 1, 100, 1, 1, 2, true, whitelist, false, 1, ImmutableSet.of("host1"), 0, false, false, 0, false);
 
     actual = CoordinatorDynamicConfig.builder().withDecommissioningMaxPercentOfMaxSegmentsToMove(5).build(actual);
-    assertConfig(actual, 1, 1, 1, 1, 100, 1, 1, 2, true, whitelist, false, 1, ImmutableSet.of("host1"), 5, false, 0, false);
-=======
-    assertConfig(actual, 1, 1, 1, 1, 100, 1, 1, 2, true, whitelist, false, 1, decommissioning, 0, false, false);
-
-    actual = CoordinatorDynamicConfig.builder().withDecommissioningNodes(ImmutableSet.of("host1")).build(actual);
-    assertConfig(actual, 1, 1, 1, 1, 100, 1, 1, 2, true, whitelist, false, 1, ImmutableSet.of("host1"), 0, false, false);
-
-    actual = CoordinatorDynamicConfig.builder().withDecommissioningMaxPercentOfMaxSegmentsToMove(5).build(actual);
-    assertConfig(actual, 1, 1, 1, 1, 100, 1, 1, 2, true, whitelist, false, 1, ImmutableSet.of("host1"), 5, false, false);
->>>>>>> d33fdd09
+    assertConfig(actual, 1, 1, 1, 1, 100, 1, 1, 2, true, whitelist, false, 1, ImmutableSet.of("host1"), 5, false, false, 0, false);
   }
 
   @Test
@@ -283,10 +250,8 @@
         ImmutableSet.of(),
         0,
         false,
-<<<<<<< HEAD
+        false,
         0,
-=======
->>>>>>> d33fdd09
         false
     );
   }
@@ -387,11 +352,7 @@
     );
     ImmutableSet<String> decommissioning = ImmutableSet.of("host1", "host2");
     ImmutableSet<String> whitelist = ImmutableSet.of("test1", "test2");
-<<<<<<< HEAD
-    assertConfig(actual, 1, 1, 1, 1, 100, 1, 1, 2, true, whitelist, false, 1, decommissioning, 9, false, 0, false);
-=======
-    assertConfig(actual, 1, 1, 1, 1, 100, 1, 1, 2, true, whitelist, false, 1, decommissioning, 9, false, false);
->>>>>>> d33fdd09
+    assertConfig(actual, 1, 1, 1, 1, 100, 1, 1, 2, true, whitelist, false, 1, decommissioning, 9, false, false, 0, false);
   }
 
   @Test
@@ -421,11 +382,7 @@
         CoordinatorDynamicConfig.class
     );
 
-<<<<<<< HEAD
-    assertConfig(actual, 1, 1, 1, 1, 1, 1, 1, 2, true, ImmutableSet.of(), true, 1, ImmutableSet.of(), 0, false, 0, false);
-=======
-    assertConfig(actual, 1, 1, 1, 1, 1, 1, 1, 2, true, ImmutableSet.of(), true, 1, ImmutableSet.of(), 0, false, false);
->>>>>>> d33fdd09
+    assertConfig(actual, 1, 1, 1, 1, 1, 1, 1, 2, true, ImmutableSet.of(), true, 1, ImmutableSet.of(), 0, false, false, 0, false);
 
     //ensure whitelist is empty when killAllDataSources is true
     try {
@@ -472,11 +429,7 @@
         CoordinatorDynamicConfig.class
     );
 
-<<<<<<< HEAD
-    assertConfig(actual, 1, 1, 1, 1, 1, 1, 1, 2, true, ImmutableSet.of(), true, 0, ImmutableSet.of(), 0, false, 0, false);
-=======
-    assertConfig(actual, 1, 1, 1, 1, 1, 1, 1, 2, true, ImmutableSet.of(), true, 0, ImmutableSet.of(), 0, false, false);
->>>>>>> d33fdd09
+    assertConfig(actual, 1, 1, 1, 1, 1, 1, 1, 2, true, ImmutableSet.of(), true, 0, ImmutableSet.of(), 0, false, false, 0, false);
   }
 
   @Test
@@ -501,10 +454,8 @@
         emptyList,
         70,
         false,
-<<<<<<< HEAD
+        false,
         0,
-=======
->>>>>>> d33fdd09
         false
     );
   }
@@ -520,11 +471,7 @@
     Assert.assertEquals(
         current,
         new CoordinatorDynamicConfig
-<<<<<<< HEAD
-            .Builder(null, null, null, null, null, null, null, null, null, null, null, null, null, null, null, null, null, null)
-=======
-            .Builder(null, null, null, null, null, null, null, null, null, null, null, null, null, null, null, null, null)
->>>>>>> d33fdd09
+            .Builder(null, null, null, null, null, null, null, null, null, null, null, null, null, null, null, null, null, null, null)
             .build(current)
     );
   }
@@ -555,12 +502,9 @@
       Set<String> decommissioningNodes,
       int decommissioningMaxPercentOfMaxSegmentsToMove,
       boolean pauseCoordination,
-<<<<<<< HEAD
+      boolean replicateAfterLoadTimeout,
       double guildReplicationMaxPercentOfMaxSegmentsToMove,
       boolean emitGuildReplicationMetrics
-=======
-      boolean replicateAfterLoadTimeout
->>>>>>> d33fdd09
   )
   {
     Assert.assertEquals(
@@ -587,11 +531,8 @@
         config.getDecommissioningMaxPercentOfMaxSegmentsToMove()
     );
     Assert.assertEquals(pauseCoordination, config.getPauseCoordination());
-<<<<<<< HEAD
+    Assert.assertEquals(replicateAfterLoadTimeout, config.getReplicateAfterLoadTimeout());
     Assert.assertEquals(guildReplicationMaxPercentOfMaxSegmentsToMove, config.getGuildReplicationMaxPercentOfMaxSegmentsToMove(), 0);
     Assert.assertEquals(emitGuildReplicationMetrics, config.isEmitGuildReplicationMetrics());
-=======
-    Assert.assertEquals(replicateAfterLoadTimeout, config.getReplicateAfterLoadTimeout());
->>>>>>> d33fdd09
   }
 }