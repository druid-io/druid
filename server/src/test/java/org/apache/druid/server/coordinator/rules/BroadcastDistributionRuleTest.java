--- conflicted
+++ resolved
@@ -408,13 +408,8 @@
         smallSegment
     );
 
-<<<<<<< HEAD
-    assertEquals(6L, stats.getGlobalStat(LoadRule.ASSIGNED_COUNT));
-    assertFalse(stats.hasPerTierStats());
-=======
     Assert.assertEquals(6L, stats.getGlobalStat(LoadRule.ASSIGNED_COUNT));
     Assert.assertFalse(stats.hasPerTierStats());
->>>>>>> abf9843e
 
     Assert.assertTrue(
         druidCluster.getAllServers().stream()
