--- conflicted
+++ resolved
@@ -73,12 +73,8 @@
         final LoadQueuePeon dropPeon = params.getLoadManagementPeons().get(fromServerName);
         dropPeon.markSegmentToDrop(segment.getSegment());
 
-<<<<<<< HEAD
-        currentlyMovingSegments.get("normal").put(segmentName, segment);
+        currentlyMovingSegments.get("normal").put(segmentId, segment);
         return true;
-=======
-        currentlyMovingSegments.get("normal").put(segmentId, segment);
->>>>>>> 0e926e86
       }
       catch (Exception e) {
         log.info(e, StringUtils.format("[%s] : Moving exception", segmentId));
