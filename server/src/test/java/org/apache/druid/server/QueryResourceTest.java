/*
 * Licensed to the Apache Software Foundation (ASF) under one
 * or more contributor license agreements.  See the NOTICE file
 * distributed with this work for additional information
 * regarding copyright ownership.  The ASF licenses this file
 * to you under the Apache License, Version 2.0 (the
 * "License"); you may not use this file except in compliance
 * with the License.  You may obtain a copy of the License at
 *
 *   http://www.apache.org/licenses/LICENSE-2.0
 *
 * Unless required by applicable law or agreed to in writing,
 * software distributed under the License is distributed on an
 * "AS IS" BASIS, WITHOUT WARRANTIES OR CONDITIONS OF ANY
 * KIND, either express or implied.  See the License for the
 * specific language governing permissions and limitations
 * under the License.
 */

package org.apache.druid.server;

import com.fasterxml.jackson.jaxrs.smile.SmileMediaTypes;
import com.fasterxml.jackson.core.type.TypeReference;
import com.fasterxml.jackson.databind.ObjectMapper;
import com.google.common.base.Throwables;
import com.google.common.collect.ImmutableMap;
import com.google.common.util.concurrent.ListenableFuture;
import com.google.common.util.concurrent.MoreExecutors;
import org.apache.druid.jackson.DefaultObjectMapper;
import org.apache.druid.java.util.common.concurrent.Execs;
import org.apache.druid.java.util.common.guava.Sequence;
import org.apache.druid.java.util.common.guava.Sequences;
import org.apache.druid.java.util.emitter.EmittingLogger;
import org.apache.druid.java.util.emitter.service.ServiceEmitter;
import org.apache.druid.query.DefaultGenericQueryMetricsFactory;
import org.apache.druid.query.MapQueryToolChestWarehouse;
import org.apache.druid.query.Query;
import org.apache.druid.query.QueryPlus;
import org.apache.druid.query.QueryRunner;
import org.apache.druid.query.QuerySegmentWalker;
import org.apache.druid.query.QueryToolChestWarehouse;
import org.apache.druid.query.Result;
import org.apache.druid.query.SegmentDescriptor;
import org.apache.druid.query.timeboundary.TimeBoundaryResultValue;
import org.apache.druid.server.log.TestRequestLogger;
import org.apache.druid.server.metrics.NoopServiceEmitter;
import org.apache.druid.server.security.Access;
import org.apache.druid.server.security.Action;
import org.apache.druid.server.security.AuthConfig;
import org.apache.druid.server.security.AuthTestUtils;
import org.apache.druid.server.security.AuthenticationResult;
import org.apache.druid.server.security.Authorizer;
import org.apache.druid.server.security.AuthorizerMapper;
import org.apache.druid.server.security.ForbiddenException;
import org.apache.druid.server.security.Resource;
import org.apache.http.HttpStatus;
import org.easymock.EasyMock;
import org.joda.time.Interval;
import org.junit.After;
import org.junit.Assert;
import org.junit.Before;
import org.junit.BeforeClass;
import org.junit.Test;

import javax.servlet.http.HttpServletRequest;
import javax.ws.rs.core.MediaType;
import javax.ws.rs.core.Response;
import javax.ws.rs.core.StreamingOutput;
import java.io.ByteArrayInputStream;
import java.io.ByteArrayOutputStream;
import java.io.IOException;
import java.util.List;
import java.util.Map;
import java.util.concurrent.CountDownLatch;
import java.util.concurrent.Executors;

/**
 *
 */
public class QueryResourceTest
{
  private static final QueryToolChestWarehouse warehouse = new MapQueryToolChestWarehouse(ImmutableMap.of());
  private static final ObjectMapper jsonMapper = new DefaultObjectMapper();
  private static final AuthenticationResult authenticationResult = new AuthenticationResult("druid", "druid", null, null);

  private final HttpServletRequest testServletRequest = EasyMock.createMock(HttpServletRequest.class);
  public static final QuerySegmentWalker testSegmentWalker = new QuerySegmentWalker()
  {
    @Override
    public <T> QueryRunner<T> getQueryRunnerForIntervals(
        Query<T> query, Iterable<Interval> intervals
    )
    {
      return new QueryRunner<T>()
      {
        @Override
        public Sequence<T> run(QueryPlus<T> query, Map<String, Object> responseContext)
        {
          return Sequences.empty();
        }
      };
    }

    @Override
    public <T> QueryRunner<T> getQueryRunnerForSegments(
        Query<T> query, Iterable<SegmentDescriptor> specs
    )
    {
      return getQueryRunnerForIntervals(null, null);
    }
  };


  private static final ServiceEmitter noopServiceEmitter = new NoopServiceEmitter();

  private QueryResource queryResource;
  private QueryManager queryManager;
  private TestRequestLogger testRequestLogger;

  @BeforeClass
  public static void staticSetup()
  {
    EmittingLogger.registerEmitter(noopServiceEmitter);
  }

  @Before
  public void setup()
  {
    EasyMock.expect(testServletRequest.getContentType()).andReturn(MediaType.APPLICATION_JSON).anyTimes();
    EasyMock.expect(testServletRequest.getHeader("Accept")).andReturn(MediaType.APPLICATION_JSON).anyTimes();
    EasyMock.expect(testServletRequest.getHeader(QueryResource.HEADER_IF_NONE_MATCH)).andReturn(null).anyTimes();
    EasyMock.expect(testServletRequest.getRemoteAddr()).andReturn("localhost").anyTimes();
    queryManager = new QueryManager();
    testRequestLogger = new TestRequestLogger();
    queryResource = new QueryResource(
        new QueryLifecycleFactory(
            warehouse,
            testSegmentWalker,
            new DefaultGenericQueryMetricsFactory(jsonMapper),
            new NoopServiceEmitter(),
            testRequestLogger,
            new AuthConfig(),
            AuthTestUtils.TEST_AUTHORIZER_MAPPER
        ),
        jsonMapper,
        jsonMapper,
        queryManager,
        new AuthConfig(),
        null,
        new DefaultGenericQueryMetricsFactory(jsonMapper)
    );
  }

  private static final String simpleTimeSeriesQuery = "{\n"
                                                      + "    \"queryType\": \"timeseries\",\n"
                                                      + "    \"dataSource\": \"mmx_metrics\",\n"
                                                      + "    \"granularity\": \"hour\",\n"
                                                      + "    \"intervals\": [\n"
                                                      + "      \"2014-12-17/2015-12-30\"\n"
                                                      + "    ],\n"
                                                      + "    \"aggregations\": [\n"
                                                      + "      {\n"
                                                      + "        \"type\": \"count\",\n"
                                                      + "        \"name\": \"rows\"\n"
                                                      + "      }\n"
                                                      + "    ]\n"
                                                      + "}";

  @Test
  public void testGoodQuery() throws IOException
  {
    EasyMock.expect(testServletRequest.getAttribute(AuthConfig.DRUID_AUTHORIZATION_CHECKED))
            .andReturn(null)
            .anyTimes();
    EasyMock.expect(testServletRequest.getAttribute(AuthConfig.DRUID_ALLOW_UNSECURED_PATH)).andReturn(null).anyTimes();

    EasyMock.expect(testServletRequest.getAttribute(AuthConfig.DRUID_AUTHENTICATION_RESULT))
            .andReturn(authenticationResult)
            .anyTimes();

    testServletRequest.setAttribute(AuthConfig.DRUID_AUTHORIZATION_CHECKED, true);
    EasyMock.expectLastCall().anyTimes();

    EasyMock.replay(testServletRequest);
    Response response = queryResource.doPost(
        new ByteArrayInputStream(simpleTimeSeriesQuery.getBytes("UTF-8")),
        null /*pretty*/,
        testServletRequest
    );
    Assert.assertNotNull(response);
  }

  @Test
  public void testGoodQueryWithNullAcceptHeader() throws IOException
  {
    final String acceptHeader = null;
    final String contentTypeHeader = MediaType.APPLICATION_JSON;
    EasyMock.reset(testServletRequest);

    EasyMock.expect(testServletRequest.getAttribute(AuthConfig.DRUID_AUTHORIZATION_CHECKED))
        .andReturn(null)
        .anyTimes();
    EasyMock.expect(testServletRequest.getAttribute(AuthConfig.DRUID_ALLOW_UNSECURED_PATH)).andReturn(null).anyTimes();

    EasyMock.expect(testServletRequest.getAttribute(AuthConfig.DRUID_AUTHENTICATION_RESULT))
        .andReturn(authenticationResult)
        .anyTimes();

    testServletRequest.setAttribute(AuthConfig.DRUID_AUTHORIZATION_CHECKED, true);

    EasyMock.expect(testServletRequest.getHeader("Accept")).andReturn(acceptHeader).anyTimes();
    EasyMock.expect(testServletRequest.getContentType()).andReturn(contentTypeHeader).anyTimes();
    EasyMock.expect(testServletRequest.getHeader(QueryResource.HEADER_IF_NONE_MATCH)).andReturn(null).anyTimes();
    EasyMock.expect(testServletRequest.getRemoteAddr()).andReturn("localhost").anyTimes();

    EasyMock.replay(testServletRequest);
    Response response = queryResource.doPost(
        new ByteArrayInputStream(simpleTimeSeriesQuery.getBytes("UTF-8")),
        null /*pretty*/,
        testServletRequest
    );
    Assert.assertEquals(HttpStatus.SC_OK, response.getStatus());
    //since accept header is null, the response content type should be same as the value of 'Content-Type' header
    Assert.assertEquals(contentTypeHeader, (response.getMetadata().get("Content-Type").get(0)).toString());
    Assert.assertNotNull(response);
  }

  @Test
  public void testGoodQueryWithEmptyAcceptHeader() throws IOException
  {
    final String acceptHeader = "";
    final String contentTypeHeader = MediaType.APPLICATION_JSON;
    EasyMock.reset(testServletRequest);

    EasyMock.expect(testServletRequest.getAttribute(AuthConfig.DRUID_AUTHORIZATION_CHECKED))
        .andReturn(null)
        .anyTimes();
    EasyMock.expect(testServletRequest.getAttribute(AuthConfig.DRUID_ALLOW_UNSECURED_PATH)).andReturn(null).anyTimes();

    EasyMock.expect(testServletRequest.getAttribute(AuthConfig.DRUID_AUTHENTICATION_RESULT))
        .andReturn(authenticationResult)
        .anyTimes();

    testServletRequest.setAttribute(AuthConfig.DRUID_AUTHORIZATION_CHECKED, true);

    EasyMock.expect(testServletRequest.getHeader("Accept")).andReturn(acceptHeader).anyTimes();
    EasyMock.expect(testServletRequest.getContentType()).andReturn(contentTypeHeader).anyTimes();
    EasyMock.expect(testServletRequest.getHeader(QueryResource.HEADER_IF_NONE_MATCH)).andReturn(null).anyTimes();
    EasyMock.expect(testServletRequest.getRemoteAddr()).andReturn("localhost").anyTimes();

    EasyMock.replay(testServletRequest);
    Response response = queryResource.doPost(
        new ByteArrayInputStream(simpleTimeSeriesQuery.getBytes("UTF-8")),
        null /*pretty*/,
        testServletRequest
    );
    Assert.assertEquals(HttpStatus.SC_OK, response.getStatus());
    //since accept header is empty, the response content type should be same as the value of 'Content-Type' header
    Assert.assertEquals(contentTypeHeader, (response.getMetadata().get("Content-Type").get(0)).toString());
    Assert.assertNotNull(response);
  }

  @Test
  public void testGoodQueryWithSmileAcceptHeader() throws IOException
  {
    //Doing a replay of testServletRequest for teardown to succeed.
    //We dont use testServletRequest in this testcase
    EasyMock.replay(testServletRequest);

    //Creating our own Smile Servlet request, as to not disturb the remaining tests.
    // else refactoring required for this class. i know this kinda makes the class somewhat Dirty.
    final HttpServletRequest smileRequest = EasyMock.createMock(HttpServletRequest.class);
    EasyMock.expect(smileRequest.getContentType()).andReturn(MediaType.APPLICATION_JSON).anyTimes();

    EasyMock.expect(smileRequest.getAttribute(AuthConfig.DRUID_AUTHORIZATION_CHECKED))
        .andReturn(null)
        .anyTimes();
    EasyMock.expect(smileRequest.getAttribute(AuthConfig.DRUID_ALLOW_UNSECURED_PATH)).andReturn(null).anyTimes();

    EasyMock.expect(smileRequest.getAttribute(AuthConfig.DRUID_AUTHENTICATION_RESULT))
        .andReturn(authenticationResult)
        .anyTimes();

    smileRequest.setAttribute(AuthConfig.DRUID_AUTHORIZATION_CHECKED, true);

    EasyMock.expect(smileRequest.getHeader("Accept")).andReturn(SmileMediaTypes.APPLICATION_JACKSON_SMILE).anyTimes();
    EasyMock.expect(smileRequest.getHeader(QueryResource.HEADER_IF_NONE_MATCH)).andReturn(null).anyTimes();
    EasyMock.expect(smileRequest.getRemoteAddr()).andReturn("localhost").anyTimes();

    EasyMock.replay(smileRequest);
    Response response = queryResource.doPost(
        new ByteArrayInputStream(simpleTimeSeriesQuery.getBytes("UTF-8")),
        null /*pretty*/,
        smileRequest
    );
    Assert.assertEquals(HttpStatus.SC_OK, response.getStatus());
    Assert.assertEquals(SmileMediaTypes.APPLICATION_JACKSON_SMILE, (response.getMetadata().get("Content-Type").get(0)).toString());
    Assert.assertNotNull(response);
    EasyMock.verify(smileRequest);
  }


  @Test
  public void testBadQuery() throws IOException
  {
    EasyMock.replay(testServletRequest);
    Response response = queryResource.doPost(
        new ByteArrayInputStream("Meka Leka Hi Meka Hiney Ho".getBytes("UTF-8")),
        null /*pretty*/,
        testServletRequest
    );
    Assert.assertNotNull(response);
    Assert.assertEquals(Response.Status.INTERNAL_SERVER_ERROR.getStatusCode(), response.getStatus());
  }

  @Test
  public void testSecuredQuery() throws Exception
  {
    EasyMock.expect(testServletRequest.getAttribute(AuthConfig.DRUID_AUTHORIZATION_CHECKED))
            .andReturn(null)
            .anyTimes();
    EasyMock.expect(testServletRequest.getAttribute(AuthConfig.DRUID_ALLOW_UNSECURED_PATH)).andReturn(null).anyTimes();

    EasyMock.expect(testServletRequest.getAttribute(AuthConfig.DRUID_AUTHENTICATION_RESULT))
            .andReturn(authenticationResult)
            .anyTimes();

    testServletRequest.setAttribute(AuthConfig.DRUID_AUTHORIZATION_CHECKED, false);
    EasyMock.expectLastCall().times(1);

    testServletRequest.setAttribute(AuthConfig.DRUID_AUTHORIZATION_CHECKED, true);
    EasyMock.expectLastCall().times(1);

    EasyMock.replay(testServletRequest);

    AuthorizerMapper authMapper = new AuthorizerMapper(null)
    {
      @Override
      public Authorizer getAuthorizer(String name)
      {
        return new Authorizer()
        {
          @Override
          public Access authorize(AuthenticationResult authenticationResult, Resource resource, Action action)
          {
            if (resource.getName().equals("allow")) {
              return new Access(true);
            } else {
              return new Access(false);
            }
          }

        };
      }
    };

    queryResource = new QueryResource(
        new QueryLifecycleFactory(
            warehouse,
            testSegmentWalker,
            new DefaultGenericQueryMetricsFactory(jsonMapper),
            new NoopServiceEmitter(),
            testRequestLogger,
            new AuthConfig(),
            authMapper
        ),
        jsonMapper,
        jsonMapper,
        queryManager,
        new AuthConfig(),
        authMapper,
        new DefaultGenericQueryMetricsFactory(jsonMapper)
    );


    try {
      queryResource.doPost(
          new ByteArrayInputStream(simpleTimeSeriesQuery.getBytes("UTF-8")),
          null /*pretty*/,
          testServletRequest
      );
      Assert.fail("doPost did not throw ForbiddenException for an unauthorized query");
    }
    catch (ForbiddenException e) {
    }

    Response response = queryResource.doPost(
        new ByteArrayInputStream("{\"queryType\":\"timeBoundary\", \"dataSource\":\"allow\"}".getBytes("UTF-8")),
        null /*pretty*/,
        testServletRequest
    );

    final ByteArrayOutputStream baos = new ByteArrayOutputStream();
    ((StreamingOutput) response.getEntity()).write(baos);
    final List<Result<TimeBoundaryResultValue>> responses = jsonMapper.readValue(
        baos.toByteArray(),
        new TypeReference<List<Result<TimeBoundaryResultValue>>>() {}
    );

    Assert.assertEquals(Response.Status.OK.getStatusCode(), response.getStatus());
    Assert.assertEquals(0, responses.size());
<<<<<<< HEAD
    Assert.assertEquals(1, testRequestLogger.getNativeQuerylogs().size());
    Assert.assertEquals(true, testRequestLogger.getNativeQuerylogs().get(0).getQueryStats().getStats().get("success"));
    Assert.assertEquals("druid", testRequestLogger.getNativeQuerylogs().get(0).getQueryStats().getStats().get("identity"));
=======
    Assert.assertEquals(1, testRequestLogger.getLogs().size());
    Assert.assertEquals(true,
        testRequestLogger.getLogs().get(0).getQueryStats().getStats().get("success"));
    Assert.assertEquals("druid", testRequestLogger.getLogs().get(0).getQueryStats().getStats().get("identity"));
>>>>>>> 359576a8
  }

  @Test(timeout = 60_000L)
  public void testSecuredCancelQuery() throws Exception
  {
    final CountDownLatch waitForCancellationLatch = new CountDownLatch(1);
    final CountDownLatch waitFinishLatch = new CountDownLatch(2);
    final CountDownLatch startAwaitLatch = new CountDownLatch(1);
    final CountDownLatch cancelledCountDownLatch = new CountDownLatch(1);

    EasyMock.expect(testServletRequest.getAttribute(AuthConfig.DRUID_AUTHORIZATION_CHECKED))
            .andReturn(null)
            .anyTimes();
    EasyMock.expect(testServletRequest.getAttribute(AuthConfig.DRUID_ALLOW_UNSECURED_PATH)).andReturn(null).anyTimes();

    EasyMock.expect(testServletRequest.getAttribute(AuthConfig.DRUID_AUTHENTICATION_RESULT))
            .andReturn(authenticationResult)
            .anyTimes();

    testServletRequest.setAttribute(AuthConfig.DRUID_AUTHORIZATION_CHECKED, true);
    EasyMock.expectLastCall().times(1);

    EasyMock.replay(testServletRequest);

    AuthorizerMapper authMapper = new AuthorizerMapper(null)
    {
      @Override
      public Authorizer getAuthorizer(String name)
      {
        return new Authorizer()
        {
          @Override
          public Access authorize(AuthenticationResult authenticationResult, Resource resource, Action action)
          {
            // READ action corresponds to the query
            // WRITE corresponds to cancellation of query
            if (action.equals(Action.READ)) {
              try {
                // Countdown startAwaitLatch as we want query cancellation to happen
                // after we enter isAuthorized method so that we can handle the
                // InterruptedException here because of query cancellation
                startAwaitLatch.countDown();
                waitForCancellationLatch.await();
              }
              catch (InterruptedException e) {
                // When the query is cancelled the control will reach here,
                // countdown the latch and rethrow the exception so that error response is returned for the query
                cancelledCountDownLatch.countDown();
                Throwables.propagate(e);
              }
              return new Access(true);
            } else {
              return new Access(true);
            }
          }

        };
      }
    };

    queryResource = new QueryResource(
        new QueryLifecycleFactory(
            warehouse,
            testSegmentWalker,
            new DefaultGenericQueryMetricsFactory(jsonMapper),
            new NoopServiceEmitter(),
            testRequestLogger,
            new AuthConfig(),
            authMapper
        ),
        jsonMapper,
        jsonMapper,
        queryManager,
        new AuthConfig(),
        authMapper,
        new DefaultGenericQueryMetricsFactory(jsonMapper)
    );

    final String queryString = "{\"queryType\":\"timeBoundary\", \"dataSource\":\"allow\","
                               + "\"context\":{\"queryId\":\"id_1\"}}";
    ObjectMapper mapper = new DefaultObjectMapper();
    Query query = mapper.readValue(queryString, Query.class);

    ListenableFuture future = MoreExecutors.listeningDecorator(
        Execs.singleThreaded("test_query_resource_%s")
    ).submit(
        new Runnable()
        {
          @Override
          public void run()
          {
            try {
              Response response = queryResource.doPost(
                  new ByteArrayInputStream(queryString.getBytes("UTF-8")),
                  null,
                  testServletRequest
              );

              Assert.assertEquals(Response.Status.INTERNAL_SERVER_ERROR.getStatusCode(), response.getStatus());
            }
            catch (IOException e) {
              Throwables.propagate(e);
            }
            waitFinishLatch.countDown();
          }
        }
    );

    queryManager.registerQuery(query, future);
    startAwaitLatch.await();

    Executors.newSingleThreadExecutor().submit(
        new Runnable() {
          @Override
          public void run()
          {
            Response response = queryResource.cancelQuery("id_1", testServletRequest);
            Assert.assertEquals(Response.Status.ACCEPTED.getStatusCode(), response.getStatus());
            waitForCancellationLatch.countDown();
            waitFinishLatch.countDown();
          }
        }
    );
    waitFinishLatch.await();
    cancelledCountDownLatch.await();
  }

  @Test(timeout = 60_000L)
  public void testDenySecuredCancelQuery() throws Exception
  {
    final CountDownLatch waitForCancellationLatch = new CountDownLatch(1);
    final CountDownLatch waitFinishLatch = new CountDownLatch(2);
    final CountDownLatch startAwaitLatch = new CountDownLatch(1);

    EasyMock.expect(testServletRequest.getAttribute(AuthConfig.DRUID_AUTHORIZATION_CHECKED))
            .andReturn(null)
            .anyTimes();

    EasyMock.expect(testServletRequest.getAttribute(AuthConfig.DRUID_ALLOW_UNSECURED_PATH)).andReturn(null).anyTimes();

    EasyMock.expect(testServletRequest.getAttribute(AuthConfig.DRUID_AUTHENTICATION_RESULT))
        .andReturn(authenticationResult)
            .anyTimes();

    testServletRequest.setAttribute(AuthConfig.DRUID_AUTHORIZATION_CHECKED, true);
    EasyMock.expectLastCall().times(1);

    testServletRequest.setAttribute(AuthConfig.DRUID_AUTHORIZATION_CHECKED, false);
    EasyMock.expectLastCall().times(1);

    EasyMock.replay(testServletRequest);

    AuthorizerMapper authMapper = new AuthorizerMapper(null)
    {
      @Override
      public Authorizer getAuthorizer(String name)
      {
        return new Authorizer()
        {
          @Override
          public Access authorize(AuthenticationResult authenticationResult, Resource resource, Action action)
          {
            // READ action corresponds to the query
            // WRITE corresponds to cancellation of query
            if (action.equals(Action.READ)) {
              try {
                waitForCancellationLatch.await();
              }
              catch (InterruptedException e) {
                Throwables.propagate(e);
              }
              return new Access(true);
            } else {
              // Deny access to cancel the query
              return new Access(false);
            }
          }

        };
      }
    };

    queryResource = new QueryResource(
        new QueryLifecycleFactory(
            warehouse,
            testSegmentWalker,
            new DefaultGenericQueryMetricsFactory(jsonMapper),
            new NoopServiceEmitter(),
            testRequestLogger,
            new AuthConfig(),
            authMapper
        ),
        jsonMapper,
        jsonMapper,
        queryManager,
        new AuthConfig(),
        authMapper,
        new DefaultGenericQueryMetricsFactory(jsonMapper)
    );

    final String queryString = "{\"queryType\":\"timeBoundary\", \"dataSource\":\"allow\","
                               + "\"context\":{\"queryId\":\"id_1\"}}";
    ObjectMapper mapper = new DefaultObjectMapper();
    Query query = mapper.readValue(queryString, Query.class);

    ListenableFuture future = MoreExecutors.listeningDecorator(
        Execs.singleThreaded("test_query_resource_%s")
    ).submit(
        new Runnable()
        {
          @Override
          public void run()
          {
            try {
              startAwaitLatch.countDown();
              Response response = queryResource.doPost(
                  new ByteArrayInputStream(queryString.getBytes("UTF-8")),
                  null,
                  testServletRequest
              );
              Assert.assertEquals(Response.Status.OK.getStatusCode(), response.getStatus());
            }
            catch (IOException e) {
              Throwables.propagate(e);
            }
            waitFinishLatch.countDown();
          }
        }
    );

    queryManager.registerQuery(query, future);
    startAwaitLatch.await();

    Executors.newSingleThreadExecutor().submit(
        new Runnable()
        {
          @Override
          public void run()
          {
            try {
              queryResource.cancelQuery("id_1", testServletRequest);
            }
            catch (ForbiddenException e) {
              waitForCancellationLatch.countDown();
              waitFinishLatch.countDown();
            }
          }
        }
    );
    waitFinishLatch.await();
  }

  @After
  public void tearDown()
  {
    EasyMock.verify(testServletRequest);
  }
}<|MERGE_RESOLUTION|>--- conflicted
+++ resolved
@@ -399,16 +399,15 @@
 
     Assert.assertEquals(Response.Status.OK.getStatusCode(), response.getStatus());
     Assert.assertEquals(0, responses.size());
-<<<<<<< HEAD
     Assert.assertEquals(1, testRequestLogger.getNativeQuerylogs().size());
-    Assert.assertEquals(true, testRequestLogger.getNativeQuerylogs().get(0).getQueryStats().getStats().get("success"));
-    Assert.assertEquals("druid", testRequestLogger.getNativeQuerylogs().get(0).getQueryStats().getStats().get("identity"));
-=======
-    Assert.assertEquals(1, testRequestLogger.getLogs().size());
-    Assert.assertEquals(true,
-        testRequestLogger.getLogs().get(0).getQueryStats().getStats().get("success"));
-    Assert.assertEquals("druid", testRequestLogger.getLogs().get(0).getQueryStats().getStats().get("identity"));
->>>>>>> 359576a8
+    Assert.assertEquals(
+        true,
+        testRequestLogger.getNativeQuerylogs().get(0).getQueryStats().getStats().get("success")
+    );
+    Assert.assertEquals(
+        "druid",
+        testRequestLogger.getNativeQuerylogs().get(0).getQueryStats().getStats().get("identity")
+    );
   }
 
   @Test(timeout = 60_000L)
