--- conflicted
+++ resolved
@@ -335,15 +335,11 @@
     serverSelector.addServerAndUpdateSegment(queryableDruidServer, dataSegment);
 
     TimeBoundaryQuery query = Druids.newTimeBoundaryQueryBuilder().dataSource("test").build();
-<<<<<<< HEAD
-    interruptionFuture.set(new ByteArrayInputStream("{\"error\":\"testing1\",\"errorMessage\":\"testing2\"}".getBytes()));
-=======
     interruptionFuture.set(
         new ByteArrayInputStream(
             StringUtils.toUtf8("{\"error\":\"testing1\",\"errorMessage\":\"testing2\"}")
         )
     );
->>>>>>> 31d33b33
     Sequence results = client1.run(query, defaultContext);
 
     QueryInterruptedException actualException = null;
