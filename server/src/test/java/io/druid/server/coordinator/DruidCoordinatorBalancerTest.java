--- conflicted
+++ resolved
@@ -175,54 +175,10 @@
     // Mock stuff that the coordinator needs
     mockCoordinator(coordinator);
 
-<<<<<<< HEAD
-    LoadQueuePeonTester fromPeon = new LoadQueuePeonTester();
-    LoadQueuePeonTester toPeon = new LoadQueuePeonTester();
-    ListeningExecutorService exec = MoreExecutors.listeningDecorator(
-            Executors.newFixedThreadPool(1));
-    BalancerStrategy balancerStrategy =
-            new CostBalancerStrategyFactory().createBalancerStrategy(exec);
-
-    DruidCoordinatorRuntimeParams params =
-        DruidCoordinatorRuntimeParams.newBuilder()
-                                .withDruidCluster(
-                                    new DruidCluster(
-                                        null,
-                                        ImmutableMap.<String, MinMaxPriorityQueue<ServerHolder>>of(
-                                            "normal",
-                                            MinMaxPriorityQueue.orderedBy(DruidCoordinatorBalancerTester.percentUsedComparator)
-                                                               .create(
-                                                                   Arrays.asList(
-                                                                       new ServerHolder(druidServer1, fromPeon),
-                                                                       new ServerHolder(druidServer2, toPeon)
-                                                                   )
-                                                               )
-                                        )
-                                    )
-                                )
-                                .withLoadManagementPeons(
-                                    ImmutableMap.<String, LoadQueuePeon>of(
-                                        "from",
-                                        fromPeon,
-                                        "to",
-                                        toPeon
-                                    )
-                                )
-                                .withAvailableSegments(segments.values())
-                                .withDynamicConfigs(
-                                    new CoordinatorDynamicConfig.Builder().withMaxSegmentsToMove(
-                                        MAX_SEGMENTS_TO_MOVE
-                                    ).build()
-                                )
-                                     .withBalancerStrategy(balancerStrategy)
-                                     .withBalancerReferenceTimestamp(DateTimes.of("2013-01-01"))
-                                .build();
-=======
     DruidCoordinatorRuntimeParams params = defaullRuntimeParamsBuilder(
         ImmutableList.of(druidServer1, druidServer2),
         ImmutableList.of(peon1, peon2)
     ).build();
->>>>>>> de9ba97d
 
     params = new DruidCoordinatorBalancerTester(coordinator).run(params);
     Assert.assertTrue(params.getCoordinatorStats().getTieredStat("movedCount", "normal") > 0);
@@ -277,53 +233,10 @@
     // Mock stuff that the coordinator needs
     mockCoordinator(coordinator);
 
-<<<<<<< HEAD
-    ListeningExecutorService exec = MoreExecutors.listeningDecorator(
-            Executors.newFixedThreadPool(1));
-    BalancerStrategy balancerStrategy =
-            new CostBalancerStrategyFactory().createBalancerStrategy(exec);
-
-    LoadQueuePeonTester fromPeon = new LoadQueuePeonTester();
-    LoadQueuePeonTester toPeon = new LoadQueuePeonTester();
-    DruidCoordinatorRuntimeParams params =
-        DruidCoordinatorRuntimeParams.newBuilder()
-                                .withDruidCluster(
-                                    new DruidCluster(
-                                        null,
-                                        ImmutableMap.<String, MinMaxPriorityQueue<ServerHolder>>of(
-                                            "normal",
-                                            MinMaxPriorityQueue.orderedBy(DruidCoordinatorBalancerTester.percentUsedComparator)
-                                                               .create(
-                                                                   Arrays.asList(
-                                                                       new ServerHolder(druidServer1, fromPeon),
-                                                                       new ServerHolder(druidServer2, toPeon)
-                                                                   )
-                                                               )
-                                        )
-                                    )
-                                )
-                                .withLoadManagementPeons(
-                                    ImmutableMap.<String, LoadQueuePeon>of(
-                                        "from",
-                                        fromPeon,
-                                        "to",
-                                        toPeon
-                                    )
-                                )
-                                .withAvailableSegments(segments.values())
-                                .withDynamicConfigs(
-                                    new CoordinatorDynamicConfig.Builder().withMaxSegmentsToMove(MAX_SEGMENTS_TO_MOVE)
-                                                                     .build()
-                                )
-                                     .withBalancerStrategy(balancerStrategy)
-                                     .withBalancerReferenceTimestamp(DateTimes.of("2013-01-01"))
-                                .build();
-=======
     DruidCoordinatorRuntimeParams params = defaullRuntimeParamsBuilder(
         ImmutableList.of(druidServer1, druidServer2),
         ImmutableList.of(peon1, peon2)
     ).build();
->>>>>>> de9ba97d
 
     params = new DruidCoordinatorBalancerTester(coordinator).run(params);
     Assert.assertTrue(params.getCoordinatorStats().getTieredStat("movedCount", "normal") > 0);
@@ -383,7 +296,7 @@
             ).build()
         )
         .withBalancerStrategy(balancerStrategy)
-        .withBalancerReferenceTimestamp(new DateTime("2013-01-01"));
+        .withBalancerReferenceTimestamp(DateTimes.of("2013-01-01"));
   }
 
   private void mockDruidServer(
@@ -416,62 +329,6 @@
     EasyMock.replay(coordinator);
   }
 
-<<<<<<< HEAD
-    LoadQueuePeonTester peon1 = new LoadQueuePeonTester();
-    LoadQueuePeonTester peon2 = new LoadQueuePeonTester();
-    LoadQueuePeonTester peon3 = new LoadQueuePeonTester();
-    LoadQueuePeonTester peon4 = new LoadQueuePeonTester();
-
-    ListeningExecutorService exec = MoreExecutors.listeningDecorator(
-            Executors.newFixedThreadPool(1));
-    BalancerStrategy balancerStrategy =
-            new CostBalancerStrategyFactory().createBalancerStrategy(exec);
-
-    DruidCoordinatorRuntimeParams params =
-        DruidCoordinatorRuntimeParams.newBuilder()
-                                .withDruidCluster(
-                                    new DruidCluster(
-                                        null,
-                                        ImmutableMap.<String, MinMaxPriorityQueue<ServerHolder>>of(
-                                            "normal",
-                                            MinMaxPriorityQueue.orderedBy(DruidCoordinatorBalancerTester.percentUsedComparator)
-                                                               .create(
-                                                                   Arrays.asList(
-                                                                       new ServerHolder(druidServer1, peon1),
-                                                                       new ServerHolder(druidServer2, peon2),
-                                                                       new ServerHolder(druidServer3, peon3),
-                                                                       new ServerHolder(druidServer4, peon4)
-                                                                   )
-                                                               )
-                                        )
-                                    )
-                                )
-                                .withLoadManagementPeons(
-                                    ImmutableMap.<String, LoadQueuePeon>of(
-                                        "1",
-                                        peon1,
-                                        "2",
-                                        peon2,
-                                        "3",
-                                        peon3,
-                                        "4",
-                                        peon4
-                                    )
-                                )
-                                .withAvailableSegments(segments.values())
-                                .withDynamicConfigs(
-                                    new CoordinatorDynamicConfig.Builder().withMaxSegmentsToMove(
-                                        MAX_SEGMENTS_TO_MOVE
-                                    ).build()
-                                )
-                                     .withBalancerStrategy(balancerStrategy)
-                                     .withBalancerReferenceTimestamp(DateTimes.of("2013-01-01"))
-                                .build();
-
-    params = new DruidCoordinatorBalancerTester(coordinator).run(params);
-    Assert.assertTrue(params.getCoordinatorStats().getTieredStat("movedCount", "normal") > 0);
-    exec.shutdown();
-=======
   private static class PredefinedPickOrderBalancerStrategy implements BalancerStrategy
   {
     private final BalancerStrategy delegate;
@@ -516,7 +373,6 @@
     {
       delegate.emitStats(tier, stats, serverHolderList);
     }
->>>>>>> de9ba97d
   }
 
 }