/*
 * Licensed to Metamarkets Group Inc. (Metamarkets) under one
 * or more contributor license agreements. See the NOTICE file
 * distributed with this work for additional information
 * regarding copyright ownership. Metamarkets licenses this file
 * to you under the Apache License, Version 2.0 (the
 * "License"); you may not use this file except in compliance
 * with the License. You may obtain a copy of the License at
 *
 * http://www.apache.org/licenses/LICENSE-2.0
 *
 * Unless required by applicable law or agreed to in writing,
 * software distributed under the License is distributed on an
 * "AS IS" BASIS, WITHOUT WARRANTIES OR CONDITIONS OF ANY
 * KIND, either express or implied. See the License for the
 * specific language governing permissions and limitations
 * under the License.
 */

package io.druid.server.http;

import com.google.common.collect.ImmutableList;
import com.google.common.collect.ImmutableSet;
import io.druid.client.CoordinatorServerView;
import io.druid.client.DruidDataSource;
import io.druid.client.DruidServer;
import io.druid.client.indexing.IndexingServiceClient;
import io.druid.java.util.common.Intervals;
import io.druid.server.coordination.ServerType;
import io.druid.server.security.Access;
import io.druid.server.security.Action;
import io.druid.server.security.AuthConfig;
import io.druid.server.security.AuthTestUtils;
import io.druid.server.security.AuthenticationResult;
import io.druid.server.security.Authorizer;
import io.druid.server.security.AuthorizerMapper;
import io.druid.server.security.Resource;
import io.druid.timeline.DataSegment;
import org.easymock.EasyMock;
import org.joda.time.Interval;
import org.junit.Assert;
import org.junit.Before;
import org.junit.Test;

import javax.servlet.http.HttpServletRequest;
import javax.ws.rs.core.Response;
import java.util.ArrayList;
import java.util.HashMap;
import java.util.List;
import java.util.Map;
import java.util.Set;
import java.util.TreeMap;
import java.util.TreeSet;

public class DatasourcesResourceTest
{
  private CoordinatorServerView inventoryView;
  private DruidServer server;
  private List<DruidDataSource> listDataSources;
  private List<DataSegment> dataSegmentList;
  private HttpServletRequest request;

  @Before
  public void setUp()
  {
    request = EasyMock.createStrictMock(HttpServletRequest.class);
    inventoryView = EasyMock.createStrictMock(CoordinatorServerView.class);
    server = EasyMock.createStrictMock(DruidServer.class);
    dataSegmentList = new ArrayList<>();
    dataSegmentList.add(
        new DataSegment(
            "datasource1",
            Intervals.of("2010-01-01/P1D"),
            null,
            null,
            null,
            null,
            null,
            0x9,
            10
        )
    );
    dataSegmentList.add(
        new DataSegment(
            "datasource1",
            Intervals.of("2010-01-22/P1D"),
            null,
            null,
            null,
            null,
            null,
            0x9,
            20
        )
    );
    dataSegmentList.add(
        new DataSegment(
            "datasource2",
            Intervals.of("2010-01-01/P1D"),
            null,
            null,
            null,
            null,
            null,
            0x9,
            30
        )
    );
    listDataSources = new ArrayList<>();
    listDataSources.add(
        new DruidDataSource("datasource1", new HashMap()).addSegment("part1", dataSegmentList.get(0))
    );
    listDataSources.add(
        new DruidDataSource("datasource2", new HashMap()).addSegment("part1", dataSegmentList.get(1))
    );
  }

  @Test
  public void testGetFullQueryableDataSources() throws Exception
  {
    // first request
    EasyMock.expect(server.getDataSources()).andReturn(
        ImmutableList.of(listDataSources.get(0), listDataSources.get(1))
    ).once();
    EasyMock.expect(inventoryView.getInventory()).andReturn(
        ImmutableList.of(server)
    ).once();
    EasyMock.expect(request.getAttribute(AuthConfig.DRUID_AUTHORIZATION_CHECKED)).andReturn(null).once();
    EasyMock.expect(request.getAttribute(AuthConfig.DRUID_AUTHENTICATION_RESULT)).andReturn(
<<<<<<< HEAD
      new AuthenticationResult("druid", "druid", null)
    ).atLeastOnce();
=======
        new AuthenticationResult("druid", "druid")
    ).once();
    request.setAttribute(AuthConfig.DRUID_AUTHORIZATION_CHECKED, true);
    EasyMock.expectLastCall().times(1);

    // second request
    EasyMock.expect(server.getDataSources()).andReturn(
        ImmutableList.of(listDataSources.get(0), listDataSources.get(1))
    ).once();
    EasyMock.expect(inventoryView.getInventory()).andReturn(
        ImmutableList.of(server)
    ).once();
    EasyMock.expect(request.getAttribute(AuthConfig.DRUID_AUTHORIZATION_CHECKED)).andReturn(null).once();
    EasyMock.expect(request.getAttribute(AuthConfig.DRUID_AUTHENTICATION_RESULT)).andReturn(
        new AuthenticationResult("druid", "druid")
    ).once();
    request.setAttribute(AuthConfig.DRUID_AUTHORIZATION_CHECKED, true);
    EasyMock.expectLastCall().times(1);

>>>>>>> 5fbec5b4
    EasyMock.replay(inventoryView, server, request);
    DatasourcesResource datasourcesResource = new DatasourcesResource(
        inventoryView,
        null,
        null,
        new AuthConfig(),
        AuthTestUtils.TEST_AUTHORIZER_MAPPER
    );
    Response response = datasourcesResource.getQueryableDataSources("full", null, request);
    Set<DruidDataSource> result = (Set<DruidDataSource>) response.getEntity();
    DruidDataSource[] resultantDruidDataSources = new DruidDataSource[result.size()];
    result.toArray(resultantDruidDataSources);
    Assert.assertEquals(200, response.getStatus());
    Assert.assertEquals(2, resultantDruidDataSources.length);
    Assert.assertArrayEquals(listDataSources.toArray(), resultantDruidDataSources);

    response = datasourcesResource.getQueryableDataSources(null, null, request);
    List<String> result1 = (List<String>) response.getEntity();
    Assert.assertEquals(200, response.getStatus());
    Assert.assertEquals(2, result1.size());
    Assert.assertTrue(result1.contains("datasource1"));
    Assert.assertTrue(result1.contains("datasource2"));
    EasyMock.verify(inventoryView, server);
  }

  @Test
  public void testSecuredGetFullQueryableDataSources() throws Exception
  {
<<<<<<< HEAD
    AuthenticationResult authenticationResult = new AuthenticationResult("druid", "druid", null);
=======
    // first request
    EasyMock.expect(server.getDataSources()).andReturn(
      ImmutableList.of(listDataSources.get(0), listDataSources.get(1))
  ).once();
>>>>>>> 5fbec5b4

    EasyMock.expect(request.getAttribute(AuthConfig.DRUID_AUTHORIZATION_CHECKED)).andReturn(null).once();
    EasyMock.expect(request.getAttribute(AuthConfig.DRUID_AUTHENTICATION_RESULT)).andReturn(
        new AuthenticationResult("druid", "druid")
    ).once();
    request.setAttribute(AuthConfig.DRUID_AUTHORIZATION_CHECKED, true);
    EasyMock.expectLastCall().times(1);

    EasyMock.expect(inventoryView.getInventory()).andReturn(
        ImmutableList.of(server)
    ).once();

    // second request
    EasyMock.expect(server.getDataSources()).andReturn(
        ImmutableList.of(listDataSources.get(0), listDataSources.get(1))
    ).once();

    EasyMock.expect(request.getAttribute(AuthConfig.DRUID_AUTHORIZATION_CHECKED)).andReturn(null).once();
    EasyMock.expect(request.getAttribute(AuthConfig.DRUID_AUTHENTICATION_RESULT)).andReturn(
        new AuthenticationResult("druid", "druid")
    ).once();
    request.setAttribute(AuthConfig.DRUID_AUTHORIZATION_CHECKED, true);
    EasyMock.expectLastCall().times(1);

    EasyMock.expect(inventoryView.getInventory()).andReturn(
        ImmutableList.of(server)
    ).once();
    EasyMock.replay(inventoryView, server, request);

    AuthorizerMapper authMapper = new AuthorizerMapper(null) {
      @Override
      public Authorizer getAuthorizer(String name)
      {
        return new Authorizer()
        {
          @Override
          public Access authorize(AuthenticationResult authenticationResult1, Resource resource, Action action)
          {
            if (resource.getName().equals("datasource1")) {
              return new Access(true);
            } else {
              return new Access(false);
            }
          }

        };
      }
    };

    DatasourcesResource datasourcesResource = new DatasourcesResource(
        inventoryView,
        null,
        null,
        new AuthConfig(null, null, null),
        authMapper
    );
    Response response = datasourcesResource.getQueryableDataSources("full", null, request);
    Set<DruidDataSource> result = (Set<DruidDataSource>) response.getEntity();
    DruidDataSource[] resultantDruidDataSources = new DruidDataSource[result.size()];
    result.toArray(resultantDruidDataSources);

    Assert.assertEquals(200, response.getStatus());
    Assert.assertEquals(1, resultantDruidDataSources.length);
    Assert.assertArrayEquals(listDataSources.subList(0, 1).toArray(), resultantDruidDataSources);

    response = datasourcesResource.getQueryableDataSources(null, null, request);
    List<String> result1 = (List<String>) response.getEntity();

    Assert.assertEquals(200, response.getStatus());
    Assert.assertEquals(1, result1.size());
    Assert.assertTrue(result1.contains("datasource1"));

    EasyMock.verify(inventoryView, server, request);
  }

  @Test
  public void testGetSimpleQueryableDataSources() throws Exception
  {
    EasyMock.expect(server.getDataSources()).andReturn(
        listDataSources
    ).atLeastOnce();
    EasyMock.expect(server.getDataSource("datasource1")).andReturn(
        listDataSources.get(0)
    ).atLeastOnce();
    EasyMock.expect(server.getTier()).andReturn(null).atLeastOnce();
    EasyMock.expect(server.getDataSource("datasource2")).andReturn(
        listDataSources.get(1)
    ).atLeastOnce();
    EasyMock.expect(server.getTier()).andReturn(null).atLeastOnce();
    EasyMock.expect(inventoryView.getInventory()).andReturn(
        ImmutableList.of(server)
    ).atLeastOnce();
    EasyMock.expect(request.getAttribute(AuthConfig.DRUID_AUTHORIZATION_CHECKED)).andReturn(null).once();
    EasyMock.expect(request.getAttribute(AuthConfig.DRUID_AUTHENTICATION_RESULT)).andReturn(
<<<<<<< HEAD
        new AuthenticationResult("druid", "druid", null)
    ).atLeastOnce();
=======
        new AuthenticationResult("druid", "druid")
    ).once();
    request.setAttribute(AuthConfig.DRUID_AUTHORIZATION_CHECKED, true);
    EasyMock.expectLastCall().times(1);
>>>>>>> 5fbec5b4

    EasyMock.replay(inventoryView, server, request);
    DatasourcesResource datasourcesResource = new DatasourcesResource(
        inventoryView,
        null,
        null,
        new AuthConfig(),
        AuthTestUtils.TEST_AUTHORIZER_MAPPER
    );
    Response response = datasourcesResource.getQueryableDataSources(null, "simple", request);
    Assert.assertEquals(200, response.getStatus());
    List<Map<String, Object>> results = (List<Map<String, Object>>) response.getEntity();
    int index = 0;
    for (Map<String, Object> entry : results) {
      Assert.assertEquals(listDataSources.get(index).getName(), entry.get("name").toString());
      Assert.assertTrue(((Map) ((Map) entry.get("properties")).get("tiers")).containsKey(null));
      Assert.assertNotNull((((Map) entry.get("properties")).get("segments")));
      Assert.assertEquals(1, ((Map) ((Map) entry.get("properties")).get("segments")).get("count"));
      index++;
    }
    EasyMock.verify(inventoryView, server);
  }

  @Test
  public void testFullGetTheDataSource() throws Exception
  {
    DruidDataSource dataSource1 = new DruidDataSource("datasource1", new HashMap());
    EasyMock.expect(server.getDataSource("datasource1")).andReturn(
        dataSource1
    ).atLeastOnce();
    EasyMock.expect(inventoryView.getInventory()).andReturn(
        ImmutableList.of(server)
    ).atLeastOnce();

    EasyMock.replay(inventoryView, server);
    DatasourcesResource datasourcesResource = new DatasourcesResource(inventoryView, null, null, new AuthConfig(), null);
    Response response = datasourcesResource.getTheDataSource("datasource1", "full");
    DruidDataSource result = (DruidDataSource) response.getEntity();
    Assert.assertEquals(200, response.getStatus());
    Assert.assertEquals(dataSource1, result);
    EasyMock.verify(inventoryView, server);
  }

  @Test
  public void testNullGetTheDataSource() throws Exception
  {
    EasyMock.expect(server.getDataSource("none")).andReturn(null).atLeastOnce();
    EasyMock.expect(inventoryView.getInventory()).andReturn(
        ImmutableList.of(server)
    ).atLeastOnce();

    EasyMock.replay(inventoryView, server);
    DatasourcesResource datasourcesResource = new DatasourcesResource(inventoryView, null, null, new AuthConfig(), null);
    Assert.assertEquals(204, datasourcesResource.getTheDataSource("none", null).getStatus());
    EasyMock.verify(inventoryView, server);
  }

  @Test
  public void testSimpleGetTheDataSource() throws Exception
  {
    DruidDataSource dataSource1 = new DruidDataSource("datasource1", new HashMap());
    dataSource1.addSegment(
        "partition",
        new DataSegment("datasegment1", Intervals.of("2010-01-01/P1D"), null, null, null, null, null, 0x9, 10)
    );
    EasyMock.expect(server.getDataSource("datasource1")).andReturn(
        dataSource1
    ).atLeastOnce();
    EasyMock.expect(server.getTier()).andReturn(null).atLeastOnce();
    EasyMock.expect(inventoryView.getInventory()).andReturn(
        ImmutableList.of(server)
    ).atLeastOnce();

    EasyMock.replay(inventoryView, server);
    DatasourcesResource datasourcesResource = new DatasourcesResource(inventoryView, null, null, new AuthConfig(), null);
    Response response = datasourcesResource.getTheDataSource("datasource1", null);
    Assert.assertEquals(200, response.getStatus());
    Map<String, Map<String, Object>> result = (Map<String, Map<String, Object>>) response.getEntity();
    Assert.assertEquals(1, ((Map) (result.get("tiers").get(null))).get("segmentCount"));
    Assert.assertEquals(10L, ((Map) (result.get("tiers").get(null))).get("size"));
    Assert.assertNotNull(result.get("segments"));
    Assert.assertEquals("2010-01-01T00:00:00.000Z", result.get("segments").get("minTime").toString());
    Assert.assertEquals("2010-01-02T00:00:00.000Z", result.get("segments").get("maxTime").toString());
    Assert.assertEquals(1, result.get("segments").get("count"));
    Assert.assertEquals(10L, result.get("segments").get("size"));
    EasyMock.verify(inventoryView, server);
  }

  @Test
  public void testSimpleGetTheDataSourceManyTiers() throws Exception
  {
    EasyMock.expect(server.getDataSource("datasource1")).andReturn(
        listDataSources.get(0)
    ).atLeastOnce();
    EasyMock.expect(server.getTier()).andReturn("cold").atLeastOnce();

    DruidServer server2 = EasyMock.createStrictMock(DruidServer.class);
    EasyMock.expect(server2.getDataSource("datasource1")).andReturn(
        listDataSources.get(1)
    ).atLeastOnce();
    EasyMock.expect(server2.getTier()).andReturn("hot").atLeastOnce();

    DruidServer server3 = EasyMock.createStrictMock(DruidServer.class);
    EasyMock.expect(server3.getDataSource("datasource1")).andReturn(
        listDataSources.get(1)
    ).atLeastOnce();
    EasyMock.expect(server3.getTier()).andReturn("cold").atLeastOnce();

    EasyMock.expect(inventoryView.getInventory()).andReturn(
        ImmutableList.of(server, server2, server3)
    ).atLeastOnce();

    EasyMock.replay(inventoryView, server, server2, server3);
    DatasourcesResource datasourcesResource = new DatasourcesResource(inventoryView, null, null, new AuthConfig(), null);
    Response response = datasourcesResource.getTheDataSource("datasource1", null);
    Assert.assertEquals(200, response.getStatus());
    Map<String, Map<String, Object>> result = (Map<String, Map<String, Object>>) response.getEntity();
    Assert.assertEquals(2, ((Map) (result.get("tiers").get("cold"))).get("segmentCount"));
    Assert.assertEquals(30L, ((Map) (result.get("tiers").get("cold"))).get("size"));
    Assert.assertEquals(1, ((Map) (result.get("tiers").get("hot"))).get("segmentCount"));
    Assert.assertEquals(20L, ((Map) (result.get("tiers").get("hot"))).get("size"));
    Assert.assertNotNull(result.get("segments"));
    Assert.assertEquals("2010-01-01T00:00:00.000Z", result.get("segments").get("minTime").toString());
    Assert.assertEquals("2010-01-23T00:00:00.000Z", result.get("segments").get("maxTime").toString());
    Assert.assertEquals(2, result.get("segments").get("count"));
    Assert.assertEquals(30L, result.get("segments").get("size"));
    EasyMock.verify(inventoryView, server, server2, server3);
  }

  @Test
  public void testGetSegmentDataSourceIntervals()
  {
    server = new DruidServer("who", "host", null, 1234, ServerType.HISTORICAL, "tier1", 0);
    server.addDataSegment(dataSegmentList.get(0).getIdentifier(), dataSegmentList.get(0));
    server.addDataSegment(dataSegmentList.get(1).getIdentifier(), dataSegmentList.get(1));
    server.addDataSegment(dataSegmentList.get(2).getIdentifier(), dataSegmentList.get(2));
    EasyMock.expect(inventoryView.getInventory()).andReturn(
        ImmutableList.of(server)
    ).atLeastOnce();
    EasyMock.replay(inventoryView);

    List<Interval> expectedIntervals = new ArrayList<>();
    expectedIntervals.add(Intervals.of("2010-01-22T00:00:00.000Z/2010-01-23T00:00:00.000Z"));
    expectedIntervals.add(Intervals.of("2010-01-01T00:00:00.000Z/2010-01-02T00:00:00.000Z"));
    DatasourcesResource datasourcesResource = new DatasourcesResource(inventoryView, null, null, new AuthConfig(), null);

    Response response = datasourcesResource.getSegmentDataSourceIntervals("invalidDataSource", null, null);
    Assert.assertEquals(response.getEntity(), null);

    response = datasourcesResource.getSegmentDataSourceIntervals("datasource1", null, null);
    TreeSet<Interval> actualIntervals = (TreeSet) response.getEntity();
    Assert.assertEquals(2, actualIntervals.size());
    Assert.assertEquals(expectedIntervals.get(0), actualIntervals.first());
    Assert.assertEquals(expectedIntervals.get(1), actualIntervals.last());

    response = datasourcesResource.getSegmentDataSourceIntervals("datasource1", "simple", null);
    TreeMap<Interval, Map<String, Object>> results = (TreeMap) response.getEntity();
    Assert.assertEquals(2, results.size());
    Assert.assertEquals(expectedIntervals.get(0), results.firstKey());
    Assert.assertEquals(expectedIntervals.get(1), results.lastKey());
    Assert.assertEquals(1, results.firstEntry().getValue().get("count"));
    Assert.assertEquals(1, results.lastEntry().getValue().get("count"));

    response = datasourcesResource.getSegmentDataSourceIntervals("datasource1", null, "full");
    results = ((TreeMap<Interval, Map<String, Object>>) response.getEntity());
    int i = 1;
    for (Map.Entry<Interval, Map<String, Object>> entry : results.entrySet()) {
      Assert.assertEquals(dataSegmentList.get(i).getInterval(), entry.getKey());
      Assert.assertEquals(
          dataSegmentList.get(i),
          ((Map<String, Object>) entry.getValue().get(dataSegmentList.get(i).getIdentifier())).get(
              "metadata"
          )
      );
      i--;
    }
    EasyMock.verify(inventoryView);
  }

  @Test
  public void testGetSegmentDataSourceSpecificInterval()
  {
    server = new DruidServer("who", "host", null, 1234, ServerType.HISTORICAL, "tier1", 0);
    server.addDataSegment(dataSegmentList.get(0).getIdentifier(), dataSegmentList.get(0));
    server.addDataSegment(dataSegmentList.get(1).getIdentifier(), dataSegmentList.get(1));
    server.addDataSegment(dataSegmentList.get(2).getIdentifier(), dataSegmentList.get(2));
    EasyMock.expect(inventoryView.getInventory()).andReturn(
        ImmutableList.of(server)
    ).atLeastOnce();
    EasyMock.replay(inventoryView);

    DatasourcesResource datasourcesResource = new DatasourcesResource(inventoryView, null, null, new AuthConfig(), null);
    Response response = datasourcesResource.getSegmentDataSourceSpecificInterval(
        "invalidDataSource",
        "2010-01-01/P1D",
        null,
        null
    );
    Assert.assertEquals(null, response.getEntity());

    response = datasourcesResource.getSegmentDataSourceSpecificInterval(
        "datasource1",
        "2010-03-01/P1D",
        null,
        null
    ); // interval not present in the datasource
    Assert.assertEquals(ImmutableSet.of(), response.getEntity());

    response = datasourcesResource.getSegmentDataSourceSpecificInterval("datasource1", "2010-01-01/P1D", null, null);
    Assert.assertEquals(ImmutableSet.of(dataSegmentList.get(0).getIdentifier()), response.getEntity());

    response = datasourcesResource.getSegmentDataSourceSpecificInterval("datasource1", "2010-01-01/P1M", null, null);
    Assert.assertEquals(
        ImmutableSet.of(dataSegmentList.get(1).getIdentifier(), dataSegmentList.get(0).getIdentifier()),
        response.getEntity()
    );

    response = datasourcesResource.getSegmentDataSourceSpecificInterval(
        "datasource1",
        "2010-01-01/P1M",
        "simple",
        null
    );
    HashMap<Interval, Map<String, Object>> results = ((HashMap<Interval, Map<String, Object>>) response.getEntity());
    Assert.assertEquals(2, results.size());
    int i;
    for (i = 0; i < 2; i++) {
      Assert.assertTrue(results.containsKey(dataSegmentList.get(i).getInterval()));
      Assert.assertEquals(1, (results.get(dataSegmentList.get(i).getInterval())).get("count"));
    }

    response = datasourcesResource.getSegmentDataSourceSpecificInterval("datasource1", "2010-01-01/P1M", null, "full");
    TreeMap<Interval, Map<String, Object>> results1 = ((TreeMap<Interval, Map<String, Object>>) response.getEntity());
    i = 1;
    for (Map.Entry<Interval, Map<String, Object>> entry : results1.entrySet()) {
      Assert.assertEquals(dataSegmentList.get(i).getInterval(), entry.getKey());
      Assert.assertEquals(
          dataSegmentList.get(i),
          ((Map<String, Object>) entry.getValue().get(dataSegmentList.get(i).getIdentifier())).get(
              "metadata"
          )
      );
      i--;
    }
    EasyMock.verify(inventoryView);
  }

  @Test
  public void testDeleteDataSourceSpecificInterval() throws Exception
  {
    String interval = "2010-01-01_P1D";
    Interval theInterval = Intervals.of(interval.replace("_", "/"));

    IndexingServiceClient indexingServiceClient = EasyMock.createStrictMock(IndexingServiceClient.class);
    indexingServiceClient.killSegments("datasource1", theInterval);
    EasyMock.expectLastCall().once();
    EasyMock.replay(indexingServiceClient, server);

    DatasourcesResource datasourcesResource = new DatasourcesResource(
        inventoryView,
        null,
        indexingServiceClient,
        new AuthConfig(),
        null
    );
    Response response = datasourcesResource.deleteDataSourceSpecificInterval("datasource1", interval);

    Assert.assertEquals(200, response.getStatus());
    Assert.assertEquals(null, response.getEntity());
    EasyMock.verify(indexingServiceClient, server);
  }

  @Test
  public void testDeleteDataSource()
  {
    IndexingServiceClient indexingServiceClient = EasyMock.createStrictMock(IndexingServiceClient.class);
    EasyMock.replay(indexingServiceClient, server);
    DatasourcesResource datasourcesResource = new DatasourcesResource(
        inventoryView,
        null,
        indexingServiceClient,
        new AuthConfig(),
        null
    );
    Response response = datasourcesResource.deleteDataSource("datasource", "true", "???");
    Assert.assertEquals(400, response.getStatus());
    Assert.assertNotNull(response.getEntity());
    Assert.assertTrue(response.getEntity().toString().contains("java.lang.IllegalArgumentException"));

    EasyMock.verify(indexingServiceClient, server);
  }

}<|MERGE_RESOLUTION|>--- conflicted
+++ resolved
@@ -127,12 +127,8 @@
     ).once();
     EasyMock.expect(request.getAttribute(AuthConfig.DRUID_AUTHORIZATION_CHECKED)).andReturn(null).once();
     EasyMock.expect(request.getAttribute(AuthConfig.DRUID_AUTHENTICATION_RESULT)).andReturn(
-<<<<<<< HEAD
       new AuthenticationResult("druid", "druid", null)
     ).atLeastOnce();
-=======
-        new AuthenticationResult("druid", "druid")
-    ).once();
     request.setAttribute(AuthConfig.DRUID_AUTHORIZATION_CHECKED, true);
     EasyMock.expectLastCall().times(1);
 
@@ -145,12 +141,11 @@
     ).once();
     EasyMock.expect(request.getAttribute(AuthConfig.DRUID_AUTHORIZATION_CHECKED)).andReturn(null).once();
     EasyMock.expect(request.getAttribute(AuthConfig.DRUID_AUTHENTICATION_RESULT)).andReturn(
-        new AuthenticationResult("druid", "druid")
+        new AuthenticationResult("druid", "druid", null)
     ).once();
     request.setAttribute(AuthConfig.DRUID_AUTHORIZATION_CHECKED, true);
     EasyMock.expectLastCall().times(1);
 
->>>>>>> 5fbec5b4
     EasyMock.replay(inventoryView, server, request);
     DatasourcesResource datasourcesResource = new DatasourcesResource(
         inventoryView,
@@ -179,18 +174,15 @@
   @Test
   public void testSecuredGetFullQueryableDataSources() throws Exception
   {
-<<<<<<< HEAD
     AuthenticationResult authenticationResult = new AuthenticationResult("druid", "druid", null);
-=======
     // first request
     EasyMock.expect(server.getDataSources()).andReturn(
       ImmutableList.of(listDataSources.get(0), listDataSources.get(1))
   ).once();
->>>>>>> 5fbec5b4
 
     EasyMock.expect(request.getAttribute(AuthConfig.DRUID_AUTHORIZATION_CHECKED)).andReturn(null).once();
     EasyMock.expect(request.getAttribute(AuthConfig.DRUID_AUTHENTICATION_RESULT)).andReturn(
-        new AuthenticationResult("druid", "druid")
+        authenticationResult
     ).once();
     request.setAttribute(AuthConfig.DRUID_AUTHORIZATION_CHECKED, true);
     EasyMock.expectLastCall().times(1);
@@ -206,7 +198,7 @@
 
     EasyMock.expect(request.getAttribute(AuthConfig.DRUID_AUTHORIZATION_CHECKED)).andReturn(null).once();
     EasyMock.expect(request.getAttribute(AuthConfig.DRUID_AUTHENTICATION_RESULT)).andReturn(
-        new AuthenticationResult("druid", "druid")
+        authenticationResult
     ).once();
     request.setAttribute(AuthConfig.DRUID_AUTHORIZATION_CHECKED, true);
     EasyMock.expectLastCall().times(1);
@@ -281,15 +273,10 @@
     ).atLeastOnce();
     EasyMock.expect(request.getAttribute(AuthConfig.DRUID_AUTHORIZATION_CHECKED)).andReturn(null).once();
     EasyMock.expect(request.getAttribute(AuthConfig.DRUID_AUTHENTICATION_RESULT)).andReturn(
-<<<<<<< HEAD
         new AuthenticationResult("druid", "druid", null)
     ).atLeastOnce();
-=======
-        new AuthenticationResult("druid", "druid")
-    ).once();
     request.setAttribute(AuthConfig.DRUID_AUTHORIZATION_CHECKED, true);
     EasyMock.expectLastCall().times(1);
->>>>>>> 5fbec5b4
 
     EasyMock.replay(inventoryView, server, request);
     DatasourcesResource datasourcesResource = new DatasourcesResource(
