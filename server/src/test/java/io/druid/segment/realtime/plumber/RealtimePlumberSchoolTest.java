/*
 * Licensed to Metamarkets Group Inc. (Metamarkets) under one
 * or more contributor license agreements. See the NOTICE file
 * distributed with this work for additional information
 * regarding copyright ownership. Metamarkets licenses this file
 * to you under the Apache License, Version 2.0 (the
 * "License"); you may not use this file except in compliance
 * with the License. You may obtain a copy of the License at
 *
 * http://www.apache.org/licenses/LICENSE-2.0
 *
 * Unless required by applicable law or agreed to in writing,
 * software distributed under the License is distributed on an
 * "AS IS" BASIS, WITHOUT WARRANTIES OR CONDITIONS OF ANY
 * KIND, either express or implied. See the License for the
 * specific language governing permissions and limitations
 * under the License.
 */

package io.druid.segment.realtime.plumber;

import com.fasterxml.jackson.databind.ObjectMapper;
import com.google.common.base.Suppliers;
import com.google.common.collect.ImmutableList;
import com.google.common.collect.Lists;
import com.google.common.collect.Maps;
import com.google.common.io.Files;
import com.google.common.util.concurrent.MoreExecutors;
import com.metamx.emitter.service.ServiceEmitter;
import io.druid.client.cache.MapCache;
import io.druid.data.input.Committer;
import io.druid.data.input.InputRow;
import io.druid.data.input.Row;
import io.druid.data.input.impl.DimensionsSpec;
import io.druid.data.input.impl.JSONParseSpec;
import io.druid.data.input.impl.StringInputRowParser;
import io.druid.data.input.impl.TimestampSpec;
import io.druid.jackson.DefaultObjectMapper;
import io.druid.java.util.common.DateTimes;
import io.druid.java.util.common.Intervals;
import io.druid.java.util.common.granularity.Granularities;
import io.druid.query.DefaultQueryRunnerFactoryConglomerate;
import io.druid.query.Query;
import io.druid.query.QueryRunnerFactory;
import io.druid.query.SegmentDescriptor;
import io.druid.query.aggregation.AggregatorFactory;
import io.druid.query.aggregation.CountAggregatorFactory;
import io.druid.segment.QueryableIndex;
import io.druid.segment.ReferenceCountingSegment;
import io.druid.segment.TestHelper;
import io.druid.segment.indexing.DataSchema;
import io.druid.segment.indexing.RealtimeTuningConfig;
import io.druid.segment.indexing.granularity.UniformGranularitySpec;
import io.druid.segment.loading.DataSegmentPusher;
import io.druid.segment.realtime.FireDepartmentMetrics;
import io.druid.segment.realtime.FireDepartmentTest;
import io.druid.segment.realtime.FireHydrant;
import io.druid.segment.realtime.SegmentPublisher;
import io.druid.server.coordination.DataSegmentAnnouncer;
import io.druid.timeline.DataSegment;
import org.apache.commons.io.FileUtils;
import org.easymock.EasyMock;
import org.joda.time.DateTime;
import org.joda.time.Interval;
import org.junit.After;
import org.junit.Assert;
import org.junit.Before;
import org.junit.Test;
import org.junit.runner.RunWith;
import org.junit.runners.Parameterized;

import java.io.File;
import java.io.IOException;
import java.util.ArrayList;
import java.util.Collection;
import java.util.List;
import java.util.Map;
import java.util.concurrent.CountDownLatch;
import java.util.concurrent.Executor;
import java.util.concurrent.TimeUnit;

/**
 */
@RunWith(Parameterized.class)
public class RealtimePlumberSchoolTest
{
  private final RejectionPolicyFactory rejectionPolicy;
  private RealtimePlumber plumber;
  private RealtimePlumberSchool realtimePlumberSchool;
  private DataSegmentAnnouncer announcer;
  private SegmentPublisher segmentPublisher;
  private DataSegmentPusher dataSegmentPusher;
  private SegmentHandoffNotifier handoffNotifier;
  private SegmentHandoffNotifierFactory handoffNotifierFactory;
  private ServiceEmitter emitter;
  private RealtimeTuningConfig tuningConfig;
  private DataSchema schema;
  private DataSchema schema2;
  private FireDepartmentMetrics metrics;
  private File tmpDir;

  public RealtimePlumberSchoolTest(RejectionPolicyFactory rejectionPolicy)
  {
    this.rejectionPolicy = rejectionPolicy;
  }

  @Parameterized.Parameters(name = "rejectionPolicy = {0}")
  public static Collection<?> constructorFeeder() throws IOException
  {
    final RejectionPolicyFactory[] rejectionPolicies = new RejectionPolicyFactory[]{
        new NoopRejectionPolicyFactory(),
        new MessageTimeRejectionPolicyFactory()
    };

    final List<Object[]> constructors = Lists.newArrayList();
    for (RejectionPolicyFactory rejectionPolicy : rejectionPolicies) {
      constructors.add(new Object[]{rejectionPolicy});
    }
    return constructors;
  }

  @Before
  public void setUp() throws Exception
  {
    tmpDir = Files.createTempDir();

    ObjectMapper jsonMapper = new DefaultObjectMapper();

    schema = new DataSchema(
        "test",
        jsonMapper.convertValue(
            new StringInputRowParser(
                new JSONParseSpec(
                    new TimestampSpec("timestamp", "auto", null),
                    new DimensionsSpec(null, null, null),
                    null,
                    null
                ),
                null
            ),
            Map.class
        ),
        new AggregatorFactory[]{new CountAggregatorFactory("rows")},
        new UniformGranularitySpec(Granularities.HOUR, Granularities.NONE, null),
        null,
        jsonMapper
    );

    schema2 = new DataSchema(
        "test",
        jsonMapper.convertValue(
            new StringInputRowParser(
                new JSONParseSpec(
                    new TimestampSpec("timestamp", "auto", null),
                    new DimensionsSpec(null, null, null),
                    null,
                    null
                ),
                null
            ),
            Map.class
        ),
        new AggregatorFactory[]{new CountAggregatorFactory("rows")},
        new UniformGranularitySpec(Granularities.YEAR, Granularities.NONE, null),
        null,
        jsonMapper
    );

    announcer = EasyMock.createMock(DataSegmentAnnouncer.class);
    announcer.announceSegment(EasyMock.<DataSegment>anyObject());
    EasyMock.expectLastCall().anyTimes();

    segmentPublisher = EasyMock.createNiceMock(SegmentPublisher.class);
    dataSegmentPusher = EasyMock.createNiceMock(DataSegmentPusher.class);
    handoffNotifierFactory = EasyMock.createNiceMock(SegmentHandoffNotifierFactory.class);
    handoffNotifier = EasyMock.createNiceMock(SegmentHandoffNotifier.class);
    EasyMock.expect(handoffNotifierFactory.createSegmentHandoffNotifier(EasyMock.anyString()))
            .andReturn(handoffNotifier)
            .anyTimes();
    EasyMock.expect(
        handoffNotifier.registerSegmentHandoffCallback(
            EasyMock.<SegmentDescriptor>anyObject(),
            EasyMock.<Executor>anyObject(),
            EasyMock.<Runnable>anyObject()
        )
    ).andReturn(true).anyTimes();

    emitter = EasyMock.createMock(ServiceEmitter.class);

    EasyMock.replay(announcer, segmentPublisher, dataSegmentPusher, handoffNotifierFactory, handoffNotifier, emitter);

    tuningConfig = new RealtimeTuningConfig(
        1,
        null,
        null,
        null,
        new IntervalStartVersioningPolicy(),
        rejectionPolicy,
        null,
        null,
        null,
        true,
        0,
        0,
        false,
        null,
        null
    );

    realtimePlumberSchool = new RealtimePlumberSchool(
        emitter,
        new DefaultQueryRunnerFactoryConglomerate(Maps.<Class<? extends Query>, QueryRunnerFactory>newHashMap()),
        dataSegmentPusher,
        announcer,
        segmentPublisher,
        handoffNotifierFactory,
        MoreExecutors.sameThreadExecutor(),
        TestHelper.getTestIndexMergerV9(),
        TestHelper.getTestIndexIO(),
        MapCache.create(0),
        FireDepartmentTest.NO_CACHE_CONFIG,
        TestHelper.getJsonMapper()
    );

    metrics = new FireDepartmentMetrics();
    plumber = (RealtimePlumber) realtimePlumberSchool.findPlumber(schema, tuningConfig, metrics);
  }

  @After
  public void tearDown() throws Exception
  {
    EasyMock.verify(announcer, segmentPublisher, dataSegmentPusher, handoffNotifierFactory, handoffNotifier, emitter);
    FileUtils.deleteDirectory(
        new File(
            tuningConfig.getBasePersistDirectory(),
            schema.getDataSource()
        )
    );
    FileUtils.deleteDirectory(tmpDir);
  }

  @Test(timeout = 60000)
  public void testPersist() throws Exception
  {
    testPersist(null);
  }

  @Test(timeout = 60000)
  public void testPersistWithCommitMetadata() throws Exception
  {
    final Object commitMetadata = "dummyCommitMetadata";
    testPersist(commitMetadata);

    plumber = (RealtimePlumber) realtimePlumberSchool.findPlumber(schema, tuningConfig, metrics);
    Assert.assertEquals(commitMetadata, plumber.startJob());
  }

  private void testPersist(final Object commitMetadata) throws Exception
  {
    Sink sink = new Sink(
        Intervals.utc(0, TimeUnit.HOURS.toMillis(1)),
        schema,
        tuningConfig.getShardSpec(),
        DateTimes.of("2014-12-01T12:34:56.789").toString(),
        tuningConfig.getMaxRowsInMemory(),
        tuningConfig.isReportParseExceptions()
    );
    plumber.getSinks().put(0L, sink);
    Assert.assertNull(plumber.startJob());

    final InputRow row = EasyMock.createNiceMock(InputRow.class);
    EasyMock.expect(row.getTimestampFromEpoch()).andReturn(0L);
    EasyMock.expect(row.getDimensions()).andReturn(new ArrayList<String>());
    EasyMock.replay(row);

    final CountDownLatch doneSignal = new CountDownLatch(1);

    final Committer committer = new Committer()
    {
      @Override
      public Object getMetadata()
      {
        return commitMetadata;
      }

      @Override
      public void run()
      {
        doneSignal.countDown();
      }
    };
    plumber.add(row, Suppliers.ofInstance(committer));
    plumber.persist(committer);

    doneSignal.await();

    plumber.getSinks().clear();
    plumber.finishJob();
  }

  @Test(timeout = 60000)
  public void testPersistFails() throws Exception
  {
    Sink sink = new Sink(
        Intervals.utc(0, TimeUnit.HOURS.toMillis(1)),
        schema,
        tuningConfig.getShardSpec(),
        DateTimes.of("2014-12-01T12:34:56.789").toString(),
        tuningConfig.getMaxRowsInMemory(),
        tuningConfig.isReportParseExceptions()
    );
    plumber.getSinks().put(0L, sink);
    plumber.startJob();
    final InputRow row = EasyMock.createNiceMock(InputRow.class);
    EasyMock.expect(row.getTimestampFromEpoch()).andReturn(0L);
    EasyMock.expect(row.getDimensions()).andReturn(new ArrayList<String>());
    EasyMock.replay(row);
    plumber.add(row, Suppliers.ofInstance(Committers.nil()));

    final CountDownLatch doneSignal = new CountDownLatch(1);

    plumber.persist(
        Committers.supplierFromRunnable(
            new Runnable()
            {
              @Override
              public void run()
              {
                doneSignal.countDown();
                throw new RuntimeException();
              }
            }
        ).get()
    );

    doneSignal.await();

    // Exception may need time to propagate
    while (metrics.failedPersists() < 1) {
      Thread.sleep(100);
    }

    Assert.assertEquals(1, metrics.failedPersists());
  }

  @Test(timeout = 60000)
  public void testPersistHydrantGaps() throws Exception
  {
    final Object commitMetadata = "dummyCommitMetadata";
    testPersistHydrantGapsHelper(commitMetadata);
  }

  private void testPersistHydrantGapsHelper(final Object commitMetadata) throws Exception
  {
    Interval testInterval = new Interval(DateTimes.of("1970-01-01"), DateTimes.of("1971-01-01"));

    RealtimePlumber plumber2 = (RealtimePlumber) realtimePlumberSchool.findPlumber(schema2, tuningConfig, metrics);
    Sink sink = new Sink(
        testInterval,
        schema2,
        tuningConfig.getShardSpec(),
        DateTimes.of("2014-12-01T12:34:56.789").toString(),
        tuningConfig.getMaxRowsInMemory(),
        tuningConfig.isReportParseExceptions()
    );
    plumber2.getSinks().put(0L, sink);
    Assert.assertNull(plumber2.startJob());
    final CountDownLatch doneSignal = new CountDownLatch(1);
    final Committer committer = new Committer()
    {
      @Override
      public Object getMetadata()
      {
        return commitMetadata;
      }

      @Override
      public void run()
      {
        doneSignal.countDown();
      }
    };
    plumber2.add(getTestInputRow("1970-01-01"), Suppliers.ofInstance(committer));
    plumber2.add(getTestInputRow("1970-02-01"), Suppliers.ofInstance(committer));
    plumber2.add(getTestInputRow("1970-03-01"), Suppliers.ofInstance(committer));
    plumber2.add(getTestInputRow("1970-04-01"), Suppliers.ofInstance(committer));
    plumber2.add(getTestInputRow("1970-05-01"), Suppliers.ofInstance(committer));

    plumber2.persist(committer);

    doneSignal.await();
    plumber2.getSinks().clear();
    plumber2.finishJob();

    File persistDir = plumber2.computePersistDir(schema2, testInterval);

    /* Check that all hydrants were persisted */
    for (int i = 0; i < 5; i++) {
      Assert.assertTrue(new File(persistDir, String.valueOf(i)).exists());
    }

    /* Create some gaps in the persisted hydrants and reload */
    FileUtils.deleteDirectory(new File(persistDir, "1"));
    FileUtils.deleteDirectory(new File(persistDir, "3"));
    RealtimePlumber restoredPlumber = (RealtimePlumber) realtimePlumberSchool.findPlumber(
        schema2,
        tuningConfig,
        metrics
    );
    restoredPlumber.bootstrapSinksFromDisk();

    Map<Long, Sink> sinks = restoredPlumber.getSinks();
    Assert.assertEquals(1, sinks.size());


    List<FireHydrant> hydrants = Lists.newArrayList(sinks.get(new Long(0)));
    DateTime startTime = DateTimes.of("1970-01-01T00:00:00.000Z");
    Interval expectedInterval = new Interval(startTime, DateTimes.of("1971-01-01T00:00:00.000Z"));
    Assert.assertEquals(0, hydrants.get(0).getCount());
    Assert.assertEquals(
        expectedInterval,
        hydrants.get(0).getSegmentDataInterval()
    );
    Assert.assertEquals(2, hydrants.get(1).getCount());
    Assert.assertEquals(
        expectedInterval,
        hydrants.get(1).getSegmentDataInterval()
    );
    Assert.assertEquals(4, hydrants.get(2).getCount());
    Assert.assertEquals(
        expectedInterval,
        hydrants.get(2).getSegmentDataInterval()
    );

    /* Delete all the hydrants and reload, no sink should be created */
    FileUtils.deleteDirectory(new File(persistDir, "0"));
    FileUtils.deleteDirectory(new File(persistDir, "2"));
    FileUtils.deleteDirectory(new File(persistDir, "4"));
    RealtimePlumber restoredPlumber2 = (RealtimePlumber) realtimePlumberSchool.findPlumber(
        schema2,
        tuningConfig,
        metrics
    );
    restoredPlumber2.bootstrapSinksFromDisk();

    Assert.assertEquals(0, restoredPlumber2.getSinks().size());
  }

  @Test(timeout = 60000)
  public void testDimOrderInheritance() throws Exception
  {
    final Object commitMetadata = "dummyCommitMetadata";
    testDimOrderInheritanceHelper(commitMetadata);
  }

  private void testDimOrderInheritanceHelper(final Object commitMetadata) throws Exception
  {
    List<List<String>> expectedDims = ImmutableList.<List<String>>of(
        ImmutableList.of("dimD"),
        ImmutableList.of("dimC"),
        ImmutableList.of("dimA"),
        ImmutableList.of("dimB"),
        ImmutableList.of("dimE"),
        ImmutableList.of("dimD", "dimC", "dimA", "dimB", "dimE")
    );

    QueryableIndex qindex;
    FireHydrant hydrant;
    Map<Long, Sink> sinks;

    RealtimePlumber plumber = (RealtimePlumber) realtimePlumberSchool.findPlumber(schema2, tuningConfig, metrics);
    Assert.assertNull(plumber.startJob());

    final CountDownLatch doneSignal = new CountDownLatch(1);

    final Committer committer = new Committer()
    {
      @Override
      public Object getMetadata()
      {
        return commitMetadata;
      }

      @Override
      public void run()
      {
        doneSignal.countDown();
      }
    };

    plumber.add(
        getTestInputRowFull(
            "1970-01-01",
            ImmutableList.of("dimD"),
            ImmutableList.of("1")
        ),
        Suppliers.ofInstance(committer)
    );
    plumber.add(
        getTestInputRowFull(
            "1970-01-01",
            ImmutableList.of("dimC"),
            ImmutableList.of("1")
        ),
        Suppliers.ofInstance(committer)
    );
    plumber.add(
        getTestInputRowFull(
            "1970-01-01",
            ImmutableList.of("dimA"),
            ImmutableList.of("1")
        ),
        Suppliers.ofInstance(committer)
    );
    plumber.add(
        getTestInputRowFull(
            "1970-01-01",
            ImmutableList.of("dimB"),
            ImmutableList.of("1")
        ),
        Suppliers.ofInstance(committer)
    );
    plumber.add(
        getTestInputRowFull(
            "1970-01-01",
            ImmutableList.of("dimE"),
            ImmutableList.of("1")
        ),
        Suppliers.ofInstance(committer)
    );
    plumber.add(
        getTestInputRowFull(
            "1970-01-01",
            ImmutableList.of("dimA", "dimB", "dimC", "dimD", "dimE"),
            ImmutableList.of("1")
        ),
        Suppliers.ofInstance(committer)
    );

    plumber.persist(committer);

    doneSignal.await();

    plumber.getSinks().clear();
    plumber.finishJob();

    RealtimePlumber restoredPlumber = (RealtimePlumber) realtimePlumberSchool.findPlumber(
        schema2,
        tuningConfig,
        metrics
    );
    restoredPlumber.bootstrapSinksFromDisk();

    sinks = restoredPlumber.getSinks();
    Assert.assertEquals(1, sinks.size());
    List<FireHydrant> hydrants = Lists.newArrayList(sinks.get(0L));

    for (int i = 0; i < hydrants.size(); i++) {
      hydrant = hydrants.get(i);
      ReferenceCountingSegment segment = hydrant.getIncrementedSegment();
      try {
        qindex = segment.asQueryableIndex();
        Assert.assertEquals(i, hydrant.getCount());
        Assert.assertEquals(expectedDims.get(i), ImmutableList.copyOf(qindex.getAvailableDimensions()));
      }
      finally {
        segment.decrement();
      }
    }
  }

  private InputRow getTestInputRow(final String timeStr)
  {
    return new InputRow()
    {
      @Override
      public List<String> getDimensions()
      {
        return Lists.newArrayList();
      }

      @Override
      public long getTimestampFromEpoch()
      {
        return DateTimes.of(timeStr).getMillis();
      }

      @Override
      public DateTime getTimestamp()
      {
        return DateTimes.of(timeStr);
      }

      @Override
      public List<String> getDimension(String dimension)
      {
        return Lists.newArrayList();
      }

      @Override
<<<<<<< HEAD
      public Float getFloatMetric(String metric)
      {
        return 0F;
      }

      @Override
      public Long getLongMetric(String metric)
      {
        return 0L;
      }

      @Override
      public Double getDoubleMetric(String metric)
=======
      public Number getMetric(String metric)
>>>>>>> 5da0241a
      {
        return 0D;
      }

      @Override
      public Object getRaw(String dimension)
      {
        return null;
      }

      @Override
      public int compareTo(Row o)
      {
        return 0;
      }
    };
  }

  private InputRow getTestInputRowFull(final String timeStr, final List<String> dims, final List<String> dimVals)
  {
    return new InputRow()
    {
      @Override
      public List<String> getDimensions()
      {
        return dims;
      }

      @Override
      public long getTimestampFromEpoch()
      {
        return DateTimes.of(timeStr).getMillis();
      }

      @Override
      public DateTime getTimestamp()
      {
        return DateTimes.of(timeStr);
      }

      @Override
      public List<String> getDimension(String dimension)
      {
        return dimVals;
      }

      @Override
<<<<<<< HEAD
      public Float getFloatMetric(String metric)
=======
      public Number getMetric(String metric)
>>>>>>> 5da0241a
      {
        return 0F;
      }

      @Override
<<<<<<< HEAD
      public Long getLongMetric(String metric)
      {
        return 0L;
      }

      @Override
=======
>>>>>>> 5da0241a
      public Object getRaw(String dimension)
      {
        return dimVals;
      }

      @Override
<<<<<<< HEAD
      public Double getDoubleMetric(String metric)
      {
        return 0D;
      }

      @Override
=======
>>>>>>> 5da0241a
      public int compareTo(Row o)
      {
        return 0;
      }
    };
  }

}<|MERGE_RESOLUTION|>--- conflicted
+++ resolved
@@ -598,23 +598,7 @@
       }
 
       @Override
-<<<<<<< HEAD
-      public Float getFloatMetric(String metric)
-      {
-        return 0F;
-      }
-
-      @Override
-      public Long getLongMetric(String metric)
-      {
-        return 0L;
-      }
-
-      @Override
-      public Double getDoubleMetric(String metric)
-=======
       public Number getMetric(String metric)
->>>>>>> 5da0241a
       {
         return 0D;
       }
@@ -662,40 +646,18 @@
       }
 
       @Override
-<<<<<<< HEAD
-      public Float getFloatMetric(String metric)
-=======
       public Number getMetric(String metric)
->>>>>>> 5da0241a
       {
         return 0F;
       }
 
       @Override
-<<<<<<< HEAD
-      public Long getLongMetric(String metric)
-      {
-        return 0L;
-      }
-
-      @Override
-=======
->>>>>>> 5da0241a
       public Object getRaw(String dimension)
       {
         return dimVals;
       }
 
       @Override
-<<<<<<< HEAD
-      public Double getDoubleMetric(String metric)
-      {
-        return 0D;
-      }
-
-      @Override
-=======
->>>>>>> 5da0241a
       public int compareTo(Row o)
       {
         return 0;
