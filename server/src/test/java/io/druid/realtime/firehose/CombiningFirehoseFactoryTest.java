--- conflicted
+++ resolved
@@ -93,31 +93,12 @@
       }
 
       @Override
-<<<<<<< HEAD
-      public Float getFloatMetric(String metric)
-=======
       public Number getMetric(String metric)
->>>>>>> 5da0241a
       {
         return metricValue;
       }
 
       @Override
-<<<<<<< HEAD
-      public Long getLongMetric(String metric)
-      {
-        return new Float(metricValue).longValue();
-      }
-
-      @Override
-      public Double getDoubleMetric(String metric)
-      {
-        return new Float(metricValue).doubleValue();
-      }
-
-      @Override
-=======
->>>>>>> 5da0241a
       public Object getRaw(String dimension)
       {
         return null;
