/*
 * Licensed to the Apache Software Foundation (ASF) under one
 * or more contributor license agreements.  See the NOTICE file
 * distributed with this work for additional information
 * regarding copyright ownership.  The ASF licenses this file
 * to you under the Apache License, Version 2.0 (the
 * "License"); you may not use this file except in compliance
 * with the License.  You may obtain a copy of the License at
 *
 *   http://www.apache.org/licenses/LICENSE-2.0
 *
 * Unless required by applicable law or agreed to in writing,
 * software distributed under the License is distributed on an
 * "AS IS" BASIS, WITHOUT WARRANTIES OR CONDITIONS OF ANY
 * KIND, either express or implied.  See the License for the
 * specific language governing permissions and limitations
 * under the License.
 */

package org.apache.druid.testing.clients;

import com.fasterxml.jackson.core.type.TypeReference;
import com.fasterxml.jackson.databind.ObjectMapper;
<<<<<<< HEAD
import com.google.common.base.Throwables;
import com.google.common.collect.ImmutableMap;
import com.google.common.net.HostAndPort;
=======
>>>>>>> e1702038
import com.google.inject.Inject;
import org.apache.druid.java.util.common.ISE;
import org.apache.druid.java.util.common.RE;
import org.apache.druid.java.util.common.StringUtils;
import org.apache.druid.java.util.http.client.HttpClient;
import org.apache.druid.java.util.http.client.Request;
import org.apache.druid.java.util.http.client.response.StatusResponseHandler;
import org.apache.druid.java.util.http.client.response.StatusResponseHolder;
import org.apache.druid.query.lookup.LookupsState;
import org.apache.druid.server.lookup.cache.LookupExtractorFactoryMapContainer;
import org.apache.druid.testing.IntegrationTestingConfig;
import org.apache.druid.testing.guice.TestClient;
import org.apache.druid.timeline.DataSegment;
import org.jboss.netty.handler.codec.http.HttpMethod;
import org.jboss.netty.handler.codec.http.HttpResponseStatus;
import org.joda.time.Interval;

import java.net.URL;
import java.nio.charset.StandardCharsets;
import java.util.ArrayList;
import java.util.List;
import java.util.Map;
import java.util.Set;
import java.util.stream.Collectors;

public class CoordinatorResourceTestClient
{
  private final ObjectMapper jsonMapper;
  private final HttpClient httpClient;
  private final String coordinator;
  private final StatusResponseHandler responseHandler;

  @Inject
  CoordinatorResourceTestClient(
      ObjectMapper jsonMapper,
      @TestClient HttpClient httpClient,
      IntegrationTestingConfig config
  )
  {
    this.jsonMapper = jsonMapper;
    this.httpClient = httpClient;
    this.coordinator = config.getCoordinatorUrl();
    this.responseHandler = new StatusResponseHandler(StandardCharsets.UTF_8);
  }

  private String getCoordinatorURL()
  {
    return StringUtils.format(
        "%s/druid/coordinator/v1/",
        coordinator
    );
  }

  private String getMetadataSegmentsURL(String dataSource)
  {
    return StringUtils.format("%smetadata/datasources/%s/segments", getCoordinatorURL(), StringUtils.urlEncode(dataSource));
  }

  private String getIntervalsURL(String dataSource)
  {
    return StringUtils.format("%sdatasources/%s/intervals", getCoordinatorURL(), StringUtils.urlEncode(dataSource));
  }

  private String getFullSegmentsURL(String dataSource)
  {
    return StringUtils.format("%sdatasources/%s/segments?full", getCoordinatorURL(), StringUtils.urlEncode(dataSource));
  }

  private String getLoadStatusURL()
  {
    return StringUtils.format("%s%s", getCoordinatorURL(), "loadstatus");
  }

  // return a list of the segment dates for the specified datasource
  public List<String> getMetadataSegments(final String dataSource)
  {
    ArrayList<String> segments;
    try {
      StatusResponseHolder response = makeRequest(HttpMethod.GET, getMetadataSegmentsURL(dataSource));

      segments = jsonMapper.readValue(
          response.getContent(), new TypeReference<List<String>>()
          {
          }
      );
    }
    catch (Exception e) {
      throw new RuntimeException(e);
    }
    return segments;
  }

  // return a list of the segment dates for the specified datasource
  public List<String> getSegmentIntervals(final String dataSource)
  {
    ArrayList<String> segments;
    try {
      StatusResponseHolder response = makeRequest(HttpMethod.GET, getIntervalsURL(dataSource));

      segments = jsonMapper.readValue(
          response.getContent(), new TypeReference<List<String>>()
          {
          }
      );
    }
    catch (Exception e) {
      throw new RuntimeException(e);
    }
    return segments;
  }

  // return a set of the segment versions for the specified datasource
  public Set<String> getSegmentVersions(final String dataSource)
  {
    ArrayList<DataSegment> segments;
    try {
      StatusResponseHolder response = makeRequest(HttpMethod.GET, getFullSegmentsURL(dataSource));

      segments = jsonMapper.readValue(
          response.getContent(), new TypeReference<List<DataSegment>>()
          {
          }
      );
    }
    catch (Exception e) {
      throw new RuntimeException(e);
    }
    return segments.stream().map(s -> s.getVersion()).collect(Collectors.toSet());
  }

  private Map<String, Integer> getLoadStatus()
  {
    Map<String, Integer> status;
    try {
      StatusResponseHolder response = makeRequest(HttpMethod.GET, getLoadStatusURL());

      status = jsonMapper.readValue(
          response.getContent(), new TypeReference<Map<String, Integer>>()
          {
          }
      );
    }
    catch (Exception e) {
      throw new RuntimeException(e);
    }
    return status;
  }

  public boolean areSegmentsLoaded(String dataSource)
  {
    final Map<String, Integer> status = getLoadStatus();
    return (status.containsKey(dataSource) && status.get(dataSource) == 100.0);
  }

  public void unloadSegmentsForDataSource(String dataSource)
  {
    try {
      makeRequest(HttpMethod.DELETE, StringUtils.format("%sdatasources/%s", getCoordinatorURL(), StringUtils.urlEncode(dataSource)));
    }
    catch (Exception e) {
      throw new RuntimeException(e);
    }
  }

  public void deleteSegmentsDataSource(String dataSource, Interval interval)
  {
    try {
      makeRequest(
          HttpMethod.DELETE,
          StringUtils.format(
              "%sdatasources/%s/intervals/%s",
              getCoordinatorURL(),
              StringUtils.urlEncode(dataSource),
              interval.toString().replace('/', '_')
          )
      );
    }
    catch (Exception e) {
      throw new RuntimeException(e);
    }
  }

  public HttpResponseStatus getProxiedOverlordScalingResponseStatus()
  {
    try {
      StatusResponseHolder response = makeRequest(
          HttpMethod.GET,
          StringUtils.format(
              "%s/druid/indexer/v1/scaling",
              coordinator
          )
      );
      return response.getStatus();
    }
    catch (Exception e) {
      throw new RE(e, "Unable to get scaling status from [%s]", coordinator);
    }
  }

  public Map<String, Object> initializeLookups(String filePath) throws Exception
  {
    String url = StringUtils.format("%slookups/config", getCoordinatorURL());
    StatusResponseHolder response = httpClient.go(
        new Request(HttpMethod.POST, new URL(url)).setContent(
            "application/json",
            jsonMapper.writeValueAsBytes(ImmutableMap.of())
        ), responseHandler
    ).get();

    if (!response.getStatus().equals(HttpResponseStatus.ACCEPTED)) {
      throw new ISE(
          "Error while querying[%s] status[%s] content[%s]",
          url,
          response.getStatus(),
          response.getContent()
      );
    }

    Map<String, Object> results = jsonMapper.readValue(
        response.getContent(),
        new TypeReference<Map<String, Object>>(){}
    );

    StatusResponseHolder response2 = httpClient.go(
        new Request(HttpMethod.POST, new URL(url)).setContent(
            "application/json",
            jsonMapper.writeValueAsBytes(jsonMapper.readValue(CoordinatorResourceTestClient.class.getResourceAsStream(filePath), new TypeReference<Map<Object, Object>>(){}))
        ), responseHandler
    ).get();

    if (!response2.getStatus().equals(HttpResponseStatus.ACCEPTED)) {
      throw new ISE(
          "Error while querying[%s] status[%s] content[%s]",
          url,
          response2.getStatus(),
          response2.getContent()
      );
    }

    Map<String, Object> results2 = jsonMapper.readValue(
        response.getContent(),
        new TypeReference<Map<String, Object>>()
        {
        }
    );

    return results2;
  }

  private Map<String, Map<HostAndPort, LookupsState<LookupExtractorFactoryMapContainer>>> getLookupLoadStatus()
  {
    String url = StringUtils.format("%slookups/nodeStatus", getCoordinatorURL());

    Map<String, Map<HostAndPort, LookupsState<LookupExtractorFactoryMapContainer>>> status;
    try {
      StatusResponseHolder response = makeRequest(HttpMethod.GET, url);

      status = jsonMapper.readValue(
          response.getContent(), new TypeReference<Map<String, Map<HostAndPort, LookupsState<LookupExtractorFactoryMapContainer>>>>()
          {
          }
      );
    }
    catch (Exception e) {
      throw Throwables.propagate(e);
    }
    return status;
  }

  public boolean areLookupsLoaded(String lookup)
  {
    final Map<String, Map<HostAndPort, LookupsState<LookupExtractorFactoryMapContainer>>> status = getLookupLoadStatus();

    final Map<HostAndPort, LookupsState<LookupExtractorFactoryMapContainer>> defaultTier = status.get("__default");

    boolean isLoaded = true;
    for (Map.Entry<HostAndPort, LookupsState<LookupExtractorFactoryMapContainer>> host : defaultTier.entrySet()) {
      isLoaded &= host.getValue().getCurrent().containsKey(lookup);
    }

    return isLoaded;
  }

  private StatusResponseHolder makeRequest(HttpMethod method, String url)
  {
    try {
      StatusResponseHolder response = httpClient.go(
          new Request(method, new URL(url)),
          responseHandler
      ).get();
      if (!response.getStatus().equals(HttpResponseStatus.OK)) {
        throw new ISE(
            "Error while making request to url[%s] status[%s] content[%s]",
            url,
            response.getStatus(),
            response.getContent()
        );
      }
      return response;
    }
    catch (Exception e) {
      throw new RuntimeException(e);
    }
  }
}<|MERGE_RESOLUTION|>--- conflicted
+++ resolved
@@ -21,12 +21,8 @@
 
 import com.fasterxml.jackson.core.type.TypeReference;
 import com.fasterxml.jackson.databind.ObjectMapper;
-<<<<<<< HEAD
-import com.google.common.base.Throwables;
 import com.google.common.collect.ImmutableMap;
 import com.google.common.net.HostAndPort;
-=======
->>>>>>> e1702038
 import com.google.inject.Inject;
 import org.apache.druid.java.util.common.ISE;
 import org.apache.druid.java.util.common.RE;
@@ -291,7 +287,7 @@
       );
     }
     catch (Exception e) {
-      throw Throwables.propagate(e);
+      throw new RuntimeException(e);
     }
     return status;
   }
