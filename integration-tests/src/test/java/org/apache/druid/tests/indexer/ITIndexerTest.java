--- conflicted
+++ resolved
@@ -62,7 +62,9 @@
   private static final String MERGE_REINDEX_QUERIES_RESOURCE = "/indexer/wikipedia_merge_index_queries.json";
   private static final String MERGE_REINDEX_DATASOURCE = "wikipedia_merge_reindex_test";
 
-<<<<<<< HEAD
+  private static final String INDEX_WITH_MERGE_COLUMN_LIMIT_TASK = "/indexer/wikipedia_index_with_merge_column_limit_task.json";
+  private static final String INDEX_WITH_MERGE_COLUMN_LIMIT_DATASOURCE = "wikipedia_index_with_merge_column_limit_test";
+
   private static final CoordinatorDynamicConfig DYNAMIC_CONFIG_PAUSED =
       CoordinatorDynamicConfig.builder().withPauseCoordination(true).build();
   private static final CoordinatorDynamicConfig DYNAMIC_CONFIG_DEFAULT =
@@ -70,10 +72,6 @@
 
   @Inject
   CoordinatorResourceTestClient coordinatorClient;
-=======
-  private static final String INDEX_WITH_MERGE_COLUMN_LIMIT_TASK = "/indexer/wikipedia_index_with_merge_column_limit_task.json";
-  private static final String INDEX_WITH_MERGE_COLUMN_LIMIT_DATASOURCE = "wikipedia_index_with_merge_column_limit_test";
->>>>>>> 68bb038b
 
   @Test
   public void testIndexData() throws Exception
@@ -291,7 +289,8 @@
           INDEX_QUERIES_RESOURCE,
           false,
           true,
-          true
+          true,
+          new Pair<>(false, false)
       );
     }
   }
