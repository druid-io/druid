/*
 * Licensed to the Apache Software Foundation (ASF) under one
 * or more contributor license agreements.  See the NOTICE file
 * distributed with this work for additional information
 * regarding copyright ownership.  The ASF licenses this file
 * to you under the Apache License, Version 2.0 (the
 * "License"); you may not use this file except in compliance
 * with the License.  You may obtain a copy of the License at
 *
 *   http://www.apache.org/licenses/LICENSE-2.0
 *
 * Unless required by applicable law or agreed to in writing,
 * software distributed under the License is distributed on an
 * "AS IS" BASIS, WITHOUT WARRANTIES OR CONDITIONS OF ANY
 * KIND, either express or implied.  See the License for the
 * specific language governing permissions and limitations
 * under the License.
 */

package org.apache.druid.tests.indexer;

import com.google.inject.Inject;
import org.apache.commons.io.IOUtils;
import org.apache.druid.java.util.common.ISE;
import org.apache.druid.java.util.common.StringUtils;
import org.apache.druid.java.util.common.granularity.GranularityType;
import org.apache.druid.java.util.common.logger.Logger;
import org.apache.druid.testing.IntegrationTestingConfig;
import org.apache.druid.testing.guice.DruidTestModuleFactory;
import org.apache.druid.testing.utils.ITRetryUtil;
import org.apache.druid.tests.TestNGGroup;
import org.joda.time.Interval;
import org.joda.time.chrono.ISOChronology;
import org.testng.annotations.BeforeMethod;
import org.testng.annotations.Guice;
import org.testng.annotations.Test;

import java.io.Closeable;
import java.io.IOException;
import java.io.InputStream;
import java.lang.reflect.Method;
import java.nio.charset.StandardCharsets;
import java.util.ArrayList;
import java.util.HashMap;
import java.util.HashSet;
import java.util.List;
import java.util.Map;
import java.util.Set;

@Test(groups = {TestNGGroup.COMPACTION, TestNGGroup.QUICKSTART_COMPATIBLE})
@Guice(moduleFactory = DruidTestModuleFactory.class)
public class ITCompactionTaskTest extends AbstractIndexerTest
{
  private static final Logger LOG = new Logger(ITCompactionTaskTest.class);
  private static final String INDEX_TASK = "/indexer/wikipedia_index_task.json";
  private static final String INDEX_QUERIES_RESOURCE = "/indexer/wikipedia_index_queries.json";

  private static final String INDEX_QUERIES_YEAR_RESOURCE = "/indexer/wikipedia_index_queries_year_query_granularity.json";
  private static final String INDEX_QUERIES_HOUR_RESOURCE = "/indexer/wikipedia_index_queries_hour_query_granularity.json";

  private static final String INDEX_DATASOURCE = "wikipedia_index_test";

  private static final String SEGMENT_METADATA_QUERY_RESOURCE = "/indexer/segment_metadata_query.json";

  private static final String COMPACTION_TASK = "/indexer/wikipedia_compaction_task.json";
  private static final String COMPACTION_TASK_WITH_SEGMENT_GRANULARITY = "/indexer/wikipedia_compaction_task_with_segment_granularity.json";
  private static final String COMPACTION_TASK_WITH_GRANULARITY_SPEC = "/indexer/wikipedia_compaction_task_with_granularity_spec.json";

  private static final String INDEX_TASK_WITH_TIMESTAMP = "/indexer/wikipedia_with_timestamp_index_task.json";

  @Inject
  private IntegrationTestingConfig config;

  private String fullDatasourceName;

  @BeforeMethod
  public void setFullDatasourceName(Method method)
  {
    fullDatasourceName = INDEX_DATASOURCE + config.getExtraDatasourceNameSuffix() + "-" + method.getName();
  }

  @Test
  public void testCompaction() throws Exception
  {
    loadDataAndCompact(INDEX_TASK, INDEX_QUERIES_RESOURCE, COMPACTION_TASK, null);
  }

  @Test
  public void testCompactionWithSegmentGranularity() throws Exception
  {
    loadDataAndCompact(INDEX_TASK, INDEX_QUERIES_RESOURCE, COMPACTION_TASK_WITH_SEGMENT_GRANULARITY, GranularityType.MONTH);
  }

  @Test
  public void testCompactionWithSegmentGranularityInGranularitySpec() throws Exception
  {
    loadDataAndCompact(INDEX_TASK, INDEX_QUERIES_RESOURCE, COMPACTION_TASK_WITH_GRANULARITY_SPEC, GranularityType.MONTH);
  }

  @Test
  public void testCompactionWithQueryGranularityInGranularitySpec() throws Exception
  {
    try (final Closeable ignored = unloader(fullDatasourceName)) {
      loadData(INDEX_TASK, fullDatasourceName);
      // 4 segments across 2 days
      checkNumberOfSegments(4);
      List<String> expectedIntervalAfterCompaction = coordinator.getSegmentIntervals(fullDatasourceName);
      expectedIntervalAfterCompaction.sort(null);

      checkQueryGranularity(SEGMENT_METADATA_QUERY_RESOURCE, GranularityType.SECOND.name(), 4);
      String queryResponseTemplate = getQueryResponseTemplate(INDEX_QUERIES_RESOURCE);
      queryHelper.testQueriesFromString(queryResponseTemplate);
      // QueryGranularity was SECOND, now we will change it to HOUR (QueryGranularity changed to coarser)
      compactData(COMPACTION_TASK_WITH_GRANULARITY_SPEC, null, GranularityType.HOUR);

      // The original 4 segments should be compacted into 2 new segments since data only has 2 days and the compaction
      // segmentGranularity is DAY
      checkNumberOfSegments(2);
      queryResponseTemplate = getQueryResponseTemplate(INDEX_QUERIES_HOUR_RESOURCE);
      queryHelper.testQueriesFromString(queryResponseTemplate);
      checkQueryGranularity(SEGMENT_METADATA_QUERY_RESOURCE, GranularityType.HOUR.name(), 2);
      checkCompactionIntervals(expectedIntervalAfterCompaction);

      // QueryGranularity was HOUR, now we will change it to MINUTE (QueryGranularity changed to finer)
      compactData(COMPACTION_TASK_WITH_GRANULARITY_SPEC, null, GranularityType.MINUTE);

      // There will be no change in number of segments as compaction segmentGranularity is the same and data interval
      // is the same. Since QueryGranularity is changed to finer qranularity, the data will remains the same. (data
      // will just be bucketed to a finer qranularity but roll up will not be different
      // i.e. 2020-10-29T05:00 will just be bucketed to 2020-10-29T05:00:00)
      checkNumberOfSegments(2);
      queryResponseTemplate = getQueryResponseTemplate(INDEX_QUERIES_HOUR_RESOURCE);
      queryHelper.testQueriesFromString(queryResponseTemplate);
      checkQueryGranularity(SEGMENT_METADATA_QUERY_RESOURCE, GranularityType.MINUTE.name(), 2);
      checkCompactionIntervals(expectedIntervalAfterCompaction);
    }
  }

  @Test
  public void testCompactionWithSegmentGranularityAndQueryGranularityInGranularitySpec() throws Exception
  {
    try (final Closeable ignored = unloader(fullDatasourceName)) {
      loadData(INDEX_TASK, fullDatasourceName);
      // 4 segments across 2 days
      checkNumberOfSegments(4);
      List<String> expectedIntervalAfterCompaction = coordinator.getSegmentIntervals(fullDatasourceName);
      expectedIntervalAfterCompaction.sort(null);

      checkQueryGranularity(SEGMENT_METADATA_QUERY_RESOURCE, GranularityType.SECOND.name(), 4);
      String queryResponseTemplate = getQueryResponseTemplate(INDEX_QUERIES_RESOURCE);
      queryHelper.testQueriesFromString(queryResponseTemplate);
      compactData(COMPACTION_TASK_WITH_GRANULARITY_SPEC, GranularityType.YEAR, GranularityType.YEAR);

      // The original 4 segments should be compacted into 1 new segment
      checkNumberOfSegments(1);
      queryResponseTemplate = getQueryResponseTemplate(INDEX_QUERIES_YEAR_RESOURCE);
      queryHelper.testQueriesFromString(queryResponseTemplate);
      checkQueryGranularity(SEGMENT_METADATA_QUERY_RESOURCE, GranularityType.YEAR.name(), 1);

      List<String> newIntervals = new ArrayList<>();
      for (String interval : expectedIntervalAfterCompaction) {
        for (Interval newinterval : GranularityType.YEAR.getDefaultGranularity().getIterable(new Interval(interval, ISOChronology.getInstanceUTC()))) {
          newIntervals.add(newinterval.toString());
        }
      }
      expectedIntervalAfterCompaction = newIntervals;
      checkCompactionIntervals(expectedIntervalAfterCompaction);
    }
  }

  @Test
  public void testCompactionWithTimestampDimension() throws Exception
  {
    loadDataAndCompact(INDEX_TASK_WITH_TIMESTAMP, INDEX_QUERIES_RESOURCE, COMPACTION_TASK, null);
  }

  private void loadDataAndCompact(
      String indexTask,
      String queriesResource,
      String compactionResource,
      GranularityType newSegmentGranularity
  ) throws Exception
  {
    try (final Closeable ignored = unloader(fullDatasourceName)) {
      loadData(indexTask, fullDatasourceName);
      // 4 segments across 2 days
      checkNumberOfSegments(4);
      List<String> expectedIntervalAfterCompaction = coordinator.getSegmentIntervals(fullDatasourceName);
      expectedIntervalAfterCompaction.sort(null);

      checkQueryGranularity(SEGMENT_METADATA_QUERY_RESOURCE, GranularityType.SECOND.name(), 4);
      String queryResponseTemplate = getQueryResponseTemplate(queriesResource);
      queryHelper.testQueriesFromString(queryResponseTemplate);
      compactData(compactionResource, newSegmentGranularity, null);

      // The original 4 segments should be compacted into 2 new segments
      checkNumberOfSegments(2);
      queryHelper.testQueriesFromString(queryResponseTemplate);
      checkQueryGranularity(SEGMENT_METADATA_QUERY_RESOURCE, GranularityType.SECOND.name(), 2);

      if (newSegmentGranularity != null) {
        List<String> newIntervals = new ArrayList<>();
        for (String interval : expectedIntervalAfterCompaction) {
          for (Interval newinterval : newSegmentGranularity.getDefaultGranularity().getIterable(new Interval(interval, ISOChronology.getInstanceUTC()))) {
            newIntervals.add(newinterval.toString());
          }
        }
        expectedIntervalAfterCompaction = newIntervals;
      }
      checkCompactionIntervals(expectedIntervalAfterCompaction);
    }
  }

<<<<<<< HEAD
  private void loadData(String indexTask) throws Exception
  {
    String taskSpec = getResourceAsString(indexTask);
    taskSpec = StringUtils.replace(taskSpec, "%%DATASOURCE%%", fullDatasourceName);
    taskSpec = StringUtils.replace(taskSpec, "%%MAX_SEGMENT_INTERVALS_PERMITTED%%", jsonMapper.writeValueAsString(Integer.MAX_VALUE));
    taskSpec = StringUtils.replace(taskSpec, "%%MAX_AGGREGATE_SEGMENTS_PERMITTED%%", jsonMapper.writeValueAsString(Integer.MAX_VALUE));
    taskSpec = StringUtils.replace(taskSpec, "%%FORCE_GUARANTEED_ROLLUP%%", jsonMapper.writeValueAsString(false));
    final String taskID = indexer.submitTask(taskSpec);
    LOG.info("TaskID for loading index task %s", taskID);
    indexer.waitUntilTaskCompletes(taskID);

    ITRetryUtil.retryUntilTrue(
        () -> coordinator.areSegmentsLoaded(fullDatasourceName),
        "Segment Load"
    );
  }

  private void compactData(String compactionResource, GranularityType newSegmentGranularity) throws Exception
=======
  private void compactData(String compactionResource, GranularityType newSegmentGranularity, GranularityType newQueryGranularity) throws Exception
>>>>>>> 15bdd6bc
  {
    String template = getResourceAsString(compactionResource);
    template = StringUtils.replace(template, "%%DATASOURCE%%", fullDatasourceName);
    // For the new granularitySpec map
    Map<String, String> granularityMap = new HashMap<>();
    if (newSegmentGranularity != null) {
      granularityMap.put("segmentGranularity", newSegmentGranularity.name());
    }
    if (newQueryGranularity != null) {
      granularityMap.put("queryGranularity", newQueryGranularity.name());
    }
    template = StringUtils.replace(
        template,
        "%%GRANULARITY_SPEC%%",
        jsonMapper.writeValueAsString(granularityMap)
    );
    // For the deprecated segment granularity field
    if (newSegmentGranularity != null) {
      template = StringUtils.replace(
          template,
          "%%SEGMENT_GRANULARITY%%",
          newSegmentGranularity.name()
      );
    }
<<<<<<< HEAD
    template = StringUtils.replace(template, "%%MAX_SEGMENT_INTERVALS_PERMITTED%%", jsonMapper.writeValueAsString(Integer.MAX_VALUE));
    template = StringUtils.replace(template, "%%MAX_AGGREGATE_SEGMENTS_PERMITTED%%", jsonMapper.writeValueAsString(Integer.MAX_VALUE));
    template = StringUtils.replace(template, "%%FORCE_GUARANTEED_ROLLUP%%", jsonMapper.writeValueAsString(false));

=======
>>>>>>> 15bdd6bc
    final String taskID = indexer.submitTask(template);
    LOG.info("TaskID for compaction task %s", taskID);
    indexer.waitUntilTaskCompletes(taskID);

    ITRetryUtil.retryUntilTrue(
        () -> coordinator.areSegmentsLoaded(fullDatasourceName),
        "Segment Compaction"
    );
  }

  private void checkQueryGranularity(String queryResource, String expectedQueryGranularity, int segmentCount) throws Exception
  {
    String queryResponseTemplate;
    try {
      InputStream is = AbstractITBatchIndexTest.class.getResourceAsStream(queryResource);
      queryResponseTemplate = IOUtils.toString(is, StandardCharsets.UTF_8);
    }
    catch (IOException e) {
      throw new ISE(e, "could not read query file: %s", queryResource);
    }

    queryResponseTemplate = StringUtils.replace(
        queryResponseTemplate,
        "%%DATASOURCE%%",
        fullDatasourceName
    );
    queryResponseTemplate = StringUtils.replace(
        queryResponseTemplate,
        "%%ANALYSIS_TYPE%%",
        "queryGranularity"
    );
    queryResponseTemplate = StringUtils.replace(
        queryResponseTemplate,
        "%%INTERVALS%%",
        "2013-08-31/2013-09-02"
    );
    List<Map<String, String>> expectedResults = new ArrayList<>();
    for (int i = 0; i < segmentCount; i++) {
      Map<String, String> result = new HashMap<>();
      result.put("queryGranularity", expectedQueryGranularity);
      expectedResults.add(result);
    }
    queryResponseTemplate = StringUtils.replace(
        queryResponseTemplate,
        "%%EXPECTED_QUERY_GRANULARITY%%",
        jsonMapper.writeValueAsString(expectedResults)
    );
    queryHelper.testQueriesFromString(queryResponseTemplate);
  }

  private void checkNumberOfSegments(int numExpectedSegments)
  {
    ITRetryUtil.retryUntilTrue(
        () -> {
          int metadataSegmentCount = coordinator.getSegments(fullDatasourceName).size();
          LOG.info("Current metadata segment count: %d, expected: %d", metadataSegmentCount, numExpectedSegments);
          return metadataSegmentCount == numExpectedSegments;
        },
        "Segment count check"
    );
  }

  private void checkCompactionIntervals(List<String> expectedIntervals)
  {
    Set<String> expectedIntervalsSet = new HashSet<>(expectedIntervals);
    ITRetryUtil.retryUntilTrue(
        () -> {
          final Set<String> intervalsAfterCompaction = new HashSet<>(coordinator.getSegmentIntervals(fullDatasourceName));
          System.out.println("ACTUAL: " + intervalsAfterCompaction);
          System.out.println("EXPECTED: " + expectedIntervalsSet);
          return intervalsAfterCompaction.equals(expectedIntervalsSet);
        },
        "Compaction interval check"
    );
  }

  private String getQueryResponseTemplate(String queryResourcePath)
  {
    String queryResponseTemplate;
    try {
      InputStream is = AbstractITBatchIndexTest.class.getResourceAsStream(queryResourcePath);
      queryResponseTemplate = IOUtils.toString(is, StandardCharsets.UTF_8);
      queryResponseTemplate = StringUtils.replace(
          queryResponseTemplate,
          "%%DATASOURCE%%",
          fullDatasourceName
      );
    }
    catch (IOException e) {
      throw new ISE(e, "could not read query file: %s", queryResourcePath);
    }
    return queryResponseTemplate;
  }
}<|MERGE_RESOLUTION|>--- conflicted
+++ resolved
@@ -211,28 +211,7 @@
     }
   }
 
-<<<<<<< HEAD
-  private void loadData(String indexTask) throws Exception
-  {
-    String taskSpec = getResourceAsString(indexTask);
-    taskSpec = StringUtils.replace(taskSpec, "%%DATASOURCE%%", fullDatasourceName);
-    taskSpec = StringUtils.replace(taskSpec, "%%MAX_SEGMENT_INTERVALS_PERMITTED%%", jsonMapper.writeValueAsString(Integer.MAX_VALUE));
-    taskSpec = StringUtils.replace(taskSpec, "%%MAX_AGGREGATE_SEGMENTS_PERMITTED%%", jsonMapper.writeValueAsString(Integer.MAX_VALUE));
-    taskSpec = StringUtils.replace(taskSpec, "%%FORCE_GUARANTEED_ROLLUP%%", jsonMapper.writeValueAsString(false));
-    final String taskID = indexer.submitTask(taskSpec);
-    LOG.info("TaskID for loading index task %s", taskID);
-    indexer.waitUntilTaskCompletes(taskID);
-
-    ITRetryUtil.retryUntilTrue(
-        () -> coordinator.areSegmentsLoaded(fullDatasourceName),
-        "Segment Load"
-    );
-  }
-
-  private void compactData(String compactionResource, GranularityType newSegmentGranularity) throws Exception
-=======
   private void compactData(String compactionResource, GranularityType newSegmentGranularity, GranularityType newQueryGranularity) throws Exception
->>>>>>> 15bdd6bc
   {
     String template = getResourceAsString(compactionResource);
     template = StringUtils.replace(template, "%%DATASOURCE%%", fullDatasourceName);
@@ -257,13 +236,10 @@
           newSegmentGranularity.name()
       );
     }
-<<<<<<< HEAD
     template = StringUtils.replace(template, "%%MAX_SEGMENT_INTERVALS_PERMITTED%%", jsonMapper.writeValueAsString(Integer.MAX_VALUE));
     template = StringUtils.replace(template, "%%MAX_AGGREGATE_SEGMENTS_PERMITTED%%", jsonMapper.writeValueAsString(Integer.MAX_VALUE));
     template = StringUtils.replace(template, "%%FORCE_GUARANTEED_ROLLUP%%", jsonMapper.writeValueAsString(false));
 
-=======
->>>>>>> 15bdd6bc
     final String taskID = indexer.submitTask(template);
     LOG.info("TaskID for compaction task %s", taskID);
     indexer.waitUntilTaskCompletes(taskID);
