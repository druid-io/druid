--- conflicted
+++ resolved
@@ -43,6 +43,7 @@
 import org.apache.druid.testing.IntegrationTestingConfig;
 import org.apache.druid.testing.clients.CoordinatorResourceTestClient;
 import org.apache.druid.testing.guice.DruidTestModuleFactory;
+import org.apache.druid.testing.utils.HttpUtil;
 import org.apache.druid.testing.utils.RetryUtil;
 import org.apache.druid.testing.utils.TestQueryHelper;
 import org.jboss.netty.handler.codec.http.HttpMethod;
@@ -52,11 +53,6 @@
 import org.testng.annotations.Guice;
 import org.testng.annotations.Test;
 
-<<<<<<< HEAD
-=======
-import javax.ws.rs.core.MediaType;
-import java.net.URL;
->>>>>>> 179253a2
 import java.sql.Connection;
 import java.sql.DriverManager;
 import java.sql.ResultSet;
@@ -68,9 +64,6 @@
 import java.util.Properties;
 import java.util.stream.Collectors;
 
-import static org.apache.druid.testing.clients.AbstractQueryResourceTestClient.makeRequest;
-import static org.apache.druid.testing.clients.AbstractQueryResourceTestClient.makeRequestWithExpectedStatus;
-
 @Guice(moduleFactory = DruidTestModuleFactory.class)
 public class ITBasicAuthConfigurationTest
 {
@@ -112,10 +105,6 @@
   @Client
   HttpClient httpClient;
 
-<<<<<<< HEAD
-=======
-
->>>>>>> 179253a2
   @Inject
   private CoordinatorResourceTestClient coordinatorClient;
 
@@ -201,7 +190,7 @@
     );
 
     // check that we can access a datasource-permission restricted resource on the broker
-    makeRequest(
+    HttpUtil.makeRequest(
         datasourceOnlyUserClient,
         HttpMethod.GET,
         config.getBrokerUrl() + "/druid/v2/datasources/auth_test",
@@ -209,8 +198,13 @@
     );
 
     // check that we can access a state-permission restricted resource on the broker
-    makeRequest(datasourceWithStateUserClient, HttpMethod.GET, config.getBrokerUrl() + "/status", null);
-    makeRequest(stateOnlyUserClient, HttpMethod.GET, config.getBrokerUrl() + "/status", null);
+    HttpUtil.makeRequest(
+        datasourceWithStateUserClient,
+        HttpMethod.GET,
+        config.getBrokerUrl() + "/status",
+        null
+    );
+    HttpUtil.makeRequest(stateOnlyUserClient, HttpMethod.GET, config.getBrokerUrl() + "/status", null);
 
     // initial setup is done now, run the system schema response content tests
     final List<Map<String, Object>> adminSegments = jsonMapper.readValue(
@@ -426,14 +420,14 @@
 
     // create 100 users
     for (int i = 0; i < 100; i++) {
-      makeRequest(
+      HttpUtil.makeRequest(
           adminClient,
           HttpMethod.POST,
           config.getCoordinatorUrl() + "/druid-ext/basic-security/authentication/db/basic/users/druid" + i,
           null
       );
 
-      makeRequest(
+      HttpUtil.makeRequest(
           adminClient,
           HttpMethod.POST,
           config.getCoordinatorUrl() + "/druid-ext/basic-security/authorization/db/basic/users/druid" + i,
@@ -444,14 +438,14 @@
     }
 
     // setup the last of 100 users and check that it works
-    makeRequest(
+    HttpUtil.makeRequest(
         adminClient,
         HttpMethod.POST,
         config.getCoordinatorUrl() + "/druid-ext/basic-security/authentication/db/basic/users/druid99/credentials",
         jsonMapper.writeValueAsBytes(new BasicAuthenticatorCredentialUpdate("helloworld", 5000))
     );
 
-    makeRequest(
+    HttpUtil.makeRequest(
         adminClient,
         HttpMethod.POST,
         config.getCoordinatorUrl() + "/druid-ext/basic-security/authorization/db/basic/users/druid99/roles/druidrole",
@@ -487,16 +481,16 @@
 
   private void testOptionsRequests(HttpClient httpClient)
   {
-    makeRequest(httpClient, HttpMethod.OPTIONS, config.getCoordinatorUrl() + "/status", null);
-    makeRequest(httpClient, HttpMethod.OPTIONS, config.getIndexerUrl() + "/status", null);
-    makeRequest(httpClient, HttpMethod.OPTIONS, config.getBrokerUrl() + "/status", null);
-    makeRequest(httpClient, HttpMethod.OPTIONS, config.getHistoricalUrl() + "/status", null);
-    makeRequest(httpClient, HttpMethod.OPTIONS, config.getRouterUrl() + "/status", null);
+    HttpUtil.makeRequest(httpClient, HttpMethod.OPTIONS, config.getCoordinatorUrl() + "/status", null);
+    HttpUtil.makeRequest(httpClient, HttpMethod.OPTIONS, config.getIndexerUrl() + "/status", null);
+    HttpUtil.makeRequest(httpClient, HttpMethod.OPTIONS, config.getBrokerUrl() + "/status", null);
+    HttpUtil.makeRequest(httpClient, HttpMethod.OPTIONS, config.getHistoricalUrl() + "/status", null);
+    HttpUtil.makeRequest(httpClient, HttpMethod.OPTIONS, config.getRouterUrl() + "/status", null);
   }
 
   private void checkUnsecuredCoordinatorLoadQueuePath(HttpClient client)
   {
-    makeRequest(client, HttpMethod.GET, config.getCoordinatorUrl() + "/druid/coordinator/v1/loadqueue", null);
+    HttpUtil.makeRequest(client, HttpMethod.GET, config.getCoordinatorUrl() + "/druid/coordinator/v1/loadqueue", null);
   }
 
   private void testAvaticaQuery(String url)
@@ -546,11 +540,11 @@
 
   private void checkNodeAccess(HttpClient httpClient)
   {
-    makeRequest(httpClient, HttpMethod.GET, config.getCoordinatorUrl() + "/status", null);
-    makeRequest(httpClient, HttpMethod.GET, config.getIndexerUrl() + "/status", null);
-    makeRequest(httpClient, HttpMethod.GET, config.getBrokerUrl() + "/status", null);
-    makeRequest(httpClient, HttpMethod.GET, config.getHistoricalUrl() + "/status", null);
-    makeRequest(httpClient, HttpMethod.GET, config.getRouterUrl() + "/status", null);
+    HttpUtil.makeRequest(httpClient, HttpMethod.GET, config.getCoordinatorUrl() + "/status", null);
+    HttpUtil.makeRequest(httpClient, HttpMethod.GET, config.getIndexerUrl() + "/status", null);
+    HttpUtil.makeRequest(httpClient, HttpMethod.GET, config.getBrokerUrl() + "/status", null);
+    HttpUtil.makeRequest(httpClient, HttpMethod.GET, config.getHistoricalUrl() + "/status", null);
+    HttpUtil.makeRequest(httpClient, HttpMethod.GET, config.getRouterUrl() + "/status", null);
   }
 
   private void checkLoadStatus(HttpClient httpClient) throws Exception
@@ -564,7 +558,7 @@
 
   private void checkLoadStatusSingle(HttpClient httpClient, String baseUrl) throws Exception
   {
-    StatusResponseHolder holder = makeRequest(
+    StatusResponseHolder holder = HttpUtil.makeRequest(
         httpClient,
         HttpMethod.GET,
         baseUrl + "/druid-ext/basic-security/authentication/loadStatus",
@@ -576,7 +570,7 @@
     Assert.assertNotNull(loadStatus.get("basic"));
     Assert.assertTrue(loadStatus.get("basic"));
 
-    holder = makeRequest(
+    holder = HttpUtil.makeRequest(
         httpClient,
         HttpMethod.GET,
         baseUrl + "/druid-ext/basic-security/authorization/loadStatus",
@@ -589,70 +583,6 @@
     Assert.assertTrue(loadStatus.get("basic"));
   }
 
-<<<<<<< HEAD
-=======
-  private StatusResponseHolder makeRequest(HttpClient httpClient, HttpMethod method, String url, byte[] content)
-  {
-    return makeRequestWithExpectedStatus(
-        httpClient,
-        method,
-        url,
-        content,
-        HttpResponseStatus.OK
-    );
-  }
-
-  private StatusResponseHolder makeRequestWithExpectedStatus(
-      HttpClient httpClient,
-      HttpMethod method,
-      String url,
-      byte[] content,
-      HttpResponseStatus expectedStatus
-  )
-  {
-    try {
-      Request request = new Request(method, new URL(url));
-      if (content != null) {
-        request.setContent(MediaType.APPLICATION_JSON, content);
-      }
-      int retryCount = 0;
-
-      StatusResponseHolder response;
-
-      while (true) {
-        response = httpClient.go(
-            request,
-            StatusResponseHandler.getInstance()
-        ).get();
-
-        if (!response.getStatus().equals(expectedStatus)) {
-          String errMsg = StringUtils.format(
-              "Error while making request to url[%s] status[%s] content[%s]",
-              url,
-              response.getStatus(),
-              response.getContent()
-          );
-          // it can take time for the auth config to propagate, so we retry
-          if (retryCount > 10) {
-            throw new ISE(errMsg);
-          } else {
-            LOG.error(errMsg);
-            LOG.error("retrying in 3000ms, retryCount: " + retryCount);
-            retryCount++;
-            Thread.sleep(3000);
-          }
-        } else {
-          break;
-        }
-      }
-      return response;
-    }
-    catch (Exception e) {
-      throw new RuntimeException(e);
-    }
-  }
-
->>>>>>> 179253a2
   private void createUserAndRoleWithPermissions(
       HttpClient adminClient,
       String user,
@@ -661,7 +591,7 @@
       List<ResourceAction> permissions
   ) throws Exception
   {
-    makeRequest(
+    HttpUtil.makeRequest(
         adminClient,
         HttpMethod.POST,
         StringUtils.format(
@@ -671,7 +601,7 @@
         ),
         null
     );
-    makeRequest(
+    HttpUtil.makeRequest(
         adminClient,
         HttpMethod.POST,
         StringUtils.format(
@@ -681,7 +611,7 @@
         ),
         jsonMapper.writeValueAsBytes(new BasicAuthenticatorCredentialUpdate(password, 5000))
     );
-    makeRequest(
+    HttpUtil.makeRequest(
         adminClient,
         HttpMethod.POST,
         StringUtils.format(
@@ -691,7 +621,7 @@
         ),
         null
     );
-    makeRequest(
+    HttpUtil.makeRequest(
         adminClient,
         HttpMethod.POST,
         StringUtils.format(
@@ -701,7 +631,7 @@
         ),
         null
     );
-    makeRequest(
+    HttpUtil.makeRequest(
         adminClient,
         HttpMethod.POST,
         StringUtils.format(
@@ -713,7 +643,7 @@
         null
     );
     byte[] permissionsBytes = jsonMapper.writeValueAsBytes(permissions);
-    makeRequest(
+    HttpUtil.makeRequest(
         adminClient,
         HttpMethod.POST,
         StringUtils.format(
@@ -734,7 +664,7 @@
     Map<String, Object> queryMap = ImmutableMap.of(
         "query", query
     );
-    return makeRequestWithExpectedStatus(
+    return HttpUtil.makeRequestWithExpectedStatus(
         httpClient,
         HttpMethod.POST,
         config.getBrokerUrl() + "/druid/v2/sql",
