#!/usr/bin/env bash
# Licensed to the Apache Software Foundation (ASF) under one or more
# contributor license agreements.  See the NOTICE file distributed with
# this work for additional information regarding copyright ownership.
# The ASF licenses this file to You under the Apache License, Version 2.0
# (the "License"); you may not use this file except in compliance with
# the License.  You may obtain a copy of the License at
#
#     http://www.apache.org/licenses/LICENSE-2.0
#
# Unless required by applicable law or agreed to in writing, software
# distributed under the License is distributed on an "AS IS" BASIS,
# WITHOUT WARRANTIES OR CONDITIONS OF ANY KIND, either express or implied.
# See the License for the specific language governing permissions and
# limitations under the License.

set -e

# Build Druid Cluster Image
set -e

if [ -z "$DRUID_INTEGRATION_TEST_JVM_RUNTIME" ]
then
  echo "\$DRUID_INTEGRATION_TEST_JVM_RUNTIME is not set. Building druid-cluster with default Java version"
<<<<<<< HEAD
  docker build -t druid/cluster --build-arg MYSQL_VERSION --build-arg CONFLUENT_VERSION $SHARED_DIR/docker
=======
  docker build -t druid/cluster --build-arg KAFKA_VERSION --build-arg MYSQL_VERSION $SHARED_DIR/docker
>>>>>>> d85e8b70
else
  echo "\$DRUID_INTEGRATION_TEST_JVM_RUNTIME is set with value ${DRUID_INTEGRATION_TEST_JVM_RUNTIME}"
  case "${DRUID_INTEGRATION_TEST_JVM_RUNTIME}" in
  8)
    echo "Build druid-cluster with Java 8"
<<<<<<< HEAD
    docker build -t druid/cluster --build-arg JDK_VERSION=8-slim --build-arg MYSQL_VERSION --build-arg CONFLUENT_VERSION --build-arg APACHE_ARCHIVE_MIRROR_HOST $SHARED_DIR/docker
    ;;
  11)
    echo "Build druid-cluster with Java 11"
    docker build -t druid/cluster --build-arg JDK_VERSION=11-slim --build-arg MYSQL_VERSION --build-arg CONFLUENT_VERSION --build-arg APACHE_ARCHIVE_MIRROR_HOST $SHARED_DIR/docker
=======
    docker build -t druid/cluster --build-arg JDK_VERSION=8-slim --build-arg KAFKA_VERSION --build-arg MYSQL_VERSION --build-arg APACHE_ARCHIVE_MIRROR_HOST $SHARED_DIR/docker
    ;;
  11)
    echo "Build druid-cluster with Java 11"
    docker build -t druid/cluster --build-arg JDK_VERSION=11-slim --build-arg KAFKA_VERSION --build-arg MYSQL_VERSION --build-arg APACHE_ARCHIVE_MIRROR_HOST $SHARED_DIR/docker
>>>>>>> d85e8b70
    ;;
  *)
    echo "Invalid JVM Runtime given. Stopping"
    exit 1
    ;;
  esac
fi

# Build Hadoop docker if needed
if [ -n "$DRUID_INTEGRATION_TEST_BUILD_HADOOP_DOCKER" ] && [ "$DRUID_INTEGRATION_TEST_BUILD_HADOOP_DOCKER" == true ]
then
  docker build -t druid-it/hadoop:2.8.5  --build-arg APACHE_ARCHIVE_MIRROR_HOST $HADOOP_DOCKER_DIR
fi<|MERGE_RESOLUTION|>--- conflicted
+++ resolved
@@ -22,29 +22,17 @@
 if [ -z "$DRUID_INTEGRATION_TEST_JVM_RUNTIME" ]
 then
   echo "\$DRUID_INTEGRATION_TEST_JVM_RUNTIME is not set. Building druid-cluster with default Java version"
-<<<<<<< HEAD
-  docker build -t druid/cluster --build-arg MYSQL_VERSION --build-arg CONFLUENT_VERSION $SHARED_DIR/docker
-=======
-  docker build -t druid/cluster --build-arg KAFKA_VERSION --build-arg MYSQL_VERSION $SHARED_DIR/docker
->>>>>>> d85e8b70
+  docker build -t druid/cluster --build-arg KAFKA_VERSION --build-arg CONFLUENT_VERSION --build-arg MYSQL_VERSION $SHARED_DIR/docker
 else
   echo "\$DRUID_INTEGRATION_TEST_JVM_RUNTIME is set with value ${DRUID_INTEGRATION_TEST_JVM_RUNTIME}"
   case "${DRUID_INTEGRATION_TEST_JVM_RUNTIME}" in
   8)
     echo "Build druid-cluster with Java 8"
-<<<<<<< HEAD
-    docker build -t druid/cluster --build-arg JDK_VERSION=8-slim --build-arg MYSQL_VERSION --build-arg CONFLUENT_VERSION --build-arg APACHE_ARCHIVE_MIRROR_HOST $SHARED_DIR/docker
+    docker build -t druid/cluster --build-arg JDK_VERSION=8-slim --build-arg KAFKA_VERSION --build-arg CONFLUENT_VERSION --build-arg MYSQL_VERSION --build-arg APACHE_ARCHIVE_MIRROR_HOST $SHARED_DIR/docker
     ;;
   11)
     echo "Build druid-cluster with Java 11"
-    docker build -t druid/cluster --build-arg JDK_VERSION=11-slim --build-arg MYSQL_VERSION --build-arg CONFLUENT_VERSION --build-arg APACHE_ARCHIVE_MIRROR_HOST $SHARED_DIR/docker
-=======
-    docker build -t druid/cluster --build-arg JDK_VERSION=8-slim --build-arg KAFKA_VERSION --build-arg MYSQL_VERSION --build-arg APACHE_ARCHIVE_MIRROR_HOST $SHARED_DIR/docker
-    ;;
-  11)
-    echo "Build druid-cluster with Java 11"
-    docker build -t druid/cluster --build-arg JDK_VERSION=11-slim --build-arg KAFKA_VERSION --build-arg MYSQL_VERSION --build-arg APACHE_ARCHIVE_MIRROR_HOST $SHARED_DIR/docker
->>>>>>> d85e8b70
+    docker build -t druid/cluster --build-arg JDK_VERSION=11-slim --build-arg KAFKA_VERSION --build-arg CONFLUENT_VERSION --build-arg MYSQL_VERSION --build-arg APACHE_ARCHIVE_MIRROR_HOST $SHARED_DIR/docker
     ;;
   *)
     echo "Invalid JVM Runtime given. Stopping"
