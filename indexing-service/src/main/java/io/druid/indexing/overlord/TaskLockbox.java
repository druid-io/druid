/*
 * Licensed to Metamarkets Group Inc. (Metamarkets) under one
 * or more contributor license agreements. See the NOTICE file
 * distributed with this work for additional information
 * regarding copyright ownership. Metamarkets licenses this file
 * to you under the Apache License, Version 2.0 (the
 * "License"); you may not use this file except in compliance
 * with the License. You may obtain a copy of the License at
 *
 * http://www.apache.org/licenses/LICENSE-2.0
 *
 * Unless required by applicable law or agreed to in writing,
 * software distributed under the License is distributed on an
 * "AS IS" BASIS, WITHOUT WARRANTIES OR CONDITIONS OF ANY
 * KIND, either express or implied. See the License for the
 * specific language governing permissions and limitations
 * under the License.
 */

package io.druid.indexing.overlord;

import com.google.common.annotations.VisibleForTesting;
import com.google.common.base.Function;
import com.google.common.base.Objects;
import com.google.common.base.Optional;
import com.google.common.base.Preconditions;
import com.google.common.base.Predicate;
import com.google.common.collect.ComparisonChain;
import com.google.common.collect.ImmutableList;
import com.google.common.collect.Iterables;
import com.google.common.collect.Lists;
import com.google.common.collect.Maps;
import com.google.common.collect.Ordering;
import com.google.common.collect.Sets;
import com.google.inject.Inject;
import com.metamx.emitter.EmittingLogger;
import io.druid.indexing.common.TaskLock;
import io.druid.indexing.common.task.Task;
import io.druid.java.util.common.DateTimes;
import io.druid.java.util.common.ISE;
import io.druid.java.util.common.Pair;
import io.druid.java.util.common.StringUtils;
import io.druid.java.util.common.guava.Comparators;
import io.druid.java.util.common.guava.FunctionalIterable;
<<<<<<< HEAD
import io.druid.server.initialization.ServerConfig;
=======
import org.joda.time.DateTime;
>>>>>>> de9ba97d
import org.joda.time.Interval;

import javax.annotation.Nullable;
import java.util.Collections;
import java.util.List;
import java.util.Map;
import java.util.NavigableMap;
import java.util.NavigableSet;
import java.util.Set;
import java.util.TreeMap;
import java.util.concurrent.TimeUnit;
import java.util.concurrent.locks.Condition;
import java.util.concurrent.locks.ReentrantLock;

/**
 * Remembers which activeTasks have locked which intervals. Tasks are permitted to lock an interval if no other task
 * outside their group has locked an overlapping interval for the same datasource. When a task locks an interval,
 * it is assigned a version string that it can use to publish segments.
 */
public class TaskLockbox
{
  // Datasource -> Interval -> Tasks + TaskLock
  private final Map<String, NavigableMap<Interval, TaskLockPosse>> running = Maps.newHashMap();
  private final TaskStorage taskStorage;
  private final ReentrantLock giant = new ReentrantLock(true);
  private final Condition lockReleaseCondition = giant.newCondition();

  private static final EmittingLogger log = new EmittingLogger(TaskLockbox.class);

  // Stores List of Active Tasks. TaskLockbox will only grant locks to active activeTasks.
  // this set should be accessed under the giant lock.
  private final Set<String> activeTasks = Sets.newHashSet();

  @Inject
  public TaskLockbox(
      TaskStorage taskStorage
  )
  {
    this.taskStorage = taskStorage;
  }

  /**
   * Wipe out our current in-memory state and resync it from our bundled {@link TaskStorage}.
   */
  public void syncFromStorage()
  {
    giant.lock();

    try {
      // Load stuff from taskStorage first. If this fails, we don't want to lose all our locks.
      final Set<String> storedActiveTasks = Sets.newHashSet();
      final List<Pair<Task, TaskLock>> storedLocks = Lists.newArrayList();
      for (final Task task : taskStorage.getActiveTasks()) {
        storedActiveTasks.add(task.getId());
        for (final TaskLock taskLock : taskStorage.getLocks(task.getId())) {
          storedLocks.add(Pair.of(task, taskLock));
        }
      }
      // Sort locks by version, so we add them back in the order they were acquired.
      final Ordering<Pair<Task, TaskLock>> byVersionOrdering = new Ordering<Pair<Task, TaskLock>>()
      {
        @Override
        public int compare(Pair<Task, TaskLock> left, Pair<Task, TaskLock> right)
        {
          // The second compare shouldn't be necessary, but, whatever.
          return ComparisonChain.start()
                                .compare(left.rhs.getVersion(), right.rhs.getVersion())
                                .compare(left.lhs.getId(), right.lhs.getId())
                                .result();
        }
      };
      running.clear();
      activeTasks.clear();
      activeTasks.addAll(storedActiveTasks);
      // Bookkeeping for a log message at the end
      int taskLockCount = 0;
      for (final Pair<Task, TaskLock> taskAndLock : byVersionOrdering.sortedCopy(storedLocks)) {
        final Task task = taskAndLock.lhs;
        final TaskLock savedTaskLock = taskAndLock.rhs;
        if (savedTaskLock.getInterval().toDurationMillis() <= 0) {
          // "Impossible", but you never know what crazy stuff can be restored from storage.
          log.warn("WTF?! Got lock with empty interval for task: %s", task.getId());
          continue;
        }

        final TaskLockPosse taskLockPosse = createOrFindLockPosse(
            task,
            savedTaskLock.getInterval(),
            Optional.of(savedTaskLock.getVersion())
        );
        if (taskLockPosse != null) {
          taskLockPosse.getTaskIds().add(task.getId());

          final TaskLock taskLock = taskLockPosse.getTaskLock();

          if (savedTaskLock.getVersion().equals(taskLock.getVersion())) {
            taskLockCount++;
            log.info(
                "Reacquired lock on interval[%s] version[%s] for task: %s",
                savedTaskLock.getInterval(),
                savedTaskLock.getVersion(),
                task.getId()
            );
          } else {
            taskLockCount++;
            log.info(
                "Could not reacquire lock on interval[%s] version[%s] (got version[%s] instead) for task: %s",
                savedTaskLock.getInterval(),
                savedTaskLock.getVersion(),
                taskLock.getVersion(),
                task.getId()
            );
          }
        } else {
          throw new ISE(
              "Could not reacquire lock on interval[%s] version[%s] for task: %s",
              savedTaskLock.getInterval(),
              savedTaskLock.getVersion(),
              task.getId()
          );
        }
      }
      log.info(
          "Synced %,d locks for %,d activeTasks from storage (%,d locks ignored).",
          taskLockCount,
          activeTasks.size(),
          storedLocks.size() - taskLockCount
      );
    }
    finally {
      giant.unlock();
    }
  }

  /**
   * Acquires a lock on behalf of a task. Blocks until the lock is acquired.
   *
   * @param task task to acquire lock for
   * @param interval interval to lock
   * @return acquired TaskLock
   *
   * @throws InterruptedException if the current thread is interrupted
   */
  public TaskLock lock(final Task task, final Interval interval) throws InterruptedException
  {
    giant.lockInterruptibly();
    try {
      Optional<TaskLock> taskLock;
      while (!(taskLock = tryLock(task, interval)).isPresent()) {
        lockReleaseCondition.await();
      }
      return taskLock.get();
    }
    finally {
      giant.unlock();
    }
  }

<<<<<<< HEAD
          throw new InterruptedException(StringUtils.format(
              "Task [%s] can not acquire lock for interval [%s] within [%d] ms",
              task.getId(),
              interval,
              lockTimeoutMillis
          ));
        } else {
          timeout -= timeDelta;
=======
  /**
   * Acquires a lock on behalf of a task, waiting up to the specified wait time if necessary.
   *
   * @param task      task to acquire a lock for
   * @param interval  interval to lock
   * @param timeoutMs maximum time to wait
   *
   * @return acquired lock
   *
   * @throws InterruptedException if the current thread is interrupted
   */
  public TaskLock lock(final Task task, final Interval interval, long timeoutMs) throws InterruptedException
  {
    long nanos = TimeUnit.MILLISECONDS.toNanos(timeoutMs);
    giant.lockInterruptibly();
    try {
      Optional<TaskLock> taskLock;
      while (!(taskLock = tryLock(task, interval)).isPresent()) {
        if (nanos <= 0) {
          return null;
>>>>>>> de9ba97d
        }
        nanos = lockReleaseCondition.awaitNanos(nanos);
      }
      return taskLock.get();
    }
    finally {
      giant.unlock();
    }
  }

  /**
   * Attempt to lock a task, without removing it from the queue. Equivalent to the long form of {@code tryLock}
   * with no preferred version.
   *
   * @param task             task that wants a lock
   * @param interval         interval to lock
   *
   * @return lock version if lock was acquired, absent otherwise
   * @throws IllegalStateException if the task is not a valid active task
   */
  public Optional<TaskLock> tryLock(final Task task, final Interval interval)
  {
    return tryLock(task, interval, Optional.<String>absent());
  }

  /**
   * Attempt to lock a task, without removing it from the queue. Can safely be called multiple times on the same task.
   * This method will attempt to assign version strings that obey the invariant that every version string is
   * lexicographically greater than any other version string previously assigned to the same interval. This invariant
   * is only mostly guaranteed, however; we assume clock monotonicity and we assume that callers specifying
   * {@code preferredVersion} are doing the right thing.
   *
   * @param task             task that wants a lock
   * @param interval         interval to lock
   * @param preferredVersion use this version string if one has not yet been assigned
   *
   * @return lock version if lock was acquired, absent otherwise
   * @throws IllegalStateException if the task is not a valid active task
   */
  private Optional<TaskLock> tryLock(final Task task, final Interval interval, final Optional<String> preferredVersion)
  {
    giant.lock();

    try {
      if (!activeTasks.contains(task.getId())) {
        throw new ISE("Unable to grant lock to inactive Task [%s]", task.getId());
      }
      Preconditions.checkArgument(interval.toDurationMillis() > 0, "interval empty");

      final TaskLockPosse posseToUse = createOrFindLockPosse(task, interval, preferredVersion);
      if (posseToUse != null) {
        // Add to existing TaskLockPosse, if necessary
        if (posseToUse.getTaskIds().add(task.getId())) {
          log.info("Added task[%s] to TaskLock[%s]", task.getId(), posseToUse.getTaskLock().getGroupId());

          // Update task storage facility. If it fails, revoke the lock.
          try {
            taskStorage.addLock(task.getId(), posseToUse.getTaskLock());
            return Optional.of(posseToUse.getTaskLock());
          }
          catch (Exception e) {
            log.makeAlert("Failed to persist lock in storage")
               .addData("task", task.getId())
               .addData("dataSource", posseToUse.getTaskLock().getDataSource())
               .addData("interval", posseToUse.getTaskLock().getInterval())
               .addData("version", posseToUse.getTaskLock().getVersion())
               .emit();
            unlock(task, interval);
            return Optional.absent();
          }
        } else {
          log.info("Task[%s] already present in TaskLock[%s]", task.getId(), posseToUse.getTaskLock().getGroupId());
          return Optional.of(posseToUse.getTaskLock());
        }

      } else {
        return Optional.absent();
      }
    }
    finally {
      giant.unlock();
    }

  }

  private TaskLockPosse createOrFindLockPosse(
      final Task task,
      final Interval interval,
      final Optional<String> preferredVersion
  )
  {
    giant.lock();

    try {
      final String dataSource = task.getDataSource();
      final List<TaskLockPosse> foundPosses = findLockPossesForInterval(dataSource, interval);
      final TaskLockPosse posseToUse;

      if (foundPosses.size() > 1) {

        // Too many existing locks.
        return null;

      } else if (foundPosses.size() == 1) {

        // One existing lock -- check if we can add to it.

        final TaskLockPosse foundPosse = Iterables.getOnlyElement(foundPosses);
        if (foundPosse.getTaskLock().getInterval().contains(interval) && foundPosse.getTaskLock().getGroupId().equals(task.getGroupId())) {
          posseToUse = foundPosse;
        } else {
          //Could be a deadlock for LockAcquireAction: same task trying to acquire lock for overlapping interval
          if (foundPosse.getTaskIds().contains(task.getId())) {
            log.makeAlert("Same Task is trying to acquire lock for overlapping interval")
               .addData("task", task.getId())
               .addData("interval", interval);
          }
          return null;
        }

      } else {

        // No existing locks. We can make a new one.
        if (!running.containsKey(dataSource)) {
          running.put(dataSource, new TreeMap<Interval, TaskLockPosse>(Comparators.intervalsByStartThenEnd()));
        }

        // Create new TaskLock and assign it a version.
        // Assumption: We'll choose a version that is greater than any previously-chosen version for our interval. (This
        // may not always be true, unfortunately. See below.)

        final String version;

        if (preferredVersion.isPresent()) {
          // We have a preferred version. We'll trust our caller to not break our ordering assumptions and just use it.
          version = preferredVersion.get();
        } else {
          // We are running under an interval lock right now, so just using the current time works as long as we can
          // trust our clock to be monotonic and have enough resolution since the last time we created a TaskLock for
          // the same interval. This may not always be true; to assure it we would need to use some method of
          // timekeeping other than the wall clock.
          version = DateTimes.nowUtc().toString();
        }

        posseToUse = new TaskLockPosse(new TaskLock(task.getGroupId(), dataSource, interval, version));
        running.get(dataSource)
               .put(interval, posseToUse);

        log.info("Created new TaskLockPosse: %s", posseToUse);
      }

      return posseToUse;
    }
    finally {
      giant.unlock();
    }
  }

  /**
   * Return the currently-active locks for some task.
   *
   * @param task task for which to locate locks
   * @return currently-active locks for the given task
   */
  public List<TaskLock> findLocksForTask(final Task task)
  {
    giant.lock();

    try {
      return Lists.transform(
          findLockPossesForTask(task), new Function<TaskLockPosse, TaskLock>()
          {
            @Override
            public TaskLock apply(TaskLockPosse taskLockPosse)
            {
              return taskLockPosse.getTaskLock();
            }
          }
      );
    }
    finally {
      giant.unlock();
    }
  }

  /**
   * Release lock held for a task on a particular interval. Does nothing if the task does not currently
   * hold the mentioned lock.
   *
   * @param task task to unlock
   * @param interval interval to unlock
   */
  public void unlock(final Task task, final Interval interval)
  {
    giant.lock();

    try {
      final String dataSource = task.getDataSource();
      final NavigableMap<Interval, TaskLockPosse> dsRunning = running.get(dataSource);

      // So we can alert if activeTasks try to release stuff they don't have
      boolean removed = false;

      if (dsRunning != null) {
        final TaskLockPosse taskLockPosse = dsRunning.get(interval);
        if (taskLockPosse != null) {
          final TaskLock taskLock = taskLockPosse.getTaskLock();

          // Remove task from live list
          log.info("Removing task[%s] from TaskLock[%s]", task.getId(), taskLock.getGroupId());
          removed = taskLockPosse.getTaskIds().remove(task.getId());

          if (taskLockPosse.getTaskIds().isEmpty()) {
            log.info("TaskLock is now empty: %s", taskLock);
            running.get(dataSource).remove(taskLock.getInterval());
          }

          if (running.get(dataSource).size() == 0) {
            running.remove(dataSource);
          }

          // Wake up blocking-lock waiters
          lockReleaseCondition.signalAll();

          // Remove lock from storage. If it cannot be removed, just ignore the failure.
          try {
            taskStorage.removeLock(task.getId(), taskLock);
          }
          catch (Exception e) {
            log.makeAlert(e, "Failed to clean up lock from storage")
               .addData("task", task.getId())
               .addData("dataSource", taskLock.getDataSource())
               .addData("interval", taskLock.getInterval())
               .addData("version", taskLock.getVersion())
               .emit();
          }
        }
      }

      if (!removed) {
        log.makeAlert("Lock release without acquire")
           .addData("task", task.getId())
           .addData("interval", interval)
           .emit();
      }
    }
    finally {
      giant.unlock();
    }
  }

  /**
   * Release all locks for a task and remove task from set of active tasks. Does nothing if the task is not currently locked or not an active task.
   *
   * @param task task to unlock
   */
  public void remove(final Task task)
  {
    giant.lock();
    try {
      try {
        log.info("Removing task[%s] from activeTasks", task.getId());
        for (final TaskLockPosse taskLockPosse : findLockPossesForTask(task)) {
          unlock(task, taskLockPosse.getTaskLock().getInterval());
        }
      }
      finally {
        activeTasks.remove(task.getId());
      }
    }
    finally {
      giant.unlock();
    }
  }

  /**
   * Return the currently-active lock posses for some task.
   *
   * @param task task for which to locate locks
   */
  private List<TaskLockPosse> findLockPossesForTask(final Task task)
  {
    giant.lock();

    try {
      final Iterable<TaskLockPosse> searchSpace;

      // Scan through all locks for this datasource
      final NavigableMap<Interval, TaskLockPosse> dsRunning = running.get(task.getDataSource());
      if (dsRunning == null) {
        searchSpace = ImmutableList.of();
      } else {
        searchSpace = dsRunning.values();
      }

      return ImmutableList.copyOf(
          Iterables.filter(
              searchSpace, new Predicate<TaskLockPosse>()
          {
            @Override
            public boolean apply(TaskLockPosse taskLock)
            {
              return taskLock.getTaskIds().contains(task.getId());
            }
          }
          )
      );
    }
    finally {
      giant.unlock();
    }
  }

  /**
   * Return all locks that overlap some search interval.
   */
  private List<TaskLockPosse> findLockPossesForInterval(final String dataSource, final Interval interval)
  {
    giant.lock();

    try {
      final NavigableMap<Interval, TaskLockPosse> dsRunning = running.get(dataSource);
      if (dsRunning == null) {
        // No locks at all
        return Collections.emptyList();
      } else {
        // Tasks are indexed by locked interval, which are sorted by interval start. Intervals are non-overlapping, so:
        final NavigableSet<Interval> dsLockbox = dsRunning.navigableKeySet();
        final Iterable<Interval> searchIntervals = Iterables.concat(
            // Single interval that starts at or before ours
            Collections.singletonList(dsLockbox.floor(new Interval(interval.getStart(), DateTimes.MAX))),

            // All intervals that start somewhere between our start instant (exclusive) and end instant (exclusive)
            dsLockbox.subSet(
                new Interval(interval.getStart(), DateTimes.MAX),
                false,
                new Interval(interval.getEnd(), interval.getEnd()),
                false
            )
        );

        return Lists.newArrayList(
            FunctionalIterable
                .create(searchIntervals)
                .filter(
                    new Predicate<Interval>()
                    {
                      @Override
                      public boolean apply(@Nullable Interval searchInterval)
                      {
                        return searchInterval != null && searchInterval.overlaps(interval);
                      }
                    }
                )
                .transform(
                    new Function<Interval, TaskLockPosse>()
                    {
                      @Override
                      public TaskLockPosse apply(Interval interval)
                      {
                        return dsRunning.get(interval);
                      }
                    }
                )
        );
      }
    }
    finally {
      giant.unlock();
    }
  }

  public void add(Task task)
  {
    giant.lock();
    try {
      log.info("Adding task[%s] to activeTasks", task.getId());
      activeTasks.add(task.getId());
    }
    finally {
      giant.unlock();
    }
  }

  @VisibleForTesting
  Set<String> getActiveTasks()
  {
    return activeTasks;
  }

  @VisibleForTesting
  Map<String, NavigableMap<Interval, TaskLockPosse>> getAllLocks()
  {
    return running;
  }

  static class TaskLockPosse
  {
    final private TaskLock taskLock;
    final private Set<String> taskIds;

    public TaskLockPosse(TaskLock taskLock)
    {
      this.taskLock = taskLock;
      taskIds = Sets.newHashSet();
    }

    public TaskLock getTaskLock()
    {
      return taskLock;
    }

    public Set<String> getTaskIds()
    {
      return taskIds;
    }

    @Override
    public boolean equals(Object o)
    {
      if (this == o) {
        return true;
      }

      if (!getClass().equals(o.getClass())) {
        return false;
      }

      final TaskLockPosse that = (TaskLockPosse) o;
      if (!taskLock.equals(that.taskLock)) {
        return false;
      }

      return taskIds.equals(that.taskIds);
    }

    @Override
    public int hashCode()
    {
      return Objects.hashCode(taskLock, taskIds);
    }

    @Override
    public String toString()
    {
      return Objects.toStringHelper(this)
                    .add("taskLock", taskLock)
                    .add("taskIds", taskIds)
                    .toString();
    }
  }
}<|MERGE_RESOLUTION|>--- conflicted
+++ resolved
@@ -39,14 +39,8 @@
 import io.druid.java.util.common.DateTimes;
 import io.druid.java.util.common.ISE;
 import io.druid.java.util.common.Pair;
-import io.druid.java.util.common.StringUtils;
 import io.druid.java.util.common.guava.Comparators;
 import io.druid.java.util.common.guava.FunctionalIterable;
-<<<<<<< HEAD
-import io.druid.server.initialization.ServerConfig;
-=======
-import org.joda.time.DateTime;
->>>>>>> de9ba97d
 import org.joda.time.Interval;
 
 import javax.annotation.Nullable;
@@ -205,16 +199,6 @@
     }
   }
 
-<<<<<<< HEAD
-          throw new InterruptedException(StringUtils.format(
-              "Task [%s] can not acquire lock for interval [%s] within [%d] ms",
-              task.getId(),
-              interval,
-              lockTimeoutMillis
-          ));
-        } else {
-          timeout -= timeDelta;
-=======
   /**
    * Acquires a lock on behalf of a task, waiting up to the specified wait time if necessary.
    *
@@ -235,7 +219,6 @@
       while (!(taskLock = tryLock(task, interval)).isPresent()) {
         if (nanos <= 0) {
           return null;
->>>>>>> de9ba97d
         }
         nanos = lockReleaseCondition.awaitNanos(nanos);
       }
