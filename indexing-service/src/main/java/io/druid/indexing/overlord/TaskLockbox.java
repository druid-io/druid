--- conflicted
+++ resolved
@@ -39,11 +39,6 @@
 import io.druid.java.util.common.ISE;
 import io.druid.java.util.common.Pair;
 import io.druid.java.util.common.guava.Comparators;
-<<<<<<< HEAD
-import io.druid.server.initialization.ServerConfig;
-=======
-import io.druid.java.util.common.guava.FunctionalIterable;
->>>>>>> 7454fd86
 import org.joda.time.DateTime;
 import org.joda.time.Interval;
 
@@ -192,7 +187,8 @@
   /**
    * Acquires a lock on behalf of a task. Blocks until the lock is acquired.
    *
-   * @param task task to acquire lock for
+   * @param lockType lock type
+   * @param task     task to acquire lock for
    * @param interval interval to lock
    * @return acquired TaskLock
    *
@@ -204,38 +200,13 @@
       final Interval interval
   ) throws InterruptedException
   {
-<<<<<<< HEAD
-    long timeout = lockTimeoutMillis;
     giant.lockInterruptibly();
     try {
       LockResult lockResult;
       while (!(lockResult = tryLock(lockType, task, interval)).isOk()) {
-        long startTime = System.currentTimeMillis();
-        if (lockTimeoutMillis == 0) {
-          lockReleaseCondition.await();
-        } else {
-          lockReleaseCondition.await(timeout, TimeUnit.MILLISECONDS);
-        }
-        long timeDelta = System.currentTimeMillis() - startTime;
-        if (timeDelta >= timeout) {
-          log.info(
-              "Task [%s] can not acquire lock for interval [%s] within [%s] ms",
-              task.getId(),
-              interval,
-              lockTimeoutMillis
-          );
-
-          return lockResult;
-        } else {
-          timeout -= timeDelta;
-=======
-    giant.lockInterruptibly();
-    try {
-      Optional<TaskLock> taskLock;
-      while (!(taskLock = tryLock(task, interval)).isPresent()) {
         lockReleaseCondition.await();
       }
-      return taskLock.get();
+      return lockResult;
     }
     finally {
       giant.unlock();
@@ -245,6 +216,7 @@
   /**
    * Acquires a lock on behalf of a task, waiting up to the specified wait time if necessary.
    *
+   * @param lockType  lock type
    * @param task      task to acquire a lock for
    * @param interval  interval to lock
    * @param timeoutMs maximum time to wait
@@ -253,25 +225,24 @@
    *
    * @throws InterruptedException if the current thread is interrupted
    */
-  public TaskLock lock(final Task task, final Interval interval, long timeoutMs) throws InterruptedException
+  public LockResult lock(
+      final TaskLockType lockType,
+      final Task task,
+      final Interval interval,
+      long timeoutMs
+  ) throws InterruptedException
   {
     long nanos = TimeUnit.MILLISECONDS.toNanos(timeoutMs);
     giant.lockInterruptibly();
     try {
-      Optional<TaskLock> taskLock;
-      while (!(taskLock = tryLock(task, interval)).isPresent()) {
+      LockResult lockResult;
+      while (!(lockResult = tryLock(lockType, task, interval)).isOk()) {
         if (nanos <= 0) {
-          return null;
->>>>>>> 7454fd86
+          return lockResult;
         }
         nanos = lockReleaseCondition.awaitNanos(nanos);
       }
-<<<<<<< HEAD
-
       return lockResult;
-=======
-      return taskLock.get();
->>>>>>> 7454fd86
     }
     finally {
       giant.unlock();
@@ -282,9 +253,9 @@
    * Attempt to acquire a lock for a task, without removing it from the queue. Can safely be called multiple times on
    * the same task until the lock is preempted.
    *
+   * @param lockType type of lock to be acquired
    * @param task     task that wants a lock
    * @param interval interval to lock
-   * @param lockType type of lock to be acquired
    *
    * @return lock version if lock was acquired, absent otherwise
    * @throws IllegalStateException if the task is not a valid active task
@@ -303,13 +274,8 @@
       }
       Preconditions.checkArgument(interval.toDurationMillis() > 0, "interval empty");
 
-<<<<<<< HEAD
       final TaskLockPosse posseToUse = createOrFindLockPosse(task, interval, lockType);
       if (posseToUse != null && !posseToUse.getTaskLock().isRevoked()) {
-=======
-      final TaskLockPosse posseToUse = createOrFindLockPosse(task, interval, preferredVersion);
-      if (posseToUse != null) {
->>>>>>> 7454fd86
         // Add to existing TaskLockPosse, if necessary
         if (posseToUse.addTask(task)) {
           log.info("Added task[%s] to TaskLock[%s]", task.getId(), posseToUse.getTaskLock().getGroupId());
@@ -352,7 +318,6 @@
     return createOrFindLockPosse(task, interval, null, lockType);
   }
 
-<<<<<<< HEAD
   /**
    * Create a new {@link TaskLockPosse} or find an existing one for the given task and interval.
    *
@@ -365,8 +330,6 @@
    *
    * @see #createNewTaskLockPosse(TaskLockType, String, String, Interval, String, int)
    */
-=======
->>>>>>> 7454fd86
   private TaskLockPosse createOrFindLockPosse(
       final Task task,
       final Interval interval,
