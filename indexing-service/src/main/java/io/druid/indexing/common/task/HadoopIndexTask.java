/*
 * Licensed to Metamarkets Group Inc. (Metamarkets) under one
 * or more contributor license agreements. See the NOTICE file
 * distributed with this work for additional information
 * regarding copyright ownership. Metamarkets licenses this file
 * to you under the Apache License, Version 2.0 (the
 * "License"); you may not use this file except in compliance
 * with the License. You may obtain a copy of the License at
 *
 * http://www.apache.org/licenses/LICENSE-2.0
 *
 * Unless required by applicable law or agreed to in writing,
 * software distributed under the License is distributed on an
 * "AS IS" BASIS, WITHOUT WARRANTIES OR CONDITIONS OF ANY
 * KIND, either express or implied. See the License for the
 * specific language governing permissions and limitations
 * under the License.
 */

package io.druid.indexing.common.task;

import com.fasterxml.jackson.annotation.JacksonInject;
import com.fasterxml.jackson.annotation.JsonCreator;
import com.fasterxml.jackson.annotation.JsonIgnore;
import com.fasterxml.jackson.annotation.JsonProperty;
import com.fasterxml.jackson.databind.ObjectMapper;
import com.google.common.base.Optional;
import com.google.common.base.Preconditions;
import com.google.common.base.Throwables;
import com.google.common.collect.ImmutableList;
import com.google.common.collect.ImmutableMap;
import com.google.common.collect.Iterables;
import com.google.common.collect.Maps;
import io.druid.indexer.HadoopDruidDetermineConfigurationJob;
import io.druid.indexer.HadoopDruidIndexerConfig;
import io.druid.indexer.HadoopDruidIndexerJob;
import io.druid.indexer.HadoopIngestionSpec;
import io.druid.indexer.IngestionState;
import io.druid.indexer.IngestionStatsAndErrorsTaskReport;
import io.druid.indexer.MetadataStorageUpdaterJobHandler;
import io.druid.indexer.TaskMetricsGetter;
import io.druid.indexer.TaskMetricsUtils;
import io.druid.indexer.TaskReport;
import io.druid.indexer.IngestionStatsAndErrorsTaskReportData;
import io.druid.indexing.common.TaskLock;
import io.druid.indexing.common.TaskLockType;
import io.druid.indexing.common.TaskStatus;
import io.druid.indexing.common.TaskToolbox;
import io.druid.indexing.common.actions.LockAcquireAction;
import io.druid.indexing.common.actions.LockTryAcquireAction;
import io.druid.indexing.common.actions.TaskActionClient;
import io.druid.indexing.hadoop.OverlordActionBasedUsedSegmentLister;
import io.druid.java.util.common.DateTimes;
import io.druid.java.util.common.JodaUtils;
import io.druid.java.util.common.StringUtils;
import io.druid.java.util.common.logger.Logger;
import io.druid.segment.realtime.firehose.ChatHandler;
import io.druid.segment.realtime.firehose.ChatHandlerProvider;
import io.druid.server.security.Action;
import io.druid.server.security.AuthorizerMapper;
import io.druid.timeline.DataSegment;
import org.joda.time.Interval;

import javax.servlet.http.HttpServletRequest;
import javax.ws.rs.GET;
import javax.ws.rs.Path;
import javax.ws.rs.Produces;
import javax.ws.rs.QueryParam;
import javax.ws.rs.core.Context;
import javax.ws.rs.core.MediaType;
import javax.ws.rs.core.Response;
import java.lang.reflect.InvocationTargetException;
import java.lang.reflect.Method;
import java.util.Arrays;
import java.util.List;
import java.util.Map;
import java.util.SortedSet;

public class HadoopIndexTask extends HadoopTask implements ChatHandler
{
  private static final Logger log = new Logger(HadoopIndexTask.class);

  private static String getTheDataSource(HadoopIngestionSpec spec)
  {
    return spec.getDataSchema().getDataSource();
  }

  @JsonIgnore
  private HadoopIngestionSpec spec;

  @JsonIgnore
  private final String classpathPrefix;

  @JsonIgnore
  private final ObjectMapper jsonMapper;

  @JsonIgnore
  private final AuthorizerMapper authorizerMapper;

  @JsonIgnore
  private final Optional<ChatHandlerProvider> chatHandlerProvider;

  @JsonIgnore
  private InnerProcessingStatsGetter determinePartitionsStatsGetter;

  @JsonIgnore
  private InnerProcessingStatsGetter buildSegmentsStatsGetter;

  @JsonIgnore
  private IngestionState ingestionState;

  @JsonIgnore
  private HadoopDetermineConfigInnerProcessingStatus determineConfigStatus = null;

  @JsonIgnore
  private HadoopIndexGeneratorInnerProcessingStatus buildSegmentsStatus = null;

  /**
   * @param spec is used by the HadoopDruidIndexerJob to set up the appropriate parameters
   *             for creating Druid index segments. It may be modified.
   *             <p/>
   *             Here, we will ensure that the DbConnectorConfig field of the spec is set to null, such that the
   *             job does not push a list of published segments the database. Instead, we will use the method
   *             IndexGeneratorJob.getPublishedSegments() to simply return a list of the published
   *             segments, and let the indexing service report these segments to the database.
   */

  @JsonCreator
  public HadoopIndexTask(
      @JsonProperty("id") String id,
      @JsonProperty("spec") HadoopIngestionSpec spec,
      @JsonProperty("hadoopCoordinates") String hadoopCoordinates,
      @JsonProperty("hadoopDependencyCoordinates") List<String> hadoopDependencyCoordinates,
      @JsonProperty("classpathPrefix") String classpathPrefix,
      @JacksonInject ObjectMapper jsonMapper,
      @JsonProperty("context") Map<String, Object> context,
      @JacksonInject AuthorizerMapper authorizerMapper,
      @JacksonInject ChatHandlerProvider chatHandlerProvider
  )
  {
    super(
        id != null ? id : StringUtils.format("index_hadoop_%s_%s", getTheDataSource(spec), DateTimes.nowUtc()),
        getTheDataSource(spec),
        hadoopDependencyCoordinates == null
        ? (hadoopCoordinates == null ? null : ImmutableList.of(hadoopCoordinates))
        : hadoopDependencyCoordinates,
        context
    );
    this.authorizerMapper = authorizerMapper;
    this.chatHandlerProvider = Optional.fromNullable(chatHandlerProvider);
    this.spec = spec;

    // Some HadoopIngestionSpec stuff doesn't make sense in the context of the indexing service
    Preconditions.checkArgument(
        this.spec.getIOConfig().getSegmentOutputPath() == null,
        "segmentOutputPath must be absent"
    );
    Preconditions.checkArgument(this.spec.getTuningConfig().getWorkingPath() == null, "workingPath must be absent");
    Preconditions.checkArgument(
        this.spec.getIOConfig().getMetadataUpdateSpec() == null,
        "metadataUpdateSpec must be absent"
    );

    this.classpathPrefix = classpathPrefix;
    this.jsonMapper = Preconditions.checkNotNull(jsonMapper, "null ObjectMappper");
    this.ingestionState = IngestionState.NOT_STARTED;
  }

  @Override
  public int getPriority()
  {
    return getContextValue(Tasks.PRIORITY_KEY, Tasks.DEFAULT_BATCH_INDEX_TASK_PRIORITY);
  }

  @Override
  public String getType()
  {
    return "index_hadoop";
  }

  @Override
  public boolean isReady(TaskActionClient taskActionClient) throws Exception
  {
    Optional<SortedSet<Interval>> intervals = spec.getDataSchema().getGranularitySpec().bucketIntervals();
    if (intervals.isPresent()) {
      Interval interval = JodaUtils.umbrellaInterval(
          JodaUtils.condenseIntervals(
              intervals.get()
          )
      );
      return taskActionClient.submit(new LockTryAcquireAction(TaskLockType.EXCLUSIVE, interval)) != null;
    } else {
      return true;
    }
  }

  @JsonProperty("spec")
  public HadoopIngestionSpec getSpec()
  {
    return spec;
  }

  @Override
  @JsonProperty
  public List<String> getHadoopDependencyCoordinates()
  {
    return super.getHadoopDependencyCoordinates();
  }

  @JsonProperty
  @Override
  public String getClasspathPrefix()
  {
    return classpathPrefix;
  }

  @Override
  public TaskStatus run(TaskToolbox toolbox) throws Exception
  {
    try {
      if (chatHandlerProvider.isPresent()) {
        log.info("Found chat handler of class[%s]", chatHandlerProvider.get().getClass().getName());
        chatHandlerProvider.get().register(getId(), this, false);
      } else {
        log.warn("No chat handler detected");
      }

      return runInternal(toolbox);
    }
    catch (Exception e) {
      Throwable effectiveException;
      if (e instanceof RuntimeException && e.getCause() instanceof InvocationTargetException) {
        InvocationTargetException ite = (InvocationTargetException) e.getCause();
        effectiveException = ite.getCause();
        log.error(effectiveException, "Got invocation target exception in run(), cause: ");
      } else {
        effectiveException = e;
        log.error(e, "Encountered exception in run():");
      }

      return TaskStatus.failure(
          getId(),
          Throwables.getStackTraceAsString(effectiveException),
          getTaskCompletionReports()
      );
    }
    finally {
      if (chatHandlerProvider.isPresent()) {
        chatHandlerProvider.get().unregister(getId());
      }
    }
  }

  @SuppressWarnings("unchecked")
  private TaskStatus runInternal(TaskToolbox toolbox) throws Exception
  {
    final ClassLoader loader = buildClassLoader(toolbox);
    boolean determineIntervals = !spec.getDataSchema().getGranularitySpec().bucketIntervals().isPresent();

    spec = HadoopIngestionSpec.updateSegmentListIfDatasourcePathSpecIsUsed(
        spec,
        jsonMapper,
        new OverlordActionBasedUsedSegmentLister(toolbox)
    );

    Object determinePartitionsInnerProcessingRunner = getForeignClassloaderObject(
        "io.druid.indexing.common.task.HadoopIndexTask$HadoopDetermineConfigInnerProcessingRunner",
        new String[]{
            toolbox.getObjectMapper().writeValueAsString(spec),
            toolbox.getConfig().getHadoopWorkingPath(),
            toolbox.getSegmentPusher().getPathForHadoop()
        },
        loader
    );
    determinePartitionsStatsGetter = new InnerProcessingStatsGetter(determinePartitionsInnerProcessingRunner);

    String[] input1 = new String[]{
        toolbox.getObjectMapper().writeValueAsString(spec),
        toolbox.getConfig().getHadoopWorkingPath(),
        toolbox.getSegmentPusher().getPathForHadoop()
    };

    HadoopIngestionSpec indexerSchema = null;
    final ClassLoader oldLoader = Thread.currentThread().getContextClassLoader();
    Class<?> aClazz = determinePartitionsInnerProcessingRunner.getClass();
    Method determinePartitionsInnerProcessingRunTask = aClazz.getMethod("runTask", input1.getClass());
    try {
      Thread.currentThread().setContextClassLoader(loader);

      ingestionState = IngestionState.DETERMINE_PARTITIONS;

      final String determineConfigStatusString = (String) determinePartitionsInnerProcessingRunTask.invoke(
          determinePartitionsInnerProcessingRunner,
          new Object[]{input1}
      );


      determineConfigStatus = toolbox
          .getObjectMapper()
          .readValue(determineConfigStatusString, HadoopDetermineConfigInnerProcessingStatus.class);

      indexerSchema = determineConfigStatus.getSchema();
      if (indexerSchema == null) {
        return TaskStatus.failure(
            getId(),
            determineConfigStatus.getErrorMsg(),
            getTaskCompletionReports()
        );
      }
    }
    catch (Exception e) {
      throw new RuntimeException(e);
    }
    finally {
      Thread.currentThread().setContextClassLoader(oldLoader);
    }

    // We should have a lock from before we started running only if interval was specified
    String version;
    if (determineIntervals) {
      Interval interval = JodaUtils.umbrellaInterval(
          JodaUtils.condenseIntervals(
              indexerSchema.getDataSchema().getGranularitySpec().bucketIntervals().get()
          )
      );
      final long lockTimeoutMs = getContextValue(Tasks.LOCK_TIMEOUT_KEY, Tasks.DEFAULT_LOCK_TIMEOUT);
      // Note: if lockTimeoutMs is larger than ServerConfig.maxIdleTime, the below line can incur http timeout error.
      final TaskLock lock = Preconditions.checkNotNull(
          toolbox.getTaskActionClient().submit(
              new LockAcquireAction(TaskLockType.EXCLUSIVE, interval, lockTimeoutMs)
          ),
          "Cannot acquire a lock for interval[%s]", interval
      );
      version = lock.getVersion();
    } else {
      Iterable<TaskLock> locks = getTaskLocks(toolbox.getTaskActionClient());
      final TaskLock myLock = Iterables.getOnlyElement(locks);
      version = myLock.getVersion();
    }

    final String specVersion = indexerSchema.getTuningConfig().getVersion();
    if (indexerSchema.getTuningConfig().isUseExplicitVersion()) {
      if (specVersion.compareTo(version) < 0) {
        version = specVersion;
      } else {
        log.error(
            "Spec version can not be greater than or equal to the lock version, Spec version: [%s] Lock version: [%s].",
            specVersion,
            version
        );
        toolbox.getTaskReportFileWriter().write(null);
        return TaskStatus.failure(getId());
      }
    }

    log.info("Setting version to: %s", version);

    Object innerProcessingRunner = getForeignClassloaderObject(
        "io.druid.indexing.common.task.HadoopIndexTask$HadoopIndexGeneratorInnerProcessingRunner",
        new String[]{
            toolbox.getObjectMapper().writeValueAsString(indexerSchema),
            version
        },
        loader
    );
    buildSegmentsStatsGetter = new InnerProcessingStatsGetter(innerProcessingRunner);

    String[] input = new String[]{
        toolbox.getObjectMapper().writeValueAsString(indexerSchema),
        version
    };

    Class<?> aClazz2 = innerProcessingRunner.getClass();
    Method innerProcessingRunTask = aClazz2.getMethod("runTask", input.getClass());

    try {
      Thread.currentThread().setContextClassLoader(loader);

      ingestionState = IngestionState.BUILD_SEGMENTS;
      final String jobStatusString = (String) innerProcessingRunTask.invoke(
          innerProcessingRunner,
          new Object[]{input}
      );

<<<<<<< HEAD
      buildSegmentsStatus = toolbox.getObjectMapper().readValue(
          jobStatusString,
          HadoopIndexGeneratorInnerProcessingStatus.class
      );

      if (buildSegmentsStatus.getDataSegments() != null) {
        ingestionState = IngestionState.COMPLETED;
        toolbox.publishSegments(buildSegmentsStatus.getDataSegments());
        return TaskStatus.success(
            getId(),
            null,
            getTaskCompletionReports()
        );
      } else {
        return TaskStatus.failure(
            getId(),
            buildSegmentsStatus.getErrorMsg(),
            getTaskCompletionReports()
        );
      }
    }
    catch (Exception e) {
      throw new RuntimeException(e);
    }
    finally {
      Thread.currentThread().setContextClassLoader(oldLoader);
=======
      toolbox.publishSegments(publishedSegments);
      toolbox.getTaskReportFileWriter().write(null);
      return TaskStatus.success(getId());
    } else {
      toolbox.getTaskReportFileWriter().write(null);
      return TaskStatus.failure(getId());
>>>>>>> 723f7ac5
    }
  }

  @GET
  @Path("/rowStats")
  @Produces(MediaType.APPLICATION_JSON)
  public Response getRowStats(
      @Context final HttpServletRequest req,
      @QueryParam("windows") List<Integer> windows
  )
  {
    IndexTaskUtils.datasourceAuthorizationCheck(req, Action.READ, getDataSource(), authorizerMapper);
    Map<String, Object> returnMap = Maps.newHashMap();
    Map<String, Object> totalsMap = Maps.newHashMap();

    if (determinePartitionsStatsGetter != null) {
      totalsMap.put("determinePartitions", determinePartitionsStatsGetter.getTotalMetrics());
    }

    if (buildSegmentsStatsGetter != null) {
      totalsMap.put("buildSegments", buildSegmentsStatsGetter.getTotalMetrics());
    }

    returnMap.put("totals", totalsMap);
    return Response.ok(returnMap).build();
  }

  private Map<String, TaskReport> getTaskCompletionReports()
  {
    return TaskReport.buildTaskReports(
        new IngestionStatsAndErrorsTaskReport(
            getId(),
            new IngestionStatsAndErrorsTaskReportData(
                ingestionState,
                null,
                getTaskCompletionRowStats()
            )
        )
    );
  }

  private Map<String, Object> getTaskCompletionRowStats()
  {
    Map<String, Object> metrics = Maps.newHashMap();
    if (determineConfigStatus != null) {
      metrics.put(
          "determinePartitions",
          determineConfigStatus.getMetrics()
      );
    }
    if (buildSegmentsStatus != null) {
      metrics.put(
          "buildSegments",
          buildSegmentsStatus.getMetrics()
      );
    }
    return metrics;
  }

  public static class InnerProcessingStatsGetter implements TaskMetricsGetter
  {
    public static final List<String> KEYS = Arrays.asList(
        TaskMetricsUtils.ROWS_PROCESSED,
        TaskMetricsUtils.ROWS_PROCESSED_WITH_ERRORS,
        TaskMetricsUtils.ROWS_THROWN_AWAY,
        TaskMetricsUtils.ROWS_UNPARSEABLE
    );

    public static final Map<String, Double> MISSING_SAMPLE_DEFAULT_VALUES = Maps.newHashMap();
    static {
      MISSING_SAMPLE_DEFAULT_VALUES.put(TaskMetricsUtils.ROWS_PROCESSED, 0.0d);
      MISSING_SAMPLE_DEFAULT_VALUES.put(TaskMetricsUtils.ROWS_PROCESSED_WITH_ERRORS, 0.0d);
      MISSING_SAMPLE_DEFAULT_VALUES.put(TaskMetricsUtils.ROWS_THROWN_AWAY, 0.0d);
      MISSING_SAMPLE_DEFAULT_VALUES.put(TaskMetricsUtils.ROWS_UNPARSEABLE, 0.0d);
    }

    private final Method getStatsMethod;
    private final Object innerProcessingRunner;

    private long processed = 0;
    private long processedWithErrors = 0;
    private long thrownAway = 0;
    private long unparseable = 0;

    public InnerProcessingStatsGetter(
        Object innerProcessingRunner
    )
    {
      try {
        Class<?> aClazz = innerProcessingRunner.getClass();
        this.getStatsMethod = aClazz.getMethod("getStats");
        this.innerProcessingRunner = innerProcessingRunner;
      }
      catch (NoSuchMethodException nsme) {
        throw new RuntimeException(nsme);
      }
    }

    @Override
    public List<String> getKeys()
    {
      return KEYS;
    }

    @Override
    public Map<String, Double> getMetrics()
    {
      try {
        Map<String, Object> statsMap = (Map<String, Object>) getStatsMethod.invoke(innerProcessingRunner);
        if (statsMap == null) {
          return MISSING_SAMPLE_DEFAULT_VALUES;
        }

        long curProcessed = (Long) statsMap.get(TaskMetricsUtils.ROWS_PROCESSED);
        long curProcessedWithErrors = (Long) statsMap.get(TaskMetricsUtils.ROWS_PROCESSED_WITH_ERRORS);
        long curThrownAway = (Long) statsMap.get(TaskMetricsUtils.ROWS_THROWN_AWAY);
        long curUnparseable = (Long) statsMap.get(TaskMetricsUtils.ROWS_UNPARSEABLE);

        Long processedDiff = curProcessed - processed;
        Long procssedWithErrorsDiff = curProcessedWithErrors - processedWithErrors;
        Long thrownAwayDiff = curThrownAway - thrownAway;
        Long unparseableDiff = curUnparseable - unparseable;

        processed = curProcessed;
        processedWithErrors = curProcessedWithErrors;
        thrownAway = curThrownAway;
        unparseable = curUnparseable;

        return ImmutableMap.of(
            TaskMetricsUtils.ROWS_PROCESSED, processedDiff.doubleValue(),
            TaskMetricsUtils.ROWS_PROCESSED_WITH_ERRORS, procssedWithErrorsDiff.doubleValue(),
            TaskMetricsUtils.ROWS_THROWN_AWAY, thrownAwayDiff.doubleValue(),
            TaskMetricsUtils.ROWS_UNPARSEABLE, unparseableDiff.doubleValue()
        );
      }
      catch (Exception e) {
        log.error(e, "Got exception from getMetrics(): ");
        return null;
      }
    }

    public Map<String, Double> getTotalMetrics()
    {
      try {
        Map<String, Object> statsMap = (Map<String, Object>) getStatsMethod.invoke(innerProcessingRunner);
        if (statsMap == null) {
          return MISSING_SAMPLE_DEFAULT_VALUES;
        }
        long curProcessed = (Long) statsMap.get(TaskMetricsUtils.ROWS_PROCESSED);
        long curProcessedWithErrors = (Long) statsMap.get(TaskMetricsUtils.ROWS_PROCESSED_WITH_ERRORS);
        long curThrownAway = (Long) statsMap.get(TaskMetricsUtils.ROWS_THROWN_AWAY);
        long curUnparseable = (Long) statsMap.get(TaskMetricsUtils.ROWS_UNPARSEABLE);

        return ImmutableMap.of(
            TaskMetricsUtils.ROWS_PROCESSED, (double) curProcessed,
            TaskMetricsUtils.ROWS_PROCESSED_WITH_ERRORS, (double) curProcessedWithErrors,
            TaskMetricsUtils.ROWS_THROWN_AWAY, (double) curThrownAway,
            TaskMetricsUtils.ROWS_UNPARSEABLE, (double) curUnparseable
        );
      }
      catch (Exception e) {
        log.error(e, "Got exception from getTotalMetrics(): ");
        return null;
      }
    }
  }


  /** Called indirectly in {@link HadoopIndexTask#run(TaskToolbox)}. */
  @SuppressWarnings("unused")
  public static class HadoopDetermineConfigInnerProcessingRunner
  {
    private HadoopDruidDetermineConfigurationJob job;

    public String runTask(String[] args) throws Exception
    {
      final String schema = args[0];
      final String workingPath = args[1];
      final String segmentOutputPath = args[2];

      final HadoopIngestionSpec theSchema = HadoopDruidIndexerConfig.JSON_MAPPER
          .readValue(
              schema,
              HadoopIngestionSpec.class
          );
      final HadoopDruidIndexerConfig config = HadoopDruidIndexerConfig.fromSpec(
          theSchema
              .withIOConfig(theSchema.getIOConfig().withSegmentOutputPath(segmentOutputPath))
              .withTuningConfig(theSchema.getTuningConfig().withWorkingPath(workingPath))
      );

      job = new HadoopDruidDetermineConfigurationJob(config);

      log.info("Starting a hadoop determine configuration job...");
      if (job.run()) {
        return HadoopDruidIndexerConfig.JSON_MAPPER.writeValueAsString(
            new HadoopDetermineConfigInnerProcessingStatus(config.getSchema(), job.getStats(), null)
        );
      } else {
        return HadoopDruidIndexerConfig.JSON_MAPPER.writeValueAsString(
            new HadoopDetermineConfigInnerProcessingStatus(null, job.getStats(), job.getErrorMessage())
        );
      }
    }

    public Map<String, Object> getStats()
    {
      if (job == null) {
        return null;
      }

      return job.getStats();
    }
  }

  @SuppressWarnings("unused")
  public static class HadoopIndexGeneratorInnerProcessingRunner
  {
    private HadoopDruidIndexerJob job;

    public String runTask(String[] args) throws Exception
    {
      final String schema = args[0];
      String version = args[1];

      final HadoopIngestionSpec theSchema = HadoopDruidIndexerConfig.JSON_MAPPER
          .readValue(
              schema,
              HadoopIngestionSpec.class
          );
      final HadoopDruidIndexerConfig config = HadoopDruidIndexerConfig.fromSpec(
          theSchema
              .withTuningConfig(theSchema.getTuningConfig().withVersion(version))
      );

      // MetadataStorageUpdaterJobHandler is only needed when running standalone without indexing service
      // In that case the whatever runs the Hadoop Index Task must ensure MetadataStorageUpdaterJobHandler
      // can be injected based on the configuration given in config.getSchema().getIOConfig().getMetadataUpdateSpec()
      final MetadataStorageUpdaterJobHandler maybeHandler;
      if (config.isUpdaterJobSpecSet()) {
        maybeHandler = injector.getInstance(MetadataStorageUpdaterJobHandler.class);
      } else {
        maybeHandler = null;
      }
      job = new HadoopDruidIndexerJob(config, maybeHandler);

      log.info("Starting a hadoop index generator job...");
      try {
        if (job.run()) {
          return HadoopDruidIndexerConfig.JSON_MAPPER.writeValueAsString(
              new HadoopIndexGeneratorInnerProcessingStatus(
                  job.getPublishedSegments(),
                  job.getStats(),
                  null
              )
          );
        } else {
          return HadoopDruidIndexerConfig.JSON_MAPPER.writeValueAsString(
              new HadoopIndexGeneratorInnerProcessingStatus(
                  null,
                  job.getStats(),
                  job.getErrorMessage()
              )
          );
        }
      }
      catch (Exception e) {
        log.error(e, "Encountered exception in HadoopIndexGeneratorInnerProcessing.");
        return HadoopDruidIndexerConfig.JSON_MAPPER.writeValueAsString(
            new HadoopIndexGeneratorInnerProcessingStatus(
                null,
                job.getStats(),
                e.getMessage()
            )
        );
      }
    }

    public Map<String, Object> getStats()
    {
      if (job == null) {
        return null;
      }

      return job.getStats();
    }
  }

  public static class HadoopIndexGeneratorInnerProcessingStatus
  {
    private final List<DataSegment> dataSegments;
    private final Map<String, Object> metrics;
    private final String errorMsg;

    @JsonCreator
    public HadoopIndexGeneratorInnerProcessingStatus(
        @JsonProperty("dataSegments") List<DataSegment> dataSegments,
        @JsonProperty("metrics") Map<String, Object> metrics,
        @JsonProperty("errorMsg") String errorMsg
    )
    {
      this.dataSegments = dataSegments;
      this.metrics = metrics;
      this.errorMsg = errorMsg;
    }

    @JsonProperty
    public List<DataSegment> getDataSegments()
    {
      return dataSegments;
    }

    @JsonProperty
    public Map<String, Object> getMetrics()
    {
      return metrics;
    }

    @JsonProperty
    public String getErrorMsg()
    {
      return errorMsg;
    }
  }

  public static class HadoopDetermineConfigInnerProcessingStatus
  {
    private final HadoopIngestionSpec schema;
    private final Map<String, Object> metrics;
    private final String errorMsg;

    @JsonCreator
    public HadoopDetermineConfigInnerProcessingStatus(
        @JsonProperty("schema") HadoopIngestionSpec schema,
        @JsonProperty("metrics") Map<String, Object> metrics,
        @JsonProperty("errorMsg") String errorMsg
    )
    {
      this.schema = schema;
      this.metrics = metrics;
      this.errorMsg = errorMsg;
    }

    @JsonProperty
    public HadoopIngestionSpec getSchema()
    {
      return schema;
    }

    @JsonProperty
    public Map<String, Object> getMetrics()
    {
      return metrics;
    }

    @JsonProperty
    public String getErrorMsg()
    {
      return errorMsg;
    }
  }
}<|MERGE_RESOLUTION|>--- conflicted
+++ resolved
@@ -36,14 +36,14 @@
 import io.druid.indexer.HadoopDruidIndexerJob;
 import io.druid.indexer.HadoopIngestionSpec;
 import io.druid.indexer.IngestionState;
-import io.druid.indexer.IngestionStatsAndErrorsTaskReport;
 import io.druid.indexer.MetadataStorageUpdaterJobHandler;
 import io.druid.indexer.TaskMetricsGetter;
 import io.druid.indexer.TaskMetricsUtils;
-import io.druid.indexer.TaskReport;
-import io.druid.indexer.IngestionStatsAndErrorsTaskReportData;
+import io.druid.indexing.common.IngestionStatsAndErrorsTaskReport;
+import io.druid.indexing.common.IngestionStatsAndErrorsTaskReportData;
 import io.druid.indexing.common.TaskLock;
 import io.druid.indexing.common.TaskLockType;
+import io.druid.indexing.common.TaskReport;
 import io.druid.indexing.common.TaskStatus;
 import io.druid.indexing.common.TaskToolbox;
 import io.druid.indexing.common.actions.LockAcquireAction;
@@ -238,10 +238,10 @@
         log.error(e, "Encountered exception in run():");
       }
 
+      toolbox.getTaskReportFileWriter().write(getTaskCompletionReports());
       return TaskStatus.failure(
           getId(),
-          Throwables.getStackTraceAsString(effectiveException),
-          getTaskCompletionReports()
+          Throwables.getStackTraceAsString(effectiveException)
       );
     }
     finally {
@@ -301,10 +301,10 @@
 
       indexerSchema = determineConfigStatus.getSchema();
       if (indexerSchema == null) {
+        toolbox.getTaskReportFileWriter().write(getTaskCompletionReports());
         return TaskStatus.failure(
             getId(),
-            determineConfigStatus.getErrorMsg(),
-            getTaskCompletionReports()
+            determineConfigStatus.getErrorMsg()
         );
       }
     }
@@ -382,7 +382,6 @@
           new Object[]{input}
       );
 
-<<<<<<< HEAD
       buildSegmentsStatus = toolbox.getObjectMapper().readValue(
           jobStatusString,
           HadoopIndexGeneratorInnerProcessingStatus.class
@@ -391,16 +390,16 @@
       if (buildSegmentsStatus.getDataSegments() != null) {
         ingestionState = IngestionState.COMPLETED;
         toolbox.publishSegments(buildSegmentsStatus.getDataSegments());
+        toolbox.getTaskReportFileWriter().write(getTaskCompletionReports());
         return TaskStatus.success(
             getId(),
-            null,
-            getTaskCompletionReports()
+            null
         );
       } else {
+        toolbox.getTaskReportFileWriter().write(getTaskCompletionReports());
         return TaskStatus.failure(
             getId(),
-            buildSegmentsStatus.getErrorMsg(),
-            getTaskCompletionReports()
+            buildSegmentsStatus.getErrorMsg()
         );
       }
     }
@@ -409,14 +408,6 @@
     }
     finally {
       Thread.currentThread().setContextClassLoader(oldLoader);
-=======
-      toolbox.publishSegments(publishedSegments);
-      toolbox.getTaskReportFileWriter().write(null);
-      return TaskStatus.success(getId());
-    } else {
-      toolbox.getTaskReportFileWriter().write(null);
-      return TaskStatus.failure(getId());
->>>>>>> 723f7ac5
     }
   }
 
