--- conflicted
+++ resolved
@@ -38,17 +38,13 @@
   @Inject
   public RemoteTaskActionClientFactory(
       @IndexingService DruidLeaderClient leaderHttpClient,
-      RetryPolicyFactory retryPolicyFactory,
+      RetryPolicyFactory retryPoslicyFactory,
       ObjectMapper jsonMapper,
       AuthenticatorHttpClientWrapper authenticatorHttpClientWrapper
   )
   {
-<<<<<<< HEAD
-    this.httpClient = authenticatorHttpClientWrapper.getEscalatedClient(httpClient);
-    this.selector = selector;
-=======
+    this.druidLeaderClient = authenticatorHttpClientWrapper.getEscalatedClient(leaderHttpClient);
     this.druidLeaderClient = leaderHttpClient;
->>>>>>> 834e050b
     this.retryPolicyFactory = retryPolicyFactory;
     this.jsonMapper = jsonMapper;
   }
