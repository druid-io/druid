/*
 * Licensed to the Apache Software Foundation (ASF) under one
 * or more contributor license agreements.  See the NOTICE file
 * distributed with this work for additional information
 * regarding copyright ownership.  The ASF licenses this file
 * to you under the Apache License, Version 2.0 (the
 * "License"); you may not use this file except in compliance
 * with the License.  You may obtain a copy of the License at
 *
 *   http://www.apache.org/licenses/LICENSE-2.0
 *
 * Unless required by applicable law or agreed to in writing,
 * software distributed under the License is distributed on an
 * "AS IS" BASIS, WITHOUT WARRANTIES OR CONDITIONS OF ANY
 * KIND, either express or implied.  See the License for the
 * specific language governing permissions and limitations
 * under the License.
 */

package org.apache.druid.indexing.overlord.hrtr;

import com.fasterxml.jackson.databind.ObjectMapper;
import com.google.common.base.Joiner;
import com.google.common.base.Optional;
import com.google.common.base.Preconditions;
import com.google.common.base.Predicate;
import com.google.common.base.Supplier;
import com.google.common.base.Throwables;
import com.google.common.collect.ImmutableList;
import com.google.common.collect.ImmutableMap;
import com.google.common.collect.Maps;
import com.google.common.io.ByteSource;
import com.google.common.util.concurrent.FutureCallback;
import com.google.common.util.concurrent.Futures;
import com.google.common.util.concurrent.ListenableFuture;
import com.google.common.util.concurrent.ListenableScheduledFuture;
import com.google.common.util.concurrent.ListeningScheduledExecutorService;
import com.google.common.util.concurrent.MoreExecutors;
import org.apache.curator.framework.CuratorFramework;
import org.apache.druid.concurrent.LifecycleLock;
import org.apache.druid.discovery.DiscoveryDruidNode;
import org.apache.druid.discovery.DruidNodeDiscovery;
import org.apache.druid.discovery.DruidNodeDiscoveryProvider;
<<<<<<< HEAD
import org.apache.druid.discovery.NodeRole;
=======
>>>>>>> e252abed
import org.apache.druid.discovery.WorkerNodeService;
import org.apache.druid.indexer.RunnerTaskState;
import org.apache.druid.indexer.TaskLocation;
import org.apache.druid.indexer.TaskStatus;
import org.apache.druid.indexing.common.task.Task;
import org.apache.druid.indexing.overlord.ImmutableWorkerInfo;
import org.apache.druid.indexing.overlord.RemoteTaskRunnerWorkItem;
import org.apache.druid.indexing.overlord.TaskRunnerListener;
import org.apache.druid.indexing.overlord.TaskRunnerUtils;
import org.apache.druid.indexing.overlord.TaskRunnerWorkItem;
import org.apache.druid.indexing.overlord.TaskStorage;
import org.apache.druid.indexing.overlord.WorkerTaskRunner;
import org.apache.druid.indexing.overlord.autoscaling.ProvisioningService;
import org.apache.druid.indexing.overlord.autoscaling.ProvisioningStrategy;
import org.apache.druid.indexing.overlord.autoscaling.ScalingStats;
import org.apache.druid.indexing.overlord.config.HttpRemoteTaskRunnerConfig;
import org.apache.druid.indexing.overlord.config.WorkerTaskRunnerConfig;
import org.apache.druid.indexing.overlord.setup.WorkerBehaviorConfig;
import org.apache.druid.indexing.overlord.setup.WorkerSelectStrategy;
import org.apache.druid.indexing.worker.TaskAnnouncement;
import org.apache.druid.indexing.worker.Worker;
import org.apache.druid.java.util.common.DateTimes;
import org.apache.druid.java.util.common.ISE;
import org.apache.druid.java.util.common.Pair;
import org.apache.druid.java.util.common.concurrent.Execs;
import org.apache.druid.java.util.common.concurrent.ScheduledExecutors;
import org.apache.druid.java.util.common.lifecycle.LifecycleStart;
import org.apache.druid.java.util.common.lifecycle.LifecycleStop;
import org.apache.druid.java.util.emitter.EmittingLogger;
import org.apache.druid.java.util.http.client.HttpClient;
import org.apache.druid.java.util.http.client.Request;
import org.apache.druid.java.util.http.client.response.InputStreamResponseHandler;
import org.apache.druid.server.initialization.IndexerZkConfig;
import org.apache.druid.tasklogs.TaskLogStreamer;
import org.apache.zookeeper.KeeperException;
import org.jboss.netty.handler.codec.http.HttpMethod;
import org.joda.time.Period;

import javax.annotation.Nullable;
import java.io.IOException;
import java.io.InputStream;
import java.net.URL;
import java.util.Collection;
import java.util.HashMap;
import java.util.HashSet;
import java.util.Iterator;
import java.util.List;
import java.util.Map;
import java.util.Set;
import java.util.concurrent.ConcurrentHashMap;
import java.util.concurrent.ConcurrentMap;
import java.util.concurrent.CopyOnWriteArrayList;
import java.util.concurrent.CountDownLatch;
import java.util.concurrent.ExecutionException;
import java.util.concurrent.Executor;
import java.util.concurrent.ExecutorService;
import java.util.concurrent.ScheduledExecutorService;
import java.util.concurrent.ScheduledFuture;
import java.util.concurrent.TimeUnit;
import java.util.stream.Collectors;

/**
 * A Remote TaskRunner to manage tasks on Middle Manager nodes using internal-discovery({@link DruidNodeDiscoveryProvider})
 * to discover them and Http.
 * Middle Managers expose 3 HTTP endpoints
 * 1. POST request for assigning a task
 * 2. POST request for shutting down a task
 * 3. GET request for getting list of assigned, running, completed tasks on Middle Manager and its enable/disable status.
 * This endpoint is implemented to support long poll and holds the request till there is a change. This class
 * sends the next request immediately as the previous finishes to keep the state up-to-date.
 * <p>
 * ZK_CLEANUP_TODO : As of 0.11.1, it is required to cleanup task status paths from ZK which are created by the
 * workers to support deprecated RemoteTaskRunner. So a method "scheduleCompletedTaskStatusCleanupFromZk()" is added'
 * which should be removed in the release that removes RemoteTaskRunner legacy ZK updation WorkerTaskMonitor class.
 */
public class HttpRemoteTaskRunner implements WorkerTaskRunner, TaskLogStreamer
{
  private static final EmittingLogger log = new EmittingLogger(HttpRemoteTaskRunner.class);

  private final LifecycleLock lifecycleLock = new LifecycleLock();

  // Executor for assigning pending tasks to workers.
  private final ExecutorService pendingTasksExec;

  // All known tasks
  private final ConcurrentMap<String, HttpRemoteTaskRunnerWorkItem> tasks = new ConcurrentHashMap<>();

  // All discovered workers.
  private final ConcurrentMap<String, WorkerHolder> workers = new ConcurrentHashMap<>();

  // Executor for syncing state of each worker.
  private final ScheduledExecutorService workersSyncExec;

  // Workers that have been marked as lazy. these workers are not running any tasks and can be terminated safely by the scaling policy.
  private final ConcurrentMap<String, WorkerHolder> lazyWorkers = new ConcurrentHashMap<>();

  // Workers that have been blacklisted.
  private final ConcurrentHashMap<String, WorkerHolder> blackListedWorkers = new ConcurrentHashMap<>();

  // workers which were assigned a task and are yet to acknowledge same.
  // Map: workerId -> taskId
  private final ConcurrentMap<String, String> workersWithUnacknowledgedTask = new ConcurrentHashMap<>();

  // Executor to complete cleanup of workers which have disappeared.
  private final ListeningScheduledExecutorService cleanupExec;
  private final ConcurrentMap<String, ScheduledFuture> removedWorkerCleanups = new ConcurrentHashMap<>();

  // Guards the pending/running/complete lists of tasks and list of workers
  // statusLock.notifyAll() is called whenever there is a possibility of worker slot to run task becoming available.
  // statusLock.notifyAll() is called whenever a task status or location changes.
  private final Object statusLock = new Object();

  // task runner listeners
  private final CopyOnWriteArrayList<Pair<TaskRunnerListener, Executor>> listeners = new CopyOnWriteArrayList<>();

  private final ProvisioningStrategy<WorkerTaskRunner> provisioningStrategy;
  private ProvisioningService provisioningService;

  private final DruidNodeDiscoveryProvider druidNodeDiscoveryProvider;
  private final HttpClient httpClient;
  private final ObjectMapper smileMapper;

  private final Supplier<WorkerBehaviorConfig> workerConfigRef;
  private final HttpRemoteTaskRunnerConfig config;

  private final TaskStorage taskStorage;

  // ZK_CLEANUP_TODO : Remove these when RemoteTaskRunner and WorkerTaskMonitor are removed.
  private static final Joiner JOINER = Joiner.on("/");
  private final CuratorFramework cf;
  private final ScheduledExecutorService zkCleanupExec;
  private final IndexerZkConfig indexerZkConfig;

  public HttpRemoteTaskRunner(
      ObjectMapper smileMapper,
      HttpRemoteTaskRunnerConfig config,
      HttpClient httpClient,
      Supplier<WorkerBehaviorConfig> workerConfigRef,
      ProvisioningStrategy<WorkerTaskRunner> provisioningStrategy,
      DruidNodeDiscoveryProvider druidNodeDiscoveryProvider,
      TaskStorage taskStorage,
      CuratorFramework cf,
      IndexerZkConfig indexerZkConfig
  )
  {
    this.smileMapper = smileMapper;
    this.config = config;
    this.httpClient = httpClient;
    this.druidNodeDiscoveryProvider = druidNodeDiscoveryProvider;
    this.taskStorage = taskStorage;
    this.workerConfigRef = workerConfigRef;

    this.pendingTasksExec = Execs.multiThreaded(
        config.getPendingTasksRunnerNumThreads(),
        "hrtr-pending-tasks-runner-%d"
    );

    this.workersSyncExec = ScheduledExecutors.fixed(
        config.getWorkerSyncNumThreads(),
        "HttpRemoteTaskRunner-worker-sync-%d"
    );

    this.cleanupExec = MoreExecutors.listeningDecorator(
        ScheduledExecutors.fixed(1, "HttpRemoteTaskRunner-Worker-Cleanup-%d")
    );

    this.cf = cf;
    this.indexerZkConfig = indexerZkConfig;
    this.zkCleanupExec = ScheduledExecutors.fixed(
        1,
        "HttpRemoteTaskRunner-zk-cleanup-%d"
    );

    this.provisioningStrategy = provisioningStrategy;
  }

  @Override
  @LifecycleStart
  public void start()
  {
    if (!lifecycleLock.canStart()) {
      return;
    }

    try {
      log.info("Starting...");

      scheduleCompletedTaskStatusCleanupFromZk();

      startWorkersHandling();

      ScheduledExecutors.scheduleAtFixedRate(
          cleanupExec,
          Period.ZERO.toStandardDuration(),
          config.getWorkerBlackListCleanupPeriod().toStandardDuration(),
          this::checkAndRemoveWorkersFromBlackList
      );

      provisioningService = provisioningStrategy.makeProvisioningService(this);

      scheduleSyncMonitoring();
      lifecycleLock.started();

      log.info("Started.");
    }
    catch (Exception e) {
      throw new RuntimeException(e);
    }
    finally {
      lifecycleLock.exitStart();
    }
  }

  private void scheduleCompletedTaskStatusCleanupFromZk()
  {
    zkCleanupExec.scheduleAtFixedRate(
        () -> {
          try {
            List<String> workers;
            try {
              workers = cf.getChildren().forPath(indexerZkConfig.getStatusPath());
            }
            catch (KeeperException.NoNodeException e) {
              // statusPath doesn't exist yet; can occur if no middleManagers have started.
              workers = ImmutableList.of();
            }

            Set<String> knownActiveTaskIds = new HashSet<>();
            if (!workers.isEmpty()) {
              for (Task task : taskStorage.getActiveTasks()) {
                knownActiveTaskIds.add(task.getId());
              }
            }

            for (String workerId : workers) {
              String workerStatusPath = JOINER.join(indexerZkConfig.getStatusPath(), workerId);

              List<String> taskIds;
              try {
                taskIds = cf.getChildren().forPath(workerStatusPath);
              }
              catch (KeeperException.NoNodeException e) {
                taskIds = ImmutableList.of();
              }

              for (String taskId : taskIds) {
                if (!knownActiveTaskIds.contains(taskId)) {
                  String taskStatusPath = JOINER.join(workerStatusPath, taskId);
                  try {
                    cf.delete().guaranteed().forPath(taskStatusPath);
                  }
                  catch (KeeperException.NoNodeException e) {
                    log.info("Failed to delete taskStatusPath[%s].", taskStatusPath);
                  }
                }
              }
            }
          }
          catch (InterruptedException ex) {
            Thread.currentThread().interrupt();
          }
          catch (Exception ex) {
            log.error(ex, "Unknown error while doing task status cleanup in ZK.");
          }
        },
        1,
        5,
        TimeUnit.MINUTES
    );
  }

  private ImmutableWorkerInfo findWorkerToRunTask(Task task)
  {
    WorkerBehaviorConfig workerConfig = workerConfigRef.get();
    WorkerSelectStrategy strategy;
    if (workerConfig == null || workerConfig.getSelectStrategy() == null) {
      strategy = WorkerBehaviorConfig.DEFAULT_STRATEGY;
      log.debug("No worker selection strategy set. Using default of [%s]", strategy.getClass().getSimpleName());
    } else {
      strategy = workerConfig.getSelectStrategy();
    }

    return strategy.findWorkerForTask(
        config,
        ImmutableMap.copyOf(
            Maps.transformEntries(
                Maps.filterEntries(
                    workers,
                    input -> !lazyWorkers.containsKey(input.getKey()) &&
                           !workersWithUnacknowledgedTask.containsKey(input.getKey()) &&
                           !blackListedWorkers.containsKey(input.getKey())
                ),
                (String key, WorkerHolder value) -> value.toImmutable()
            )
        ),
        task
    );
  }

  private boolean runTaskOnWorker(
      final HttpRemoteTaskRunnerWorkItem workItem,
      final String workerHost
  ) throws Exception
  {
    String taskId = workItem.getTaskId();
    WorkerHolder workerHolder = workers.get(workerHost);

    if (workerHolder == null || lazyWorkers.containsKey(workerHost) || blackListedWorkers.containsKey(workerHost)) {
      log.info("Not assigning task[%s] to removed or marked lazy/blacklisted worker[%s]", taskId, workerHost);
      return false;
    }

    log.info("Asking Worker[%s] to run task[%s]", workerHost, taskId);

    if (workerHolder.assignTask(workItem.getTask())) {
      // Don't assign new tasks until the task we just assigned is actually running
      // on a worker - this avoids overflowing a worker with tasks
      long waitMs = config.getTaskAssignmentTimeout().toStandardDuration().getMillis();
      long waitStart = System.currentTimeMillis();
      boolean isTaskAssignmentTimedOut = false;
      synchronized (statusLock) {
        while (tasks.containsKey(taskId)
               && tasks.get(taskId).getState() == HttpRemoteTaskRunnerWorkItem.State.PENDING) {
          long remaining = waitMs - (System.currentTimeMillis() - waitStart);
          if (remaining > 0) {
            statusLock.wait(remaining);
          } else {
            isTaskAssignmentTimedOut = true;
            break;
          }
        }
      }

      if (isTaskAssignmentTimedOut) {
        log.makeAlert(
            "Task assignment timed out on worker [%s], never ran task [%s] in timeout[%s]!",
            workerHost,
            taskId,
            config.getTaskAssignmentTimeout()
        ).emit();
        taskComplete(workItem, workerHolder, TaskStatus.failure(taskId));
      }

      return true;
    } else {
      return false;
    }
  }

  // CAUTION: This method calls RemoteTaskRunnerWorkItem.setResult(..) which results in TaskQueue.notifyStatus() being called
  // because that is attached by TaskQueue to task result future. So, this method must not be called with "statusLock"
  // held. See https://github.com/apache/incubator-druid/issues/6201
  private void taskComplete(
      HttpRemoteTaskRunnerWorkItem taskRunnerWorkItem,
      WorkerHolder workerHolder,
      TaskStatus taskStatus
  )
  {
    Preconditions.checkState(!Thread.holdsLock(statusLock), "Current thread must not hold statusLock.");
    Preconditions.checkNotNull(taskRunnerWorkItem, "taskRunnerWorkItem");
    Preconditions.checkNotNull(taskStatus, "taskStatus");
    if (workerHolder != null) {
      log.info(
          "Worker[%s] completed task[%s] with status[%s]",
          workerHolder.getWorker().getHost(),
          taskStatus.getId(),
          taskStatus.getStatusCode()
      );
      // Worker is done with this task
      workerHolder.setLastCompletedTaskTime(DateTimes.nowUtc());
    }

    // Notify interested parties
    taskRunnerWorkItem.setResult(taskStatus);
    TaskRunnerUtils.notifyStatusChanged(listeners, taskStatus.getId(), taskStatus);

    // Update success/failure counters, Blacklist node if there are too many failures.
    if (workerHolder != null) {
      blacklistWorkerIfNeeded(taskStatus, workerHolder);
    }

    synchronized (statusLock) {
      statusLock.notifyAll();
    }
  }

  private void startWorkersHandling() throws InterruptedException
  {
    final CountDownLatch workerViewInitialized = new CountDownLatch(1);
<<<<<<< HEAD
    DruidNodeDiscovery druidNodeDiscovery = druidNodeDiscoveryProvider.getForNodeRole(NodeRole.MIDDLE_MANAGER);
=======

    DruidNodeDiscovery druidNodeDiscovery = druidNodeDiscoveryProvider.getForService(
        WorkerNodeService.DISCOVERY_SERVICE_KEY
    );
>>>>>>> e252abed
    druidNodeDiscovery.registerListener(
        new DruidNodeDiscovery.Listener()
        {
          @Override
          public void nodesAdded(Collection<DiscoveryDruidNode> nodes)
          {
            nodes.forEach(node -> addWorker(toWorker(node)));
          }

          @Override
          public void nodesRemoved(Collection<DiscoveryDruidNode> nodes)
          {
            nodes.forEach(node -> removeWorker(toWorker(node)));
          }

          @Override
          public void nodeViewInitialized()
          {
            //CountDownLatch.countDown() does nothing when count has already reached 0.
            workerViewInitialized.countDown();
          }
        }
    );

    long workerDiscoveryStartTime = System.currentTimeMillis();
    while (!workerViewInitialized.await(30, TimeUnit.SECONDS)) {
      if (System.currentTimeMillis() - workerDiscoveryStartTime > TimeUnit.MINUTES.toMillis(5)) {
        throw new ISE("WTF! Couldn't discover workers.");
      } else {
        log.info("Waiting for worker discovery...");
      }
    }
    log.info("[%s] Workers are discovered.", workers.size());

    // Wait till all worker state is sync'd so that we know which worker is running/completed what tasks or else
    // We would start assigning tasks which are pretty soon going to be reported by discovered workers.
    for (WorkerHolder worker : workers.values()) {
      log.info("Waiting for worker[%s] to sync state...", worker.getWorker().getHost());
      worker.waitForInitialization();
    }
    log.info("Workers have sync'd state successfully.");
  }

  private Worker toWorker(DiscoveryDruidNode node)
  {
    return new Worker(
        node.getDruidNode().getServiceScheme(),
        node.getDruidNode().getHostAndPortToUse(),
        ((WorkerNodeService) node.getServices().get(WorkerNodeService.DISCOVERY_SERVICE_KEY)).getIp(),
        ((WorkerNodeService) node.getServices().get(WorkerNodeService.DISCOVERY_SERVICE_KEY)).getCapacity(),
        ((WorkerNodeService) node.getServices().get(WorkerNodeService.DISCOVERY_SERVICE_KEY)).getVersion()
    );
  }

  private void addWorker(final Worker worker)
  {
    synchronized (workers) {
      log.info("Worker[%s] reportin' for duty!", worker.getHost());
      cancelWorkerCleanup(worker.getHost());

      WorkerHolder holder = workers.get(worker.getHost());
      if (holder == null) {
        holder = createWorkerHolder(smileMapper, httpClient, config, workersSyncExec, this::taskAddedOrUpdated, worker);
        holder.start();
        workers.put(worker.getHost(), holder);
      } else {
        log.info("Worker[%s] already exists.", worker.getHost());
      }
    }

    synchronized (statusLock) {
      statusLock.notifyAll();
    }
  }

  protected WorkerHolder createWorkerHolder(
      ObjectMapper smileMapper,
      HttpClient httpClient,
      HttpRemoteTaskRunnerConfig config,
      ScheduledExecutorService workersSyncExec,
      WorkerHolder.Listener listener,
      Worker worker
  )
  {
    return new WorkerHolder(smileMapper, httpClient, config, workersSyncExec, listener, worker);
  }

  private void removeWorker(final Worker worker)
  {
    synchronized (workers) {
      log.info("Kaboom! Worker[%s] removed!", worker.getHost());

      WorkerHolder workerHolder = workers.remove(worker.getHost());

      if (workerHolder != null) {
        try {
          workerHolder.stop();
          scheduleTasksCleanupForWorker(worker.getHost());
        }
        catch (Exception e) {
          throw new RuntimeException(e);
        }
        finally {
          checkAndRemoveWorkersFromBlackList();
        }
      }
      lazyWorkers.remove(worker.getHost());
    }
  }

  private boolean cancelWorkerCleanup(String workerHost)
  {
    ScheduledFuture previousCleanup = removedWorkerCleanups.remove(workerHost);
    if (previousCleanup != null) {
      log.info("Cancelling Worker[%s] scheduled task cleanup", workerHost);
      previousCleanup.cancel(false);
    }
    return previousCleanup != null;
  }

  private void scheduleTasksCleanupForWorker(final String workerHostAndPort)
  {
    cancelWorkerCleanup(workerHostAndPort);

    final ListenableScheduledFuture<?> cleanupTask = cleanupExec.schedule(
        () -> {
          log.info("Running scheduled cleanup for Worker[%s]", workerHostAndPort);
          try {
            Set<HttpRemoteTaskRunnerWorkItem> tasksToFail = new HashSet<>();
            synchronized (statusLock) {
              for (Map.Entry<String, HttpRemoteTaskRunnerWorkItem> e : tasks.entrySet()) {
                if (e.getValue().getState() == HttpRemoteTaskRunnerWorkItem.State.RUNNING) {
                  Worker w = e.getValue().getWorker();
                  if (w != null && w.getHost().equals(workerHostAndPort)) {
                    tasksToFail.add(e.getValue());
                  }
                }
              }
            }

            for (HttpRemoteTaskRunnerWorkItem taskItem : tasksToFail) {
              if (!taskItem.getResult().isDone()) {
                log.info(
                    "Failing task[%s] because worker[%s] disappeared and did not report within cleanup timeout[%s].",
                    workerHostAndPort,
                    taskItem.getTaskId(),
                    config.getTaskCleanupTimeout()
                );
                taskComplete(taskItem, null, TaskStatus.failure(taskItem.getTaskId()));
              }
            }
          }
          catch (Exception e) {
            log.makeAlert("Exception while cleaning up worker[%s]", workerHostAndPort).emit();
            throw new RuntimeException(e);
          }
        },
        config.getTaskCleanupTimeout().toStandardDuration().getMillis(),
        TimeUnit.MILLISECONDS
    );

    removedWorkerCleanups.put(workerHostAndPort, cleanupTask);

    // Remove this entry from removedWorkerCleanups when done, if it's actually the one in there.
    Futures.addCallback(
        cleanupTask,
        new FutureCallback<Object>()
        {
          @Override
          public void onSuccess(Object result)
          {
            removedWorkerCleanups.remove(workerHostAndPort, cleanupTask);
          }

          @Override
          public void onFailure(Throwable t)
          {
            removedWorkerCleanups.remove(workerHostAndPort, cleanupTask);
          }
        }
    );
  }

  private void scheduleSyncMonitoring()
  {
    workersSyncExec.scheduleAtFixedRate(
        () -> {
          log.debug("Running the Sync Monitoring.");

          try {
            for (Map.Entry<String, WorkerHolder> e : workers.entrySet()) {
              WorkerHolder workerHolder = e.getValue();
              if (!workerHolder.getUnderlyingSyncer().isOK()) {
                synchronized (workers) {
                  // check again that server is still there and only then reset.
                  if (workers.containsKey(e.getKey())) {
                    log.makeAlert(
                        "Worker[%s] is not syncing properly. Current state is [%s]. Resetting it.",
                        workerHolder.getWorker().getHost(),
                        workerHolder.getUnderlyingSyncer().getDebugInfo()
                    ).emit();
                    removeWorker(workerHolder.getWorker());
                    addWorker(workerHolder.getWorker());
                  }
                }
              }
            }
          }
          catch (Exception ex) {
            if (ex instanceof InterruptedException) {
              Thread.currentThread().interrupt();
            } else {
              log.makeAlert(ex, "Exception in sync monitoring.").emit();
            }
          }
        },
        1,
        5,
        TimeUnit.MINUTES
    );
  }

  /**
   * This method returns the debugging information exposed by {@link HttpRemoteTaskRunnerResource} and meant
   * for that use only. It must not be used for any other purpose.
   */
  public Map<String, Object> getDebugInfo()
  {
    Preconditions.checkArgument(lifecycleLock.awaitStarted(1, TimeUnit.MILLISECONDS));

    Map<String, Object> result = new HashMap<>(workers.size());
    for (Map.Entry<String, WorkerHolder> e : workers.entrySet()) {
      WorkerHolder serverHolder = e.getValue();
      result.put(
          e.getKey(),
          serverHolder.getUnderlyingSyncer().getDebugInfo()
      );
    }
    return result;
  }

  private void checkAndRemoveWorkersFromBlackList()
  {
    boolean shouldRunPendingTasks = false;

    Iterator<Map.Entry<String, WorkerHolder>> iterator = blackListedWorkers.entrySet().iterator();
    while (iterator.hasNext()) {
      Map.Entry<String, WorkerHolder> e = iterator.next();
      if (shouldRemoveNodeFromBlackList(e.getValue())) {
        iterator.remove();
        e.getValue().resetContinuouslyFailedTasksCount();
        e.getValue().setBlacklistedUntil(null);
        shouldRunPendingTasks = true;
      }
    }

    if (shouldRunPendingTasks) {
      synchronized (statusLock) {
        statusLock.notifyAll();
      }
    }
  }

  private boolean shouldRemoveNodeFromBlackList(WorkerHolder workerHolder)
  {
    if (!workers.containsKey(workerHolder.getWorker().getHost())) {
      return true;
    }

    if (blackListedWorkers.size() > workers.size() * (config.getMaxPercentageBlacklistWorkers() / 100.0)) {
      log.info(
          "Removing [%s] from blacklist because percentage of blacklisted workers exceeds [%d]",
          workerHolder.getWorker(),
          config.getMaxPercentageBlacklistWorkers()
      );

      return true;
    }

    long remainingMillis = workerHolder.getBlacklistedUntil().getMillis() - System.currentTimeMillis();
    if (remainingMillis <= 0) {
      log.info("Removing [%s] from blacklist because backoff time elapsed", workerHolder.getWorker());
      return true;
    }

    log.info("[%s] still blacklisted for [%,ds]", workerHolder.getWorker(), remainingMillis / 1000);
    return false;
  }

  private void blacklistWorkerIfNeeded(TaskStatus taskStatus, WorkerHolder workerHolder)
  {
    synchronized (blackListedWorkers) {
      if (taskStatus.isSuccess()) {
        workerHolder.resetContinuouslyFailedTasksCount();
        if (blackListedWorkers.remove(workerHolder.getWorker().getHost()) != null) {
          workerHolder.setBlacklistedUntil(null);
          log.info("[%s] removed from blacklist because a task finished with SUCCESS", workerHolder.getWorker());
        }
      } else if (taskStatus.isFailure()) {
        workerHolder.incrementContinuouslyFailedTasksCount();
      }

      if (workerHolder.getContinuouslyFailedTasksCount() > config.getMaxRetriesBeforeBlacklist() &&
          blackListedWorkers.size() <= workers.size() * (config.getMaxPercentageBlacklistWorkers() / 100.0) - 1) {
        workerHolder.setBlacklistedUntil(DateTimes.nowUtc().plus(config.getWorkerBlackListBackoffTime()));
        if (blackListedWorkers.put(workerHolder.getWorker().getHost(), workerHolder) == null) {
          log.info(
              "Blacklisting [%s] until [%s] after [%,d] failed tasks in a row.",
              workerHolder.getWorker(),
              workerHolder.getBlacklistedUntil(),
              workerHolder.getContinuouslyFailedTasksCount()
          );
        }
      }
    }
  }

  @Override
  public Collection<ImmutableWorkerInfo> getWorkers()
  {
    return workers.values().stream().map(worker -> worker.toImmutable()).collect(Collectors.toList());
  }

  @Override
  public Collection<Worker> getLazyWorkers()
  {
    return lazyWorkers.values().stream().map(holder -> holder.getWorker()).collect(Collectors.toList());
  }

  @Override
  public Collection<Worker> markWorkersLazy(Predicate<ImmutableWorkerInfo> isLazyWorker, int maxWorkers)
  {
    synchronized (statusLock) {
      for (Map.Entry<String, WorkerHolder> worker : workers.entrySet()) {
        final WorkerHolder workerHolder = worker.getValue();
        try {
          if (isWorkerOkForMarkingLazy(workerHolder.getWorker()) && isLazyWorker.apply(workerHolder.toImmutable())) {
            log.info("Adding Worker[%s] to lazySet!", workerHolder.getWorker().getHost());
            lazyWorkers.put(worker.getKey(), workerHolder);
            if (lazyWorkers.size() == maxWorkers) {
              // only mark excess workers as lazy and allow their cleanup
              break;
            }
          }
        }
        catch (Exception e) {
          throw new RuntimeException(e);
        }
      }
      return getLazyWorkers();
    }
  }

  private boolean isWorkerOkForMarkingLazy(Worker worker)
  {
    // Check that worker is not running any tasks and no task is being assigned to it.
    synchronized (statusLock) {
      if (workersWithUnacknowledgedTask.containsKey(worker.getHost())) {
        return false;
      }

      for (Map.Entry<String, HttpRemoteTaskRunnerWorkItem> e : tasks.entrySet()) {
        if (e.getValue().getState() == HttpRemoteTaskRunnerWorkItem.State.RUNNING) {
          Worker w = e.getValue().getWorker();
          if (w != null && w.getHost().equals(worker.getHost())) {
            return false;
          }
        }
      }

      return true;
    }
  }

  @Override
  public WorkerTaskRunnerConfig getConfig()
  {
    return config;
  }

  @Override
  public Collection<Task> getPendingTaskPayloads()
  {
    synchronized (statusLock) {
      return tasks.values()
                  .stream()
                  .filter(item -> item.getState() == HttpRemoteTaskRunnerWorkItem.State.PENDING)
                  .map(HttpRemoteTaskRunnerWorkItem::getTask)
                  .collect(Collectors.toList());
    }
  }

  @Override
  public Optional<ByteSource> streamTaskLog(String taskId, long offset)
  {
    HttpRemoteTaskRunnerWorkItem taskRunnerWorkItem = tasks.get(taskId);
    Worker worker = null;
    if (taskRunnerWorkItem != null && taskRunnerWorkItem.getState() != HttpRemoteTaskRunnerWorkItem.State.COMPLETE) {
      worker = taskRunnerWorkItem.getWorker();
    }

    if (worker == null || !workers.containsKey(worker.getHost())) {
      // Worker is not running this task, it might be available in deep storage
      return Optional.absent();
    } else {
      // Worker is still running this task
      final URL url = TaskRunnerUtils.makeWorkerURL(
          worker,
          "/druid/worker/v1/task/%s/log?offset=%s",
          taskId,
          Long.toString(offset)
      );
      return Optional.of(
          new ByteSource()
          {
            @Override
            public InputStream openStream() throws IOException
            {
              try {
                return httpClient.go(
                    new Request(HttpMethod.GET, url),
                    new InputStreamResponseHandler()
                ).get();
              }
              catch (InterruptedException e) {
                throw new RuntimeException(e);
              }
              catch (ExecutionException e) {
                // Unwrap if possible
                Throwables.propagateIfPossible(e.getCause(), IOException.class);
                throw new RuntimeException(e);
              }
            }
          }
      );
    }
  }

  @Override
  public List<Pair<Task, ListenableFuture<TaskStatus>>> restore()
  {
    return ImmutableList.of();
  }

  @Override
  public void registerListener(TaskRunnerListener listener, Executor executor)
  {
    for (Pair<TaskRunnerListener, Executor> pair : listeners) {
      if (pair.lhs.getListenerId().equals(listener.getListenerId())) {
        throw new ISE("Listener [%s] already registered", listener.getListenerId());
      }
    }

    final Pair<TaskRunnerListener, Executor> listenerPair = Pair.of(listener, executor);

    synchronized (statusLock) {
      for (Map.Entry<String, HttpRemoteTaskRunnerWorkItem> entry : tasks.entrySet()) {
        if (entry.getValue().getState() == HttpRemoteTaskRunnerWorkItem.State.RUNNING) {
          TaskRunnerUtils.notifyLocationChanged(
              ImmutableList.of(listenerPair),
              entry.getKey(),
              entry.getValue().getLocation()
          );
        }
      }

      log.info("Registered listener [%s]", listener.getListenerId());
      listeners.add(listenerPair);
    }
  }

  @Override
  public void unregisterListener(String listenerId)
  {
    for (Pair<TaskRunnerListener, Executor> pair : listeners) {
      if (pair.lhs.getListenerId().equals(listenerId)) {
        listeners.remove(pair);
        log.info("Unregistered listener [%s]", listenerId);
        return;
      }
    }
  }

  @Override
  public ListenableFuture<TaskStatus> run(Task task)
  {
    Preconditions.checkState(lifecycleLock.awaitStarted(1, TimeUnit.MILLISECONDS), "not started");

    synchronized (statusLock) {
      HttpRemoteTaskRunnerWorkItem existing = tasks.get(task.getId());

      if (existing != null) {
        log.info("Assigned a task[%s] that is known already. Ignored.", task.getId());
        if (existing.getTask() == null) {
          // in case it was discovered from a worker on start() and TaskAnnouncement does not have Task instance
          // in it.
          existing.setTask(task);
        }
        return existing.getResult();
      } else {
        log.info("Adding pending task[%s].", task.getId());
        HttpRemoteTaskRunnerWorkItem taskRunnerWorkItem = new HttpRemoteTaskRunnerWorkItem(
            task.getId(),
            null,
            null,
            task,
            task.getType(),
            HttpRemoteTaskRunnerWorkItem.State.PENDING
        );
        tasks.put(task.getId(), taskRunnerWorkItem);
        addPendingTaskToExecutor(task.getId());
        return taskRunnerWorkItem.getResult();
      }
    }
  }

  private void addPendingTaskToExecutor(final String taskId)
  {
    pendingTasksExec.execute(
        () -> {
          while (!Thread.interrupted() && lifecycleLock.awaitStarted(1, TimeUnit.MILLISECONDS)) {
            ImmutableWorkerInfo immutableWorker;
            HttpRemoteTaskRunnerWorkItem taskItem = null;
            try {
              synchronized (statusLock) {
                taskItem = tasks.get(taskId);

                if (taskItem == null) {
                  log.info(
                      "Task[%s] work item not found. Probably user asked to shutdown before. Not assigning.",
                      taskId
                  );
                  return;
                }

                if (taskItem.getState() != HttpRemoteTaskRunnerWorkItem.State.PENDING) {
                  log.info(
                      "Task[%s] is in state[%s]. Probably some worker already reported it. Not assigning.",
                      taskId,
                      taskItem.getState()
                  );
                  return;
                }

                if (taskItem.getTask() == null) {
                  throw new ISE("WTF! couldn't find Task instance for taskId[%s].", taskId);
                }
                immutableWorker = findWorkerToRunTask(taskItem.getTask());

                if (immutableWorker == null) {
                  // no free worker, wait for some worker to become free
                  statusLock.wait(config.getWaitForWorkerSlot().toStandardDuration().getMillis());
                  continue;
                } else if (workersWithUnacknowledgedTask.putIfAbsent(
                    immutableWorker.getWorker().getHost(),
                    taskId
                ) != null) {
                  // there was a race and someone else took this worker slot, try again
                  continue;
                }
              }

              try {
                // this will send HTTP request to worker for assigning task and hence kept
                // outside the synchronized block.
                if (runTaskOnWorker(taskItem, immutableWorker.getWorker().getHost())) {
                  return;
                }
              }
              finally {
                workersWithUnacknowledgedTask.remove(immutableWorker.getWorker().getHost());
                synchronized (statusLock) {
                  statusLock.notifyAll();
                }
              }
            }
            catch (InterruptedException ex) {
              log.info("Got InterruptedException while assigning task[%s].", taskId);
              Thread.currentThread().interrupt();

              return;
            }
            catch (Throwable th) {
              log.makeAlert(th, "Exception while trying to assign task")
                 .addData("taskId", taskId)
                 .emit();

              if (taskItem != null) {
                taskComplete(taskItem, null, TaskStatus.failure(taskId));
              }

              return;
            }
          }
        }
    );
  }

  @Override
  public void shutdown(String taskId, String reason)
  {
    if (!lifecycleLock.awaitStarted(1, TimeUnit.SECONDS)) {
      log.info("This TaskRunner is stopped or not yet started. Ignoring shutdown command for task: %s", taskId);
      return;
    }

    WorkerHolder workerHolderRunningTask = null;
    synchronized (statusLock) {
      log.info("Shutdown [%s] because: [%s]", taskId, reason);
      HttpRemoteTaskRunnerWorkItem taskRunnerWorkItem = tasks.remove(taskId);
      if (taskRunnerWorkItem != null) {
        if (taskRunnerWorkItem.getState() == HttpRemoteTaskRunnerWorkItem.State.RUNNING) {
          workerHolderRunningTask = workers.get(taskRunnerWorkItem.getWorker().getHost());
          if (workerHolderRunningTask == null) {
            log.info("Can't shutdown! No worker running task[%s]", taskId);
          }
        }
      } else {
        log.info("Received shutdown task[%s], but can't find it. Ignored.", taskId);
      }
    }

    //shutdown is called outside of lock as we don't want to hold the lock while sending http request
    //to worker.
    if (workerHolderRunningTask != null) {
      log.debug(
          "Got shutdown request for task[%s]. Asking worker[%s] to kill it.",
          taskId,
          workerHolderRunningTask.getWorker().getHost()
      );
      workerHolderRunningTask.shutdownTask(taskId);
    }
  }

  @Override
  @LifecycleStop
  public void stop()
  {
    if (!lifecycleLock.canStop()) {
      throw new ISE("can't stop.");
    }

    log.info("Stopping...");

    pendingTasksExec.shutdownNow();
    workersSyncExec.shutdownNow();
    cleanupExec.shutdown();

    log.info("Stopped.");
  }

  @Override
  public Collection<? extends TaskRunnerWorkItem> getRunningTasks()
  {
    return tasks.values()
                .stream()
                .filter(item -> item.getState() == HttpRemoteTaskRunnerWorkItem.State.RUNNING)
                .collect(Collectors.toList());
  }

  @Override
  public Collection<? extends TaskRunnerWorkItem> getPendingTasks()
  {
    return tasks.values()
                .stream()
                .filter(item -> item.getState() == HttpRemoteTaskRunnerWorkItem.State.PENDING)
                .collect(Collectors.toList());
  }

  @Override
  public Collection<? extends TaskRunnerWorkItem> getKnownTasks()
  {
    synchronized (statusLock) {
      return ImmutableList.copyOf(tasks.values());
    }
  }

  public Collection<? extends TaskRunnerWorkItem> getCompletedTasks()
  {
    return tasks.values()
                .stream()
                .filter(item -> item.getState() == HttpRemoteTaskRunnerWorkItem.State.COMPLETE)
                .collect(Collectors.toList());
  }

  @Nullable
  @Override
  public RunnerTaskState getRunnerTaskState(String taskId)
  {
    final HttpRemoteTaskRunnerWorkItem workItem = tasks.get(taskId);
    if (workItem == null) {
      return null;
    } else {
      switch (workItem.state) {
        case PENDING:
          return RunnerTaskState.PENDING;
        case RUNNING:
          return RunnerTaskState.RUNNING;
        case COMPLETE:
          return RunnerTaskState.NONE;
        default:
          throw new ISE("Unknown state[%s]", workItem.state);
      }
    }
  }

  public List<String> getBlacklistedWorkers()
  {
    return blackListedWorkers.values().stream().map(
        (holder) -> holder.getWorker().getHost()
    ).collect(Collectors.toList());
  }

  @Override
  public Optional<ScalingStats> getScalingStats()
  {
    return Optional.fromNullable(provisioningService.getStats());
  }

  void taskAddedOrUpdated(final TaskAnnouncement announcement, final WorkerHolder workerHolder)
  {
    final String taskId = announcement.getTaskId();
    final Worker worker = workerHolder.getWorker();

    log.debug(
        "Worker[%s] wrote [%s] status for task [%s] on [%s]",
        worker.getHost(),
        announcement.getTaskStatus().getStatusCode(),
        taskId,
        announcement.getTaskLocation()
    );

    HttpRemoteTaskRunnerWorkItem taskItem;
    boolean shouldShutdownTask = false;
    boolean isTaskCompleted = false;

    synchronized (statusLock) {
      taskItem = tasks.get(taskId);
      if (taskItem == null) {
        // Try to find information about it in the TaskStorage
        Optional<TaskStatus> knownStatusInStorage = taskStorage.getStatus(taskId);

        if (knownStatusInStorage.isPresent()) {
          switch (knownStatusInStorage.get().getStatusCode()) {
            case RUNNING:
              taskItem = new HttpRemoteTaskRunnerWorkItem(
                  taskId,
                  worker,
                  TaskLocation.unknown(),
                  null,
                  announcement.getTaskType(),
                  HttpRemoteTaskRunnerWorkItem.State.RUNNING
              );
              tasks.put(taskId, taskItem);
              break;
            case SUCCESS:
            case FAILED:
              if (!announcement.getTaskStatus().isComplete()) {
                log.info(
                    "Worker[%s] reported status for completed, known from taskStorage, task[%s]. Ignored.",
                    worker.getHost(),
                    taskId
                );
              }
              break;
            default:
              log.makeAlert(
                  "WTF! Found unrecognized state[%s] of task[%s] in taskStorage. Notification[%s] from worker[%s] is ignored.",
                  knownStatusInStorage.get().getStatusCode(),
                  taskId,
                  announcement,
                  worker.getHost()
              ).emit();
          }
        } else {
          log.warn(
              "Worker[%s] reported status[%s] for unknown task[%s]. Ignored.",
              worker.getHost(),
              announcement.getStatus(),
              taskId
          );
        }
      }

      if (taskItem == null) {
        if (!announcement.getTaskStatus().isComplete()) {
          shouldShutdownTask = true;
        }
      } else {
        switch (announcement.getTaskStatus().getStatusCode()) {
          case RUNNING:
            switch (taskItem.getState()) {
              case PENDING:
                taskItem.setWorker(worker);
                taskItem.setState(HttpRemoteTaskRunnerWorkItem.State.RUNNING);
                log.info("Task[%s] started RUNNING on worker[%s].", taskId, worker.getHost());
                // fall through
              case RUNNING:
                if (worker.getHost().equals(taskItem.getWorker().getHost())) {
                  if (!announcement.getTaskLocation().equals(taskItem.getLocation())) {
                    log.info(
                        "Task[%s] location changed on worker[%s]. new location[%s].",
                        taskId,
                        worker.getHost(),
                        announcement.getTaskLocation()
                    );
                    taskItem.setLocation(announcement.getTaskLocation());
                    TaskRunnerUtils.notifyLocationChanged(listeners, taskId, announcement.getTaskLocation());
                  }
                } else {
                  log.warn(
                      "Found worker[%s] running task[%s] which is being run by another worker[%s]. Notification ignored.",
                      worker.getHost(),
                      taskId,
                      taskItem.getWorker().getHost()
                  );
                  shouldShutdownTask = true;
                }
                break;
              case COMPLETE:
                log.warn(
                    "Worker[%s] reported status for completed task[%s]. Ignored.",
                    worker.getHost(),
                    taskId
                );
                shouldShutdownTask = true;
                break;
              default:
                log.makeAlert(
                    "WTF! Found unrecognized state[%s] of task[%s]. Notification[%s] from worker[%s] is ignored.",
                    taskItem.getState(),
                    taskId,
                    announcement,
                    worker.getHost()
                ).emit();
            }
            break;
          case FAILED:
          case SUCCESS:
            switch (taskItem.getState()) {
              case PENDING:
                taskItem.setWorker(worker);
                taskItem.setState(HttpRemoteTaskRunnerWorkItem.State.RUNNING);
                log.info("Task[%s] finished on worker[%s].", taskId, worker.getHost());
                // fall through
              case RUNNING:
                if (worker.getHost().equals(taskItem.getWorker().getHost())) {
                  if (!announcement.getTaskLocation().equals(taskItem.getLocation())) {
                    log.info(
                        "Task[%s] location changed on worker[%s]. new location[%s].",
                        taskId,
                        worker.getHost(),
                        announcement.getTaskLocation()
                    );
                    taskItem.setLocation(announcement.getTaskLocation());
                    TaskRunnerUtils.notifyLocationChanged(listeners, taskId, announcement.getTaskLocation());
                  }

                  isTaskCompleted = true;
                } else {
                  log.warn(
                      "Worker[%s] reported completed task[%s] which is being run by another worker[%s]. Notification ignored.",
                      worker.getHost(),
                      taskId,
                      taskItem.getWorker().getHost()
                  );
                }
                break;
              case COMPLETE:
                // this can happen when a worker is restarted and reports its list of completed tasks again.
                break;
              default:
                log.makeAlert(
                    "WTF! Found unrecognized state[%s] of task[%s]. Notification[%s] from worker[%s] is ignored.",
                    taskItem.getState(),
                    taskId,
                    announcement,
                    worker.getHost()
                ).emit();
            }
            break;
          default:
            log.makeAlert(
                "WTF! Worker[%s] reported unrecognized state[%s] for task[%s].",
                worker.getHost(),
                announcement.getTaskStatus().getStatusCode(),
                taskId
            ).emit();
        }
      }
    }

    if (isTaskCompleted) {
      taskComplete(taskItem, workerHolder, announcement.getTaskStatus());
    }

    if (shouldShutdownTask) {
      log.warn("Killing task[%s] on worker[%s].", taskId, worker.getHost());
      workerHolder.shutdownTask(taskId);
    }

    synchronized (statusLock) {
      statusLock.notifyAll();
    }
  }

  private static class HttpRemoteTaskRunnerWorkItem extends RemoteTaskRunnerWorkItem
  {
    enum State
    {
      PENDING(0),
      RUNNING(1),
      COMPLETE(2);

      int index;

      State(int index)
      {
        this.index = index;
      }
    }

    private Task task;
    private State state;

    HttpRemoteTaskRunnerWorkItem(
        String taskId,
        Worker worker,
        TaskLocation location,
        @Nullable Task task,
        String taskType,
        State state
    )
    {
      super(taskId, task == null ? null : task.getType(), worker, location, task == null ? null : task.getDataSource());
      this.state = Preconditions.checkNotNull(state);
      Preconditions.checkArgument(task == null || taskType == null || taskType.equals(task.getType()));

      // It is possible to have it null when the TaskRunner is just started and discovered this taskId from a worker,
      // notifications don't contain whole Task instance but just metadata about the task.
      this.task = task;
    }

    public Task getTask()
    {
      return task;
    }

    public void setTask(Task task)
    {
      this.task = task;
      if (getTaskType() == null) {
        setTaskType(task.getType());
      } else {
        Preconditions.checkArgument(getTaskType().equals(task.getType()));
      }
    }

    public State getState()
    {
      return state;
    }

    @Override
    public void setResult(TaskStatus status)
    {
      setState(State.COMPLETE);
      super.setResult(status);
    }

    public void setState(State state)
    {
      Preconditions.checkArgument(
          state.index - this.state.index > 0,
          "Invalid state transition from [%s] to [%s]",
          this.state,
          state
      );

      if (log.isDebugEnabled()) {
        log.debug(
            new RuntimeException("Stacktrace..."),
            "Setting task[%s] work item state from [%s] to [%s].",
            getTaskId(),
            this.state,
            state
        );
      }
      this.state = state;
    }
  }
}<|MERGE_RESOLUTION|>--- conflicted
+++ resolved
@@ -41,10 +41,6 @@
 import org.apache.druid.discovery.DiscoveryDruidNode;
 import org.apache.druid.discovery.DruidNodeDiscovery;
 import org.apache.druid.discovery.DruidNodeDiscoveryProvider;
-<<<<<<< HEAD
-import org.apache.druid.discovery.NodeRole;
-=======
->>>>>>> e252abed
 import org.apache.druid.discovery.WorkerNodeService;
 import org.apache.druid.indexer.RunnerTaskState;
 import org.apache.druid.indexer.TaskLocation;
@@ -434,14 +430,8 @@
   private void startWorkersHandling() throws InterruptedException
   {
     final CountDownLatch workerViewInitialized = new CountDownLatch(1);
-<<<<<<< HEAD
-    DruidNodeDiscovery druidNodeDiscovery = druidNodeDiscoveryProvider.getForNodeRole(NodeRole.MIDDLE_MANAGER);
-=======
-
-    DruidNodeDiscovery druidNodeDiscovery = druidNodeDiscoveryProvider.getForService(
-        WorkerNodeService.DISCOVERY_SERVICE_KEY
-    );
->>>>>>> e252abed
+    DruidNodeDiscovery druidNodeDiscovery =
+        druidNodeDiscoveryProvider.getForService(WorkerNodeService.DISCOVERY_SERVICE_KEY);
     druidNodeDiscovery.registerListener(
         new DruidNodeDiscovery.Listener()
         {
