/*
 * Licensed to the Apache Software Foundation (ASF) under one
 * or more contributor license agreements.  See the NOTICE file
 * distributed with this work for additional information
 * regarding copyright ownership.  The ASF licenses this file
 * to you under the Apache License, Version 2.0 (the
 * "License"); you may not use this file except in compliance
 * with the License.  You may obtain a copy of the License at
 *
 *   http://www.apache.org/licenses/LICENSE-2.0
 *
 * Unless required by applicable law or agreed to in writing,
 * software distributed under the License is distributed on an
 * "AS IS" BASIS, WITHOUT WARRANTIES OR CONDITIONS OF ANY
 * KIND, either express or implied.  See the License for the
 * specific language governing permissions and limitations
 * under the License.
 */

package org.apache.druid.indexing.seekablestream;


import com.fasterxml.jackson.core.JsonProcessingException;
import com.fasterxml.jackson.core.type.TypeReference;
import com.fasterxml.jackson.databind.ObjectMapper;
import com.google.common.annotations.VisibleForTesting;
import com.google.common.base.Function;
import com.google.common.base.Optional;
import com.google.common.base.Preconditions;
import com.google.common.base.Supplier;
import com.google.common.base.Throwables;
import com.google.common.collect.ImmutableMap;
import com.google.common.collect.ImmutableSet;
import com.google.common.collect.Lists;
import com.google.common.collect.Sets;
import com.google.common.util.concurrent.FutureCallback;
import com.google.common.util.concurrent.Futures;
import com.google.common.util.concurrent.ListenableFuture;
import com.google.common.util.concurrent.SettableFuture;
import org.apache.druid.data.input.Committer;
import org.apache.druid.data.input.InputRow;
import org.apache.druid.data.input.impl.InputRowParser;
import org.apache.druid.discovery.DiscoveryDruidNode;
import org.apache.druid.discovery.LookupNodeService;
import org.apache.druid.discovery.NodeType;
import org.apache.druid.indexer.IngestionState;
import org.apache.druid.indexer.TaskStatus;
import org.apache.druid.indexing.common.IngestionStatsAndErrorsTaskReport;
import org.apache.druid.indexing.common.IngestionStatsAndErrorsTaskReportData;
import org.apache.druid.indexing.common.TaskRealtimeMetricsMonitorBuilder;
import org.apache.druid.indexing.common.TaskReport;
import org.apache.druid.indexing.common.TaskToolbox;
import org.apache.druid.indexing.common.actions.CheckPointDataSourceMetadataAction;
import org.apache.druid.indexing.common.actions.ResetDataSourceMetadataAction;
import org.apache.druid.indexing.common.stats.RowIngestionMeters;
import org.apache.druid.indexing.common.stats.RowIngestionMetersFactory;
import org.apache.druid.indexing.common.task.IndexTaskUtils;
import org.apache.druid.indexing.common.task.RealtimeIndexTask;
import org.apache.druid.indexing.seekablestream.common.OrderedPartitionableRecord;
import org.apache.druid.indexing.seekablestream.common.OrderedSequenceNumber;
import org.apache.druid.indexing.seekablestream.common.RecordSupplier;
import org.apache.druid.indexing.seekablestream.common.StreamPartition;
import org.apache.druid.indexing.seekablestream.supervisor.SeekableStreamSupervisor;
import org.apache.druid.java.util.common.DateTimes;
import org.apache.druid.java.util.common.ISE;
import org.apache.druid.java.util.common.StringUtils;
import org.apache.druid.java.util.common.collect.Utils;
import org.apache.druid.java.util.common.parsers.ParseException;
import org.apache.druid.java.util.emitter.EmittingLogger;
import org.apache.druid.segment.indexing.RealtimeIOConfig;
import org.apache.druid.segment.realtime.FireDepartment;
import org.apache.druid.segment.realtime.FireDepartmentMetrics;
import org.apache.druid.segment.realtime.appenderator.Appenderator;
import org.apache.druid.segment.realtime.appenderator.AppenderatorDriverAddResult;
import org.apache.druid.segment.realtime.appenderator.SegmentsAndMetadata;
import org.apache.druid.segment.realtime.appenderator.StreamAppenderatorDriver;
import org.apache.druid.segment.realtime.firehose.ChatHandler;
import org.apache.druid.segment.realtime.firehose.ChatHandlerProvider;
import org.apache.druid.server.security.Access;
import org.apache.druid.server.security.Action;
import org.apache.druid.server.security.AuthorizerMapper;
import org.apache.druid.timeline.DataSegment;
import org.apache.druid.utils.CircularBuffer;
import org.joda.time.DateTime;

import javax.annotation.Nullable;
import javax.servlet.http.HttpServletRequest;
import javax.validation.constraints.NotNull;
import javax.ws.rs.Consumes;
import javax.ws.rs.DefaultValue;
import javax.ws.rs.GET;
import javax.ws.rs.POST;
import javax.ws.rs.Path;
import javax.ws.rs.Produces;
import javax.ws.rs.QueryParam;
import javax.ws.rs.core.Context;
import javax.ws.rs.core.MediaType;
import javax.ws.rs.core.Response;
import java.io.File;
import java.io.IOException;
import java.nio.ByteBuffer;
import java.util.ArrayList;
import java.util.Collections;
import java.util.HashMap;
import java.util.HashSet;
import java.util.Iterator;
import java.util.List;
import java.util.Map;
import java.util.Set;
import java.util.TreeMap;
import java.util.concurrent.ConcurrentHashMap;
import java.util.concurrent.ConcurrentMap;
import java.util.concurrent.CopyOnWriteArrayList;
import java.util.concurrent.ExecutionException;
import java.util.concurrent.Future;
import java.util.concurrent.RejectedExecutionException;
import java.util.concurrent.TimeUnit;
import java.util.concurrent.TimeoutException;
import java.util.concurrent.atomic.AtomicBoolean;
import java.util.concurrent.locks.Condition;
import java.util.concurrent.locks.Lock;
import java.util.concurrent.locks.ReentrantLock;
import java.util.stream.Collectors;

/**
 * Interface for abstracting the indexing task run logic.
 *
 * @param <PartitionIdType>    Partition Number Type
 * @param <SequenceOffsetType> Sequence Number Type
 */
public abstract class SeekableStreamIndexTaskRunner<PartitionIdType, SequenceOffsetType> implements ChatHandler
{
  public enum Status
  {
    NOT_STARTED,
    STARTING,
    READING,
    PAUSED,
    PUBLISHING
  }

  private static final EmittingLogger log = new EmittingLogger(SeekableStreamIndexTaskRunner.class);
  static final String METADATA_NEXT_PARTITIONS = "nextPartitions";
  static final String METADATA_PUBLISH_PARTITIONS = "publishPartitions";

  private final Map<PartitionIdType, SequenceOffsetType> endOffsets;

  // lastReadOffsets are the last offsets that were read and processed.
  private final Map<PartitionIdType, SequenceOffsetType> lastReadOffsets = new HashMap<>();

  // currOffsets are what should become the start offsets of the next reader, if we stopped reading now. They are
  // initialized to the start offsets when the task begins.
  private final ConcurrentMap<PartitionIdType, SequenceOffsetType> currOffsets = new ConcurrentHashMap<>();
  private final ConcurrentMap<PartitionIdType, SequenceOffsetType> lastPersistedOffsets = new ConcurrentHashMap<>();

  // The pause lock and associated conditions are to support coordination between the Jetty threads and the main
  // ingestion loop. The goal is to provide callers of the API a guarantee that if pause() returns successfully
  // the ingestion loop has been stopped at the returned sequences and will not ingest any more data until resumed. The
  // fields are used as follows (every step requires acquiring [pauseLock]):
  //   Pausing:
  //   - In pause(), [pauseRequested] is set to true and then execution waits for [status] to change to PAUSED, with the
  //     condition checked when [hasPaused] is signalled.
  //   - In possiblyPause() called from the main loop, if [pauseRequested] is true, [status] is set to PAUSED,
  //     [hasPaused] is signalled, and execution pauses until [pauseRequested] becomes false, either by being set or by
  //     the [pauseMillis] timeout elapsing. [pauseRequested] is checked when [shouldResume] is signalled.
  //   Resuming:
  //   - In resume(), [pauseRequested] is set to false, [shouldResume] is signalled, and execution waits for [status] to
  //     change to something other than PAUSED, with the condition checked when [shouldResume] is signalled.
  //   - In possiblyPause(), when [shouldResume] is signalled, if [pauseRequested] has become false the pause loop ends,
  //     [status] is changed to STARTING and [shouldResume] is signalled.
  private final Lock pauseLock = new ReentrantLock();
  private final Condition hasPaused = pauseLock.newCondition();
  private final Condition shouldResume = pauseLock.newCondition();

  protected final AtomicBoolean stopRequested = new AtomicBoolean(false);
  private final AtomicBoolean publishOnStop = new AtomicBoolean(false);

  // [statusLock] is used to synchronize the Jetty thread calling stopGracefully() with the main run thread. It prevents
  // the main run thread from switching into a publishing state while the stopGracefully() thread thinks it's still in
  // a pre-publishing state. This is important because stopGracefully() will try to use the [stopRequested] flag to stop
  // the main thread where possible, but this flag is not honored once publishing has begun so in this case we must
  // interrupt the thread. The lock ensures that if the run thread is about to transition into publishing state, it
  // blocks until after stopGracefully() has set [stopRequested] and then does a final check on [stopRequested] before
  // transitioning to publishing state.
  private final Object statusLock = new Object();

  protected final Lock pollRetryLock = new ReentrantLock();
  protected final Condition isAwaitingRetry = pollRetryLock.newCondition();

  private final SeekableStreamIndexTask<PartitionIdType, SequenceOffsetType> task;
  private final SeekableStreamIndexTaskIOConfig<PartitionIdType, SequenceOffsetType> ioConfig;
  private final SeekableStreamIndexTaskTuningConfig tuningConfig;
  private final InputRowParser<ByteBuffer> parser;
  private final AuthorizerMapper authorizerMapper;
  private final Optional<ChatHandlerProvider> chatHandlerProvider;
  private final CircularBuffer<Throwable> savedParseExceptions;
  private final String stream;
  private final RowIngestionMeters rowIngestionMeters;

  private final Set<String> publishingSequences = Sets.newConcurrentHashSet();
  private final List<ListenableFuture<SegmentsAndMetadata>> publishWaitList = new ArrayList<>();
  private final List<ListenableFuture<SegmentsAndMetadata>> handOffWaitList = new ArrayList<>();

  private volatile DateTime startTime;
  private volatile Status status = Status.NOT_STARTED; // this is only ever set by the task runner thread (runThread)
  private volatile TaskToolbox toolbox;
  private volatile Thread runThread;
  private volatile Appenderator appenderator;
  private volatile StreamAppenderatorDriver driver;
  private volatile IngestionState ingestionState;

  protected volatile boolean pauseRequested = false;
  private volatile long nextCheckpointTime;

  private volatile CopyOnWriteArrayList<SequenceMetadata<PartitionIdType, SequenceOffsetType>> sequences;
  private volatile Throwable backgroundThreadException;

  public SeekableStreamIndexTaskRunner(
      final SeekableStreamIndexTask<PartitionIdType, SequenceOffsetType> task,
      final InputRowParser<ByteBuffer> parser,
      final AuthorizerMapper authorizerMapper,
      final Optional<ChatHandlerProvider> chatHandlerProvider,
      final CircularBuffer<Throwable> savedParseExceptions,
      final RowIngestionMetersFactory rowIngestionMetersFactory
  )
  {
    Preconditions.checkNotNull(task);
    this.task = task;
    this.ioConfig = task.getIOConfig();
    this.tuningConfig = task.getTuningConfig();
    this.parser = parser;
    this.authorizerMapper = authorizerMapper;
    this.chatHandlerProvider = chatHandlerProvider;
    this.savedParseExceptions = savedParseExceptions;
    this.stream = ioConfig.getStartSequenceNumbers().getStream();
    this.rowIngestionMeters = rowIngestionMetersFactory.createRowIngestionMeters();
    this.endOffsets = new ConcurrentHashMap<>(ioConfig.getEndSequenceNumbers().getPartitionSequenceNumberMap());
    this.sequences = new CopyOnWriteArrayList<>();
    this.ingestionState = IngestionState.NOT_STARTED;

    resetNextCheckpointTime();
  }

  public TaskStatus run(TaskToolbox toolbox)
  {
    try {
      return runInternal(toolbox);
    }
    catch (Exception e) {
      log.error(e, "Encountered exception while running task.");
      final String errorMsg = Throwables.getStackTraceAsString(e);
      toolbox.getTaskReportFileWriter().write(getTaskCompletionReports(errorMsg));
      return TaskStatus.failure(
          task.getId(),
          errorMsg
      );
    }
  }

  private Set<PartitionIdType> computeExclusiveStartPartitionsForSequence(
      Map<PartitionIdType, SequenceOffsetType> sequenceStartOffsets
  )
  {
    if (sequenceStartOffsets.equals(ioConfig.getStartSequenceNumbers().getPartitionSequenceNumberMap())) {
      return ioConfig.getStartSequenceNumbers().getExclusivePartitions();
    } else {
      return isEndOffsetExclusive() ? Collections.emptySet() : sequenceStartOffsets.keySet();
    }
  }

  @VisibleForTesting
  public void setToolbox(TaskToolbox toolbox)
  {
    this.toolbox = toolbox;
  }

  @VisibleForTesting
  public void initializeSequences() throws IOException
  {
    if (!restoreSequences()) {
      final TreeMap<Integer, Map<PartitionIdType, SequenceOffsetType>> checkpoints = getCheckPointsFromContext(
          toolbox,
          task.getContextValue(SeekableStreamSupervisor.CHECKPOINTS_CTX_KEY)
      );
      if (checkpoints != null) {
        Iterator<Map.Entry<Integer, Map<PartitionIdType, SequenceOffsetType>>> sequenceOffsets = checkpoints.entrySet()
                                                                                                            .iterator();
        Map.Entry<Integer, Map<PartitionIdType, SequenceOffsetType>> previous = sequenceOffsets.next();
        while (sequenceOffsets.hasNext()) {
          Map.Entry<Integer, Map<PartitionIdType, SequenceOffsetType>> current = sequenceOffsets.next();
          final Set<PartitionIdType> exclusiveStartPartitions = computeExclusiveStartPartitionsForSequence(
              previous.getValue()
          );
          addSequence(
              new SequenceMetadata<>(
                  previous.getKey(),
                  StringUtils.format("%s_%s", ioConfig.getBaseSequenceName(), previous.getKey()),
                  previous.getValue(),
                  current.getValue(),
                  true,
                  exclusiveStartPartitions
              )
          );
          previous = current;
        }
        final Set<PartitionIdType> exclusiveStartPartitions = computeExclusiveStartPartitionsForSequence(
            previous.getValue()
        );
        addSequence(
            new SequenceMetadata<>(
                previous.getKey(),
                StringUtils.format("%s_%s", ioConfig.getBaseSequenceName(), previous.getKey()),
                previous.getValue(),
                endOffsets,
                false,
                exclusiveStartPartitions
            )
        );
      } else {
        addSequence(
            new SequenceMetadata<>(
                0,
                StringUtils.format("%s_%s", ioConfig.getBaseSequenceName(), 0),
                ioConfig.getStartSequenceNumbers().getPartitionSequenceNumberMap(),
                endOffsets,
                false,
                ioConfig.getStartSequenceNumbers().getExclusivePartitions()
            )
        );
      }
    }

    log.info("Starting with sequences:  %s", sequences);
  }

  private TaskStatus runInternal(TaskToolbox toolbox) throws Exception
  {
    log.info("SeekableStream indexing task starting up!");
    startTime = DateTimes.nowUtc();
    status = Status.STARTING;

    setToolbox(toolbox);
    initializeSequences();

    if (chatHandlerProvider.isPresent()) {
      log.info("Found chat handler of class[%s]", chatHandlerProvider.get().getClass().getName());
      chatHandlerProvider.get().register(task.getId(), this, false);
    } else {
      log.warn("No chat handler detected");
    }

    runThread = Thread.currentThread();

    // Set up FireDepartmentMetrics
    final FireDepartment fireDepartmentForMetrics = new FireDepartment(
        task.getDataSchema(),
        new RealtimeIOConfig(null, null, null),
        null
    );
    FireDepartmentMetrics fireDepartmentMetrics = fireDepartmentForMetrics.getMetrics();
    toolbox.getMonitorScheduler()
           .addMonitor(TaskRealtimeMetricsMonitorBuilder.build(task, fireDepartmentForMetrics, rowIngestionMeters));

    final String lookupTier = task.getContextValue(RealtimeIndexTask.CTX_KEY_LOOKUP_TIER);
    final LookupNodeService lookupNodeService = lookupTier == null ?
                                                toolbox.getLookupNodeService() :
                                                new LookupNodeService(lookupTier);

    final DiscoveryDruidNode discoveryDruidNode = new DiscoveryDruidNode(
        toolbox.getDruidNode(),
        NodeType.PEON,
        ImmutableMap.of(
            toolbox.getDataNodeService().getName(), toolbox.getDataNodeService(),
            lookupNodeService.getName(), lookupNodeService
        )
    );

    Throwable caughtExceptionOuter = null;
    try (final RecordSupplier<PartitionIdType, SequenceOffsetType> recordSupplier = task.newTaskRecordSupplier()) {
      toolbox.getDataSegmentServerAnnouncer().announce();
      toolbox.getDruidNodeAnnouncer().announce(discoveryDruidNode);

      appenderator = task.newAppenderator(fireDepartmentMetrics, toolbox);
      driver = task.newDriver(appenderator, toolbox, fireDepartmentMetrics);

      // Start up, set up initial sequences.
      final Object restoredMetadata = driver.startJob();
      if (restoredMetadata == null) {
        // no persist has happened so far
        // so either this is a brand new task or replacement of a failed task
        Preconditions.checkState(sequences.get(0).startOffsets.entrySet().stream().allMatch(
            partitionOffsetEntry ->
                createSequenceNumber(partitionOffsetEntry.getValue()).compareTo(
                    createSequenceNumber(ioConfig.getStartSequenceNumbers()
                                                 .getPartitionSequenceNumberMap()
                                                 .get(partitionOffsetEntry.getKey())
                    )) >= 0
        ), "Sequence sequences are not compatible with start sequences of task");
        currOffsets.putAll(sequences.get(0).startOffsets);
      } else {
        @SuppressWarnings("unchecked")
        final Map<String, Object> restoredMetadataMap = (Map) restoredMetadata;
        final SeekableStreamEndSequenceNumbers<PartitionIdType, SequenceOffsetType> restoredNextPartitions =
            deserializePartitionsFromMetadata(
                toolbox.getObjectMapper(),
                restoredMetadataMap.get(METADATA_NEXT_PARTITIONS)
            );

        currOffsets.putAll(restoredNextPartitions.getPartitionSequenceNumberMap());

        // Sanity checks.
        if (!restoredNextPartitions.getStream().equals(ioConfig.getStartSequenceNumbers().getStream())) {
          throw new ISE(
              "WTF?! Restored stream[%s] but expected stream[%s]",
              restoredNextPartitions.getStream(),
              ioConfig.getStartSequenceNumbers().getStream()
          );
        }

        if (!currOffsets.keySet().equals(ioConfig.getStartSequenceNumbers().getPartitionSequenceNumberMap().keySet())) {
          throw new ISE(
              "WTF?! Restored partitions[%s] but expected partitions[%s]",
              currOffsets.keySet(),
              ioConfig.getStartSequenceNumbers().getPartitionSequenceNumberMap().keySet()
          );
        }
        // sequences size can be 0 only when all sequences got published and task stopped before it could finish
        // which is super rare
        if (sequences.size() == 0 || getLastSequenceMetadata().isCheckpointed()) {
          this.endOffsets.putAll(sequences.size() == 0
                                 ? currOffsets
                                 : getLastSequenceMetadata().getEndOffsets());
          log.info("End sequences changed to [%s]", endOffsets);
        }
      }

      // Filter out partitions with END_OF_SHARD markers since these partitions have already been fully read. This
      // should have been done by the supervisor already so this is defensive.
      int numPreFilterPartitions = currOffsets.size();
      if (currOffsets.entrySet().removeIf(x -> isEndOfShard(x.getValue()))) {
        log.info(
            "Removed [%d] partitions from assignment which have already been closed",
            numPreFilterPartitions - currOffsets.size()
        );
      }

      // Initialize lastReadOffsets immediately after restoring currOffsets. This is only done when end offsets are
      // inclusive, because the point of initializing lastReadOffsets here is so we know when to skip the start record.
      // When end offsets are exclusive, we never skip the start record.
      if (!isEndOffsetExclusive()) {
        for (Map.Entry<PartitionIdType, SequenceOffsetType> entry : currOffsets.entrySet()) {
          final boolean isAtStart = entry.getValue().equals(
              ioConfig.getStartSequenceNumbers().getPartitionSequenceNumberMap().get(entry.getKey())
          );

          if (!isAtStart || ioConfig.getStartSequenceNumbers().getExclusivePartitions().contains(entry.getKey())) {
            lastReadOffsets.put(entry.getKey(), entry.getValue());
          }
        }
      }

      // Set up committer.
      final Supplier<Committer> committerSupplier = () -> {
        final Map<PartitionIdType, SequenceOffsetType> snapshot = ImmutableMap.copyOf(currOffsets);
        lastPersistedOffsets.clear();
        lastPersistedOffsets.putAll(snapshot);

        return new Committer()
        {
          @Override
          public Object getMetadata()
          {
            return ImmutableMap.of(METADATA_NEXT_PARTITIONS, new SeekableStreamEndSequenceNumbers<>(stream, snapshot));
          }

          @Override
          public void run()
          {
            // Do nothing.
          }
        };
      };

      // restart publishing of sequences (if any)
      maybePersistAndPublishSequences(committerSupplier);

      Set<StreamPartition<PartitionIdType>> assignment = assignPartitions(recordSupplier);
      possiblyResetDataSourceMetadata(toolbox, recordSupplier, assignment);
      seekToStartingSequence(recordSupplier, assignment);

      ingestionState = IngestionState.BUILD_SEGMENTS;

      // Main loop.
      // Could eventually support leader/follower mode (for keeping replicas more in sync)
      boolean stillReading = !assignment.isEmpty();
      status = Status.READING;
      Throwable caughtExceptionInner = null;

      try {
        while (stillReading) {
          if (possiblyPause()) {
            // The partition assignments may have changed while paused by a call to setEndOffsets() so reassign
            // partitions upon resuming. Don't call "seekToStartingSequence" after "assignPartitions", because there's
            // no need to re-seek here. All we're going to be doing is dropping partitions.
            assignment = assignPartitions(recordSupplier);
            possiblyResetDataSourceMetadata(toolbox, recordSupplier, assignment);

            if (assignment.isEmpty()) {
              log.info("All partitions have been fully read");
              publishOnStop.set(true);
              stopRequested.set(true);
            }
          }

          // if stop is requested or task's end sequence is set by call to setEndOffsets method with finish set to true
          if (stopRequested.get() || sequences.size() == 0 || getLastSequenceMetadata().isCheckpointed()) {
            status = Status.PUBLISHING;
          }

          if (stopRequested.get()) {
            break;
          }

          if (backgroundThreadException != null) {
            throw new RuntimeException(backgroundThreadException);
          }

          checkPublishAndHandoffFailure();

          maybePersistAndPublishSequences(committerSupplier);

          // calling getRecord() ensures that exceptions specific to kafka/kinesis like OffsetOutOfRangeException
          // are handled in the subclasses.
          List<OrderedPartitionableRecord<PartitionIdType, SequenceOffsetType>> records = getRecords(
              recordSupplier,
              toolbox
          );

          // note: getRecords() also updates assignment
          stillReading = !assignment.isEmpty();

          SequenceMetadata<PartitionIdType, SequenceOffsetType> sequenceToCheckpoint = null;
          for (OrderedPartitionableRecord<PartitionIdType, SequenceOffsetType> record : records) {
            final boolean shouldProcess = verifyRecordInRange(record.getPartitionId(), record.getSequenceNumber());

            log.trace(
                "Got stream[%s] partition[%s] sequenceNumber[%s], shouldProcess[%s].",
                record.getStream(),
                record.getPartitionId(),
                record.getSequenceNumber(),
                shouldProcess
            );

            if (shouldProcess) {
              try {
                final List<byte[]> valueBytess = record.getData();
                final List<InputRow> rows;
                if (valueBytess == null || valueBytess.isEmpty()) {
                  rows = Utils.nullableListOf((InputRow) null);
                } else {
                  rows = new ArrayList<>();
                  for (byte[] valueBytes : valueBytess) {
                    rows.addAll(parser.parseBatch(ByteBuffer.wrap(valueBytes)));
                  }
                }
                boolean isPersistRequired = false;

                final SequenceMetadata<PartitionIdType, SequenceOffsetType> sequenceToUse = sequences
                    .stream()
                    .filter(sequenceMetadata -> sequenceMetadata.canHandle(this, record))
                    .findFirst()
                    .orElse(null);

                if (sequenceToUse == null) {
                  throw new ISE(
                      "WTH?! cannot find any valid sequence for record with partition [%s] and sequenceNumber [%s]. Current sequences: %s",
                      record.getPartitionId(),
                      record.getSequenceNumber(),
                      sequences
                  );
                }

                for (InputRow row : rows) {
                  if (row != null && task.withinMinMaxRecordTime(row)) {
                    final AppenderatorDriverAddResult addResult = driver.add(
                        row,
                        sequenceToUse.getSequenceName(),
                        committerSupplier,
                        true,
                        // do not allow incremental persists to happen until all the rows from this batch
                        // of rows are indexed
                        false
                    );

                    if (addResult.isOk()) {
                      // If the number of rows in the segment exceeds the threshold after adding a row,
                      // move the segment out from the active segments of BaseAppenderatorDriver to make a new segment.
                      if (addResult.isPushRequired(tuningConfig) && !sequenceToUse.isCheckpointed()) {
                        sequenceToCheckpoint = sequenceToUse;
                      }
                      isPersistRequired |= addResult.isPersistRequired();
                    } else {
                      // Failure to allocate segment puts determinism at risk, bail out to be safe.
                      // May want configurable behavior here at some point.
                      // If we allow continuing, then consider blacklisting the interval for a while to avoid constant checks.
                      throw new ISE("Could not allocate segment for row with timestamp[%s]", row.getTimestamp());
                    }

                    if (addResult.getParseException() != null) {
                      handleParseException(addResult.getParseException(), record);
                    } else {
                      rowIngestionMeters.incrementProcessed();
                    }
                  } else {
                    rowIngestionMeters.incrementThrownAway();
                  }
                }
                if (isPersistRequired) {
                  Futures.addCallback(
                      driver.persistAsync(committerSupplier.get()),
                      new FutureCallback<Object>()
                      {
                        @Override
                        public void onSuccess(@Nullable Object result)
                        {
                          log.info("Persist completed with metadata [%s]", result);
                        }

                        @Override
                        public void onFailure(Throwable t)
                        {
                          log.error("Persist failed, dying");
                          backgroundThreadException = t;
                        }
                      }
                  );
                }
              }
              catch (ParseException e) {
                handleParseException(e, record);
              }

              // in kafka, we can easily get the next offset by adding 1, but for kinesis, there's no way
              // to get the next sequence number without having to make an expensive api call. So the behavior
              // here for kafka is to +1 while for kinesis we simply save the current sequence number
              lastReadOffsets.put(record.getPartitionId(), record.getSequenceNumber());
              currOffsets.put(record.getPartitionId(), getNextStartOffset(record.getSequenceNumber()));
            }

            // Use record.getSequenceNumber() in the moreToRead check, since currOffsets might not have been
            // updated if we were skipping records for being beyond the end.
            final boolean moreToReadAfterThisRecord = isMoreToReadAfterReadingRecord(
                record.getSequenceNumber(),
                endOffsets.get(record.getPartitionId())
            );

            if (!moreToReadAfterThisRecord && assignment.remove(record.getStreamPartition())) {
              log.info("Finished reading stream[%s], partition[%s].", record.getStream(), record.getPartitionId());
              recordSupplier.assign(assignment);
              stillReading = !assignment.isEmpty();
            }
          }

          if (System.currentTimeMillis() > nextCheckpointTime) {
            sequenceToCheckpoint = getLastSequenceMetadata();
          }

          if (sequenceToCheckpoint != null && stillReading) {
            Preconditions.checkArgument(
                getLastSequenceMetadata()
                         .getSequenceName()
                         .equals(sequenceToCheckpoint.getSequenceName()),
                "Cannot checkpoint a sequence [%s] which is not the latest one, sequences %s",
                sequenceToCheckpoint,
                sequences
            );
            requestPause();
            final CheckPointDataSourceMetadataAction checkpointAction = new CheckPointDataSourceMetadataAction(
                task.getDataSource(),
                ioConfig.getTaskGroupId(),
                task.getIOConfig().getBaseSequenceName(),
                null,
                createDataSourceMetadata(
                    new SeekableStreamStartSequenceNumbers<>(
                        stream,
                        sequenceToCheckpoint.getStartOffsets(),
<<<<<<< HEAD
                        ImmutableSet.of()
=======
                        sequenceToCheckpoint.getExclusiveStartPartitions()
                    )
                ),
                createDataSourceMetadata(
                    new SeekableStreamEndSequenceNumbers<>(
                        stream,
                        currOffsets
>>>>>>> c7fea6ac
                    )
                )
            );
            if (!toolbox.getTaskActionClient().submit(checkpointAction)) {
              throw new ISE("Checkpoint request with sequences [%s] failed, dying", currOffsets);
            }
          }
        }
        ingestionState = IngestionState.COMPLETED;
      }
      catch (Exception e) {
        // (1) catch all exceptions while reading from kafka
        caughtExceptionInner = e;
        log.error(e, "Encountered exception in run() before persisting.");
        throw e;
      }
      finally {
        log.info("Persisting all pending data");
        try {
          driver.persist(committerSupplier.get()); // persist pending data
        }
        catch (Exception e) {
          if (caughtExceptionInner != null) {
            caughtExceptionInner.addSuppressed(e);
          } else {
            throw e;
          }
        }
      }

      synchronized (statusLock) {
        if (stopRequested.get() && !publishOnStop.get()) {
          throw new InterruptedException("Stopping without publishing");
        }

        status = Status.PUBLISHING;
      }

      for (int i = 0; i < sequences.size(); i++) {
        final SequenceMetadata<PartitionIdType, SequenceOffsetType> sequenceMetadata = sequences.get(i);
        if (!publishingSequences.contains(sequenceMetadata.getSequenceName())) {
          final boolean isLast = i == (sequences.size() - 1);
          if (isLast) {
            // Shorten endOffsets of the last sequence to match currOffsets.
            sequenceMetadata.setEndOffsets(currOffsets);
          }

          // Update assignments of the sequence, which should clear them. (This will be checked later, when the
          // Committer is built.)
          sequenceMetadata.updateAssignments(currOffsets, this::isMoreToReadAfterReadingRecord);
          publishingSequences.add(sequenceMetadata.getSequenceName());
          // persist already done in finally, so directly add to publishQueue
          publishAndRegisterHandoff(sequenceMetadata);
        }
      }

      if (backgroundThreadException != null) {
        throw new RuntimeException(backgroundThreadException);
      }

      // Wait for publish futures to complete.
      Futures.allAsList(publishWaitList).get();

      // Wait for handoff futures to complete.
      // Note that every publishing task (created by calling AppenderatorDriver.publish()) has a corresponding
      // handoffFuture. handoffFuture can throw an exception if 1) the corresponding publishFuture failed or 2) it
      // failed to persist sequences. It might also return null if handoff failed, but was recoverable.
      // See publishAndRegisterHandoff() for details.
      List<SegmentsAndMetadata> handedOffList = Collections.emptyList();
      if (tuningConfig.getHandoffConditionTimeout() == 0) {
        handedOffList = Futures.allAsList(handOffWaitList).get();
      } else {
        try {
          handedOffList = Futures.allAsList(handOffWaitList)
                                 .get(tuningConfig.getHandoffConditionTimeout(), TimeUnit.MILLISECONDS);
        }
        catch (TimeoutException e) {
          // Handoff timeout is not an indexing failure, but coordination failure. We simply ignore timeout exception
          // here.
          log.makeAlert("Timed out after [%d] millis waiting for handoffs", tuningConfig.getHandoffConditionTimeout())
             .addData("TaskId", task.getId())
             .emit();
        }
      }

      for (SegmentsAndMetadata handedOff : handedOffList) {
        log.info(
            "Handoff completed for segments %s with metadata[%s].",
            Lists.transform(handedOff.getSegments(), DataSegment::getId),
            Preconditions.checkNotNull(handedOff.getCommitMetadata(), "commitMetadata")
        );
      }

      appenderator.close();
    }
    catch (InterruptedException | RejectedExecutionException e) {
      // (2) catch InterruptedException and RejectedExecutionException thrown for the whole ingestion steps including
      // the final publishing.
      caughtExceptionOuter = e;
      try {
        Futures.allAsList(publishWaitList).cancel(true);
        Futures.allAsList(handOffWaitList).cancel(true);
        if (appenderator != null) {
          appenderator.closeNow();
        }
      }
      catch (Exception e2) {
        e.addSuppressed(e2);
      }

      // handle the InterruptedException that gets wrapped in a RejectedExecutionException
      if (e instanceof RejectedExecutionException
          && (e.getCause() == null || !(e.getCause() instanceof InterruptedException))) {
        throw e;
      }

      // if we were interrupted because we were asked to stop, handle the exception and return success, else rethrow
      if (!stopRequested.get()) {
        Thread.currentThread().interrupt();
        throw e;
      }

      log.info("The task was asked to stop before completing");
    }
    catch (Exception e) {
      // (3) catch all other exceptions thrown for the whole ingestion steps including the final publishing.
      caughtExceptionOuter = e;
      try {
        Futures.allAsList(publishWaitList).cancel(true);
        Futures.allAsList(handOffWaitList).cancel(true);
        if (appenderator != null) {
          appenderator.closeNow();
        }
      }
      catch (Exception e2) {
        e.addSuppressed(e2);
      }
      throw e;
    }
    finally {
      try {

        if (driver != null) {
          driver.close();
        }
        if (chatHandlerProvider.isPresent()) {
          chatHandlerProvider.get().unregister(task.getId());
        }

        toolbox.getDruidNodeAnnouncer().unannounce(discoveryDruidNode);
        toolbox.getDataSegmentServerAnnouncer().unannounce();
      }
      catch (Throwable e) {
        if (caughtExceptionOuter != null) {
          caughtExceptionOuter.addSuppressed(e);
        } else {
          throw e;
        }
      }
    }

    toolbox.getTaskReportFileWriter().write(getTaskCompletionReports(null));
    return TaskStatus.success(task.getId());
  }

  private void checkPublishAndHandoffFailure() throws ExecutionException, InterruptedException
  {
    // Check if any publishFuture failed.
    final List<ListenableFuture<SegmentsAndMetadata>> publishFinished = publishWaitList
        .stream()
        .filter(Future::isDone)
        .collect(Collectors.toList());

    for (ListenableFuture<SegmentsAndMetadata> publishFuture : publishFinished) {
      // If publishFuture failed, the below line will throw an exception and catched by (1), and then (2) or (3).
      publishFuture.get();
    }

    publishWaitList.removeAll(publishFinished);

    // Check if any handoffFuture failed.
    final List<ListenableFuture<SegmentsAndMetadata>> handoffFinished = handOffWaitList
        .stream()
        .filter(Future::isDone)
        .collect(Collectors.toList());

    for (ListenableFuture<SegmentsAndMetadata> handoffFuture : handoffFinished) {
      // If handoffFuture failed, the below line will throw an exception and catched by (1), and then (2) or (3).
      handoffFuture.get();
    }

    handOffWaitList.removeAll(handoffFinished);
  }

  private void publishAndRegisterHandoff(SequenceMetadata<PartitionIdType, SequenceOffsetType> sequenceMetadata)
  {
    log.info("Publishing segments for sequence [%s]", sequenceMetadata);

    final ListenableFuture<SegmentsAndMetadata> publishFuture = Futures.transform(
        driver.publish(
            sequenceMetadata.createPublisher(this, toolbox, ioConfig.isUseTransaction()),
            sequenceMetadata.getCommitterSupplier(this, stream, lastPersistedOffsets).get(),
            Collections.singletonList(sequenceMetadata.getSequenceName())
        ),
        (Function<SegmentsAndMetadata, SegmentsAndMetadata>) publishedSegmentsAndMetadata -> {
          if (publishedSegmentsAndMetadata == null) {
            throw new ISE(
                "Transaction failure publishing segments for sequence [%s]",
                sequenceMetadata
            );
          } else {
            return publishedSegmentsAndMetadata;
          }
        }
    );
    publishWaitList.add(publishFuture);

    // Create a handoffFuture for every publishFuture. The created handoffFuture must fail if publishFuture fails.
    final SettableFuture<SegmentsAndMetadata> handoffFuture = SettableFuture.create();
    handOffWaitList.add(handoffFuture);

    Futures.addCallback(
        publishFuture,
        new FutureCallback<SegmentsAndMetadata>()
        {
          @Override
          public void onSuccess(SegmentsAndMetadata publishedSegmentsAndMetadata)
          {
            log.info(
                "Published segments %s with metadata[%s].",
                Lists.transform(publishedSegmentsAndMetadata.getSegments(), DataSegment::getId),
                Preconditions.checkNotNull(publishedSegmentsAndMetadata.getCommitMetadata(), "commitMetadata")
            );

            sequences.remove(sequenceMetadata);
            publishingSequences.remove(sequenceMetadata.getSequenceName());
            try {
              persistSequences();
            }
            catch (IOException e) {
              log.error(e, "Unable to persist state, dying");
              handoffFuture.setException(e);
              throw new RuntimeException(e);
            }

            Futures.transform(
                driver.registerHandoff(publishedSegmentsAndMetadata),
                new Function<SegmentsAndMetadata, Void>()
                {
                  @Nullable
                  @Override
                  public Void apply(@Nullable SegmentsAndMetadata handoffSegmentsAndMetadata)
                  {
                    if (handoffSegmentsAndMetadata == null) {
                      log.warn(
                          "Failed to handoff segments %s",
                          Lists.transform(publishedSegmentsAndMetadata.getSegments(), DataSegment::getId)
                      );
                    }
                    handoffFuture.set(handoffSegmentsAndMetadata);
                    return null;
                  }
                }
            );
          }

          @Override
          public void onFailure(Throwable t)
          {
            log.error(t, "Error while publishing segments for sequenceNumber[%s]", sequenceMetadata);
            handoffFuture.setException(t);
          }
        }
    );
  }

  private static File getSequencesPersistFile(TaskToolbox toolbox)
  {
    return new File(toolbox.getPersistDir(), "sequences.json");
  }

  private boolean restoreSequences() throws IOException
  {
    final File sequencesPersistFile = getSequencesPersistFile(toolbox);
    if (sequencesPersistFile.exists()) {
      sequences = new CopyOnWriteArrayList<>(
          toolbox.getObjectMapper().<List<SequenceMetadata<PartitionIdType, SequenceOffsetType>>>readValue(
              sequencesPersistFile,
              getSequenceMetadataTypeReference()
          )
      );
      return true;
    } else {
      return false;
    }
  }

  private synchronized void persistSequences() throws IOException
  {
    log.info("Persisting Sequences Metadata [%s]", sequences);
    toolbox.getObjectMapper().writerWithType(
        getSequenceMetadataTypeReference()
    ).writeValue(getSequencesPersistFile(toolbox), sequences);
  }

  private Map<String, TaskReport> getTaskCompletionReports(@Nullable String errorMsg)
  {
    return TaskReport.buildTaskReports(
        new IngestionStatsAndErrorsTaskReport(
            task.getId(),
            new IngestionStatsAndErrorsTaskReportData(
                ingestionState,
                getTaskCompletionUnparseableEvents(),
                getTaskCompletionRowStats(),
                errorMsg
            )
        )
    );
  }

  private Map<String, Object> getTaskCompletionUnparseableEvents()
  {
    Map<String, Object> unparseableEventsMap = new HashMap<>();
    List<String> buildSegmentsParseExceptionMessages = IndexTaskUtils.getMessagesFromSavedParseExceptions(
        savedParseExceptions
    );
    if (buildSegmentsParseExceptionMessages != null) {
      unparseableEventsMap.put(RowIngestionMeters.BUILD_SEGMENTS, buildSegmentsParseExceptionMessages);
    }
    return unparseableEventsMap;
  }

  private Map<String, Object> getTaskCompletionRowStats()
  {
    Map<String, Object> metrics = new HashMap<>();
    metrics.put(
        RowIngestionMeters.BUILD_SEGMENTS,
        rowIngestionMeters.getTotals()
    );
    return metrics;
  }


  private void maybePersistAndPublishSequences(Supplier<Committer> committerSupplier)
      throws InterruptedException
  {
    for (SequenceMetadata<PartitionIdType, SequenceOffsetType> sequenceMetadata : sequences) {
      sequenceMetadata.updateAssignments(currOffsets, this::isMoreToReadBeforeReadingRecord);
      if (!sequenceMetadata.isOpen() && !publishingSequences.contains(sequenceMetadata.getSequenceName())) {
        publishingSequences.add(sequenceMetadata.getSequenceName());
        try {
          Object result = driver.persist(committerSupplier.get());
          log.info(
              "Persist completed with results: [%s], adding sequence [%s] to publish queue",
              result,
              sequenceMetadata
          );
          publishAndRegisterHandoff(sequenceMetadata);
        }
        catch (InterruptedException e) {
          log.warn("Interrupted while persisting sequence [%s]", sequenceMetadata);
          throw e;
        }
      }
    }
  }

  private Set<StreamPartition<PartitionIdType>> assignPartitions(
      RecordSupplier<PartitionIdType, SequenceOffsetType> recordSupplier
  )
  {
    final Set<StreamPartition<PartitionIdType>> assignment = new HashSet<>();
    for (Map.Entry<PartitionIdType, SequenceOffsetType> entry : currOffsets.entrySet()) {
      final PartitionIdType partition = entry.getKey();
      final SequenceOffsetType currOffset = entry.getValue();
      final SequenceOffsetType endOffset = endOffsets.get(partition);

      if (!isRecordAlreadyRead(partition, endOffset) && isMoreToReadBeforeReadingRecord(currOffset, endOffset)) {
        log.info(
            "Adding partition[%s], start[%s] -> end[%s] to assignment.",
            partition,
            currOffset,
            endOffset
        );

        assignment.add(StreamPartition.of(stream, partition));
      } else {
        log.info("Finished reading partition[%s].", partition);
      }
    }

    recordSupplier.assign(assignment);

    return assignment;
  }

  private void addSequence(final SequenceMetadata<PartitionIdType, SequenceOffsetType> sequenceMetadata)
  {
    // Sanity check that the start of the new sequence matches up with the end of the prior sequence.
    for (Map.Entry<PartitionIdType, SequenceOffsetType> entry : sequenceMetadata.getStartOffsets().entrySet()) {
      final PartitionIdType partition = entry.getKey();
      final SequenceOffsetType startOffset = entry.getValue();

      if (!sequences.isEmpty()) {
        final SequenceOffsetType priorOffset = getLastSequenceMetadata().endOffsets.get(partition);

        if (!startOffset.equals(priorOffset)) {
          throw new ISE(
              "New sequence startOffset[%s] does not equal expected prior offset[%s]",
              startOffset,
              priorOffset
          );
        }
      }
    }

    if (!isEndOffsetExclusive() && !sequences.isEmpty()) {
      final SequenceMetadata<PartitionIdType, SequenceOffsetType> lastMetadata = getLastSequenceMetadata();
      if (!lastMetadata.endOffsets.keySet().equals(sequenceMetadata.getExclusiveStartPartitions())) {
        throw new ISE(
            "Exclusive start partitions[%s] for new sequence don't match to the prior offset[%s]",
            sequenceMetadata.getExclusiveStartPartitions(),
            lastMetadata
        );
      }
    }

    // Actually do the add.
    sequences.add(sequenceMetadata);
  }
  
  private SequenceMetadata<PartitionIdType, SequenceOffsetType> getLastSequenceMetadata()
  {
    Preconditions.checkState(!sequences.isEmpty(), "Empty sequences");
    return sequences.get(sequences.size() - 1);
  }

  /**
   * Returns true if the given record has already been read, based on lastReadOffsets.
   */
  private boolean isRecordAlreadyRead(
      final PartitionIdType recordPartition,
      final SequenceOffsetType recordSequenceNumber
  )
  {
    final SequenceOffsetType lastReadOffset = lastReadOffsets.get(recordPartition);

    if (lastReadOffset == null) {
      return false;
    } else {
      return createSequenceNumber(recordSequenceNumber).compareTo(createSequenceNumber(lastReadOffset)) <= 0;
    }
  }

  /**
   * Returns true if, given that we want to start reading from recordSequenceNumber and end at endSequenceNumber, there
   * is more left to read. Used in pre-read checks to determine if there is anything left to read.
   */
  private boolean isMoreToReadBeforeReadingRecord(
      final SequenceOffsetType recordSequenceNumber,
      final SequenceOffsetType endSequenceNumber
  )
  {
    final int compareToEnd = createSequenceNumber(recordSequenceNumber)
        .compareTo(createSequenceNumber(endSequenceNumber));

    return isEndOffsetExclusive() ? compareToEnd < 0 : compareToEnd <= 0;
  }

  /**
   * Returns true if, given that recordSequenceNumber has already been read and we want to end at endSequenceNumber,
   * there is more left to read. Used in post-read checks to determine if there is anything left to read.
   */
  private boolean isMoreToReadAfterReadingRecord(
      final SequenceOffsetType recordSequenceNumber,
      final SequenceOffsetType endSequenceNumber
  )
  {
    final int compareNextToEnd = createSequenceNumber(getNextStartOffset(recordSequenceNumber))
        .compareTo(createSequenceNumber(endSequenceNumber));

    // Unlike isMoreToReadBeforeReadingRecord, we don't care if the end is exclusive or not. If we read it, we're done.
    return compareNextToEnd < 0;
  }

  private void seekToStartingSequence(
      RecordSupplier<PartitionIdType, SequenceOffsetType> recordSupplier,
      Set<StreamPartition<PartitionIdType>> partitions
  ) throws InterruptedException
  {
    for (final StreamPartition<PartitionIdType> partition : partitions) {
      final SequenceOffsetType sequence = currOffsets.get(partition.getPartitionId());
      log.info("Seeking partition[%s] to sequenceNumber[%s].", partition.getPartitionId(), sequence);
      recordSupplier.seek(partition, sequence);
    }
  }

  /**
   * Checks if the pauseRequested flag was set and if so blocks:
   * a) if pauseMillis == PAUSE_FOREVER, until pauseRequested is cleared
   * b) if pauseMillis != PAUSE_FOREVER, until pauseMillis elapses -or- pauseRequested is cleared
   * <p>
   * If pauseMillis is changed while paused, the new pause timeout will be applied. This allows adjustment of the
   * pause timeout (making a timed pause into an indefinite pause and vice versa is valid) without having to resume
   * and ensures that the loop continues to stay paused without ingesting any new events. You will need to signal
   * shouldResume after adjusting pauseMillis for the new value to take effect.
   * <p>
   * Sets paused = true and signals paused so callers can be notified when the pause command has been accepted.
   * <p>
   * Additionally, pauses if all partitions assignments have been read and pauseAfterRead flag is set.
   *
   * @return true if a pause request was handled, false otherwise
   */
  private boolean possiblyPause() throws InterruptedException
  {
    pauseLock.lockInterruptibly();
    try {
      if (pauseRequested) {
        status = Status.PAUSED;
        hasPaused.signalAll();

        while (pauseRequested) {
          log.info("Pausing ingestion until resumed");
          shouldResume.await();
        }

        status = Status.READING;
        shouldResume.signalAll();
        log.info("Ingestion loop resumed");
        return true;
      }
    }
    finally {
      pauseLock.unlock();
    }

    return false;
  }


  private void handleParseException(ParseException pe, OrderedPartitionableRecord record)
  {
    if (pe.isFromPartiallyValidRow()) {
      rowIngestionMeters.incrementProcessedWithError();
    } else {
      rowIngestionMeters.incrementUnparseable();
    }

    if (tuningConfig.isLogParseExceptions()) {
      log.error(
          pe,
          "Encountered parse exception on row from partition[%s] sequenceNumber[%s]",
          record.getPartitionId(),
          record.getSequenceNumber()
      );
    }

    if (savedParseExceptions != null) {
      savedParseExceptions.add(pe);
    }

    if (rowIngestionMeters.getUnparseable() + rowIngestionMeters.getProcessedWithError()
        > tuningConfig.getMaxParseExceptions()) {
      log.error("Max parse exceptions exceeded, terminating task...");
      throw new RuntimeException("Max parse exceptions exceeded, terminating task...");
    }
  }

  private boolean isPaused()
  {
    return status == Status.PAUSED;
  }

  private void requestPause()
  {
    pauseRequested = true;
  }


  protected void sendResetRequestAndWait(
      Map<StreamPartition<PartitionIdType>, SequenceOffsetType> outOfRangePartitions,
      TaskToolbox taskToolbox
  )
      throws IOException
  {
    Map<PartitionIdType, SequenceOffsetType> partitionOffsetMap = outOfRangePartitions
        .entrySet().stream().collect(Collectors.toMap(x -> x.getKey().getPartitionId(), Map.Entry::getValue));

    boolean result = taskToolbox
        .getTaskActionClient()
        .submit(
            new ResetDataSourceMetadataAction(
                task.getDataSource(),
                createDataSourceMetadata(
                    new SeekableStreamStartSequenceNumbers<>(
                        ioConfig.getStartSequenceNumbers().getStream(),
                        partitionOffsetMap,
                        // Clear all exclusive start offsets for automatic reset
                        Collections.emptySet()
                    )
                )
            )
        );

    if (result) {
      log.makeAlert("Resetting sequences for datasource [%s]", task.getDataSource())
         .addData("partitions", partitionOffsetMap.keySet())
         .emit();

      requestPause();
    } else {
      log.makeAlert("Failed to send reset request for partitions [%s]", partitionOffsetMap.keySet()).emit();
    }
  }

  /**
   * Authorizes action to be performed on this task's datasource
   *
   * @return authorization result
   */
  private Access authorizationCheck(final HttpServletRequest req, Action action)
  {
    return IndexTaskUtils.datasourceAuthorizationCheck(req, action, task.getDataSource(), authorizerMapper);
  }

  public Appenderator getAppenderator()
  {
    return appenderator;
  }

  @VisibleForTesting
  public RowIngestionMeters getRowIngestionMeters()
  {
    return rowIngestionMeters;
  }


  public void stopGracefully()
  {
    log.info("Stopping gracefully (status: [%s])", status);
    stopRequested.set(true);

    synchronized (statusLock) {
      if (status == Status.PUBLISHING) {
        runThread.interrupt();
        return;
      }
    }

    try {
      if (pauseLock.tryLock(SeekableStreamIndexTask.LOCK_ACQUIRE_TIMEOUT_SECONDS, TimeUnit.SECONDS)) {
        try {
          if (pauseRequested) {
            pauseRequested = false;
            shouldResume.signalAll();
          }
        }
        finally {
          pauseLock.unlock();
        }
      } else {
        log.warn("While stopping: failed to acquire pauseLock before timeout, interrupting run thread");
        runThread.interrupt();
        return;
      }

      if (pollRetryLock.tryLock(SeekableStreamIndexTask.LOCK_ACQUIRE_TIMEOUT_SECONDS, TimeUnit.SECONDS)) {
        try {
          isAwaitingRetry.signalAll();
        }
        finally {
          pollRetryLock.unlock();
        }
      } else {
        log.warn("While stopping: failed to acquire pollRetryLock before timeout, interrupting run thread");
        runThread.interrupt();
      }
    }
    catch (Exception e) {
      throw new RuntimeException(e);
    }
  }

  @POST
  @Path("/stop")
  public Response stop(@Context final HttpServletRequest req)
  {
    authorizationCheck(req, Action.WRITE);
    stopGracefully();
    return Response.status(Response.Status.OK).build();
  }

  @GET
  @Path("/status")
  @Produces(MediaType.APPLICATION_JSON)
  public Status getStatusHTTP(@Context final HttpServletRequest req)
  {
    authorizationCheck(req, Action.READ);
    return status;
  }

  @VisibleForTesting
  public Status getStatus()
  {
    return status;
  }

  @GET
  @Path("/offsets/current")
  @Produces(MediaType.APPLICATION_JSON)
  public Map<PartitionIdType, SequenceOffsetType> getCurrentOffsets(@Context final HttpServletRequest req)
  {
    authorizationCheck(req, Action.READ);
    return getCurrentOffsets();
  }

  public ConcurrentMap<PartitionIdType, SequenceOffsetType> getCurrentOffsets()
  {
    return currOffsets;
  }

  @GET
  @Path("/offsets/end")
  @Produces(MediaType.APPLICATION_JSON)
  public Map<PartitionIdType, SequenceOffsetType> getEndOffsetsHTTP(@Context final HttpServletRequest req)
  {
    authorizationCheck(req, Action.READ);
    return getEndOffsets();
  }

  public Map<PartitionIdType, SequenceOffsetType> getEndOffsets()
  {
    return endOffsets;
  }

  @POST
  @Path("/offsets/end")
  @Consumes(MediaType.APPLICATION_JSON)
  @Produces(MediaType.APPLICATION_JSON)
  public Response setEndOffsetsHTTP(
      Map<PartitionIdType, SequenceOffsetType> sequences,
      @QueryParam("finish") @DefaultValue("true") final boolean finish,
      // this field is only for internal purposes, shouldn't be usually set by users
      @Context final HttpServletRequest req
  ) throws InterruptedException
  {
    authorizationCheck(req, Action.WRITE);
    return setEndOffsets(sequences, finish);
  }

  @GET
  @Path("/rowStats")
  @Produces(MediaType.APPLICATION_JSON)
  public Response getRowStats(
      @Context final HttpServletRequest req
  )
  {
    authorizationCheck(req, Action.READ);
    Map<String, Object> returnMap = new HashMap<>();
    Map<String, Object> totalsMap = new HashMap<>();
    Map<String, Object> averagesMap = new HashMap<>();

    totalsMap.put(
        RowIngestionMeters.BUILD_SEGMENTS,
        rowIngestionMeters.getTotals()
    );
    averagesMap.put(
        RowIngestionMeters.BUILD_SEGMENTS,
        rowIngestionMeters.getMovingAverages()
    );

    returnMap.put("movingAverages", averagesMap);
    returnMap.put("totals", totalsMap);
    return Response.ok(returnMap).build();
  }

  @GET
  @Path("/unparseableEvents")
  @Produces(MediaType.APPLICATION_JSON)
  public Response getUnparseableEvents(
      @Context final HttpServletRequest req
  )
  {
    authorizationCheck(req, Action.READ);
    List<String> events = IndexTaskUtils.getMessagesFromSavedParseExceptions(savedParseExceptions);
    return Response.ok(events).build();
  }

  @VisibleForTesting
  public Response setEndOffsets(
      Map<PartitionIdType, SequenceOffsetType> sequenceNumbers,
      boolean finish // this field is only for internal purposes, shouldn't be usually set by users
  ) throws InterruptedException
  {
    if (sequenceNumbers == null) {
      return Response.status(Response.Status.BAD_REQUEST)
                     .entity("Request body must contain a map of { partition:endOffset }")
                     .build();
    } else if (!endOffsets.keySet().containsAll(sequenceNumbers.keySet())) {
      return Response.status(Response.Status.BAD_REQUEST)
                     .entity(
                         StringUtils.format(
                             "Request contains partitions not being handled by this task, my partitions: %s",
                             endOffsets.keySet()
                         )
                     )
                     .build();
    } else {
      try {
        pauseLock.lockInterruptibly();
        // Perform all sequence related checks before checking for isPaused()
        // and after acquiring pauseLock to correctly guard against duplicate requests
        Preconditions.checkState(sequenceNumbers.size() > 0, "WTH?! No Sequences found to set end sequences");

        final SequenceMetadata<PartitionIdType, SequenceOffsetType> latestSequence = getLastSequenceMetadata();
        final Set<PartitionIdType> exclusiveStartPartitions;

        if (isEndOffsetExclusive()) {
          // When end offsets are exclusive, there's no need for marking the next sequence as having any
          // exclusive-start partitions. It should always start from the end offsets of the prior sequence.
          exclusiveStartPartitions = Collections.emptySet();
        } else {
          // When end offsets are inclusive, we must mark all partitions as exclusive-start, to avoid reading
          // their final messages (which have already been read).
          exclusiveStartPartitions = sequenceNumbers.keySet();
        }

        if ((latestSequence.getStartOffsets().equals(sequenceNumbers)
             && latestSequence.getExclusiveStartPartitions().equals(exclusiveStartPartitions)
             && !finish)
            || (latestSequence.getEndOffsets().equals(sequenceNumbers) && finish)) {
          log.warn("Ignoring duplicate request, end sequences already set for sequences [%s]", sequenceNumbers);
          resume();
          return Response.ok(sequenceNumbers).build();
        } else if (latestSequence.isCheckpointed()) {
          return Response.status(Response.Status.BAD_REQUEST)
                         .entity(StringUtils.format(
                             "WTH?! Sequence [%s] has already endOffsets set, cannot set to [%s]",
                             latestSequence,
                             sequenceNumbers
                         )).build();
        } else if (!isPaused()) {
          return Response.status(Response.Status.BAD_REQUEST)
                         .entity("Task must be paused before changing the end sequences")
                         .build();
        }

        for (Map.Entry<PartitionIdType, SequenceOffsetType> entry : sequenceNumbers.entrySet()) {
          if (createSequenceNumber(entry.getValue()).compareTo(createSequenceNumber(currOffsets.get(entry.getKey()))) < 0) {
            return Response.status(Response.Status.BAD_REQUEST)
                           .entity(
                               StringUtils.format(
                                   "End sequence must be >= current sequence for partition [%s] (current: %s)",
                                   entry.getKey(),
                                   currOffsets.get(entry.getKey())
                               )
                           )
                           .build();
          }
        }

        resetNextCheckpointTime();
        latestSequence.setEndOffsets(sequenceNumbers);

        if (finish) {
          log.info("Updating endOffsets from [%s] to [%s]", endOffsets, sequenceNumbers);
          endOffsets.putAll(sequenceNumbers);
        } else {
          // create new sequence
          log.info("Creating new sequence with startOffsets [%s] and endOffsets [%s]", sequenceNumbers, endOffsets);
          final SequenceMetadata<PartitionIdType, SequenceOffsetType> newSequence = new SequenceMetadata<>(
              latestSequence.getSequenceId() + 1,
              StringUtils.format("%s_%d", ioConfig.getBaseSequenceName(), latestSequence.getSequenceId() + 1),
              sequenceNumbers,
              endOffsets,
              false,
              exclusiveStartPartitions
          );
          addSequence(newSequence);
        }
        persistSequences();
      }
      catch (Exception e) {
        log.error(e, "Unable to set end sequences, dying");
        backgroundThreadException = e;
        // should resume to immediately finish kafka index task as failed
        resume();
        return Response.status(Response.Status.INTERNAL_SERVER_ERROR)
                       .entity(Throwables.getStackTraceAsString(e))
                       .build();
      }
      finally {
        pauseLock.unlock();
      }
    }

    resume();

    return Response.ok(sequenceNumbers).build();
  }

  private void resetNextCheckpointTime()
  {
    nextCheckpointTime = DateTimes.nowUtc().plus(tuningConfig.getIntermediateHandoffPeriod()).getMillis();
  }

  @VisibleForTesting
  public CopyOnWriteArrayList<SequenceMetadata<PartitionIdType, SequenceOffsetType>> getSequences()
  {
    return sequences;
  }

  @GET
  @Path("/checkpoints")
  @Produces(MediaType.APPLICATION_JSON)
  public Map<Integer, Map<PartitionIdType, SequenceOffsetType>> getCheckpointsHTTP(
      @Context final HttpServletRequest req
  )
  {
    authorizationCheck(req, Action.READ);
    return getCheckpoints();
  }

  private Map<Integer, Map<PartitionIdType, SequenceOffsetType>> getCheckpoints()
  {
    return new TreeMap<>(sequences.stream()
                                  .collect(Collectors.toMap(
                                      SequenceMetadata::getSequenceId,
                                      SequenceMetadata::getStartOffsets
                                  )));
  }

  /**
   * Signals the ingestion loop to pause.
   *
   * @return one of the following Responses: 400 Bad Request if the task has started publishing; 202 Accepted if the
   * method has timed out and returned before the task has paused; 200 OK with a map of the current partition sequences
   * in the response body if the task successfully paused
   */
  @POST
  @Path("/pause")
  @Produces(MediaType.APPLICATION_JSON)
  public Response pauseHTTP(
      @Context final HttpServletRequest req
  ) throws InterruptedException
  {
    authorizationCheck(req, Action.WRITE);
    return pause();
  }

  @VisibleForTesting
  public Response pause() throws InterruptedException
  {
    if (!(status == Status.PAUSED || status == Status.READING)) {
      return Response.status(Response.Status.BAD_REQUEST)
                     .entity(StringUtils.format("Can't pause, task is not in a pausable state (state: [%s])", status))
                     .build();
    }

    pauseLock.lockInterruptibly();
    try {
      pauseRequested = true;

      pollRetryLock.lockInterruptibly();
      try {
        isAwaitingRetry.signalAll();
      }
      finally {
        pollRetryLock.unlock();
      }

      if (isPaused()) {
        shouldResume.signalAll(); // kick the monitor so it re-awaits with the new pauseMillis
      }

      long nanos = TimeUnit.SECONDS.toNanos(2);
      while (!isPaused()) {
        if (nanos <= 0L) {
          return Response.status(Response.Status.ACCEPTED)
                         .entity("Request accepted but task has not yet paused")
                         .build();
        }
        nanos = hasPaused.awaitNanos(nanos);
      }
    }
    finally {
      pauseLock.unlock();
    }

    try {
      return Response.ok().entity(toolbox.getObjectMapper().writeValueAsString(getCurrentOffsets())).build();
    }
    catch (JsonProcessingException e) {
      throw new RuntimeException(e);
    }
  }

  @POST
  @Path("/resume")
  public Response resumeHTTP(@Context final HttpServletRequest req) throws InterruptedException
  {
    authorizationCheck(req, Action.WRITE);
    resume();
    return Response.status(Response.Status.OK).build();
  }


  @VisibleForTesting
  public void resume() throws InterruptedException
  {
    pauseLock.lockInterruptibly();
    try {
      pauseRequested = false;
      shouldResume.signalAll();

      long nanos = TimeUnit.SECONDS.toNanos(5);
      while (isPaused()) {
        if (nanos <= 0L) {
          throw new RuntimeException("Resume command was not accepted within 5 seconds");
        }
        nanos = shouldResume.awaitNanos(nanos);
      }
    }
    finally {
      pauseLock.unlock();
    }
  }


  @GET
  @Path("/time/start")
  @Produces(MediaType.APPLICATION_JSON)
  public DateTime getStartTime(@Context final HttpServletRequest req)
  {
    authorizationCheck(req, Action.WRITE);
    return startTime;
  }

  /**
   * This method does two things:
   *
   * 1) Verifies that the sequence numbers we read are at least as high as those read previously, and throws an
   * exception if not.
   * 2) Returns false if we should skip this record because it's either (a) the first record in a partition that we are
   * needing to be exclusive on; (b) too late to read, past the endOffsets.
   */
  private boolean verifyRecordInRange(
      final PartitionIdType partition,
      final SequenceOffsetType recordOffset
  )
  {
    // Verify that the record is at least as high as its currOffset.
    final SequenceOffsetType currOffset = Preconditions.checkNotNull(
        currOffsets.get(partition),
        "Current offset is null for sequenceNumber[%s] and partition[%s]",
        recordOffset,
        partition
    );

    final OrderedSequenceNumber<SequenceOffsetType> recordSequenceNumber = createSequenceNumber(recordOffset);
    final OrderedSequenceNumber<SequenceOffsetType> currentSequenceNumber = createSequenceNumber(currOffset);

    final int comparisonToCurrent = recordSequenceNumber.compareTo(currentSequenceNumber);
    if (comparisonToCurrent < 0) {
      throw new ISE(
          "Record sequenceNumber[%s] is smaller than current sequenceNumber[%s] for partition[%s]",
          recordOffset,
          currOffset,
          partition
      );
    }

    // Check if the record has already been read.
    if (isRecordAlreadyRead(partition, recordOffset)) {
      return false;
    }

    // Finally, check if this record comes before the endOffsets for this partition.
    return isMoreToReadBeforeReadingRecord(recordSequenceNumber.get(), endOffsets.get(partition));
  }

  /**
   * checks if the input seqNum marks end of shard. Used by Kinesis only
   */
  protected abstract boolean isEndOfShard(SequenceOffsetType seqNum);

  /**
   * deserializes the checkpoints into of Map<sequenceId, Map<PartitionIdType, SequenceOffsetType>>
   *
   * @param toolbox           task toolbox
   * @param checkpointsString the json-serialized checkpoint string
   *
   * @return checkpoint
   *
   * @throws IOException jsonProcessingException
   */
  @Nullable
  protected abstract TreeMap<Integer, Map<PartitionIdType, SequenceOffsetType>> getCheckPointsFromContext(
      TaskToolbox toolbox,
      String checkpointsString
  ) throws IOException;

  /**
   * Calculates the sequence number used to update currOffsets after finished reading a record.
   * This is what would become the start offsets of the next reader, if we stopped reading now.
   *
   * @param sequenceNumber the sequence number that has already been processed
   *
   * @return next sequence number to be stored
   */
  protected abstract SequenceOffsetType getNextStartOffset(SequenceOffsetType sequenceNumber);

  /**
   * deserializes stored metadata into SeekableStreamStartSequenceNumbers
   *
   * @param mapper json objectMapper
   * @param object metadata
   *
   * @return SeekableStreamEndSequenceNumbers
   */
  protected abstract SeekableStreamEndSequenceNumbers<PartitionIdType, SequenceOffsetType> deserializePartitionsFromMetadata(
      ObjectMapper mapper,
      Object object
  );

  /**
   * polls the next set of records from the recordSupplier, the main purpose of having a separate method here
   * is to catch and handle exceptions specific to Kafka/Kinesis
   *
   * @param recordSupplier
   * @param toolbox
   *
   * @return list of records polled, can be empty but cannot be null
   *
   * @throws Exception
   */
  @NotNull
  protected abstract List<OrderedPartitionableRecord<PartitionIdType, SequenceOffsetType>> getRecords(
      RecordSupplier<PartitionIdType, SequenceOffsetType> recordSupplier,
      TaskToolbox toolbox
  ) throws Exception;

  /**
   * creates specific implementations of kafka/kinesis datasource metadata
   *
   * @param partitions partitions used to create the datasource metadata
   *
   * @return datasource metadata
   */
  protected abstract SeekableStreamDataSourceMetadata<PartitionIdType, SequenceOffsetType> createDataSourceMetadata(
      SeekableStreamSequenceNumbers<PartitionIdType, SequenceOffsetType> partitions
  );

  /**
   * create a specific implementation of Kafka/Kinesis sequence number/offset used for comparison mostly
   *
   * @param sequenceNumber
   *
   * @return a specific OrderedSequenceNumber instance for Kafka/Kinesis
   */
  protected abstract OrderedSequenceNumber<SequenceOffsetType> createSequenceNumber(SequenceOffsetType sequenceNumber);

  /**
   * check if the sequence offsets stored in currOffsets are still valid sequence offsets compared to
   * earliest sequence offsets fetched from stream
   */
  protected abstract void possiblyResetDataSourceMetadata(
      TaskToolbox toolbox,
      RecordSupplier<PartitionIdType, SequenceOffsetType> recordSupplier,
      Set<StreamPartition<PartitionIdType>> assignment
  );

  /**
   * In Kafka, the endOffsets are exclusive, so skip it.
   * In Kinesis the endOffsets are inclusive
   */
  protected abstract boolean isEndOffsetExclusive();

  protected abstract TypeReference<List<SequenceMetadata<PartitionIdType, SequenceOffsetType>>> getSequenceMetadataTypeReference();
}<|MERGE_RESOLUTION|>--- conflicted
+++ resolved
@@ -30,7 +30,6 @@
 import com.google.common.base.Supplier;
 import com.google.common.base.Throwables;
 import com.google.common.collect.ImmutableMap;
-import com.google.common.collect.ImmutableSet;
 import com.google.common.collect.Lists;
 import com.google.common.collect.Sets;
 import com.google.common.util.concurrent.FutureCallback;
@@ -684,17 +683,7 @@
                     new SeekableStreamStartSequenceNumbers<>(
                         stream,
                         sequenceToCheckpoint.getStartOffsets(),
-<<<<<<< HEAD
-                        ImmutableSet.of()
-=======
                         sequenceToCheckpoint.getExclusiveStartPartitions()
-                    )
-                ),
-                createDataSourceMetadata(
-                    new SeekableStreamEndSequenceNumbers<>(
-                        stream,
-                        currOffsets
->>>>>>> c7fea6ac
                     )
                 )
             );
@@ -1125,7 +1114,7 @@
     // Actually do the add.
     sequences.add(sequenceMetadata);
   }
-  
+
   private SequenceMetadata<PartitionIdType, SequenceOffsetType> getLastSequenceMetadata()
   {
     Preconditions.checkState(!sequences.isEmpty(), "Empty sequences");
