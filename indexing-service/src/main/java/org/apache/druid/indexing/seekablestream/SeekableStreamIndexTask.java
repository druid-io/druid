/*
 * Licensed to the Apache Software Foundation (ASF) under one
 * or more contributor license agreements.  See the NOTICE file
 * distributed with this work for additional information
 * regarding copyright ownership.  The ASF licenses this file
 * to you under the Apache License, Version 2.0 (the
 * "License"); you may not use this file except in compliance
 * with the License.  You may obtain a copy of the License at
 *
 *   http://www.apache.org/licenses/LICENSE-2.0
 *
 * Unless required by applicable law or agreed to in writing,
 * software distributed under the License is distributed on an
 * "AS IS" BASIS, WITHOUT WARRANTIES OR CONDITIONS OF ANY
 * KIND, either express or implied.  See the License for the
 * specific language governing permissions and limitations
 * under the License.
 */

package org.apache.druid.indexing.seekablestream;

import com.fasterxml.jackson.annotation.JsonProperty;
import com.google.common.annotations.VisibleForTesting;
import com.google.common.base.Joiner;
import com.google.common.base.Optional;
import com.google.common.base.Preconditions;
import com.google.common.base.Supplier;
import com.google.common.base.Suppliers;
import org.apache.druid.data.input.InputRow;
import org.apache.druid.indexer.TaskStatus;
import org.apache.druid.indexing.appenderator.ActionBasedSegmentAllocator;
import org.apache.druid.indexing.appenderator.ActionBasedUsedSegmentChecker;
import org.apache.druid.indexing.common.LockGranularity;
import org.apache.druid.indexing.common.TaskToolbox;
import org.apache.druid.indexing.common.actions.SegmentAllocateAction;
import org.apache.druid.indexing.common.actions.TaskActionClient;
import org.apache.druid.indexing.common.config.TaskConfig;
import org.apache.druid.indexing.common.stats.RowIngestionMetersFactory;
import org.apache.druid.indexing.common.task.AbstractTask;
import org.apache.druid.indexing.common.task.TaskResource;
import org.apache.druid.indexing.common.task.Tasks;
import org.apache.druid.indexing.seekablestream.common.RecordSupplier;
import org.apache.druid.indexing.seekablestream.utils.RandomIdUtils;
import org.apache.druid.java.util.common.Intervals;
import org.apache.druid.java.util.common.StringUtils;
import org.apache.druid.java.util.common.parsers.ParseException;
import org.apache.druid.java.util.emitter.EmittingLogger;
import org.apache.druid.query.NoopQueryRunner;
import org.apache.druid.query.Query;
import org.apache.druid.query.QueryRunner;
import org.apache.druid.segment.indexing.DataSchema;
import org.apache.druid.segment.realtime.FireDepartmentMetrics;
import org.apache.druid.segment.realtime.appenderator.Appenderator;
import org.apache.druid.segment.realtime.appenderator.AppenderatorsManager;
import org.apache.druid.segment.realtime.appenderator.StreamAppenderatorDriver;
import org.apache.druid.segment.realtime.firehose.ChatHandler;
import org.apache.druid.segment.realtime.firehose.ChatHandlerProvider;
import org.apache.druid.server.security.AuthorizerMapper;
import org.apache.druid.timeline.partition.NumberedShardSpecFactory;
import org.apache.druid.utils.CircularBuffer;

import javax.annotation.Nullable;
import java.util.Map;


public abstract class SeekableStreamIndexTask<PartitionIdType, SequenceOffsetType>
    extends AbstractTask implements ChatHandler
{
  public static final long LOCK_ACQUIRE_TIMEOUT_SECONDS = 15;
  private static final EmittingLogger log = new EmittingLogger(SeekableStreamIndexTask.class);

  protected final DataSchema dataSchema;
  protected final SeekableStreamIndexTaskTuningConfig tuningConfig;
  protected final SeekableStreamIndexTaskIOConfig<PartitionIdType, SequenceOffsetType> ioConfig;
  protected final Optional<ChatHandlerProvider> chatHandlerProvider;
  protected final Map<String, Object> context;
  protected final AuthorizerMapper authorizerMapper;
  protected final RowIngestionMetersFactory rowIngestionMetersFactory;
  protected final CircularBuffer<Throwable> savedParseExceptions;
<<<<<<< HEAD
  protected final AppenderatorsManager appenderatorsManager;
=======
  protected final LockGranularity lockGranularityToUse;
>>>>>>> 61f4abec

  // Lazily initialized, to avoid calling it on the overlord when tasks are instantiated.
  // See https://github.com/apache/incubator-druid/issues/7724 for issues that can cause.
  // By the way, lazily init is synchronized because the runner may be needed in multiple threads.
  private final Supplier<SeekableStreamIndexTaskRunner<PartitionIdType, SequenceOffsetType>> runnerSupplier;

  public SeekableStreamIndexTask(
      final String id,
      @Nullable final TaskResource taskResource,
      final DataSchema dataSchema,
      final SeekableStreamIndexTaskTuningConfig tuningConfig,
      final SeekableStreamIndexTaskIOConfig<PartitionIdType, SequenceOffsetType> ioConfig,
      @Nullable final Map<String, Object> context,
      @Nullable final ChatHandlerProvider chatHandlerProvider,
      final AuthorizerMapper authorizerMapper,
      final RowIngestionMetersFactory rowIngestionMetersFactory,
      @Nullable final String groupId,
      AppenderatorsManager appenderatorsManager
  )
  {
    super(
        id,
        groupId,
        taskResource,
        dataSchema.getDataSource(),
        context
    );
    this.dataSchema = Preconditions.checkNotNull(dataSchema, "dataSchema");
    this.tuningConfig = Preconditions.checkNotNull(tuningConfig, "tuningConfig");
    this.ioConfig = Preconditions.checkNotNull(ioConfig, "ioConfig");
    this.chatHandlerProvider = Optional.fromNullable(chatHandlerProvider);
    if (tuningConfig.getMaxSavedParseExceptions() > 0) {
      savedParseExceptions = new CircularBuffer<>(tuningConfig.getMaxSavedParseExceptions());
    } else {
      savedParseExceptions = null;
    }
    this.context = context;
    this.authorizerMapper = authorizerMapper;
    this.rowIngestionMetersFactory = rowIngestionMetersFactory;
    this.runnerSupplier = Suppliers.memoize(this::createTaskRunner);
<<<<<<< HEAD
    this.appenderatorsManager = appenderatorsManager;
=======
    this.lockGranularityToUse = getContextValue(Tasks.FORCE_TIME_CHUNK_LOCK_KEY, Tasks.DEFAULT_FORCE_TIME_CHUNK_LOCK)
                                ? LockGranularity.TIME_CHUNK
                                : LockGranularity.SEGMENT;
>>>>>>> 61f4abec
  }

  private static String makeTaskId(String dataSource, String type)
  {
    final String suffix = RandomIdUtils.getRandomId();
    return Joiner.on("_").join(type, dataSource, suffix);
  }

  protected static String getFormattedId(String dataSource, String type)
  {
    return makeTaskId(dataSource, type);
  }

  protected static String getFormattedGroupId(String dataSource, String type)
  {
    return StringUtils.format("%s_%s", type, dataSource);
  }

  @Override
  public int getPriority()
  {
    return getContextValue(Tasks.PRIORITY_KEY, Tasks.DEFAULT_REALTIME_TASK_PRIORITY);
  }

  @Override
  public boolean isReady(TaskActionClient taskActionClient)
  {
    return true;
  }

  @JsonProperty
  public DataSchema getDataSchema()
  {
    return dataSchema;
  }

  @JsonProperty
  public SeekableStreamIndexTaskTuningConfig getTuningConfig()
  {
    return tuningConfig;
  }

  @JsonProperty("ioConfig")
  public SeekableStreamIndexTaskIOConfig<PartitionIdType, SequenceOffsetType> getIOConfig()
  {
    return ioConfig;
  }

  @Override
  public TaskStatus run(final TaskToolbox toolbox)
  {
    return getRunner().run(toolbox);
  }

  @Override
  public boolean canRestore()
  {
    return true;
  }

  @Override
  public void stopGracefully(TaskConfig taskConfig)
  {
    if (taskConfig.isRestoreTasksOnRestart()) {
      getRunner().stopGracefully();
    } else {
      getRunner().stopForcefully();
    }
  }

  @Override
  public <T> QueryRunner<T> getQueryRunner(Query<T> query)
  {
    if (getRunner().getAppenderator() == null) {
      // Not yet initialized, no data yet, just return a noop runner.
      return new NoopQueryRunner<>();
    }

    return (queryPlus, responseContext) -> queryPlus.run(getRunner().getAppenderator(), responseContext);
  }

  public Appenderator newAppenderator(FireDepartmentMetrics metrics, TaskToolbox toolbox)
  {
    return appenderatorsManager.createRealtimeAppenderatorForTask(
        getId(),
        dataSchema,
        tuningConfig.withBasePersistDirectory(toolbox.getPersistDir()),
        metrics,
        toolbox.getSegmentPusher(),
        toolbox.getObjectMapper(),
        toolbox.getIndexIO(),
        toolbox.getIndexMergerV9(),
        toolbox.getQueryRunnerFactoryConglomerate(),
        toolbox.getSegmentAnnouncer(),
        toolbox.getEmitter(),
        toolbox.getQueryExecutorService(),
        toolbox.getCache(),
        toolbox.getCacheConfig(),
        toolbox.getCachePopulatorStats()
    );
  }

  public StreamAppenderatorDriver newDriver(
      final Appenderator appenderator,
      final TaskToolbox toolbox,
      final FireDepartmentMetrics metrics
  )
  {
    return new StreamAppenderatorDriver(
        appenderator,
        new ActionBasedSegmentAllocator(
            toolbox.getTaskActionClient(),
            dataSchema,
            (schema, row, sequenceName, previousSegmentId, skipSegmentLineageCheck) -> new SegmentAllocateAction(
                schema.getDataSource(),
                row.getTimestamp(),
                schema.getGranularitySpec().getQueryGranularity(),
                schema.getGranularitySpec().getSegmentGranularity(),
                sequenceName,
                previousSegmentId,
                skipSegmentLineageCheck,
                NumberedShardSpecFactory.instance(),
                lockGranularityToUse
            )
        ),
        toolbox.getSegmentHandoffNotifierFactory(),
        new ActionBasedUsedSegmentChecker(toolbox.getTaskActionClient()),
        toolbox.getDataSegmentKiller(),
        toolbox.getObjectMapper(),
        metrics
    );
  }

  public boolean withinMinMaxRecordTime(final InputRow row)
  {
    final boolean beforeMinimumMessageTime = ioConfig.getMinimumMessageTime().isPresent()
                                             && ioConfig.getMinimumMessageTime().get().isAfter(row.getTimestamp());

    final boolean afterMaximumMessageTime = ioConfig.getMaximumMessageTime().isPresent()
                                            && ioConfig.getMaximumMessageTime().get().isBefore(row.getTimestamp());

    if (!Intervals.ETERNITY.contains(row.getTimestamp())) {
      final String errorMsg = StringUtils.format(
          "Encountered row with timestamp that cannot be represented as a long: [%s]",
          row
      );
      throw new ParseException(errorMsg);
    }

    if (log.isDebugEnabled()) {
      if (beforeMinimumMessageTime) {
        log.debug(
            "CurrentTimeStamp[%s] is before MinimumMessageTime[%s]",
            row.getTimestamp(),
            ioConfig.getMinimumMessageTime().get()
        );
      } else if (afterMaximumMessageTime) {
        log.debug(
            "CurrentTimeStamp[%s] is after MaximumMessageTime[%s]",
            row.getTimestamp(),
            ioConfig.getMaximumMessageTime().get()
        );
      }
    }

    return !beforeMinimumMessageTime && !afterMaximumMessageTime;
  }

  protected abstract SeekableStreamIndexTaskRunner<PartitionIdType, SequenceOffsetType> createTaskRunner();

  protected abstract RecordSupplier<PartitionIdType, SequenceOffsetType> newTaskRecordSupplier();

  @VisibleForTesting
  public Appenderator getAppenderator()
  {
    return getRunner().getAppenderator();
  }

  @VisibleForTesting
  public SeekableStreamIndexTaskRunner<PartitionIdType, SequenceOffsetType> getRunner()
  {
    return runnerSupplier.get();
  }
}<|MERGE_RESOLUTION|>--- conflicted
+++ resolved
@@ -77,11 +77,8 @@
   protected final AuthorizerMapper authorizerMapper;
   protected final RowIngestionMetersFactory rowIngestionMetersFactory;
   protected final CircularBuffer<Throwable> savedParseExceptions;
-<<<<<<< HEAD
   protected final AppenderatorsManager appenderatorsManager;
-=======
   protected final LockGranularity lockGranularityToUse;
->>>>>>> 61f4abec
 
   // Lazily initialized, to avoid calling it on the overlord when tasks are instantiated.
   // See https://github.com/apache/incubator-druid/issues/7724 for issues that can cause.
@@ -122,13 +119,10 @@
     this.authorizerMapper = authorizerMapper;
     this.rowIngestionMetersFactory = rowIngestionMetersFactory;
     this.runnerSupplier = Suppliers.memoize(this::createTaskRunner);
-<<<<<<< HEAD
     this.appenderatorsManager = appenderatorsManager;
-=======
     this.lockGranularityToUse = getContextValue(Tasks.FORCE_TIME_CHUNK_LOCK_KEY, Tasks.DEFAULT_FORCE_TIME_CHUNK_LOCK)
                                 ? LockGranularity.TIME_CHUNK
                                 : LockGranularity.SEGMENT;
->>>>>>> 61f4abec
   }
 
   private static String makeTaskId(String dataSource, String type)
