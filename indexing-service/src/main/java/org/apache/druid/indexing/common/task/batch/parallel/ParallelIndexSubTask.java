/*
 * Licensed to the Apache Software Foundation (ASF) under one
 * or more contributor license agreements.  See the NOTICE file
 * distributed with this work for additional information
 * regarding copyright ownership.  The ASF licenses this file
 * to you under the Apache License, Version 2.0 (the
 * "License"); you may not use this file except in compliance
 * with the License.  You may obtain a copy of the License at
 *
 *   http://www.apache.org/licenses/LICENSE-2.0
 *
 * Unless required by applicable law or agreed to in writing,
 * software distributed under the License is distributed on an
 * "AS IS" BASIS, WITHOUT WARRANTIES OR CONDITIONS OF ANY
 * KIND, either express or implied.  See the License for the
 * specific language governing permissions and limitations
 * under the License.
 */

package org.apache.druid.indexing.common.task.batch.parallel;

import com.fasterxml.jackson.annotation.JacksonInject;
import com.fasterxml.jackson.annotation.JsonCreator;
import com.fasterxml.jackson.annotation.JsonProperty;
import com.google.common.annotations.VisibleForTesting;
import com.google.common.base.Optional;
import org.apache.commons.io.FileUtils;
import org.apache.druid.client.indexing.IndexingServiceClient;
import org.apache.druid.data.input.Firehose;
import org.apache.druid.data.input.FirehoseFactory;
import org.apache.druid.data.input.InputRow;
import org.apache.druid.indexer.TaskStatus;
import org.apache.druid.indexer.partitions.DynamicPartitionsSpec;
import org.apache.druid.indexing.appenderator.ActionBasedSegmentAllocator;
import org.apache.druid.indexing.appenderator.ActionBasedUsedSegmentChecker;
import org.apache.druid.indexing.common.LockGranularity;
import org.apache.druid.indexing.common.TaskToolbox;
import org.apache.druid.indexing.common.actions.SegmentAllocateAction;
import org.apache.druid.indexing.common.actions.SurrogateAction;
import org.apache.druid.indexing.common.actions.TaskActionClient;
import org.apache.druid.indexing.common.config.TaskConfig;
import org.apache.druid.indexing.common.task.AbstractBatchIndexTask;
import org.apache.druid.indexing.common.task.ClientBasedTaskInfoProvider;
import org.apache.druid.indexing.common.task.IndexTask;
import org.apache.druid.indexing.common.task.IndexTaskClientFactory;
import org.apache.druid.indexing.common.task.SegmentLockHelper;
import org.apache.druid.indexing.common.task.SegmentLockHelper.OverwritingRootGenerationPartitions;
import org.apache.druid.indexing.common.task.TaskResource;
import org.apache.druid.indexing.common.task.Tasks;
import org.apache.druid.java.util.common.ISE;
import org.apache.druid.java.util.common.Intervals;
import org.apache.druid.java.util.common.StringUtils;
import org.apache.druid.java.util.common.granularity.Granularity;
import org.apache.druid.java.util.common.logger.Logger;
import org.apache.druid.java.util.common.parsers.ParseException;
import org.apache.druid.query.DruidMetrics;
import org.apache.druid.segment.indexing.DataSchema;
import org.apache.druid.segment.indexing.RealtimeIOConfig;
import org.apache.druid.segment.indexing.granularity.ArbitraryGranularitySpec;
import org.apache.druid.segment.indexing.granularity.GranularitySpec;
import org.apache.druid.segment.realtime.FireDepartment;
import org.apache.druid.segment.realtime.FireDepartmentMetrics;
import org.apache.druid.segment.realtime.RealtimeMetricsMonitor;
import org.apache.druid.segment.realtime.appenderator.Appenderator;
import org.apache.druid.segment.realtime.appenderator.AppenderatorDriverAddResult;
import org.apache.druid.segment.realtime.appenderator.AppenderatorsManager;
import org.apache.druid.segment.realtime.appenderator.BaseAppenderatorDriver;
import org.apache.druid.segment.realtime.appenderator.BatchAppenderatorDriver;
import org.apache.druid.segment.realtime.appenderator.SegmentAllocator;
import org.apache.druid.segment.realtime.appenderator.SegmentIdWithShardSpec;
import org.apache.druid.segment.realtime.appenderator.SegmentsAndMetadata;
import org.apache.druid.timeline.DataSegment;
import org.apache.druid.timeline.VersionedIntervalTimeline;
import org.apache.druid.timeline.partition.NumberedOverwritingShardSpecFactory;
import org.apache.druid.timeline.partition.NumberedShardSpecFactory;
import org.apache.druid.timeline.partition.PartitionChunk;
import org.apache.druid.timeline.partition.ShardSpecFactory;
import org.joda.time.Interval;

import javax.annotation.Nullable;
import java.io.File;
import java.io.IOException;
import java.util.Collections;
import java.util.HashSet;
import java.util.List;
import java.util.Map;
import java.util.Set;
import java.util.concurrent.ExecutionException;
import java.util.concurrent.TimeoutException;
import java.util.stream.Collectors;

/**
 * A worker task of {@link ParallelIndexSupervisorTask}. Similar to {@link IndexTask}, but this task
 * generates and pushes segments, and reports them to the {@link ParallelIndexSupervisorTask} instead of
 * publishing on its own.
 */
public class ParallelIndexSubTask extends AbstractBatchIndexTask
{
  public static final String TYPE = "index_sub";

  private static final Logger LOG = new Logger(ParallelIndexSubTask.class);

  private final int numAttempts;
  private final ParallelIndexIngestionSpec ingestionSchema;
  private final String supervisorTaskId;
  private final IndexingServiceClient indexingServiceClient;
  private final IndexTaskClientFactory<ParallelIndexTaskClient> taskClientFactory;
  private final AppenderatorsManager appenderatorsManager;

  private Appenderator appenderator;
  private Thread runThread;
  private boolean stopped = false;

  /**
   * If intervals are missing in the granularitySpec, parallel index task runs in "dynamic locking mode".
   * In this mode, sub tasks ask new locks whenever they see a new row which is not covered by existing locks.
   * If this task is overwriting existing segments, then we should know this task is changing segment granularity
   * in advance to know what types of lock we should use. However, if intervals are missing, we can't know
   * the segment granularity of existing segments until the task reads all data because we don't know what segments
   * are going to be overwritten. As a result, we assume that segment granularity is going to be changed if intervals
   * are missing and force to use timeChunk lock.
   *
   * This variable is initialized in the constructor and used in {@link #run} to log that timeChunk lock was enforced
   * in the task logs.
   */
  private final boolean missingIntervalsInOverwriteMode;

  @JsonCreator
  public ParallelIndexSubTask(
      // id shouldn't be null except when this task is created by ParallelIndexSupervisorTask
      @JsonProperty("id") @Nullable final String id,
      @JsonProperty("groupId") final String groupId,
      @JsonProperty("resource") final TaskResource taskResource,
      @JsonProperty("supervisorTaskId") final String supervisorTaskId,
      @JsonProperty("numAttempts") final int numAttempts, // zero-based counting
      @JsonProperty("spec") final ParallelIndexIngestionSpec ingestionSchema,
      @JsonProperty("context") final Map<String, Object> context,
      @JacksonInject IndexingServiceClient indexingServiceClient,
      @JacksonInject IndexTaskClientFactory<ParallelIndexTaskClient> taskClientFactory,
      @JacksonInject AppenderatorsManager appenderatorsManager
  )
  {
    super(
        getOrMakeId(id, TYPE, ingestionSchema.getDataSchema().getDataSource()),
        groupId,
        taskResource,
        ingestionSchema.getDataSchema().getDataSource(),
        context
    );

    if (ingestionSchema.getTuningConfig().isForceGuaranteedRollup()) {
      throw new UnsupportedOperationException("Guaranteed rollup is not supported");
    }

    this.numAttempts = numAttempts;
    this.ingestionSchema = ingestionSchema;
    this.supervisorTaskId = supervisorTaskId;
    this.indexingServiceClient = indexingServiceClient;
    this.taskClientFactory = taskClientFactory;
<<<<<<< HEAD
    this.missingIntervalsInOverwriteMode = !ingestionSchema.getIOConfig().isAppendToExisting()
                                           && !ingestionSchema.getDataSchema()
                                                              .getGranularitySpec()
                                                              .bucketIntervals()
                                                              .isPresent();
    if (missingIntervalsInOverwriteMode) {
      addToContext(Tasks.FORCE_TIME_CHUNK_LOCK_KEY, true);
    }
=======
    this.appenderatorsManager = appenderatorsManager;
>>>>>>> 91743eee
  }

  @Override
  public int getPriority()
  {
    return getContextValue(Tasks.PRIORITY_KEY, Tasks.DEFAULT_BATCH_INDEX_TASK_PRIORITY);
  }

  @Override
  public String getType()
  {
    return TYPE;
  }

  @Override
  public boolean isReady(TaskActionClient taskActionClient) throws IOException
  {
    return determineLockGranularityAndTryLock(taskActionClient, ingestionSchema.getDataSchema().getGranularitySpec());
  }

  @JsonProperty
  public int getNumAttempts()
  {
    return numAttempts;
  }

  @JsonProperty("spec")
  public ParallelIndexIngestionSpec getIngestionSchema()
  {
    return ingestionSchema;
  }

  @JsonProperty
  public String getSupervisorTaskId()
  {
    return supervisorTaskId;
  }

  @Override
  public TaskStatus run(final TaskToolbox toolbox) throws Exception
  {
<<<<<<< HEAD
    if (missingIntervalsInOverwriteMode) {
      LOG.warn(
          "Intervals are missing in granularitySpec while this task is potentially overwriting existing segments. "
          + "Forced to use timeChunk lock."
      );
    }
=======
    synchronized (this) {
      if (stopped) {
        return TaskStatus.failure(getId());
      } else {
        runThread = Thread.currentThread();
      }
    }

>>>>>>> 91743eee
    final FirehoseFactory firehoseFactory = ingestionSchema.getIOConfig().getFirehoseFactory();

    final File firehoseTempDir = toolbox.getFirehoseTemporaryDir();
    // Firehose temporary directory is automatically removed when this IndexTask completes.
    FileUtils.forceMkdir(firehoseTempDir);

    final ParallelIndexTaskClient taskClient = taskClientFactory.build(
        new ClientBasedTaskInfoProvider(indexingServiceClient),
        getId(),
        1, // always use a single http thread
        ingestionSchema.getTuningConfig().getChatHandlerTimeout(),
        ingestionSchema.getTuningConfig().getChatHandlerNumRetries()
    );
    final Set<DataSegment> pushedSegments = generateAndPushSegments(
        toolbox,
        taskClient,
        firehoseFactory,
        firehoseTempDir
    );

    // Find inputSegments overshadowed by pushedSegments
    final Set<DataSegment> allSegments = new HashSet<>(getSegmentLockHelper().getLockedExistingSegments());
    allSegments.addAll(pushedSegments);
    final VersionedIntervalTimeline<String, DataSegment> timeline = VersionedIntervalTimeline.forSegments(allSegments);
    final Set<DataSegment> oldSegments = timeline.findFullyOvershadowed()
                                                 .stream()
                                                 .flatMap(holder -> holder.getObject().stream())
                                                 .map(PartitionChunk::getObject)
                                                 .collect(Collectors.toSet());
    taskClient.report(supervisorTaskId, oldSegments, pushedSegments);

    return TaskStatus.success(getId());
  }

  @Override
  public boolean requireLockExistingSegments()
  {
    return !ingestionSchema.getIOConfig().isAppendToExisting();
  }

  @Override
  public List<DataSegment> findSegmentsToLock(TaskActionClient taskActionClient, List<Interval> intervals)
      throws IOException
  {
    return findInputSegments(
        getDataSource(),
        taskActionClient,
        intervals,
        ingestionSchema.getIOConfig().getFirehoseFactory()
    );
  }

  @Override
  public boolean isPerfectRollup()
  {
    return false;
  }

  @Nullable
  @Override
  public Granularity getSegmentGranularity()
  {
    final GranularitySpec granularitySpec = ingestionSchema.getDataSchema().getGranularitySpec();
    if (granularitySpec instanceof ArbitraryGranularitySpec) {
      return null;
    } else {
      return granularitySpec.getSegmentGranularity();
    }
  }

  @VisibleForTesting
  SegmentAllocator createSegmentAllocator(TaskToolbox toolbox, ParallelIndexTaskClient taskClient)
  {
    return new WrappingSegmentAllocator(toolbox, taskClient);
  }

  private class WrappingSegmentAllocator implements SegmentAllocator
  {
    private final TaskToolbox toolbox;
    private final ParallelIndexTaskClient taskClient;

    private SegmentAllocator internalAllocator;

    private WrappingSegmentAllocator(TaskToolbox toolbox, ParallelIndexTaskClient taskClient)
    {
      this.toolbox = toolbox;
      this.taskClient = taskClient;
    }

    @Override
    public SegmentIdWithShardSpec allocate(
        InputRow row,
        String sequenceName,
        String previousSegmentId,
        boolean skipSegmentLineageCheck
    ) throws IOException
    {
      if (internalAllocator == null) {
        internalAllocator = createSegmentAllocator();
      }
      return internalAllocator.allocate(row, sequenceName, previousSegmentId, skipSegmentLineageCheck);
    }

    private SegmentAllocator createSegmentAllocator()
    {
      final GranularitySpec granularitySpec = ingestionSchema.getDataSchema().getGranularitySpec();
      final SegmentLockHelper segmentLockHelper = getSegmentLockHelper();
      if (ingestionSchema.getIOConfig().isAppendToExisting() || isUseSegmentLock()) {
        return new ActionBasedSegmentAllocator(
            toolbox.getTaskActionClient(),
            ingestionSchema.getDataSchema(),
            (schema, row, sequenceName, previousSegmentId, skipSegmentLineageCheck) -> {
              final Interval interval = granularitySpec
                  .bucketInterval(row.getTimestamp())
                  .or(granularitySpec.getSegmentGranularity().bucket(row.getTimestamp()));

              final ShardSpecFactory shardSpecFactory;
              if (segmentLockHelper.hasOverwritingRootGenerationPartition(interval)) {
                final OverwritingRootGenerationPartitions overwritingSegmentMeta = segmentLockHelper
                    .getOverwritingRootGenerationPartition(interval);
                if (overwritingSegmentMeta == null) {
                  throw new ISE("Can't find overwritingSegmentMeta for interval[%s]", interval);
                }
                shardSpecFactory = new NumberedOverwritingShardSpecFactory(
                    overwritingSegmentMeta.getStartRootPartitionId(),
                    overwritingSegmentMeta.getEndRootPartitionId(),
                    overwritingSegmentMeta.getMinorVersionForNewSegments()
                );
              } else {
                shardSpecFactory = NumberedShardSpecFactory.instance();
              }

              return new SurrogateAction<>(
                  supervisorTaskId,
                  new SegmentAllocateAction(
                      schema.getDataSource(),
                      row.getTimestamp(),
                      schema.getGranularitySpec().getQueryGranularity(),
                      schema.getGranularitySpec().getSegmentGranularity(),
                      sequenceName,
                      previousSegmentId,
                      skipSegmentLineageCheck,
                      shardSpecFactory,
                      isUseSegmentLock() ? LockGranularity.SEGMENT : LockGranularity.TIME_CHUNK
                  )
              );
            }
        );
      } else {
        return (row, sequenceName, previousSegmentId, skipSegmentLineageCheck) -> taskClient.allocateSegment(
            supervisorTaskId,
            row.getTimestamp()
        );
      }
    }
  }

  /**
   * This method reads input data row by row and adds the read row to a proper segment using {@link BaseAppenderatorDriver}.
   * If there is no segment for the row, a new one is created.  Segments can be published in the middle of reading inputs
   * if one of below conditions are satisfied.
   *
   * <ul>
   * <li>
   * If the number of rows in a segment exceeds {@link DynamicPartitionsSpec#maxRowsPerSegment}
   * </li>
   * <li>
   * If the number of rows added to {@link BaseAppenderatorDriver} so far exceeds {@link DynamicPartitionsSpec#maxTotalRows}
   * </li>
   * </ul>
   *
   * At the end of this method, all the remaining segments are published.
   *
   * @return true if generated segments are successfully published, otherwise false
   */
  private Set<DataSegment> generateAndPushSegments(
      final TaskToolbox toolbox,
      final ParallelIndexTaskClient taskClient,
      final FirehoseFactory firehoseFactory,
      final File firehoseTempDir
  ) throws IOException, InterruptedException
  {
    final DataSchema dataSchema = ingestionSchema.getDataSchema();
    final GranularitySpec granularitySpec = dataSchema.getGranularitySpec();
    final FireDepartment fireDepartmentForMetrics =
        new FireDepartment(dataSchema, new RealtimeIOConfig(null, null), null);
    final FireDepartmentMetrics fireDepartmentMetrics = fireDepartmentForMetrics.getMetrics();

    if (toolbox.getMonitorScheduler() != null) {
      toolbox.getMonitorScheduler().addMonitor(
          new RealtimeMetricsMonitor(
              Collections.singletonList(fireDepartmentForMetrics),
              Collections.singletonMap(DruidMetrics.TASK_ID, new String[]{getId()})
          )
      );
    }

    // Initialize maxRowsPerSegment and maxTotalRows lazily
    final ParallelIndexTuningConfig tuningConfig = ingestionSchema.getTuningConfig();
    final DynamicPartitionsSpec partitionsSpec = (DynamicPartitionsSpec) tuningConfig.getGivenOrDefaultPartitionsSpec();
    final long pushTimeout = tuningConfig.getPushTimeout();
    final boolean explicitIntervals = granularitySpec.bucketIntervals().isPresent();
    final SegmentAllocator segmentAllocator = createSegmentAllocator(toolbox, taskClient);

    try (
        final Appenderator appenderator = newAppenderator(fireDepartmentMetrics, toolbox, dataSchema, tuningConfig);
        final BatchAppenderatorDriver driver = newDriver(appenderator, toolbox, segmentAllocator);
        final Firehose firehose = firehoseFactory.connect(dataSchema.getParser(), firehoseTempDir)
    ) {
      this.appenderator = appenderator;
      driver.startJob();

      final Set<DataSegment> pushedSegments = new HashSet<>();

      while (firehose.hasMore()) {
        try {
          final InputRow inputRow = firehose.nextRow();

          if (inputRow == null) {
            fireDepartmentMetrics.incrementThrownAway();
            continue;
          }

          if (!Intervals.ETERNITY.contains(inputRow.getTimestamp())) {
            final String errorMsg = StringUtils.format(
                "Encountered row with timestamp that cannot be represented as a long: [%s]",
                inputRow
            );
            throw new ParseException(errorMsg);
          }

          if (explicitIntervals) {
            final Optional<Interval> optInterval = granularitySpec.bucketInterval(inputRow.getTimestamp());
            if (!optInterval.isPresent()) {
              fireDepartmentMetrics.incrementThrownAway();
              continue;
            }
          }

          // Segments are created as needed, using a single sequence name. They may be allocated from the overlord
          // (in append mode) or may be created on our own authority (in overwrite mode).
          final String sequenceName = getId();
          final AppenderatorDriverAddResult addResult = driver.add(inputRow, sequenceName);

          if (addResult.isOk()) {
            final boolean isPushRequired = addResult.isPushRequired(
                partitionsSpec.getMaxRowsPerSegment(),
                partitionsSpec.getMaxTotalRows()
            );
            if (isPushRequired) {
              // There can be some segments waiting for being published even though any rows won't be added to them.
              // If those segments are not published here, the available space in appenderator will be kept to be small
              // which makes the size of segments smaller.
              final SegmentsAndMetadata pushed = driver.pushAllAndClear(pushTimeout);
              pushedSegments.addAll(pushed.getSegments());
              LOG.info("Pushed segments[%s]", pushed.getSegments());
            }
          } else {
            throw new ISE("Failed to add a row with timestamp[%s]", inputRow.getTimestamp());
          }

          fireDepartmentMetrics.incrementProcessed();
        }
        catch (ParseException e) {
          if (tuningConfig.isReportParseExceptions()) {
            throw e;
          } else {
            fireDepartmentMetrics.incrementUnparseable();
          }
        }
      }

      final SegmentsAndMetadata pushed = driver.pushAllAndClear(pushTimeout);
      pushedSegments.addAll(pushed.getSegments());
      LOG.info("Pushed segments[%s]", pushed.getSegments());

      return pushedSegments;
    }
    catch (TimeoutException | ExecutionException e) {
      throw new RuntimeException(e);
    }
  }

  private Appenderator newAppenderator(
      FireDepartmentMetrics metrics,
      TaskToolbox toolbox,
      DataSchema dataSchema,
      ParallelIndexTuningConfig tuningConfig
  )
  {
    return appenderatorsManager.createOfflineAppenderatorForTask(
        getId(),
        dataSchema,
        tuningConfig.withBasePersistDirectory(toolbox.getPersistDir()),
        metrics,
        toolbox.getSegmentPusher(),
        toolbox.getObjectMapper(),
        toolbox.getIndexIO(),
        toolbox.getIndexMergerV9()
    );
  }

  private static BatchAppenderatorDriver newDriver(
      final Appenderator appenderator,
      final TaskToolbox toolbox,
      final SegmentAllocator segmentAllocator
  )
  {
    return new BatchAppenderatorDriver(
        appenderator,
        segmentAllocator,
        new ActionBasedUsedSegmentChecker(toolbox.getTaskActionClient()),
        toolbox.getDataSegmentKiller()
    );
  }

  @Override
  public void stopGracefully(TaskConfig taskConfig)
  {
    synchronized (this) {
      stopped = true;
      if (appenderator != null) {
        appenderator.closeNow();
      }
      if (runThread != null) {
        runThread.interrupt();
      }
    }
  }
}<|MERGE_RESOLUTION|>--- conflicted
+++ resolved
@@ -157,7 +157,7 @@
     this.supervisorTaskId = supervisorTaskId;
     this.indexingServiceClient = indexingServiceClient;
     this.taskClientFactory = taskClientFactory;
-<<<<<<< HEAD
+    this.appenderatorsManager = appenderatorsManager;
     this.missingIntervalsInOverwriteMode = !ingestionSchema.getIOConfig().isAppendToExisting()
                                            && !ingestionSchema.getDataSchema()
                                                               .getGranularitySpec()
@@ -166,9 +166,6 @@
     if (missingIntervalsInOverwriteMode) {
       addToContext(Tasks.FORCE_TIME_CHUNK_LOCK_KEY, true);
     }
-=======
-    this.appenderatorsManager = appenderatorsManager;
->>>>>>> 91743eee
   }
 
   @Override
@@ -210,14 +207,6 @@
   @Override
   public TaskStatus run(final TaskToolbox toolbox) throws Exception
   {
-<<<<<<< HEAD
-    if (missingIntervalsInOverwriteMode) {
-      LOG.warn(
-          "Intervals are missing in granularitySpec while this task is potentially overwriting existing segments. "
-          + "Forced to use timeChunk lock."
-      );
-    }
-=======
     synchronized (this) {
       if (stopped) {
         return TaskStatus.failure(getId());
@@ -226,7 +215,12 @@
       }
     }
 
->>>>>>> 91743eee
+    if (missingIntervalsInOverwriteMode) {
+      LOG.warn(
+          "Intervals are missing in granularitySpec while this task is potentially overwriting existing segments. "
+          + "Forced to use timeChunk lock."
+      );
+    }
     final FirehoseFactory firehoseFactory = ingestionSchema.getIOConfig().getFirehoseFactory();
 
     final File firehoseTempDir = toolbox.getFirehoseTemporaryDir();
