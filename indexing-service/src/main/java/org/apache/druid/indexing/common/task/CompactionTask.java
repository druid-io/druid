/*
 * Licensed to the Apache Software Foundation (ASF) under one
 * or more contributor license agreements.  See the NOTICE file
 * distributed with this work for additional information
 * regarding copyright ownership.  The ASF licenses this file
 * to you under the Apache License, Version 2.0 (the
 * "License"); you may not use this file except in compliance
 * with the License.  You may obtain a copy of the License at
 *
 *   http://www.apache.org/licenses/LICENSE-2.0
 *
 * Unless required by applicable law or agreed to in writing,
 * software distributed under the License is distributed on an
 * "AS IS" BASIS, WITHOUT WARRANTIES OR CONDITIONS OF ANY
 * KIND, either express or implied.  See the License for the
 * specific language governing permissions and limitations
 * under the License.
 */

package org.apache.druid.indexing.common.task;

import com.fasterxml.jackson.annotation.JacksonInject;
import com.fasterxml.jackson.annotation.JsonCreator;
import com.fasterxml.jackson.annotation.JsonIgnore;
import com.fasterxml.jackson.annotation.JsonProperty;
import com.fasterxml.jackson.databind.ObjectMapper;
import com.google.common.annotations.VisibleForTesting;
import com.google.common.base.Preconditions;
import com.google.common.collect.BiMap;
import com.google.common.collect.HashBiMap;
import com.google.common.collect.Lists;
import org.apache.druid.client.coordinator.CoordinatorClient;
import org.apache.druid.data.input.impl.DimensionSchema;
import org.apache.druid.data.input.impl.DimensionSchema.MultiValueHandling;
import org.apache.druid.data.input.impl.DimensionsSpec;
import org.apache.druid.data.input.impl.DoubleDimensionSchema;
import org.apache.druid.data.input.impl.FloatDimensionSchema;
import org.apache.druid.data.input.impl.InputRowParser;
import org.apache.druid.data.input.impl.LongDimensionSchema;
import org.apache.druid.data.input.impl.NoopInputRowParser;
import org.apache.druid.data.input.impl.StringDimensionSchema;
import org.apache.druid.data.input.impl.TimeAndDimsParseSpec;
import org.apache.druid.indexer.TaskStatus;
import org.apache.druid.indexer.partitions.DynamicPartitionsSpec;
import org.apache.druid.indexer.partitions.HashedPartitionsSpec;
import org.apache.druid.indexing.common.RetryPolicyFactory;
import org.apache.druid.indexing.common.SegmentLoaderFactory;
import org.apache.druid.indexing.common.TaskToolbox;
import org.apache.druid.indexing.common.actions.SegmentListUsedAction;
import org.apache.druid.indexing.common.actions.TaskActionClient;
import org.apache.druid.indexing.common.stats.RowIngestionMetersFactory;
import org.apache.druid.indexing.common.task.IndexTask.IndexIOConfig;
import org.apache.druid.indexing.common.task.IndexTask.IndexIngestionSpec;
import org.apache.druid.indexing.common.task.IndexTask.IndexTuningConfig;
import org.apache.druid.indexing.firehose.IngestSegmentFirehoseFactory;
import org.apache.druid.java.util.common.IAE;
import org.apache.druid.java.util.common.ISE;
import org.apache.druid.java.util.common.JodaUtils;
import org.apache.druid.java.util.common.Numbers;
import org.apache.druid.java.util.common.Pair;
import org.apache.druid.java.util.common.RE;
import org.apache.druid.java.util.common.StringUtils;
import org.apache.druid.java.util.common.granularity.Granularities;
import org.apache.druid.java.util.common.granularity.Granularity;
import org.apache.druid.java.util.common.granularity.GranularityType;
import org.apache.druid.java.util.common.guava.Comparators;
import org.apache.druid.java.util.common.jackson.JacksonUtils;
import org.apache.druid.java.util.common.logger.Logger;
import org.apache.druid.query.aggregation.AggregatorFactory;
import org.apache.druid.segment.DimensionHandler;
import org.apache.druid.segment.IndexIO;
import org.apache.druid.segment.QueryableIndex;
import org.apache.druid.segment.column.ColumnHolder;
import org.apache.druid.segment.column.ValueType;
import org.apache.druid.segment.indexing.DataSchema;
import org.apache.druid.segment.indexing.granularity.GranularitySpec;
import org.apache.druid.segment.indexing.granularity.UniformGranularitySpec;
import org.apache.druid.segment.loading.SegmentLoadingException;
import org.apache.druid.segment.realtime.appenderator.AppenderatorsManager;
import org.apache.druid.segment.realtime.firehose.ChatHandlerProvider;
import org.apache.druid.server.coordinator.DataSourceCompactionConfig;
import org.apache.druid.server.security.AuthorizerMapper;
import org.apache.druid.timeline.DataSegment;
import org.apache.druid.timeline.TimelineLookup;
import org.apache.druid.timeline.TimelineObjectHolder;
import org.apache.druid.timeline.VersionedIntervalTimeline;
import org.apache.druid.timeline.partition.PartitionChunk;
import org.apache.druid.timeline.partition.PartitionHolder;
import org.joda.time.Interval;

import javax.annotation.Nullable;
import java.io.File;
import java.io.IOException;
import java.util.ArrayList;
import java.util.Arrays;
import java.util.Collections;
import java.util.Comparator;
import java.util.HashMap;
import java.util.List;
import java.util.Map;
import java.util.Map.Entry;
import java.util.TreeMap;
import java.util.concurrent.atomic.AtomicReference;
import java.util.stream.Collectors;
import java.util.stream.IntStream;
import java.util.stream.StreamSupport;

public class CompactionTask extends AbstractBatchIndexTask
{
  private static final Logger log = new Logger(CompactionTask.class);
  private static final String TYPE = "compact";

  /**
   * A flag to indicate this task is already stopped and its child indexTasks shouldn't be created.
   * See {@link #currentRunningTaskSpec} for more details.
   */
  private static final Object SPECIAL_VALUE_STOPPED = new Object();

  private final Interval interval;
  private final List<DataSegment> segments;
  @Nullable
  private final DimensionsSpec dimensionsSpec;
  @Nullable
  private final AggregatorFactory[] metricsSpec;
  @Nullable
  private final Granularity segmentGranularity;
  @Nullable
  private final Long targetCompactionSizeBytes;
  @Nullable
  private final IndexTuningConfig tuningConfig;
  private final ObjectMapper jsonMapper;
  @JsonIgnore
  private final SegmentProvider segmentProvider;
  @JsonIgnore
  private final PartitionConfigurationManager partitionConfigurationManager;

  @JsonIgnore
  private final AuthorizerMapper authorizerMapper;

  @JsonIgnore
  private final ChatHandlerProvider chatHandlerProvider;

  @JsonIgnore
  private final RowIngestionMetersFactory rowIngestionMetersFactory;

  @JsonIgnore
  private final CoordinatorClient coordinatorClient;

  @JsonIgnore
  private final SegmentLoaderFactory segmentLoaderFactory;

  @JsonIgnore
  private final RetryPolicyFactory retryPolicyFactory;

  @JsonIgnore
  private final AppenderatorsManager appenderatorsManager;

  @JsonIgnore
  private List<IndexTask> indexTaskSpecs;

<<<<<<< HEAD
  @Nullable
  private volatile IndexTask currentRunningTaskSpec = null;
=======
  /**
   * Reference to the sub-task that is currently running.
   *
   * When {@link #stopGracefully} is called, the compaction task gets the reference to the current running task,
   * and calls {@link #stopGracefully} for that task. This reference will be updated to {@link #SPECIAL_VALUE_STOPPED}.
   *
   * Note that {@link #stopGracefully} can be called at any time during {@link #run}. Calling {@link #stopGracefully}
   * on the current running task and setting this reference to {@link #SPECIAL_VALUE_STOPPED} should be done atomically.
   */
  @Nullable
  private final AtomicReference<Object> currentRunningTaskSpec = new AtomicReference<>();
>>>>>>> 97c0f122

  @JsonCreator
  public CompactionTask(
      @JsonProperty("id") final String id,
      @JsonProperty("resource") final TaskResource taskResource,
      @JsonProperty("dataSource") final String dataSource,
      @Nullable @JsonProperty("interval") final Interval interval,
      @Nullable @JsonProperty("segments") final List<DataSegment> segments,
      @Nullable @JsonProperty("dimensions") final DimensionsSpec dimensions,
      @Nullable @JsonProperty("dimensionsSpec") final DimensionsSpec dimensionsSpec,
      @Nullable @JsonProperty("metricsSpec") final AggregatorFactory[] metricsSpec,
      @Nullable @JsonProperty("segmentGranularity") final Granularity segmentGranularity,
      @Nullable @JsonProperty("targetCompactionSizeBytes") final Long targetCompactionSizeBytes,
      @Nullable @JsonProperty("tuningConfig") final IndexTuningConfig tuningConfig,
      @Nullable @JsonProperty("context") final Map<String, Object> context,
      @JacksonInject ObjectMapper jsonMapper,
      @JacksonInject AuthorizerMapper authorizerMapper,
      @JacksonInject ChatHandlerProvider chatHandlerProvider,
      @JacksonInject RowIngestionMetersFactory rowIngestionMetersFactory,
      @JacksonInject CoordinatorClient coordinatorClient,
      @JacksonInject SegmentLoaderFactory segmentLoaderFactory,
      @JacksonInject RetryPolicyFactory retryPolicyFactory,
      @JacksonInject AppenderatorsManager appenderatorsManager
  )
  {
    super(getOrMakeId(id, TYPE, dataSource), null, taskResource, dataSource, context);
    Preconditions.checkArgument(interval != null || segments != null, "interval or segments should be specified");
    Preconditions.checkArgument(interval == null || segments == null, "one of interval and segments should be null");

    if (interval != null && interval.toDurationMillis() == 0) {
      throw new IAE("Interval[%s] is empty, must specify a nonempty interval", interval);
    }

    this.interval = interval;
    this.segments = segments;
    this.dimensionsSpec = dimensionsSpec == null ? dimensions : dimensionsSpec;
    this.metricsSpec = metricsSpec;
    this.segmentGranularity = segmentGranularity;
    this.targetCompactionSizeBytes = targetCompactionSizeBytes;
    this.tuningConfig = tuningConfig;
    this.jsonMapper = jsonMapper;
    this.segmentProvider = segments == null ? new SegmentProvider(dataSource, interval) : new SegmentProvider(segments);
    this.partitionConfigurationManager = new PartitionConfigurationManager(targetCompactionSizeBytes, tuningConfig);
    this.authorizerMapper = authorizerMapper;
    this.chatHandlerProvider = chatHandlerProvider;
    this.rowIngestionMetersFactory = rowIngestionMetersFactory;
    this.coordinatorClient = coordinatorClient;
    this.segmentLoaderFactory = segmentLoaderFactory;
    this.retryPolicyFactory = retryPolicyFactory;
    this.appenderatorsManager = appenderatorsManager;
  }

  @JsonProperty
  public Interval getInterval()
  {
    return interval;
  }

  @JsonProperty
  public List<DataSegment> getSegments()
  {
    return segments;
  }

  @JsonProperty
  @Nullable
  public DimensionsSpec getDimensionsSpec()
  {
    return dimensionsSpec;
  }

  @JsonProperty
  @Nullable
  public AggregatorFactory[] getMetricsSpec()
  {
    return metricsSpec;
  }

  @JsonProperty
  @Nullable
  @Override
  public Granularity getSegmentGranularity()
  {
    return segmentGranularity;
  }

  @Nullable
  @JsonProperty
  public Long getTargetCompactionSizeBytes()
  {
    return targetCompactionSizeBytes;
  }

  @Nullable
  @JsonProperty
  public IndexTuningConfig getTuningConfig()
  {
    return tuningConfig;
  }

  @Override
  public String getType()
  {
    return TYPE;
  }

  @Override
  public int getPriority()
  {
    return getContextValue(Tasks.PRIORITY_KEY, Tasks.DEFAULT_MERGE_TASK_PRIORITY);
  }

  @Override
  public boolean isReady(TaskActionClient taskActionClient) throws Exception
  {
    final List<DataSegment> segments = segmentProvider.checkAndGetSegments(taskActionClient);
    return determineLockGranularityandTryLockWithSegments(taskActionClient, segments);
  }

  @Override
  public boolean requireLockExistingSegments()
  {
    return true;
  }

  @Override
  public List<DataSegment> findSegmentsToLock(TaskActionClient taskActionClient, List<Interval> intervals)
      throws IOException
  {
    return taskActionClient.submit(new SegmentListUsedAction(getDataSource(), null, intervals));
  }

  @Override
  public boolean isPerfectRollup()
  {
    return tuningConfig != null && tuningConfig.isForceGuaranteedRollup();
  }

  @Override
  public TaskStatus runTask(TaskToolbox toolbox) throws Exception
  {
    if (indexTaskSpecs == null) {
      final List<IndexIngestionSpec> ingestionSpecs = createIngestionSchema(
          toolbox,
          segmentProvider,
          partitionConfigurationManager,
          dimensionsSpec,
          metricsSpec,
          segmentGranularity,
          jsonMapper,
          coordinatorClient,
          segmentLoaderFactory,
          retryPolicyFactory
      );
      indexTaskSpecs = IntStream
          .range(0, ingestionSpecs.size())
          .mapToObj(i -> new IndexTask(
              createIndexTaskSpecId(i),
              getGroupId(),
              getTaskResource(),
              getDataSource(),
              ingestionSpecs.get(i),
              getContext(),
              authorizerMapper,
              chatHandlerProvider,
              rowIngestionMetersFactory,
              appenderatorsManager

          ))
          .collect(Collectors.toList());
    }

    if (indexTaskSpecs.isEmpty()) {
      log.warn("Interval[%s] has no segments, nothing to do.", interval);
      return TaskStatus.failure(getId());
    } else {
      final int totalNumSpecs = indexTaskSpecs.size();
      log.info("Generated [%d] compaction task specs", totalNumSpecs);

      int failCnt = 0;
      registerResourceCloserOnAbnormalExit(config -> {
<<<<<<< HEAD
        if (currentRunningTaskSpec != null) {
          currentRunningTaskSpec.stopGracefully(config);
=======
        Object currentRunningTask = currentRunningTaskSpec.getAndSet(SPECIAL_VALUE_STOPPED);
        if (currentRunningTask != null) {
          ((IndexTask) currentRunningTask).stopGracefully(config);
>>>>>>> 97c0f122
        }
      });
      for (IndexTask eachSpec : indexTaskSpecs) {
        Object prevSpec = currentRunningTaskSpec.get();
        //noinspection ObjectEquality
        if (prevSpec == SPECIAL_VALUE_STOPPED || !currentRunningTaskSpec.compareAndSet(prevSpec, eachSpec)) {
          log.info("Task is asked to stop. Finish as failed.");
          return TaskStatus.failure(getId());
        }
        final String json = jsonMapper.writerWithDefaultPrettyPrinter().writeValueAsString(eachSpec);

        try {
          if (eachSpec.isReady(toolbox.getTaskActionClient())) {
<<<<<<< HEAD
            currentRunningTaskSpec = eachSpec;
=======
            log.info("Running indexSpec: " + json);
>>>>>>> 97c0f122
            final TaskStatus eachResult = eachSpec.run(toolbox);
            if (!eachResult.isSuccess()) {
              failCnt++;
              log.warn("Failed to run indexSpec: [%s].\nTrying the next indexSpec.", json);
            }
          } else {
            failCnt++;
            log.warn("indexSpec is not ready: [%s].\nTrying the next indexSpec.", json);
          }
        }
        catch (Exception e) {
          failCnt++;
          log.warn(e, "Failed to run indexSpec: [%s].\nTrying the next indexSpec.", json);
        }
      }

      log.info("Run [%d] specs, [%d] succeeded, [%d] failed", totalNumSpecs, totalNumSpecs - failCnt, failCnt);
      return failCnt == 0 ? TaskStatus.success(getId()) : TaskStatus.failure(getId());
    }
  }

  private String createIndexTaskSpecId(int i)
  {
    return StringUtils.format("%s_%d", getId(), i);
  }

  /**
   * Generate {@link IndexIngestionSpec} from input segments.
   *
   * @return an empty list if input segments don't exist. Otherwise, a generated ingestionSpec.
   */
  @VisibleForTesting
  static List<IndexIngestionSpec> createIngestionSchema(
      final TaskToolbox toolbox,
      final SegmentProvider segmentProvider,
      final PartitionConfigurationManager partitionConfigurationManager,
      @Nullable final DimensionsSpec dimensionsSpec,
      @Nullable final AggregatorFactory[] metricsSpec,
      @Nullable final Granularity segmentGranularity,
      final ObjectMapper jsonMapper,
      final CoordinatorClient coordinatorClient,
      final SegmentLoaderFactory segmentLoaderFactory,
      final RetryPolicyFactory retryPolicyFactory
  ) throws IOException, SegmentLoadingException
  {
    Pair<Map<DataSegment, File>, List<TimelineObjectHolder<String, DataSegment>>> pair = prepareSegments(
        toolbox,
        segmentProvider
    );
    final Map<DataSegment, File> segmentFileMap = pair.lhs;
    final List<TimelineObjectHolder<String, DataSegment>> timelineSegments = pair.rhs;

    if (timelineSegments.size() == 0) {
      return Collections.emptyList();
    }

    // find metadata for interval
    // queryableIndexAndSegments is sorted by the interval of the dataSegment
    final List<Pair<QueryableIndex, DataSegment>> queryableIndexAndSegments = loadSegments(
        timelineSegments,
        segmentFileMap,
        toolbox.getIndexIO()
    );

    final IndexTuningConfig compactionTuningConfig = partitionConfigurationManager.computeTuningConfig(
        queryableIndexAndSegments
    );

    if (segmentGranularity == null) {
      // original granularity
      final Map<Interval, List<Pair<QueryableIndex, DataSegment>>> intervalToSegments = new TreeMap<>(
          Comparators.intervalsByStartThenEnd()
      );
      //noinspection ConstantConditions
      queryableIndexAndSegments.forEach(
          p -> intervalToSegments.computeIfAbsent(p.rhs.getInterval(), k -> new ArrayList<>())
                                 .add(p)
      );

      final List<IndexIngestionSpec> specs = new ArrayList<>(intervalToSegments.size());
      for (Entry<Interval, List<Pair<QueryableIndex, DataSegment>>> entry : intervalToSegments.entrySet()) {
        final Interval interval = entry.getKey();
        final List<Pair<QueryableIndex, DataSegment>> segmentsToCompact = entry.getValue();
        final DataSchema dataSchema = createDataSchema(
            segmentProvider.dataSource,
            segmentsToCompact,
            dimensionsSpec,
            metricsSpec,
            GranularityType.fromPeriod(interval.toPeriod()).getDefaultGranularity(),
            jsonMapper
        );

        specs.add(
            new IndexIngestionSpec(
                dataSchema,
                createIoConfig(
                    toolbox,
                    dataSchema,
                    interval,
                    coordinatorClient,
                    segmentLoaderFactory,
                    retryPolicyFactory
                ),
                compactionTuningConfig
            )
        );
      }

      return specs;
    } else {
      // given segment granularity
      final DataSchema dataSchema = createDataSchema(
          segmentProvider.dataSource,
          queryableIndexAndSegments,
          dimensionsSpec,
          metricsSpec,
          segmentGranularity,
          jsonMapper
      );

      return Collections.singletonList(
          new IndexIngestionSpec(
              dataSchema,
              createIoConfig(
                  toolbox,
                  dataSchema,
                  segmentProvider.interval,
                  coordinatorClient,
                  segmentLoaderFactory,
                  retryPolicyFactory
              ),
              compactionTuningConfig
          )
      );
    }
  }

  private static IndexIOConfig createIoConfig(
      TaskToolbox toolbox,
      DataSchema dataSchema,
      Interval interval,
      CoordinatorClient coordinatorClient,
      SegmentLoaderFactory segmentLoaderFactory,
      RetryPolicyFactory retryPolicyFactory
  )
  {
    return new IndexIOConfig(
        new IngestSegmentFirehoseFactory(
            dataSchema.getDataSource(),
            interval,
            null,
            null, // no filter
            // set dimensions and metrics names to make sure that the generated dataSchema is used for the firehose
            dataSchema.getParser().getParseSpec().getDimensionsSpec().getDimensionNames(),
            Arrays.stream(dataSchema.getAggregators()).map(AggregatorFactory::getName).collect(Collectors.toList()),
            null,
            toolbox.getIndexIO(),
            coordinatorClient,
            segmentLoaderFactory,
            retryPolicyFactory
        ),
        false
    );
  }

  private static Pair<Map<DataSegment, File>, List<TimelineObjectHolder<String, DataSegment>>> prepareSegments(
      TaskToolbox toolbox,
      SegmentProvider segmentProvider
  ) throws IOException, SegmentLoadingException
  {
    final List<DataSegment> usedSegments = segmentProvider.checkAndGetSegments(toolbox.getTaskActionClient());
    final Map<DataSegment, File> segmentFileMap = toolbox.fetchSegments(usedSegments);
    final List<TimelineObjectHolder<String, DataSegment>> timelineSegments = VersionedIntervalTimeline
        .forSegments(usedSegments)
        .lookup(segmentProvider.interval);
    return Pair.of(segmentFileMap, timelineSegments);
  }

  private static DataSchema createDataSchema(
      String dataSource,
      List<Pair<QueryableIndex, DataSegment>> queryableIndexAndSegments,
      @Nullable DimensionsSpec dimensionsSpec,
      @Nullable AggregatorFactory[] metricsSpec,
      Granularity segmentGranularity,
      ObjectMapper jsonMapper
  )
  {
    // check index metadata
    for (Pair<QueryableIndex, DataSegment> pair : queryableIndexAndSegments) {
      final QueryableIndex index = pair.lhs;
      if (index.getMetadata() == null) {
        throw new RE("Index metadata doesn't exist for segment[%s]", pair.rhs.getId());
      }
    }

    // find granularity spec
    // set rollup only if rollup is set for all segments
    final boolean rollup = queryableIndexAndSegments.stream().allMatch(pair -> {
      // We have already checked getMetadata() doesn't return null
      final Boolean isRollup = pair.lhs.getMetadata().isRollup();
      return isRollup != null && isRollup;
    });

    final Interval totalInterval = JodaUtils.umbrellaInterval(
        queryableIndexAndSegments.stream().map(p -> p.rhs.getInterval()).collect(Collectors.toList())
    );

    final GranularitySpec granularitySpec = new UniformGranularitySpec(
        Preconditions.checkNotNull(segmentGranularity),
        Granularities.NONE,
        rollup,
        Collections.singletonList(totalInterval)
    );

    // find unique dimensions
    final DimensionsSpec finalDimensionsSpec = dimensionsSpec == null
                                               ? createDimensionsSpec(queryableIndexAndSegments)
                                               : dimensionsSpec;
    final AggregatorFactory[] finalMetricsSpec = metricsSpec == null
                                                 ? createMetricsSpec(queryableIndexAndSegments)
                                                 : convertToCombiningFactories(metricsSpec);
    final InputRowParser parser = new NoopInputRowParser(new TimeAndDimsParseSpec(null, finalDimensionsSpec));

    return new DataSchema(
        dataSource,
        jsonMapper.convertValue(parser, JacksonUtils.TYPE_REFERENCE_MAP_STRING_OBJECT),
        finalMetricsSpec,
        granularitySpec,
        null,
        jsonMapper
    );
  }

  private static AggregatorFactory[] createMetricsSpec(
      List<Pair<QueryableIndex, DataSegment>> queryableIndexAndSegments
  )
  {
    final List<AggregatorFactory[]> aggregatorFactories = queryableIndexAndSegments
        .stream()
        .map(pair -> pair.lhs.getMetadata().getAggregators()) // We have already done null check on index.getMetadata()
        .collect(Collectors.toList());
    final AggregatorFactory[] mergedAggregators = AggregatorFactory.mergeAggregators(aggregatorFactories);

    if (mergedAggregators == null) {
      throw new ISE("Failed to merge aggregators[%s]", aggregatorFactories);
    }
    return mergedAggregators;
  }

  private static AggregatorFactory[] convertToCombiningFactories(AggregatorFactory[] metricsSpec)
  {
    return Arrays.stream(metricsSpec)
                 .map(AggregatorFactory::getCombiningFactory)
                 .toArray(AggregatorFactory[]::new);
  }

  private static DimensionsSpec createDimensionsSpec(List<Pair<QueryableIndex, DataSegment>> queryableIndices)
  {
    final BiMap<String, Integer> uniqueDims = HashBiMap.create();
    final Map<String, DimensionSchema> dimensionSchemaMap = new HashMap<>();

    // Here, we try to retain the order of dimensions as they were specified since the order of dimensions may be
    // optimized for performance.
    // Dimensions are extracted from the recent segments to olders because recent segments are likely to be queried more
    // frequently, and thus the performance should be optimized for recent ones rather than old ones.

    // timelineSegments are sorted in order of interval, but we do a sanity check here.
    final Comparator<Interval> intervalComparator = Comparators.intervalsByStartThenEnd();
    for (int i = 0; i < queryableIndices.size() - 1; i++) {
      final Interval shouldBeSmaller = queryableIndices.get(i).lhs.getDataInterval();
      final Interval shouldBeLarger = queryableIndices.get(i + 1).lhs.getDataInterval();
      Preconditions.checkState(
          intervalComparator.compare(shouldBeSmaller, shouldBeLarger) <= 0,
          "QueryableIndexes are not sorted! Interval[%s] of segment[%s] is laster than interval[%s] of segment[%s]",
          shouldBeSmaller,
          queryableIndices.get(i).rhs.getId(),
          shouldBeLarger,
          queryableIndices.get(i + 1).rhs.getId()
      );
    }

    int index = 0;
    for (Pair<QueryableIndex, DataSegment> pair : Lists.reverse(queryableIndices)) {
      final QueryableIndex queryableIndex = pair.lhs;
      final Map<String, DimensionHandler> dimensionHandlerMap = queryableIndex.getDimensionHandlers();

      for (String dimension : queryableIndex.getAvailableDimensions()) {
        final ColumnHolder columnHolder = Preconditions.checkNotNull(
            queryableIndex.getColumnHolder(dimension),
            "Cannot find column for dimension[%s]",
            dimension
        );

        if (!uniqueDims.containsKey(dimension)) {
          final DimensionHandler dimensionHandler = Preconditions.checkNotNull(
              dimensionHandlerMap.get(dimension),
              "Cannot find dimensionHandler for dimension[%s]",
              dimension
          );

          uniqueDims.put(dimension, index++);
          dimensionSchemaMap.put(
              dimension,
              createDimensionSchema(
                  columnHolder.getCapabilities().getType(),
                  dimension,
                  dimensionHandler.getMultivalueHandling(),
                  columnHolder.getCapabilities().hasBitmapIndexes()
              )
          );
        }
      }
    }

    final BiMap<Integer, String> orderedDims = uniqueDims.inverse();
    final List<DimensionSchema> dimensionSchemas = IntStream.range(0, orderedDims.size())
                                                            .mapToObj(i -> {
                                                              final String dimName = orderedDims.get(i);
                                                              return Preconditions.checkNotNull(
                                                                  dimensionSchemaMap.get(dimName),
                                                                  "Cannot find dimension[%s] from dimensionSchemaMap",
                                                                  dimName
                                                              );
                                                            })
                                                            .collect(Collectors.toList());

    return new DimensionsSpec(dimensionSchemas, null, null);
  }

  private static List<Pair<QueryableIndex, DataSegment>> loadSegments(
      List<TimelineObjectHolder<String, DataSegment>> timelineObjectHolders,
      Map<DataSegment, File> segmentFileMap,
      IndexIO indexIO
  ) throws IOException
  {
    final List<Pair<QueryableIndex, DataSegment>> segments = new ArrayList<>();

    for (TimelineObjectHolder<String, DataSegment> timelineObjectHolder : timelineObjectHolders) {
      final PartitionHolder<DataSegment> partitionHolder = timelineObjectHolder.getObject();
      for (PartitionChunk<DataSegment> chunk : partitionHolder) {
        final DataSegment segment = chunk.getObject();
        final QueryableIndex queryableIndex = indexIO.loadIndex(
            Preconditions.checkNotNull(segmentFileMap.get(segment), "File for segment %s", segment.getId())
        );
        segments.add(Pair.of(queryableIndex, segment));
      }
    }

    return segments;
  }

  private static DimensionSchema createDimensionSchema(
      ValueType type,
      String name,
      MultiValueHandling multiValueHandling,
      boolean hasBitmapIndexes
  )
  {
    switch (type) {
      case FLOAT:
        Preconditions.checkArgument(
            multiValueHandling == null,
            "multi-value dimension [%s] is not supported for float type yet",
            name
        );
        return new FloatDimensionSchema(name);
      case LONG:
        Preconditions.checkArgument(
            multiValueHandling == null,
            "multi-value dimension [%s] is not supported for long type yet",
            name
        );
        return new LongDimensionSchema(name);
      case DOUBLE:
        Preconditions.checkArgument(
            multiValueHandling == null,
            "multi-value dimension [%s] is not supported for double type yet",
            name
        );
        return new DoubleDimensionSchema(name);
      case STRING:
        return new StringDimensionSchema(name, multiValueHandling, hasBitmapIndexes);
      default:
        throw new ISE("Unsupported value type[%s] for dimension[%s]", type, name);
    }
  }

  @VisibleForTesting
  static class SegmentProvider
  {
    private final String dataSource;
    private final Interval interval;
    @Nullable
    private final List<DataSegment> segments;

    SegmentProvider(String dataSource, Interval interval)
    {
      this.dataSource = Preconditions.checkNotNull(dataSource);
      this.interval = Preconditions.checkNotNull(interval);
      this.segments = null;
    }

    SegmentProvider(List<DataSegment> segments)
    {
      Preconditions.checkArgument(segments != null && !segments.isEmpty());
      final String dataSource = segments.get(0).getDataSource();
      Preconditions.checkArgument(
          segments.stream().allMatch(segment -> segment.getDataSource().equals(dataSource)),
          "segments should have the same dataSource"
      );
      this.dataSource = dataSource;
      this.segments = segments;
      this.interval = JodaUtils.umbrellaInterval(
          segments.stream().map(DataSegment::getInterval).collect(Collectors.toList())
      );
    }

    @Nullable
    List<DataSegment> getSegments()
    {
      return segments;
    }

    List<DataSegment> checkAndGetSegments(TaskActionClient actionClient) throws IOException
    {
      final List<DataSegment> usedSegments = actionClient.submit(
          new SegmentListUsedAction(dataSource, interval, null)
      );
      final TimelineLookup<String, DataSegment> timeline = VersionedIntervalTimeline.forSegments(usedSegments);
      final List<DataSegment> latestSegments = timeline
          .lookup(interval)
          .stream()
          .map(TimelineObjectHolder::getObject)
          .flatMap(partitionHolder -> StreamSupport.stream(partitionHolder.spliterator(), false))
          .map(PartitionChunk::getObject)
          .collect(Collectors.toList());

      if (segments != null) {
        Collections.sort(latestSegments);
        Collections.sort(segments);

        if (!latestSegments.equals(segments)) {
          final List<DataSegment> unknownSegments = segments.stream()
                                                            .filter(segment -> !latestSegments.contains(segment))
                                                            .collect(Collectors.toList());
          final List<DataSegment> missingSegments = latestSegments.stream()
                                                                  .filter(segment -> !segments.contains(segment))
                                                                  .collect(Collectors.toList());
          throw new ISE(
              "Specified segments in the spec are different from the current used segments. "
              + "There are unknown segments[%s] and missing segments[%s] in the spec.",
              unknownSegments,
              missingSegments
          );
        }
      }
      return latestSegments;
    }
  }

  @VisibleForTesting
  static class PartitionConfigurationManager
  {
    @Nullable
    private final Long targetCompactionSizeBytes;
    @Nullable
    private final IndexTuningConfig tuningConfig;

    PartitionConfigurationManager(@Nullable Long targetCompactionSizeBytes, @Nullable IndexTuningConfig tuningConfig)
    {
      this.targetCompactionSizeBytes = getValidTargetCompactionSizeBytes(targetCompactionSizeBytes, tuningConfig);
      this.tuningConfig = tuningConfig;
    }

    @Nullable
    IndexTuningConfig computeTuningConfig(List<Pair<QueryableIndex, DataSegment>> queryableIndexAndSegments)
    {
      if (!hasPartitionConfig(tuningConfig)) {
        final long nonNullTargetCompactionSizeBytes = Preconditions.checkNotNull(
            targetCompactionSizeBytes,
            "targetCompactionSizeBytes"
        );
        // Find IndexTuningConfig.maxRowsPerSegment which is the number of rows per segment.
        // Assume that the segment size is proportional to the number of rows. We can improve this later.
        final long totalNumRows = queryableIndexAndSegments
            .stream()
            .mapToLong(queryableIndexAndDataSegment -> queryableIndexAndDataSegment.lhs.getNumRows())
            .sum();
        final long totalSizeBytes = queryableIndexAndSegments
            .stream()
            .mapToLong(queryableIndexAndDataSegment -> queryableIndexAndDataSegment.rhs.getSize())
            .sum();

        if (totalSizeBytes == 0L) {
          throw new ISE("Total input segment size is 0 byte");
        }

        final double avgRowsPerByte = totalNumRows / (double) totalSizeBytes;
        final long maxRowsPerSegmentLong = Math.round(avgRowsPerByte * nonNullTargetCompactionSizeBytes);
        final int maxRowsPerSegment = Numbers.toIntExact(
            maxRowsPerSegmentLong,
            StringUtils.format(
                "Estimated maxRowsPerSegment[%s] is out of integer value range. "
                + "Please consider reducing targetCompactionSizeBytes[%s].",
                maxRowsPerSegmentLong,
                targetCompactionSizeBytes
            )
        );
        Preconditions.checkState(maxRowsPerSegment > 0, "Negative maxRowsPerSegment[%s]", maxRowsPerSegment);

        log.info(
            "Estimated maxRowsPerSegment[%d] = avgRowsPerByte[%f] * targetCompactionSizeBytes[%d]",
            maxRowsPerSegment,
            avgRowsPerByte,
            nonNullTargetCompactionSizeBytes
        );
        // Setting maxTotalRows to Long.MAX_VALUE to respect the computed maxRowsPerSegment.
        // If this is set to something too small, compactionTask can generate small segments
        // which need to be compacted again, which in turn making auto compaction stuck in the same interval.
        final IndexTuningConfig newTuningConfig = tuningConfig == null
                                                       ? IndexTuningConfig.createDefault()
                                                       : tuningConfig;
        if (newTuningConfig.isForceGuaranteedRollup()) {
          return newTuningConfig.withPartitionsSpec(new HashedPartitionsSpec(maxRowsPerSegment, null, null));
        } else {
          return newTuningConfig.withPartitionsSpec(new DynamicPartitionsSpec(maxRowsPerSegment, Long.MAX_VALUE));
        }
      } else {
        return tuningConfig;
      }
    }

    /**
     * Check the validity of {@link #targetCompactionSizeBytes} and return a valid value. Note that
     * targetCompactionSizeBytes cannot be used with {@link IndexTuningConfig#getPartitionsSpec} together.
     * {@link #hasPartitionConfig} checks one of those configs is set.
     * <p>
     * This throws an {@link IllegalArgumentException} if targetCompactionSizeBytes is set and hasPartitionConfig
     * returns true. If targetCompactionSizeBytes is not set, this returns null or
     * {@link DataSourceCompactionConfig#DEFAULT_TARGET_COMPACTION_SIZE_BYTES} according to the result of
     * hasPartitionConfig.
     */
    @Nullable
    private static Long getValidTargetCompactionSizeBytes(
        @Nullable Long targetCompactionSizeBytes,
        @Nullable IndexTuningConfig tuningConfig
    )
    {
      if (targetCompactionSizeBytes != null && tuningConfig != null) {
        Preconditions.checkArgument(
            !hasPartitionConfig(tuningConfig),
            "targetCompactionSizeBytes[%s] cannot be used with partitionsSpec[%s]",
            targetCompactionSizeBytes,
            tuningConfig.getPartitionsSpec()
        );
        return targetCompactionSizeBytes;
      } else {
        return hasPartitionConfig(tuningConfig)
               ? null
               : DataSourceCompactionConfig.DEFAULT_TARGET_COMPACTION_SIZE_BYTES;
      }
    }

    private static boolean hasPartitionConfig(@Nullable IndexTuningConfig tuningConfig)
    {
      if (tuningConfig != null) {
        return tuningConfig.getPartitionsSpec() != null;
      } else {
        return false;
      }
    }
  }

  public static class Builder
  {
    private final String dataSource;
    private final ObjectMapper jsonMapper;
    private final AuthorizerMapper authorizerMapper;
    private final ChatHandlerProvider chatHandlerProvider;
    private final RowIngestionMetersFactory rowIngestionMetersFactory;
    private final CoordinatorClient coordinatorClient;
    private final SegmentLoaderFactory segmentLoaderFactory;
    private final RetryPolicyFactory retryPolicyFactory;
    private final AppenderatorsManager appenderatorsManager;

    @Nullable
    private Interval interval;
    @Nullable
    private List<DataSegment> segments;
    @Nullable
    private DimensionsSpec dimensionsSpec;
    @Nullable
    private AggregatorFactory[] metricsSpec;
    @Nullable
    private Granularity segmentGranularity;
    @Nullable
    private Long targetCompactionSizeBytes;
    @Nullable
    private IndexTuningConfig tuningConfig;
    @Nullable
    private Map<String, Object> context;

    public Builder(
        String dataSource,
        ObjectMapper jsonMapper,
        AuthorizerMapper authorizerMapper,
        ChatHandlerProvider chatHandlerProvider,
        RowIngestionMetersFactory rowIngestionMetersFactory,
        CoordinatorClient coordinatorClient,
        SegmentLoaderFactory segmentLoaderFactory,
        RetryPolicyFactory retryPolicyFactory,
        AppenderatorsManager appenderatorsManager
    )
    {
      this.dataSource = dataSource;
      this.jsonMapper = jsonMapper;
      this.authorizerMapper = authorizerMapper;
      this.chatHandlerProvider = chatHandlerProvider;
      this.rowIngestionMetersFactory = rowIngestionMetersFactory;
      this.coordinatorClient = coordinatorClient;
      this.segmentLoaderFactory = segmentLoaderFactory;
      this.retryPolicyFactory = retryPolicyFactory;
      this.appenderatorsManager = appenderatorsManager;
    }

    public Builder interval(Interval interval)
    {
      this.interval = interval;
      return this;
    }

    public Builder segments(List<DataSegment> segments)
    {
      this.segments = segments;
      return this;
    }

    public Builder dimensionsSpec(DimensionsSpec dimensionsSpec)
    {
      this.dimensionsSpec = dimensionsSpec;
      return this;
    }

    public Builder metricsSpec(AggregatorFactory[] metricsSpec)
    {
      this.metricsSpec = metricsSpec;
      return this;
    }

    public Builder segmentGranularity(Granularity segmentGranularity)
    {
      this.segmentGranularity = segmentGranularity;
      return this;
    }

    public Builder targetCompactionSizeBytes(long targetCompactionSizeBytes)
    {
      this.targetCompactionSizeBytes = targetCompactionSizeBytes;
      return this;
    }

    public Builder tuningConfig(IndexTuningConfig tuningConfig)
    {
      this.tuningConfig = tuningConfig;
      return this;
    }

    public Builder context(Map<String, Object> context)
    {
      this.context = context;
      return this;
    }

    public CompactionTask build()
    {
      return new CompactionTask(
          null,
          null,
          dataSource,
          interval,
          segments,
          null,
          dimensionsSpec,
          metricsSpec,
          segmentGranularity,
          targetCompactionSizeBytes,
          tuningConfig,
          context,
          jsonMapper,
          authorizerMapper,
          chatHandlerProvider,
          rowIngestionMetersFactory,
          coordinatorClient,
          segmentLoaderFactory,
          retryPolicyFactory,
          appenderatorsManager
      );
    }
  }
}<|MERGE_RESOLUTION|>--- conflicted
+++ resolved
@@ -100,7 +100,6 @@
 import java.util.Map;
 import java.util.Map.Entry;
 import java.util.TreeMap;
-import java.util.concurrent.atomic.AtomicReference;
 import java.util.stream.Collectors;
 import java.util.stream.IntStream;
 import java.util.stream.StreamSupport;
@@ -109,12 +108,6 @@
 {
   private static final Logger log = new Logger(CompactionTask.class);
   private static final String TYPE = "compact";
-
-  /**
-   * A flag to indicate this task is already stopped and its child indexTasks shouldn't be created.
-   * See {@link #currentRunningTaskSpec} for more details.
-   */
-  private static final Object SPECIAL_VALUE_STOPPED = new Object();
 
   private final Interval interval;
   private final List<DataSegment> segments;
@@ -156,24 +149,15 @@
   private final AppenderatorsManager appenderatorsManager;
 
   @JsonIgnore
+  private final CurrentSubTaskHolder currentSubTaskHolder = new CurrentSubTaskHolder(
+      (taskObject, config) -> {
+        final IndexTask indexTask = (IndexTask) taskObject;
+        indexTask.stopGracefully(config);
+      }
+  );
+
+  @JsonIgnore
   private List<IndexTask> indexTaskSpecs;
-
-<<<<<<< HEAD
-  @Nullable
-  private volatile IndexTask currentRunningTaskSpec = null;
-=======
-  /**
-   * Reference to the sub-task that is currently running.
-   *
-   * When {@link #stopGracefully} is called, the compaction task gets the reference to the current running task,
-   * and calls {@link #stopGracefully} for that task. This reference will be updated to {@link #SPECIAL_VALUE_STOPPED}.
-   *
-   * Note that {@link #stopGracefully} can be called at any time during {@link #run}. Calling {@link #stopGracefully}
-   * on the current running task and setting this reference to {@link #SPECIAL_VALUE_STOPPED} should be done atomically.
-   */
-  @Nullable
-  private final AtomicReference<Object> currentRunningTaskSpec = new AtomicReference<>();
->>>>>>> 97c0f122
 
   @JsonCreator
   public CompactionTask(
@@ -350,37 +334,16 @@
       log.warn("Interval[%s] has no segments, nothing to do.", interval);
       return TaskStatus.failure(getId());
     } else {
+      registerResourceCloserOnAbnormalExit(currentSubTaskHolder);
       final int totalNumSpecs = indexTaskSpecs.size();
       log.info("Generated [%d] compaction task specs", totalNumSpecs);
 
       int failCnt = 0;
-      registerResourceCloserOnAbnormalExit(config -> {
-<<<<<<< HEAD
-        if (currentRunningTaskSpec != null) {
-          currentRunningTaskSpec.stopGracefully(config);
-=======
-        Object currentRunningTask = currentRunningTaskSpec.getAndSet(SPECIAL_VALUE_STOPPED);
-        if (currentRunningTask != null) {
-          ((IndexTask) currentRunningTask).stopGracefully(config);
->>>>>>> 97c0f122
-        }
-      });
       for (IndexTask eachSpec : indexTaskSpecs) {
-        Object prevSpec = currentRunningTaskSpec.get();
-        //noinspection ObjectEquality
-        if (prevSpec == SPECIAL_VALUE_STOPPED || !currentRunningTaskSpec.compareAndSet(prevSpec, eachSpec)) {
-          log.info("Task is asked to stop. Finish as failed.");
-          return TaskStatus.failure(getId());
-        }
         final String json = jsonMapper.writerWithDefaultPrettyPrinter().writeValueAsString(eachSpec);
-
         try {
-          if (eachSpec.isReady(toolbox.getTaskActionClient())) {
-<<<<<<< HEAD
-            currentRunningTaskSpec = eachSpec;
-=======
+          if (currentSubTaskHolder.setTask(eachSpec) && eachSpec.isReady(toolbox.getTaskActionClient())) {
             log.info("Running indexSpec: " + json);
->>>>>>> 97c0f122
             final TaskStatus eachResult = eachSpec.run(toolbox);
             if (!eachResult.isSuccess()) {
               failCnt++;
