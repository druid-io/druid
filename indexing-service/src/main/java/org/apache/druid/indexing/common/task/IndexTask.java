--- conflicted
+++ resolved
@@ -113,7 +113,6 @@
 import javax.ws.rs.core.Context;
 import javax.ws.rs.core.MediaType;
 import javax.ws.rs.core.Response;
-
 import java.io.File;
 import java.io.IOException;
 import java.util.ArrayList;
@@ -1123,9 +1122,6 @@
     private final AppendableIndexSpec appendableIndexSpec;
     private final int maxRowsInMemory;
     private final long maxBytesInMemory;
-    private final boolean adjustmentBytesInMemoryFlag;
-    private final int adjustmentBytesInMemoryMaxRollupRows;
-    private final int adjustmentBytesInMemoryMaxTimeMs;
 
     // null if all partitionsSpec related params are null. see getDefaultPartitionsSpec() for details.
     @Nullable
@@ -1198,9 +1194,6 @@
         @JsonProperty("appendableIndexSpec") @Nullable AppendableIndexSpec appendableIndexSpec,
         @JsonProperty("maxRowsInMemory") @Nullable Integer maxRowsInMemory,
         @JsonProperty("maxBytesInMemory") @Nullable Long maxBytesInMemory,
-        @JsonProperty("adjustmentBytesInMemoryFlag") @Nullable Boolean adjustmentBytesInMemoryFlag,
-        @JsonProperty("adjustmentBytesInMemoryMaxRollupRows") @Nullable Integer adjustmentBytesInMemoryMaxRollupRows,
-        @JsonProperty("adjustmentBytesInMemoryMaxTimeMs") @Nullable Integer adjustmentBytesInMemoryMaxTimeMs,
         @JsonProperty("maxTotalRows") @Deprecated @Nullable Long maxTotalRows,
         @JsonProperty("rowFlushBoundary") @Deprecated @Nullable Integer rowFlushBoundary_forBackCompatibility,
         @JsonProperty("numShards") @Deprecated @Nullable Integer numShards,
@@ -1224,9 +1217,6 @@
           appendableIndexSpec,
           maxRowsInMemory != null ? maxRowsInMemory : rowFlushBoundary_forBackCompatibility,
           maxBytesInMemory != null ? maxBytesInMemory : 0,
-          adjustmentBytesInMemoryFlag,
-          adjustmentBytesInMemoryMaxRollupRows,
-          adjustmentBytesInMemoryMaxTimeMs,
           getPartitionsSpec(
               forceGuaranteedRollup == null ? DEFAULT_GUARANTEE_ROLLUP : forceGuaranteedRollup,
               partitionsSpec,
@@ -1256,20 +1246,13 @@
 
     private IndexTuningConfig()
     {
-<<<<<<< HEAD
-      this(null, null, null, null, null, null, null, null, null, null, null, null, null, null, null, null, null);
-=======
       this(null, null, null, null, null, null, null, null, null, null, null, null, null, null, null);
->>>>>>> 0a4c0ebf
     }
 
     private IndexTuningConfig(
         @Nullable AppendableIndexSpec appendableIndexSpec,
         @Nullable Integer maxRowsInMemory,
         @Nullable Long maxBytesInMemory,
-        @Nullable Boolean adjustmentBytesInMemoryFlag,
-        @Nullable Integer adjustmentBytesInMemoryMaxRollupRows,
-        @Nullable Integer adjustmentBytesInMemoryMaxTimeMs,
         @Nullable PartitionsSpec partitionsSpec,
         @Nullable IndexSpec indexSpec,
         @Nullable IndexSpec indexSpecForIntermediatePersists,
@@ -1289,13 +1272,6 @@
       // initializing this to 0, it will be lazily initialized to a value
       // @see #getMaxBytesInMemoryOrDefault()
       this.maxBytesInMemory = maxBytesInMemory == null ? 0 : maxBytesInMemory;
-      this.adjustmentBytesInMemoryFlag = adjustmentBytesInMemoryFlag == null ? false : adjustmentBytesInMemoryFlag;
-      this.adjustmentBytesInMemoryMaxRollupRows = adjustmentBytesInMemoryMaxRollupRows == null
-          ? 1000
-          : adjustmentBytesInMemoryMaxRollupRows;
-      this.adjustmentBytesInMemoryMaxTimeMs = adjustmentBytesInMemoryMaxTimeMs == null
-          ? 1000
-          : adjustmentBytesInMemoryMaxTimeMs;
       this.partitionsSpec = partitionsSpec;
       this.indexSpec = indexSpec == null ? DEFAULT_INDEX_SPEC : indexSpec;
       this.indexSpecForIntermediatePersists = indexSpecForIntermediatePersists == null ?
@@ -1333,9 +1309,6 @@
           appendableIndexSpec,
           maxRowsInMemory,
           maxBytesInMemory,
-          adjustmentBytesInMemoryFlag,
-          adjustmentBytesInMemoryMaxRollupRows,
-          adjustmentBytesInMemoryMaxTimeMs,
           partitionsSpec,
           indexSpec,
           indexSpecForIntermediatePersists,
@@ -1357,9 +1330,6 @@
           appendableIndexSpec,
           maxRowsInMemory,
           maxBytesInMemory,
-          adjustmentBytesInMemoryFlag,
-          adjustmentBytesInMemoryMaxRollupRows,
-          adjustmentBytesInMemoryMaxTimeMs,
           partitionsSpec,
           indexSpec,
           indexSpecForIntermediatePersists,
@@ -1394,27 +1364,6 @@
     public long getMaxBytesInMemory()
     {
       return maxBytesInMemory;
-    }
-
-    @JsonProperty
-    @Override
-    public boolean isAdjustmentBytesInMemoryFlag()
-    {
-      return adjustmentBytesInMemoryFlag;
-    }
-
-    @JsonProperty
-    @Override
-    public int getAdjustmentBytesInMemoryMaxRollupRows()
-    {
-      return adjustmentBytesInMemoryMaxRollupRows;
-    }
-
-    @JsonProperty
-    @Override
-    public int getAdjustmentBytesInMemoryMaxTimeMs()
-    {
-      return adjustmentBytesInMemoryMaxTimeMs;
     }
 
     @JsonProperty
