/*
 * Licensed to the Apache Software Foundation (ASF) under one
 * or more contributor license agreements.  See the NOTICE file
 * distributed with this work for additional information
 * regarding copyright ownership.  The ASF licenses this file
 * to you under the Apache License, Version 2.0 (the
 * "License"); you may not use this file except in compliance
 * with the License.  You may obtain a copy of the License at
 *
 *   http://www.apache.org/licenses/LICENSE-2.0
 *
 * Unless required by applicable law or agreed to in writing,
 * software distributed under the License is distributed on an
 * "AS IS" BASIS, WITHOUT WARRANTIES OR CONDITIONS OF ANY
 * KIND, either express or implied.  See the License for the
 * specific language governing permissions and limitations
 * under the License.
 */

package org.apache.druid.indexing.common.task;

import com.fasterxml.jackson.annotation.JsonCreator;
import com.fasterxml.jackson.annotation.JsonInclude;
import com.fasterxml.jackson.annotation.JsonInclude.Include;
import com.fasterxml.jackson.annotation.JsonProperty;
import com.fasterxml.jackson.annotation.JsonTypeName;
import com.fasterxml.jackson.databind.ObjectMapper;
import com.google.common.base.Optional;
import com.google.common.base.Preconditions;
import com.google.common.base.Throwables;
import com.google.common.collect.ImmutableList;
import com.google.common.hash.HashFunction;
import com.google.common.hash.Hashing;
import com.google.common.util.concurrent.ListenableFuture;
import org.apache.druid.data.input.FiniteFirehoseFactory;
import org.apache.druid.data.input.FirehoseFactory;
import org.apache.druid.data.input.FirehoseFactoryToInputSourceAdaptor;
import org.apache.druid.data.input.InputFormat;
import org.apache.druid.data.input.InputRow;
import org.apache.druid.data.input.InputSource;
import org.apache.druid.data.input.Rows;
import org.apache.druid.data.input.impl.InputRowParser;
import org.apache.druid.hll.HyperLogLogCollector;
import org.apache.druid.indexer.Checks;
import org.apache.druid.indexer.IngestionState;
import org.apache.druid.indexer.Property;
import org.apache.druid.indexer.TaskStatus;
import org.apache.druid.indexer.partitions.DynamicPartitionsSpec;
import org.apache.druid.indexer.partitions.HashedPartitionsSpec;
import org.apache.druid.indexer.partitions.PartitionsSpec;
import org.apache.druid.indexer.partitions.SecondaryPartitionType;
import org.apache.druid.indexing.common.IngestionStatsAndErrorsTaskReport;
import org.apache.druid.indexing.common.IngestionStatsAndErrorsTaskReportData;
import org.apache.druid.indexing.common.TaskRealtimeMetricsMonitorBuilder;
import org.apache.druid.indexing.common.TaskReport;
import org.apache.druid.indexing.common.TaskToolbox;
import org.apache.druid.indexing.common.actions.SegmentTransactionalInsertAction;
import org.apache.druid.indexing.common.actions.TaskActionClient;
import org.apache.druid.indexing.common.stats.TaskRealtimeMetricsMonitor;
import org.apache.druid.indexing.common.task.batch.parallel.PartialHashSegmentGenerateTask;
import org.apache.druid.indexing.common.task.batch.parallel.iterator.DefaultIndexTaskInputRowIteratorBuilder;
import org.apache.druid.indexing.common.task.batch.partition.CompletePartitionAnalysis;
import org.apache.druid.indexing.common.task.batch.partition.HashPartitionAnalysis;
import org.apache.druid.indexing.common.task.batch.partition.LinearPartitionAnalysis;
import org.apache.druid.indexing.common.task.batch.partition.PartitionAnalysis;
import org.apache.druid.indexing.input.InputRowSchemas;
import org.apache.druid.indexing.overlord.sampler.InputSourceSampler;
import org.apache.druid.java.util.common.IAE;
import org.apache.druid.java.util.common.ISE;
import org.apache.druid.java.util.common.JodaUtils;
import org.apache.druid.java.util.common.StringUtils;
import org.apache.druid.java.util.common.UOE;
import org.apache.druid.java.util.common.granularity.Granularity;
import org.apache.druid.java.util.common.guava.Comparators;
import org.apache.druid.java.util.common.logger.Logger;
import org.apache.druid.java.util.common.parsers.CloseableIterator;
<<<<<<< HEAD
import org.apache.druid.java.util.common.parsers.ParseException;
=======
>>>>>>> 7cc0a7be
import org.apache.druid.segment.IndexSpec;
import org.apache.druid.segment.incremental.ParseExceptionHandler;
import org.apache.druid.segment.incremental.RowIngestionMeters;
import org.apache.druid.segment.indexing.BatchIOConfig;
import org.apache.druid.segment.indexing.DataSchema;
import org.apache.druid.segment.indexing.IngestionSpec;
import org.apache.druid.segment.indexing.RealtimeIOConfig;
import org.apache.druid.segment.indexing.TuningConfig;
import org.apache.druid.segment.indexing.granularity.ArbitraryGranularitySpec;
import org.apache.druid.segment.indexing.granularity.GranularitySpec;
import org.apache.druid.segment.realtime.FireDepartment;
import org.apache.druid.segment.realtime.FireDepartmentMetrics;
import org.apache.druid.segment.realtime.appenderator.Appenderator;
import org.apache.druid.segment.realtime.appenderator.AppenderatorConfig;
import org.apache.druid.segment.realtime.appenderator.BaseAppenderatorDriver;
import org.apache.druid.segment.realtime.appenderator.BatchAppenderatorDriver;
import org.apache.druid.segment.realtime.appenderator.SegmentsAndCommitMetadata;
import org.apache.druid.segment.realtime.appenderator.TransactionalSegmentPublisher;
import org.apache.druid.segment.realtime.firehose.ChatHandler;
import org.apache.druid.segment.writeout.SegmentWriteOutMediumFactory;
import org.apache.druid.server.security.Action;
import org.apache.druid.server.security.AuthorizerMapper;
import org.apache.druid.timeline.DataSegment;
import org.apache.druid.timeline.partition.HashBasedNumberedShardSpec;
import org.apache.druid.timeline.partition.NumberedShardSpec;
import org.checkerframework.checker.nullness.qual.MonotonicNonNull;
import org.joda.time.Interval;
import org.joda.time.Period;

import javax.annotation.Nonnull;
import javax.annotation.Nullable;
import javax.servlet.http.HttpServletRequest;
import javax.ws.rs.GET;
import javax.ws.rs.Path;
import javax.ws.rs.Produces;
import javax.ws.rs.QueryParam;
import javax.ws.rs.core.Context;
import javax.ws.rs.core.MediaType;
import javax.ws.rs.core.Response;
import java.io.File;
import java.io.IOException;
import java.util.ArrayList;
import java.util.Collections;
import java.util.HashMap;
import java.util.List;
import java.util.Map;
import java.util.Objects;
import java.util.Set;
import java.util.SortedSet;
import java.util.TreeMap;
import java.util.concurrent.ExecutionException;
import java.util.concurrent.TimeUnit;
import java.util.concurrent.TimeoutException;
import java.util.function.Function;
<<<<<<< HEAD
=======
import java.util.function.Predicate;
>>>>>>> 7cc0a7be

public class IndexTask extends AbstractBatchIndexTask implements ChatHandler
{
  private static final Logger log = new Logger(IndexTask.class);
  private static final HashFunction HASH_FUNCTION = Hashing.murmur3_128();
  private static final String TYPE = "index";

  private static String makeGroupId(IndexIngestionSpec ingestionSchema)
  {
    return makeGroupId(ingestionSchema.ioConfig.appendToExisting, ingestionSchema.dataSchema.getDataSource());
  }

  private static String makeGroupId(boolean isAppendToExisting, String dataSource)
  {
    if (isAppendToExisting) {
      // Shared locking group for all tasks that append, since they are OK to run concurrently.
      return StringUtils.format("%s_append_%s", TYPE, dataSource);
    } else {
      // Return null, one locking group per task.
      return null;
    }
  }

  private final IndexIngestionSpec ingestionSchema;

  private IngestionState ingestionState;

  @MonotonicNonNull
  private ParseExceptionHandler determinePartitionsParseExceptionHandler;

  @MonotonicNonNull
  private ParseExceptionHandler buildSegmentsParseExceptionHandler;

  @MonotonicNonNull
  private AuthorizerMapper authorizerMapper;

  @MonotonicNonNull
  private RowIngestionMeters determinePartitionsMeters;

  @MonotonicNonNull
  private RowIngestionMeters buildSegmentsMeters;

  @Nullable
  private String errorMsg;


  @JsonCreator
  public IndexTask(
      @JsonProperty("id") final String id,
      @JsonProperty("resource") final TaskResource taskResource,
      @JsonProperty("spec") final IndexIngestionSpec ingestionSchema,
      @JsonProperty("context") final Map<String, Object> context
  )
  {
    this(
        id,
        makeGroupId(ingestionSchema),
        taskResource,
        ingestionSchema.dataSchema.getDataSource(),
        ingestionSchema,
        context
    );
  }

  public IndexTask(
      String id,
      String groupId,
      TaskResource resource,
      String dataSource,
      IndexIngestionSpec ingestionSchema,
      Map<String, Object> context
  )
  {
    super(
        getOrMakeId(id, TYPE, dataSource),
        groupId,
        resource,
        dataSource,
        context
    );
    this.ingestionSchema = ingestionSchema;
    this.ingestionState = IngestionState.NOT_STARTED;
  }

  @Override
  public String getType()
  {
    return TYPE;
  }

  @Override
  public boolean isReady(TaskActionClient taskActionClient) throws Exception
  {
    final IndexTuningConfig tuningConfig = getIngestionSchema().getTuningConfig();
    if (tuningConfig != null && tuningConfig.getPartitionsSpec() != null) {
      if (tuningConfig.getPartitionsSpec().getType() != SecondaryPartitionType.LINEAR
          && tuningConfig.getPartitionsSpec().getType() != SecondaryPartitionType.HASH) {
        throw new UOE("partitionsSpec[%s] is not supported", tuningConfig.getPartitionsSpec().getClass().getName());
      }
    }
    return determineLockGranularityAndTryLock(taskActionClient, ingestionSchema.dataSchema.getGranularitySpec());
  }

  @Override
  public boolean requireLockExistingSegments()
  {
    return isGuaranteedRollup(ingestionSchema.ioConfig, ingestionSchema.tuningConfig)
           || !ingestionSchema.ioConfig.isAppendToExisting();
  }

  @Override
  public List<DataSegment> findSegmentsToLock(TaskActionClient taskActionClient, List<Interval> intervals)
      throws IOException
  {
    return findInputSegments(
        getDataSource(),
        taskActionClient,
        intervals,
        ingestionSchema.ioConfig.firehoseFactory
    );
  }

  @Override
  public boolean isPerfectRollup()
  {
    return isGuaranteedRollup(ingestionSchema.ioConfig, ingestionSchema.tuningConfig);
  }

  @Nullable
  @Override
  public Granularity getSegmentGranularity()
  {
    final GranularitySpec granularitySpec = ingestionSchema.getDataSchema().getGranularitySpec();
    if (granularitySpec instanceof ArbitraryGranularitySpec) {
      return null;
    } else {
      return granularitySpec.getSegmentGranularity();
    }
  }

  @GET
  @Path("/unparseableEvents")
  @Produces(MediaType.APPLICATION_JSON)
  public Response getUnparseableEvents(
      @Context final HttpServletRequest req,
      @QueryParam("full") String full
  )
  {
    IndexTaskUtils.datasourceAuthorizationCheck(req, Action.READ, getDataSource(), authorizerMapper);
    Map<String, List<String>> events = new HashMap<>();

    boolean needsDeterminePartitions = false;
    boolean needsBuildSegments = false;

    if (full != null) {
      needsDeterminePartitions = true;
      needsBuildSegments = true;
    } else {
      switch (ingestionState) {
        case DETERMINE_PARTITIONS:
          needsDeterminePartitions = true;
          break;
        case BUILD_SEGMENTS:
        case COMPLETED:
          needsBuildSegments = true;
          break;
        default:
          break;
      }
    }

    if (needsDeterminePartitions) {
      events.put(
          RowIngestionMeters.DETERMINE_PARTITIONS,
          IndexTaskUtils.getMessagesFromSavedParseExceptions(
              determinePartitionsParseExceptionHandler.getSavedParseExceptions()
          )
      );
    }

    if (needsBuildSegments) {
      events.put(
          RowIngestionMeters.BUILD_SEGMENTS,
          IndexTaskUtils.getMessagesFromSavedParseExceptions(
              buildSegmentsParseExceptionHandler.getSavedParseExceptions()
          )
      );
    }

    return Response.ok(events).build();
  }

  private Map<String, Object> doGetRowStats(String full)
  {
    Map<String, Object> returnMap = new HashMap<>();
    Map<String, Object> totalsMap = new HashMap<>();
    Map<String, Object> averagesMap = new HashMap<>();

    boolean needsDeterminePartitions = false;
    boolean needsBuildSegments = false;

    if (full != null) {
      needsDeterminePartitions = true;
      needsBuildSegments = true;
    } else {
      switch (ingestionState) {
        case DETERMINE_PARTITIONS:
          needsDeterminePartitions = true;
          break;
        case BUILD_SEGMENTS:
        case COMPLETED:
          needsBuildSegments = true;
          break;
        default:
          break;
      }
    }

    if (needsDeterminePartitions) {
      totalsMap.put(
          RowIngestionMeters.DETERMINE_PARTITIONS,
          determinePartitionsMeters.getTotals()
      );
      averagesMap.put(
          RowIngestionMeters.DETERMINE_PARTITIONS,
          determinePartitionsMeters.getMovingAverages()
      );
    }

    if (needsBuildSegments) {
      totalsMap.put(
          RowIngestionMeters.BUILD_SEGMENTS,
          buildSegmentsMeters.getTotals()
      );
      averagesMap.put(
          RowIngestionMeters.BUILD_SEGMENTS,
          buildSegmentsMeters.getMovingAverages()
      );
    }

    returnMap.put("totals", totalsMap);
    returnMap.put("movingAverages", averagesMap);
    return returnMap;
  }

  @GET
  @Path("/rowStats")
  @Produces(MediaType.APPLICATION_JSON)
  public Response getRowStats(
      @Context final HttpServletRequest req,
      @QueryParam("full") String full
  )
  {
    IndexTaskUtils.datasourceAuthorizationCheck(req, Action.READ, getDataSource(), authorizerMapper);
    return Response.ok(doGetRowStats(full)).build();
  }

  @GET
  @Path("/liveReports")
  @Produces(MediaType.APPLICATION_JSON)
  public Response getLiveReports(
      @Context final HttpServletRequest req,
      @QueryParam("full") String full
  )
  {
    IndexTaskUtils.datasourceAuthorizationCheck(req, Action.READ, getDataSource(), authorizerMapper);
    Map<String, Object> returnMap = new HashMap<>();
    Map<String, Object> ingestionStatsAndErrors = new HashMap<>();
    Map<String, Object> payload = new HashMap<>();
    Map<String, Object> events = getTaskCompletionUnparseableEvents();

    payload.put("ingestionState", ingestionState);
    payload.put("unparseableEvents", events);
    payload.put("rowStats", doGetRowStats(full));

    ingestionStatsAndErrors.put("taskId", getId());
    ingestionStatsAndErrors.put("payload", payload);
    ingestionStatsAndErrors.put("type", "ingestionStatsAndErrors");

    returnMap.put("ingestionStatsAndErrors", ingestionStatsAndErrors);
    return Response.ok(returnMap).build();
  }

  @JsonProperty("spec")
  public IndexIngestionSpec getIngestionSchema()
  {
    return ingestionSchema;
  }

  @Override
  public TaskStatus runTask(final TaskToolbox toolbox)
  {
    try {
      log.debug("Found chat handler of class[%s]", toolbox.getChatHandlerProvider().getClass().getName());

      if (toolbox.getChatHandlerProvider().get(getId()).isPresent()) {
        // This is a workaround for ParallelIndexSupervisorTask to avoid double registering when it runs in the
        // sequential mode. See ParallelIndexSupervisorTask.runSequential().
        // Note that all HTTP endpoints are not available in this case. This works only for
        // ParallelIndexSupervisorTask because it doesn't support APIs for live ingestion reports.
        log.warn("Chat handler is already registered. Skipping chat handler registration.");
      } else {
        toolbox.getChatHandlerProvider().register(getId(), this, false);
      }

      this.authorizerMapper = toolbox.getAuthorizerMapper();
      this.determinePartitionsMeters = toolbox.getRowIngestionMetersFactory().createRowIngestionMeters();
      this.buildSegmentsMeters = toolbox.getRowIngestionMetersFactory().createRowIngestionMeters();
      this.determinePartitionsParseExceptionHandler = new ParseExceptionHandler(
          determinePartitionsMeters,
          ingestionSchema.getTuningConfig().isLogParseExceptions(),
          ingestionSchema.getTuningConfig().getMaxParseExceptions(),
          ingestionSchema.getTuningConfig().getMaxSavedParseExceptions()
      );
      this.buildSegmentsParseExceptionHandler = new ParseExceptionHandler(
          buildSegmentsMeters,
          ingestionSchema.getTuningConfig().isLogParseExceptions(),
          ingestionSchema.getTuningConfig().getMaxParseExceptions(),
          ingestionSchema.getTuningConfig().getMaxSavedParseExceptions()
      );

      final boolean determineIntervals = !ingestionSchema.getDataSchema()
                                                         .getGranularitySpec()
                                                         .bucketIntervals()
                                                         .isPresent();

      final InputSource inputSource = ingestionSchema.getIOConfig().getNonNullInputSource(
          ingestionSchema.getDataSchema().getParser()
      );

      final File tmpDir = toolbox.getIndexingTmpDir();

      ingestionState = IngestionState.DETERMINE_PARTITIONS;

      // Initialize maxRowsPerSegment and maxTotalRows lazily
      final IndexTuningConfig tuningConfig = ingestionSchema.tuningConfig;
      final PartitionsSpec partitionsSpec = tuningConfig.getGivenOrDefaultPartitionsSpec();
      final PartitionAnalysis partitionAnalysis = determineShardSpecs(
          toolbox,
          inputSource,
          tmpDir,
          partitionsSpec
      );
      final List<Interval> allocateIntervals = new ArrayList<>(partitionAnalysis.getAllIntervalsToIndex());
      final DataSchema dataSchema;
      if (determineIntervals) {
        if (!determineLockGranularityandTryLock(toolbox.getTaskActionClient(), allocateIntervals)) {
          throw new ISE("Failed to get locks for intervals[%s]", allocateIntervals);
        }

        dataSchema = ingestionSchema.getDataSchema().withGranularitySpec(
            ingestionSchema.getDataSchema()
                           .getGranularitySpec()
                           .withIntervals(JodaUtils.condenseIntervals(allocateIntervals))
        );
      } else {
        dataSchema = ingestionSchema.getDataSchema();
      }

      ingestionState = IngestionState.BUILD_SEGMENTS;
      return generateAndPublishSegments(
          toolbox,
          dataSchema,
          inputSource,
          tmpDir,
          partitionAnalysis
      );
    }
    catch (Exception e) {
      log.error(e, "Encountered exception in %s.", ingestionState);
      errorMsg = Throwables.getStackTraceAsString(e);
      toolbox.getTaskReportFileWriter().write(getId(), getTaskCompletionReports());
      return TaskStatus.failure(
          getId(),
          errorMsg
      );
    }

    finally {
      toolbox.getChatHandlerProvider().unregister(getId());
    }
  }

  private Map<String, TaskReport> getTaskCompletionReports()
  {
    return TaskReport.buildTaskReports(
        new IngestionStatsAndErrorsTaskReport(
            getId(),
            new IngestionStatsAndErrorsTaskReportData(
                ingestionState,
                getTaskCompletionUnparseableEvents(),
                getTaskCompletionRowStats(),
                errorMsg
            )
        )
    );
  }

  private Map<String, Object> getTaskCompletionUnparseableEvents()
  {
    Map<String, Object> unparseableEventsMap = new HashMap<>();
    List<String> determinePartitionsParseExceptionMessages = IndexTaskUtils.getMessagesFromSavedParseExceptions(
        determinePartitionsParseExceptionHandler.getSavedParseExceptions()
    );
    List<String> buildSegmentsParseExceptionMessages = IndexTaskUtils.getMessagesFromSavedParseExceptions(
        buildSegmentsParseExceptionHandler.getSavedParseExceptions()
    );

    if (determinePartitionsParseExceptionMessages != null || buildSegmentsParseExceptionMessages != null) {
      unparseableEventsMap.put(RowIngestionMeters.DETERMINE_PARTITIONS, determinePartitionsParseExceptionMessages);
      unparseableEventsMap.put(RowIngestionMeters.BUILD_SEGMENTS, buildSegmentsParseExceptionMessages);
    }

    return unparseableEventsMap;
  }

  private Map<String, Object> getTaskCompletionRowStats()
  {
    Map<String, Object> metrics = new HashMap<>();
    metrics.put(
        RowIngestionMeters.DETERMINE_PARTITIONS,
        determinePartitionsMeters.getTotals()
    );

    metrics.put(
        RowIngestionMeters.BUILD_SEGMENTS,
        buildSegmentsMeters.getTotals()
    );

    return metrics;
  }

  /**
   * Determines intervals and shardSpecs for input data.  This method first checks that it must determine intervals and
   * shardSpecs by itself.  Intervals must be determined if they are not specified in {@link GranularitySpec}.
   * ShardSpecs must be determined if the perfect rollup must be guaranteed even though the number of shards is not
   * specified in {@link IndexTuningConfig}.
   * <p/>
   * If both intervals and shardSpecs don't have to be determined, this method simply returns {@link ShardSpecs} for the
   * given intervals.  Here, if {@link HashedPartitionsSpec#numShards} is not specified, {@link NumberedShardSpec} is
   * used.
   * <p/>
   * If one of intervals or shardSpecs need to be determined, this method reads the entire input for determining one of
   * them.  If the perfect rollup must be guaranteed, {@link HashBasedNumberedShardSpec} is used for hash partitioning
   * of input data.  In the future we may want to also support single-dimension partitioning.
   *
   * @return a map indicating how many shardSpecs need to be created per interval.
   */
  private PartitionAnalysis determineShardSpecs(
      final TaskToolbox toolbox,
      final InputSource inputSource,
      final File tmpDir,
      @Nonnull final PartitionsSpec partitionsSpec
  ) throws IOException
  {
    final ObjectMapper jsonMapper = toolbox.getJsonMapper();

    final GranularitySpec granularitySpec = ingestionSchema.getDataSchema().getGranularitySpec();

    // Must determine intervals if unknown, since we acquire all locks before processing any data.
    final boolean determineIntervals = !granularitySpec.bucketIntervals().isPresent();

    // Must determine partitions if rollup is guaranteed and the user didn't provide a specific value.
    final boolean determineNumPartitions = partitionsSpec.needsDeterminePartitions(false);

    // if we were given number of shards per interval and the intervals, we don't need to scan the data
    if (!determineNumPartitions && !determineIntervals) {
      log.info("Skipping determine partition scan");
      if (partitionsSpec.getType() == SecondaryPartitionType.HASH) {
        return PartialHashSegmentGenerateTask.createHashPartitionAnalysisFromPartitionsSpec(
            granularitySpec,
            (HashedPartitionsSpec) partitionsSpec
        );
      } else if (partitionsSpec.getType() == SecondaryPartitionType.LINEAR) {
        return createLinearPartitionAnalysis(granularitySpec, (DynamicPartitionsSpec) partitionsSpec);
      } else {
        throw new UOE("%s", partitionsSpec.getClass().getName());
      }
    } else {
      // determine intervals containing data and prime HLL collectors
      log.info("Determining intervals and shardSpecs");
      return createShardSpecsFromInput(
          jsonMapper,
          ingestionSchema,
          inputSource,
          tmpDir,
          granularitySpec,
          partitionsSpec,
          determineIntervals
      );
    }
  }

  private static LinearPartitionAnalysis createLinearPartitionAnalysis(
      GranularitySpec granularitySpec,
      @Nonnull DynamicPartitionsSpec partitionsSpec
  )
  {
    final SortedSet<Interval> intervals = granularitySpec.bucketIntervals().get();
    final int numBucketsPerInterval = 1;
    final LinearPartitionAnalysis partitionAnalysis = new LinearPartitionAnalysis(partitionsSpec);
    intervals.forEach(interval -> partitionAnalysis.updateBucket(interval, numBucketsPerInterval));
    return partitionAnalysis;
  }

  private PartitionAnalysis createShardSpecsFromInput(
      ObjectMapper jsonMapper,
      IndexIngestionSpec ingestionSchema,
      InputSource inputSource,
      File tmpDir,
      GranularitySpec granularitySpec,
      @Nonnull PartitionsSpec partitionsSpec,
      boolean determineIntervals
  ) throws IOException
  {
    assert partitionsSpec.getType() != SecondaryPartitionType.RANGE;
    long determineShardSpecsStartMillis = System.currentTimeMillis();

    final Map<Interval, Optional<HyperLogLogCollector>> hllCollectors = collectIntervalsAndShardSpecs(
        jsonMapper,
        ingestionSchema,
        inputSource,
        tmpDir,
        granularitySpec,
        partitionsSpec,
        determineIntervals
    );
    final PartitionAnalysis<Integer, ?> partitionAnalysis;
    if (partitionsSpec.getType() == SecondaryPartitionType.LINEAR) {
      partitionAnalysis = new LinearPartitionAnalysis((DynamicPartitionsSpec) partitionsSpec);
    } else if (partitionsSpec.getType() == SecondaryPartitionType.HASH) {
      partitionAnalysis = new HashPartitionAnalysis((HashedPartitionsSpec) partitionsSpec);
    } else {
      throw new UOE("%s", partitionsSpec.getClass().getName());
    }
    for (final Map.Entry<Interval, Optional<HyperLogLogCollector>> entry : hllCollectors.entrySet()) {
      final Interval interval = entry.getKey();
      final int numBucketsPerInterval;
      if (partitionsSpec.getType() == SecondaryPartitionType.HASH) {
        final HashedPartitionsSpec hashedPartitionsSpec = (HashedPartitionsSpec) partitionsSpec;
        final HyperLogLogCollector collector = entry.getValue().orNull();

        if (partitionsSpec.needsDeterminePartitions(false)) {
          final long numRows = Preconditions.checkNotNull(collector, "HLL collector").estimateCardinalityRound();
          final int nonNullMaxRowsPerSegment = partitionsSpec.getMaxRowsPerSegment() == null
                                               ? PartitionsSpec.DEFAULT_MAX_ROWS_PER_SEGMENT
                                               : partitionsSpec.getMaxRowsPerSegment();
          numBucketsPerInterval = (int) Math.ceil((double) numRows / nonNullMaxRowsPerSegment);
          log.info(
              "Estimated [%,d] rows of data for interval [%s], creating [%,d] shards",
              numRows,
              interval,
              numBucketsPerInterval
          );
        } else {
          numBucketsPerInterval = hashedPartitionsSpec.getNumShards() == null ? 1 : hashedPartitionsSpec.getNumShards();
          log.info("Creating [%,d] buckets for interval [%s]", numBucketsPerInterval, interval);
        }
      } else {
        numBucketsPerInterval = 1;
      }

      partitionAnalysis.updateBucket(interval, numBucketsPerInterval);
    }
    log.info("Found intervals and shardSpecs in %,dms", System.currentTimeMillis() - determineShardSpecsStartMillis);

    return partitionAnalysis;
  }

  private Map<Interval, Optional<HyperLogLogCollector>> collectIntervalsAndShardSpecs(
      ObjectMapper jsonMapper,
      IndexIngestionSpec ingestionSchema,
      InputSource inputSource,
      File tmpDir,
      GranularitySpec granularitySpec,
      @Nonnull PartitionsSpec partitionsSpec,
      boolean determineIntervals
  ) throws IOException
  {
    final Map<Interval, Optional<HyperLogLogCollector>> hllCollectors = new TreeMap<>(
        Comparators.intervalsByStartThenEnd()
    );
    final Granularity queryGranularity = granularitySpec.getQueryGranularity();
<<<<<<< HEAD
    final InputSourceReader inputSourceReader = ingestionSchema.getDataSchema().getTransformSpec().decorate(
        inputSource.reader(
            InputRowSchemas.fromDataSchema(ingestionSchema.getDataSchema()),
            inputSource.needsFormat() ? getInputFormat(ingestionSchema) : null,
            tmpDir
        )
    );
=======
    final Predicate<InputRow> rowFilter = inputRow -> {
      if (inputRow == null) {
        return false;
      }
      if (determineIntervals) {
        return true;
      }
      final Optional<Interval> optInterval = granularitySpec.bucketInterval(inputRow.getTimestamp());
      return optInterval.isPresent();
    };
>>>>>>> 7cc0a7be

    try (final CloseableIterator<InputRow> inputRowIterator = AbstractBatchIndexTask.inputSourceReader(
        tmpDir,
        ingestionSchema.getDataSchema(),
        inputSource,
        inputSource.needsFormat() ? getInputFormat(ingestionSchema) : null,
        rowFilter,
        determinePartitionsMeters,
        determinePartitionsParseExceptionHandler
    )) {
      while (inputRowIterator.hasNext()) {
        final InputRow inputRow = inputRowIterator.next();

        final Interval interval;
        if (determineIntervals) {
          interval = granularitySpec.getSegmentGranularity().bucket(inputRow.getTimestamp());
        } else {
          final Optional<Interval> optInterval = granularitySpec.bucketInterval(inputRow.getTimestamp());
          // this interval must exist since it passed the rowFilter
          assert optInterval.isPresent();
          interval = optInterval.get();
        }

        if (partitionsSpec.needsDeterminePartitions(false)) {
          hllCollectors.computeIfAbsent(interval, intv -> Optional.of(HyperLogLogCollector.makeLatestCollector()));

          List<Object> groupKey = Rows.toGroupKey(
              queryGranularity.bucketStart(inputRow.getTimestamp()).getMillis(),
              inputRow
          );
          hllCollectors.get(interval).get()
                       .add(HASH_FUNCTION.hashBytes(jsonMapper.writeValueAsBytes(groupKey)).asBytes());
        } else {
          // we don't need to determine partitions but we still need to determine intervals, so add an Optional.absent()
          // for the interval and don't instantiate a HLL collector
          hllCollectors.putIfAbsent(interval, Optional.absent());
        }
        determinePartitionsMeters.incrementProcessed();
      }
    }

    // These metrics are reported in generateAndPublishSegments()
    if (determinePartitionsMeters.getThrownAway() > 0) {
      log.warn("Unable to find a matching interval for [%,d] events", determinePartitionsMeters.getThrownAway());
    }
    if (determinePartitionsMeters.getUnparseable() > 0) {
      log.warn("Unable to parse [%,d] events", determinePartitionsMeters.getUnparseable());
    }

    return hllCollectors;
  }

  /**
   * This method reads input data row by row and adds the read row to a proper segment using {@link BaseAppenderatorDriver}.
   * If there is no segment for the row, a new one is created.  Segments can be published in the middle of reading inputs
   * if {@link DynamicPartitionsSpec} is used and one of below conditions are satisfied.
   *
   * <ul>
   * <li>
   * If the number of rows in a segment exceeds {@link DynamicPartitionsSpec#maxRowsPerSegment}
   * </li>
   * <li>
   * If the number of rows added to {@link BaseAppenderatorDriver} so far exceeds {@link DynamicPartitionsSpec#maxTotalRows}
   * </li>
   * </ul>
   * <p>
   * At the end of this method, all the remaining segments are published.
   *
   * @return the last {@link TaskStatus}
   */
  private TaskStatus generateAndPublishSegments(
      final TaskToolbox toolbox,
      final DataSchema dataSchema,
      final InputSource inputSource,
      final File tmpDir,
      final PartitionAnalysis partitionAnalysis
  ) throws IOException, InterruptedException
  {
    final FireDepartment fireDepartmentForMetrics =
        new FireDepartment(dataSchema, new RealtimeIOConfig(null, null), null);
    FireDepartmentMetrics buildSegmentsFireDepartmentMetrics = fireDepartmentForMetrics.getMetrics();

    if (toolbox.getMonitorScheduler() != null) {
      final TaskRealtimeMetricsMonitor metricsMonitor = TaskRealtimeMetricsMonitorBuilder.build(
          this,
          fireDepartmentForMetrics,
          buildSegmentsMeters
      );
      toolbox.getMonitorScheduler().addMonitor(metricsMonitor);
    }

    final PartitionsSpec partitionsSpec = partitionAnalysis.getPartitionsSpec();
    final IndexTuningConfig tuningConfig = ingestionSchema.getTuningConfig();
    final long pushTimeout = tuningConfig.getPushTimeout();

    final SegmentAllocatorForBatch segmentAllocator;
    final SequenceNameFunction sequenceNameFunction;
    switch (partitionsSpec.getType()) {
      case HASH:
      case RANGE:
        final SegmentAllocatorForBatch localSegmentAllocator = SegmentAllocators.forNonLinearPartitioning(
            toolbox,
            getDataSource(),
            getId(),
            dataSchema.getGranularitySpec(),
            null,
            (CompletePartitionAnalysis) partitionAnalysis
        );
        sequenceNameFunction = localSegmentAllocator.getSequenceNameFunction();
        segmentAllocator = localSegmentAllocator;
        break;
      case LINEAR:
        segmentAllocator = SegmentAllocators.forLinearPartitioning(
            toolbox,
            getId(),
            null,
            dataSchema,
            getTaskLockHelper(),
            ingestionSchema.getIOConfig().isAppendToExisting(),
            partitionAnalysis.getPartitionsSpec()
        );
        sequenceNameFunction = segmentAllocator.getSequenceNameFunction();
        break;
      default:
        throw new UOE("[%s] secondary partition type is not supported", partitionsSpec.getType());
    }

    final TransactionalSegmentPublisher publisher = (segmentsToBeOverwritten, segmentsToPublish, commitMetadata) ->
        toolbox.getTaskActionClient()
               .submit(SegmentTransactionalInsertAction.overwriteAction(segmentsToBeOverwritten, segmentsToPublish));

    String effectiveId = getContextValue(CompactionTask.CTX_KEY_APPENDERATOR_TRACKING_TASK_ID, null);
    if (effectiveId == null) {
      effectiveId = getId();
    }

    final Appenderator appenderator = BatchAppenderators.newAppenderator(
        effectiveId,
        toolbox.getAppenderatorsManager(),
        buildSegmentsFireDepartmentMetrics,
        toolbox,
        dataSchema,
        tuningConfig,
        buildSegmentsMeters,
        buildSegmentsParseExceptionHandler
    );
    boolean exceptionOccurred = false;
    try (final BatchAppenderatorDriver driver = BatchAppenderators.newDriver(appenderator, toolbox, segmentAllocator)) {
      driver.startJob();

      InputSourceProcessor.process(
          dataSchema,
          driver,
          partitionsSpec,
          inputSource,
          inputSource.needsFormat() ? getInputFormat(ingestionSchema) : null,
          tmpDir,
          sequenceNameFunction,
          new DefaultIndexTaskInputRowIteratorBuilder(),
          buildSegmentsMeters,
          buildSegmentsParseExceptionHandler,
          pushTimeout
      );

      // If we use timeChunk lock, then we don't have to specify what segments will be overwritten because
      // it will just overwrite all segments overlapped with the new segments.
      final Set<DataSegment> inputSegments = getTaskLockHelper().isUseSegmentLock()
                                             ? getTaskLockHelper().getLockedExistingSegments()
                                             : null;
      final boolean storeCompactionState = getContextValue(
          Tasks.STORE_COMPACTION_STATE_KEY,
          Tasks.DEFAULT_STORE_COMPACTION_STATE
      );
      final Function<Set<DataSegment>, Set<DataSegment>> annotateFunction =
          compactionStateAnnotateFunction(
              storeCompactionState,
              toolbox,
              ingestionSchema.getTuningConfig()
          );

      // Probably we can publish atomicUpdateGroup along with segments.
      final SegmentsAndCommitMetadata published =
          awaitPublish(driver.publishAll(inputSegments, publisher, annotateFunction), pushTimeout);
      appenderator.close();

      ingestionState = IngestionState.COMPLETED;
      if (published == null) {
        log.error("Failed to publish segments, aborting!");
        errorMsg = "Failed to publish segments.";
        toolbox.getTaskReportFileWriter().write(getId(), getTaskCompletionReports());
        return TaskStatus.failure(
            getId(),
            errorMsg
        );
      } else {
        log.info(
            "Processed[%,d] events, unparseable[%,d], thrownAway[%,d].",
            buildSegmentsMeters.getProcessed(),
            buildSegmentsMeters.getUnparseable(),
            buildSegmentsMeters.getThrownAway()
        );
        log.info("Published [%s] segments", published.getSegments().size());
        log.debugSegments(published.getSegments(), "Published segments");

        toolbox.getTaskReportFileWriter().write(getId(), getTaskCompletionReports());
        return TaskStatus.success(getId());
      }
    }
    catch (TimeoutException | ExecutionException e) {
      exceptionOccurred = true;
      throw new RuntimeException(e);
    }
    catch (Exception e) {
      exceptionOccurred = true;
      throw e;
    }
    finally {
      if (exceptionOccurred) {
        appenderator.closeNow();
      } else {
        appenderator.close();
      }
    }
  }

  private static SegmentsAndCommitMetadata awaitPublish(
      ListenableFuture<SegmentsAndCommitMetadata> publishFuture,
      long publishTimeout
  ) throws ExecutionException, InterruptedException, TimeoutException
  {
    if (publishTimeout == 0) {
      return publishFuture.get();
    } else {
      return publishFuture.get(publishTimeout, TimeUnit.MILLISECONDS);
    }
  }

  private static InputFormat getInputFormat(IndexIngestionSpec ingestionSchema)
  {
    return ingestionSchema.getIOConfig().getNonNullInputFormat();
  }

  public static class IndexIngestionSpec extends IngestionSpec<IndexIOConfig, IndexTuningConfig>
  {
    private final DataSchema dataSchema;
    private final IndexIOConfig ioConfig;
    private final IndexTuningConfig tuningConfig;

    @JsonCreator
    public IndexIngestionSpec(
        @JsonProperty("dataSchema") DataSchema dataSchema,
        @JsonProperty("ioConfig") IndexIOConfig ioConfig,
        @JsonProperty("tuningConfig") IndexTuningConfig tuningConfig
    )
    {
      super(dataSchema, ioConfig, tuningConfig);

      if (dataSchema.getParserMap() != null && ioConfig.getInputSource() != null) {
        throw new IAE("Cannot use parser and inputSource together. Try using inputFormat instead of parser.");
      }
      if (ioConfig.getInputSource() != null && ioConfig.getInputSource().needsFormat()) {
        Checks.checkOneNotNullOrEmpty(
            ImmutableList.of(
                new Property<>("parser", dataSchema.getParserMap()),
                new Property<>("inputFormat", ioConfig.getInputFormat())
            )
        );
      }

      this.dataSchema = dataSchema;
      this.ioConfig = ioConfig;
      this.tuningConfig = tuningConfig == null ? new IndexTuningConfig() : tuningConfig;
    }

    @Override
    @JsonProperty("dataSchema")
    public DataSchema getDataSchema()
    {
      return dataSchema;
    }

    @Override
    @JsonProperty("ioConfig")
    public IndexIOConfig getIOConfig()
    {
      return ioConfig;
    }

    @Override
    @JsonProperty("tuningConfig")
    public IndexTuningConfig getTuningConfig()
    {
      return tuningConfig;
    }
  }

  @JsonTypeName("index")
  public static class IndexIOConfig implements BatchIOConfig
  {
    private static final boolean DEFAULT_APPEND_TO_EXISTING = false;

    private final FirehoseFactory firehoseFactory;
    private final InputSource inputSource;
    private final InputFormat inputFormat;
    private final boolean appendToExisting;

    @JsonCreator
    public IndexIOConfig(
        @Deprecated @JsonProperty("firehose") @Nullable FirehoseFactory firehoseFactory,
        @JsonProperty("inputSource") @Nullable InputSource inputSource,
        @JsonProperty("inputFormat") @Nullable InputFormat inputFormat,
        @JsonProperty("appendToExisting") @Nullable Boolean appendToExisting
    )
    {
      Checks.checkOneNotNullOrEmpty(
          ImmutableList.of(new Property<>("firehose", firehoseFactory), new Property<>("inputSource", inputSource))
      );
      if (firehoseFactory != null && inputFormat != null) {
        throw new IAE("Cannot use firehose and inputFormat together. Try using inputSource instead of firehose.");
      }
      this.firehoseFactory = firehoseFactory;
      this.inputSource = inputSource;
      this.inputFormat = inputFormat;
      this.appendToExisting = appendToExisting == null ? DEFAULT_APPEND_TO_EXISTING : appendToExisting;
    }

    // old constructor for backward compatibility
    @Deprecated
    public IndexIOConfig(FirehoseFactory firehoseFactory, @Nullable Boolean appendToExisting)
    {
      this(firehoseFactory, null, null, appendToExisting);
    }

    @Nullable
    @JsonProperty("firehose")
    @JsonInclude(Include.NON_NULL)
    @Deprecated
    public FirehoseFactory getFirehoseFactory()
    {
      return firehoseFactory;
    }

    @Nullable
    @Override
    @JsonProperty
    public InputSource getInputSource()
    {
      return inputSource;
    }

    /**
     * Returns {@link InputFormat}. Can be null if {@link DataSchema#parserMap} is specified.
     * Also can be null in {@link InputSourceSampler}.
     */
    @Nullable
    @Override
    @JsonProperty
    public InputFormat getInputFormat()
    {
      return inputFormat;
    }

    public InputSource getNonNullInputSource(@Nullable InputRowParser inputRowParser)
    {
      if (inputSource == null) {
        return new FirehoseFactoryToInputSourceAdaptor(
            (FiniteFirehoseFactory) firehoseFactory,
            inputRowParser
        );
      } else {
        return inputSource;
      }
    }

    public InputFormat getNonNullInputFormat()
    {
      return Preconditions.checkNotNull(inputFormat, "inputFormat");
    }

    @Override
    @JsonProperty
    public boolean isAppendToExisting()
    {
      return appendToExisting;
    }
  }

  public static class IndexTuningConfig implements TuningConfig, AppenderatorConfig
  {
    private static final IndexSpec DEFAULT_INDEX_SPEC = new IndexSpec();
    private static final int DEFAULT_MAX_PENDING_PERSISTS = 0;
    private static final boolean DEFAULT_GUARANTEE_ROLLUP = false;
    private static final boolean DEFAULT_REPORT_PARSE_EXCEPTIONS = false;
    private static final long DEFAULT_PUSH_TIMEOUT = 0;

    private final int maxRowsInMemory;
    private final long maxBytesInMemory;

    // null if all partitionsSpec related params are null. see getDefaultPartitionsSpec() for details.
    @Nullable
    private final PartitionsSpec partitionsSpec;
    private final IndexSpec indexSpec;
    private final IndexSpec indexSpecForIntermediatePersists;
    private final File basePersistDirectory;
    private final int maxPendingPersists;

    /**
     * This flag is to force _perfect rollup mode_. {@link IndexTask} will scan the whole input data twice to 1) figure
     * out proper shard specs for each segment and 2) generate segments. Note that perfect rollup mode basically assumes
     * that no more data will be appended in the future. As a result, in perfect rollup mode,
     * {@link HashBasedNumberedShardSpec} is used for shards.
     */
    private final boolean forceGuaranteedRollup;
    private final boolean reportParseExceptions;
    private final long pushTimeout;
    private final boolean logParseExceptions;
    private final int maxParseExceptions;
    private final int maxSavedParseExceptions;

    @Nullable
    private final SegmentWriteOutMediumFactory segmentWriteOutMediumFactory;

    @Nullable
    private static PartitionsSpec getPartitionsSpec(
        boolean forceGuaranteedRollup,
        @Nullable PartitionsSpec partitionsSpec,
        @Nullable Integer maxRowsPerSegment,
        @Nullable Long maxTotalRows,
        @Nullable Integer numShards,
        @Nullable List<String> partitionDimensions
    )
    {
      if (partitionsSpec == null) {
        if (forceGuaranteedRollup) {
          if (maxRowsPerSegment != null
              || numShards != null
              || (partitionDimensions != null && !partitionDimensions.isEmpty())) {
            return new HashedPartitionsSpec(maxRowsPerSegment, numShards, partitionDimensions);
          } else {
            return null;
          }
        } else {
          if (maxRowsPerSegment != null || maxTotalRows != null) {
            return new DynamicPartitionsSpec(maxRowsPerSegment, maxTotalRows);
          } else {
            return null;
          }
        }
      } else {
        if (forceGuaranteedRollup) {
          if (!partitionsSpec.isForceGuaranteedRollupCompatibleType()) {
            throw new IAE(partitionsSpec.getClass().getSimpleName() + " cannot be used for perfect rollup");
          }
        } else {
          if (!(partitionsSpec instanceof DynamicPartitionsSpec)) {
            throw new IAE("DynamicPartitionsSpec must be used for best-effort rollup");
          }
        }
        return partitionsSpec;
      }
    }

    @JsonCreator
    public IndexTuningConfig(
        @JsonProperty("targetPartitionSize") @Deprecated @Nullable Integer targetPartitionSize,
        @JsonProperty("maxRowsPerSegment") @Deprecated @Nullable Integer maxRowsPerSegment,
        @JsonProperty("maxRowsInMemory") @Nullable Integer maxRowsInMemory,
        @JsonProperty("maxBytesInMemory") @Nullable Long maxBytesInMemory,
        @JsonProperty("maxTotalRows") @Deprecated @Nullable Long maxTotalRows,
        @JsonProperty("rowFlushBoundary") @Deprecated @Nullable Integer rowFlushBoundary_forBackCompatibility,
        @JsonProperty("numShards") @Deprecated @Nullable Integer numShards,
        @JsonProperty("partitionDimensions") @Deprecated @Nullable List<String> partitionDimensions,
        @JsonProperty("partitionsSpec") @Nullable PartitionsSpec partitionsSpec,
        @JsonProperty("indexSpec") @Nullable IndexSpec indexSpec,
        @JsonProperty("indexSpecForIntermediatePersists") @Nullable IndexSpec indexSpecForIntermediatePersists,
        @JsonProperty("maxPendingPersists") @Nullable Integer maxPendingPersists,
        @JsonProperty("forceGuaranteedRollup") @Nullable Boolean forceGuaranteedRollup,
        @JsonProperty("reportParseExceptions") @Deprecated @Nullable Boolean reportParseExceptions,
        @JsonProperty("publishTimeout") @Deprecated @Nullable Long publishTimeout,
        @JsonProperty("pushTimeout") @Nullable Long pushTimeout,
        @JsonProperty("segmentWriteOutMediumFactory") @Nullable
            SegmentWriteOutMediumFactory segmentWriteOutMediumFactory,
        @JsonProperty("logParseExceptions") @Nullable Boolean logParseExceptions,
        @JsonProperty("maxParseExceptions") @Nullable Integer maxParseExceptions,
        @JsonProperty("maxSavedParseExceptions") @Nullable Integer maxSavedParseExceptions
    )
    {
      this(
          maxRowsInMemory != null ? maxRowsInMemory : rowFlushBoundary_forBackCompatibility,
          maxBytesInMemory != null ? maxBytesInMemory : 0,
          getPartitionsSpec(
              forceGuaranteedRollup == null ? DEFAULT_GUARANTEE_ROLLUP : forceGuaranteedRollup,
              partitionsSpec,
              maxRowsPerSegment == null ? targetPartitionSize : maxRowsPerSegment,
              maxTotalRows,
              numShards,
              partitionDimensions
          ),
          indexSpec,
          indexSpecForIntermediatePersists,
          maxPendingPersists,
          forceGuaranteedRollup,
          reportParseExceptions,
          pushTimeout != null ? pushTimeout : publishTimeout,
          null,
          segmentWriteOutMediumFactory,
          logParseExceptions,
          maxParseExceptions,
          maxSavedParseExceptions
      );

      Preconditions.checkArgument(
          targetPartitionSize == null || maxRowsPerSegment == null,
          "Can't use targetPartitionSize and maxRowsPerSegment together"
      );
    }

    private IndexTuningConfig()
    {
      this(null, null, null, null, null, null, null, null, null, null, null, null, null, null);
    }

    private IndexTuningConfig(
        @Nullable Integer maxRowsInMemory,
        @Nullable Long maxBytesInMemory,
        @Nullable PartitionsSpec partitionsSpec,
        @Nullable IndexSpec indexSpec,
        @Nullable IndexSpec indexSpecForIntermediatePersists,
        @Nullable Integer maxPendingPersists,
        @Nullable Boolean forceGuaranteedRollup,
        @Nullable Boolean reportParseExceptions,
        @Nullable Long pushTimeout,
        @Nullable File basePersistDirectory,
        @Nullable SegmentWriteOutMediumFactory segmentWriteOutMediumFactory,
        @Nullable Boolean logParseExceptions,
        @Nullable Integer maxParseExceptions,
        @Nullable Integer maxSavedParseExceptions
    )
    {
      this.maxRowsInMemory = maxRowsInMemory == null ? TuningConfig.DEFAULT_MAX_ROWS_IN_MEMORY : maxRowsInMemory;
      // initializing this to 0, it will be lazily initialized to a value
      // @see server.src.main.java.org.apache.druid.segment.indexing.TuningConfigs#getMaxBytesInMemoryOrDefault(long)
      this.maxBytesInMemory = maxBytesInMemory == null ? 0 : maxBytesInMemory;
      this.partitionsSpec = partitionsSpec;
      this.indexSpec = indexSpec == null ? DEFAULT_INDEX_SPEC : indexSpec;
      this.indexSpecForIntermediatePersists = indexSpecForIntermediatePersists == null ?
                                              this.indexSpec : indexSpecForIntermediatePersists;
      this.maxPendingPersists = maxPendingPersists == null ? DEFAULT_MAX_PENDING_PERSISTS : maxPendingPersists;
      this.forceGuaranteedRollup = forceGuaranteedRollup == null ? DEFAULT_GUARANTEE_ROLLUP : forceGuaranteedRollup;
      this.reportParseExceptions = reportParseExceptions == null
                                   ? DEFAULT_REPORT_PARSE_EXCEPTIONS
                                   : reportParseExceptions;
      this.pushTimeout = pushTimeout == null ? DEFAULT_PUSH_TIMEOUT : pushTimeout;
      this.basePersistDirectory = basePersistDirectory;

      this.segmentWriteOutMediumFactory = segmentWriteOutMediumFactory;

      if (this.reportParseExceptions) {
        this.maxParseExceptions = 0;
        this.maxSavedParseExceptions = maxSavedParseExceptions == null ? 0 : Math.min(1, maxSavedParseExceptions);
      } else {
        this.maxParseExceptions = maxParseExceptions == null
                                  ? TuningConfig.DEFAULT_MAX_PARSE_EXCEPTIONS
                                  : maxParseExceptions;
        this.maxSavedParseExceptions = maxSavedParseExceptions == null
                                       ? TuningConfig.DEFAULT_MAX_SAVED_PARSE_EXCEPTIONS
                                       : maxSavedParseExceptions;
      }
      this.logParseExceptions = logParseExceptions == null
                                ? TuningConfig.DEFAULT_LOG_PARSE_EXCEPTIONS
                                : logParseExceptions;
    }

    @Override
    public IndexTuningConfig withBasePersistDirectory(File dir)
    {
      return new IndexTuningConfig(
          maxRowsInMemory,
          maxBytesInMemory,
          partitionsSpec,
          indexSpec,
          indexSpecForIntermediatePersists,
          maxPendingPersists,
          forceGuaranteedRollup,
          reportParseExceptions,
          pushTimeout,
          dir,
          segmentWriteOutMediumFactory,
          logParseExceptions,
          maxParseExceptions,
          maxSavedParseExceptions
      );
    }

    public IndexTuningConfig withPartitionsSpec(PartitionsSpec partitionsSpec)
    {
      return new IndexTuningConfig(
          maxRowsInMemory,
          maxBytesInMemory,
          partitionsSpec,
          indexSpec,
          indexSpecForIntermediatePersists,
          maxPendingPersists,
          forceGuaranteedRollup,
          reportParseExceptions,
          pushTimeout,
          basePersistDirectory,
          segmentWriteOutMediumFactory,
          logParseExceptions,
          maxParseExceptions,
          maxSavedParseExceptions
      );
    }

    @JsonProperty
    @Override
    public int getMaxRowsInMemory()
    {
      return maxRowsInMemory;
    }

    @JsonProperty
    @Override
    public long getMaxBytesInMemory()
    {
      return maxBytesInMemory;
    }

    @JsonProperty
    @Nullable
    @Override
    public PartitionsSpec getPartitionsSpec()
    {
      return partitionsSpec;
    }

    public PartitionsSpec getGivenOrDefaultPartitionsSpec()
    {
      if (partitionsSpec != null) {
        return partitionsSpec;
      }
      return forceGuaranteedRollup
             ? new HashedPartitionsSpec(null, null, null)
             : new DynamicPartitionsSpec(null, null);
    }

    @JsonProperty
    @Override
    public IndexSpec getIndexSpec()
    {
      return indexSpec;
    }

    @JsonProperty
    @Override
    public IndexSpec getIndexSpecForIntermediatePersists()
    {
      return indexSpecForIntermediatePersists;
    }

    @JsonProperty
    @Override
    public int getMaxPendingPersists()
    {
      return maxPendingPersists;
    }

    /**
     * Always returns true, doesn't affect the version being built.
     */
    @Deprecated
    @JsonProperty
    public boolean isBuildV9Directly()
    {
      return true;
    }

    @JsonProperty
    public boolean isForceGuaranteedRollup()
    {
      return forceGuaranteedRollup;
    }

    @JsonProperty
    @Override
    public boolean isReportParseExceptions()
    {
      return reportParseExceptions;
    }

    @JsonProperty
    public long getPushTimeout()
    {
      return pushTimeout;
    }

    @Nullable
    @Override
    @JsonProperty
    public SegmentWriteOutMediumFactory getSegmentWriteOutMediumFactory()
    {
      return segmentWriteOutMediumFactory;
    }

    @JsonProperty
    public boolean isLogParseExceptions()
    {
      return logParseExceptions;
    }

    @JsonProperty
    public int getMaxParseExceptions()
    {
      return maxParseExceptions;
    }

    @JsonProperty
    public int getMaxSavedParseExceptions()
    {
      return maxSavedParseExceptions;
    }

    /**
     * Return the max number of rows per segment. This returns null if it's not specified in tuningConfig.
     * Deprecated in favor of {@link #getGivenOrDefaultPartitionsSpec()}.
     */
    @Nullable
    @Override
    @Deprecated
    @JsonProperty
    public Integer getMaxRowsPerSegment()
    {
      return partitionsSpec == null ? null : partitionsSpec.getMaxRowsPerSegment();
    }

    /**
     * Return the max number of total rows in appenderator. This returns null if it's not specified in tuningConfig.
     * Deprecated in favor of {@link #getGivenOrDefaultPartitionsSpec()}.
     */
    @Override
    @Nullable
    @Deprecated
    @JsonProperty
    public Long getMaxTotalRows()
    {
      return partitionsSpec instanceof DynamicPartitionsSpec
             ? ((DynamicPartitionsSpec) partitionsSpec).getMaxTotalRows()
             : null;
    }

    @Deprecated
    @Nullable
    @JsonProperty
    public Integer getNumShards()
    {
      return partitionsSpec instanceof HashedPartitionsSpec
             ? ((HashedPartitionsSpec) partitionsSpec).getNumShards()
             : null;
    }

    @Deprecated
    @JsonProperty
    public List<String> getPartitionDimensions()
    {
      return partitionsSpec instanceof HashedPartitionsSpec
             ? ((HashedPartitionsSpec) partitionsSpec).getPartitionDimensions()
             : Collections.emptyList();
    }

    @Override
    public File getBasePersistDirectory()
    {
      return basePersistDirectory;
    }

    @Override
    public Period getIntermediatePersistPeriod()
    {
      return new Period(Integer.MAX_VALUE); // intermediate persist doesn't make much sense for batch jobs
    }

    @Override
    public boolean equals(Object o)
    {
      if (this == o) {
        return true;
      }
      if (o == null || getClass() != o.getClass()) {
        return false;
      }
      IndexTuningConfig that = (IndexTuningConfig) o;
      return maxRowsInMemory == that.maxRowsInMemory &&
             maxBytesInMemory == that.maxBytesInMemory &&
             maxPendingPersists == that.maxPendingPersists &&
             forceGuaranteedRollup == that.forceGuaranteedRollup &&
             reportParseExceptions == that.reportParseExceptions &&
             pushTimeout == that.pushTimeout &&
             logParseExceptions == that.logParseExceptions &&
             maxParseExceptions == that.maxParseExceptions &&
             maxSavedParseExceptions == that.maxSavedParseExceptions &&
             Objects.equals(partitionsSpec, that.partitionsSpec) &&
             Objects.equals(indexSpec, that.indexSpec) &&
             Objects.equals(indexSpecForIntermediatePersists, that.indexSpecForIntermediatePersists) &&
             Objects.equals(basePersistDirectory, that.basePersistDirectory) &&
             Objects.equals(segmentWriteOutMediumFactory, that.segmentWriteOutMediumFactory);
    }

    @Override
    public int hashCode()
    {
      return Objects.hash(
          maxRowsInMemory,
          maxBytesInMemory,
          partitionsSpec,
          indexSpec,
          indexSpecForIntermediatePersists,
          basePersistDirectory,
          maxPendingPersists,
          forceGuaranteedRollup,
          reportParseExceptions,
          pushTimeout,
          logParseExceptions,
          maxParseExceptions,
          maxSavedParseExceptions,
          segmentWriteOutMediumFactory
      );
    }

    @Override
    public String toString()
    {
      return "IndexTuningConfig{" +
             "maxRowsInMemory=" + maxRowsInMemory +
             ", maxBytesInMemory=" + maxBytesInMemory +
             ", partitionsSpec=" + partitionsSpec +
             ", indexSpec=" + indexSpec +
             ", indexSpecForIntermediatePersists=" + indexSpecForIntermediatePersists +
             ", basePersistDirectory=" + basePersistDirectory +
             ", maxPendingPersists=" + maxPendingPersists +
             ", forceGuaranteedRollup=" + forceGuaranteedRollup +
             ", reportParseExceptions=" + reportParseExceptions +
             ", pushTimeout=" + pushTimeout +
             ", logParseExceptions=" + logParseExceptions +
             ", maxParseExceptions=" + maxParseExceptions +
             ", maxSavedParseExceptions=" + maxSavedParseExceptions +
             ", segmentWriteOutMediumFactory=" + segmentWriteOutMediumFactory +
             '}';
    }
  }
}<|MERGE_RESOLUTION|>--- conflicted
+++ resolved
@@ -63,7 +63,6 @@
 import org.apache.druid.indexing.common.task.batch.partition.HashPartitionAnalysis;
 import org.apache.druid.indexing.common.task.batch.partition.LinearPartitionAnalysis;
 import org.apache.druid.indexing.common.task.batch.partition.PartitionAnalysis;
-import org.apache.druid.indexing.input.InputRowSchemas;
 import org.apache.druid.indexing.overlord.sampler.InputSourceSampler;
 import org.apache.druid.java.util.common.IAE;
 import org.apache.druid.java.util.common.ISE;
@@ -74,10 +73,6 @@
 import org.apache.druid.java.util.common.guava.Comparators;
 import org.apache.druid.java.util.common.logger.Logger;
 import org.apache.druid.java.util.common.parsers.CloseableIterator;
-<<<<<<< HEAD
-import org.apache.druid.java.util.common.parsers.ParseException;
-=======
->>>>>>> 7cc0a7be
 import org.apache.druid.segment.IndexSpec;
 import org.apache.druid.segment.incremental.ParseExceptionHandler;
 import org.apache.druid.segment.incremental.RowIngestionMeters;
@@ -132,10 +127,7 @@
 import java.util.concurrent.TimeUnit;
 import java.util.concurrent.TimeoutException;
 import java.util.function.Function;
-<<<<<<< HEAD
-=======
 import java.util.function.Predicate;
->>>>>>> 7cc0a7be
 
 public class IndexTask extends AbstractBatchIndexTask implements ChatHandler
 {
@@ -719,15 +711,6 @@
         Comparators.intervalsByStartThenEnd()
     );
     final Granularity queryGranularity = granularitySpec.getQueryGranularity();
-<<<<<<< HEAD
-    final InputSourceReader inputSourceReader = ingestionSchema.getDataSchema().getTransformSpec().decorate(
-        inputSource.reader(
-            InputRowSchemas.fromDataSchema(ingestionSchema.getDataSchema()),
-            inputSource.needsFormat() ? getInputFormat(ingestionSchema) : null,
-            tmpDir
-        )
-    );
-=======
     final Predicate<InputRow> rowFilter = inputRow -> {
       if (inputRow == null) {
         return false;
@@ -738,7 +721,6 @@
       final Optional<Interval> optInterval = granularitySpec.bucketInterval(inputRow.getTimestamp());
       return optInterval.isPresent();
     };
->>>>>>> 7cc0a7be
 
     try (final CloseableIterator<InputRow> inputRowIterator = AbstractBatchIndexTask.inputSourceReader(
         tmpDir,
