--- conflicted
+++ resolved
@@ -36,17 +36,13 @@
 import org.apache.druid.indexing.common.task.SegmentAllocators;
 import org.apache.druid.indexing.common.task.TaskResource;
 import org.apache.druid.indexing.common.task.Tasks;
-import org.apache.druid.indexing.input.InputRowSchemas;
 import org.apache.druid.java.util.common.ISE;
 import org.apache.druid.java.util.common.granularity.Granularity;
 import org.apache.druid.java.util.common.logger.Logger;
 import org.apache.druid.java.util.common.parsers.CloseableIterator;
 import org.apache.druid.query.DruidMetrics;
-<<<<<<< HEAD
-=======
 import org.apache.druid.segment.incremental.ParseExceptionHandler;
 import org.apache.druid.segment.incremental.RowIngestionMeters;
->>>>>>> 7cc0a7be
 import org.apache.druid.segment.indexing.DataSchema;
 import org.apache.druid.segment.indexing.RealtimeIOConfig;
 import org.apache.druid.segment.indexing.granularity.ArbitraryGranularitySpec;
@@ -315,15 +311,6 @@
         fireDepartmentMetrics,
         toolbox,
         dataSchema,
-<<<<<<< HEAD
-        tuningConfig
-    );
-    final InputSourceReader inputSourceReader = dataSchema.getTransformSpec().decorate(
-        inputSource.reader(
-            InputRowSchemas.fromDataSchema(ingestionSchema.getDataSchema()),
-            inputSource.needsFormat() ? ParallelIndexSupervisorTask.getInputFormat(ingestionSchema) : null,
-            tmpDir
-=======
         tuningConfig,
         rowIngestionMeters,
         new ParseExceptionHandler(
@@ -331,7 +318,6 @@
             tuningConfig.isLogParseExceptions(),
             tuningConfig.getMaxParseExceptions(),
             tuningConfig.getMaxSavedParseExceptions()
->>>>>>> 7cc0a7be
         )
     );
     boolean exceptionOccurred = false;
