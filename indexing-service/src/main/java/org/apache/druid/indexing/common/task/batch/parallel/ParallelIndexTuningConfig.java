--- conflicted
+++ resolved
@@ -73,6 +73,7 @@
   public static ParallelIndexTuningConfig defaultConfig()
   {
     return new ParallelIndexTuningConfig(
+        null,
         null,
         null,
         null,
@@ -133,11 +134,8 @@
       @JsonProperty("logParseExceptions") @Nullable Boolean logParseExceptions,
       @JsonProperty("maxParseExceptions") @Nullable Integer maxParseExceptions,
       @JsonProperty("maxSavedParseExceptions") @Nullable Integer maxSavedParseExceptions,
-<<<<<<< HEAD
+      @JsonProperty("maxColumnsToMerge") @Nullable Integer maxColumnsToMerge,
       @JsonProperty("awaitSegmentAvailabilityTimeoutMillis") @Nullable Long awaitSegmentAvailabilityTimeoutMillis
-=======
-      @JsonProperty("maxColumnsToMerge") @Nullable Integer maxColumnsToMerge
->>>>>>> 68bb038b
   )
   {
     super(
@@ -162,11 +160,8 @@
         logParseExceptions,
         maxParseExceptions,
         maxSavedParseExceptions,
-<<<<<<< HEAD
+        maxColumnsToMerge,
         awaitSegmentAvailabilityTimeoutMillis
-=======
-        maxColumnsToMerge
->>>>>>> 68bb038b
     );
 
     if (maxNumSubTasks != null && maxNumConcurrentSubTasks != null) {
@@ -288,11 +283,8 @@
         isLogParseExceptions(),
         getMaxParseExceptions(),
         getMaxSavedParseExceptions(),
-<<<<<<< HEAD
+        getMaxColumnsToMerge(),
         getAwaitSegmentAvailabilityTimeoutMillis()
-=======
-        getMaxColumnsToMerge()
->>>>>>> 68bb038b
     );
   }
 
