--- conflicted
+++ resolved
@@ -34,7 +34,6 @@
 import org.joda.time.Period;
 
 import javax.annotation.Nullable;
-
 import java.util.Objects;
 
 public class ParallelIndexTuningConfig extends IndexTuningConfig
@@ -100,11 +99,6 @@
         null,
         null,
         null,
-<<<<<<< HEAD
-        null,
-        null,
-=======
->>>>>>> 0a4c0ebf
         null
     );
   }
@@ -116,9 +110,6 @@
       @JsonProperty("appendableIndexSpec") @Nullable AppendableIndexSpec appendableIndexSpec,
       @JsonProperty("maxRowsInMemory") @Nullable Integer maxRowsInMemory,
       @JsonProperty("maxBytesInMemory") @Nullable Long maxBytesInMemory,
-      @JsonProperty("adjustmentBytesInMemoryFlag") @Nullable Boolean adjustmentBytesInMemoryFlag,
-      @JsonProperty("adjustmentBytesInMemoryMaxRollupRows") @Nullable Integer adjustmentBytesInMemoryMaxRollupRows,
-      @JsonProperty("adjustmentBytesInMemoryMaxTimeMs") @Nullable Integer adjustmentBytesInMemoryMaxTimeMs,
       @JsonProperty("maxTotalRows") @Deprecated @Nullable Long maxTotalRows,
       @JsonProperty("numShards") @Deprecated @Nullable Integer numShards,
       @JsonProperty("splitHintSpec") @Nullable SplitHintSpec splitHintSpec,
@@ -149,9 +140,6 @@
         appendableIndexSpec,
         maxRowsInMemory,
         maxBytesInMemory,
-        adjustmentBytesInMemoryFlag,
-        adjustmentBytesInMemoryMaxRollupRows,
-        adjustmentBytesInMemoryMaxTimeMs,
         maxTotalRows,
         null,
         numShards,
@@ -267,9 +255,6 @@
         getAppendableIndexSpec(),
         getMaxRowsInMemory(),
         getMaxBytesInMemory(),
-        isAdjustmentBytesInMemoryFlag(),
-        getAdjustmentBytesInMemoryMaxRollupRows(),
-        getAdjustmentBytesInMemoryMaxTimeMs(),
         null,
         null,
         getSplitHintSpec(),
