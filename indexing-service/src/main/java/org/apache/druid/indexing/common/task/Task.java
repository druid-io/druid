/*
 * Licensed to the Apache Software Foundation (ASF) under one
 * or more contributor license agreements.  See the NOTICE file
 * distributed with this work for additional information
 * regarding copyright ownership.  The ASF licenses this file
 * to you under the Apache License, Version 2.0 (the
 * "License"); you may not use this file except in compliance
 * with the License.  You may obtain a copy of the License at
 *
 *   http://www.apache.org/licenses/LICENSE-2.0
 *
 * Unless required by applicable law or agreed to in writing,
 * software distributed under the License is distributed on an
 * "AS IS" BASIS, WITHOUT WARRANTIES OR CONDITIONS OF ANY
 * KIND, either express or implied.  See the License for the
 * specific language governing permissions and limitations
 * under the License.
 */

package org.apache.druid.indexing.common.task;

import com.fasterxml.jackson.annotation.JsonSubTypes;
import com.fasterxml.jackson.annotation.JsonSubTypes.Type;
import com.fasterxml.jackson.annotation.JsonTypeInfo;
import org.apache.druid.indexer.TaskStatus;
import org.apache.druid.indexing.common.TaskToolbox;
import org.apache.druid.indexing.common.actions.TaskActionClient;
import org.apache.druid.indexing.common.config.TaskConfig;
import org.apache.druid.indexing.common.task.batch.parallel.LegacySinglePhaseSubTask;
import org.apache.druid.indexing.common.task.batch.parallel.ParallelIndexSupervisorTask;
import org.apache.druid.indexing.common.task.batch.parallel.PartialSegmentGenerateTask;
import org.apache.druid.indexing.common.task.batch.parallel.PartialSegmentMergeTask;
import org.apache.druid.indexing.common.task.batch.parallel.SinglePhaseSubTask;
import org.apache.druid.query.Query;
import org.apache.druid.query.QueryRunner;

import java.util.Map;

/**
 * Represents a task that can run on a worker. The general contracts surrounding Tasks are:
 * <ul>
 * <li>Tasks must operate on a single datasource.</li>
 * <li>Tasks should be immutable, since the task ID is used as a proxy for the task in many locations.</li>
 * <li>Task IDs must be unique. This can be done by naming them using UUIDs or the current timestamp.</li>
 * <li>Tasks are each part of a "task group", which is a set of tasks that can share interval locks. These are
 * useful for producing sharded segments.</li>
 * <li>Tasks do not need to explicitly release locks; they are released upon task completion. Tasks may choose
 * to release locks early if they desire.</li>
 * </ul>
 */
@JsonTypeInfo(use = JsonTypeInfo.Id.NAME, property = "type")
@JsonSubTypes(value = {
<<<<<<< HEAD
    @JsonSubTypes.Type(name = "kill", value = KillUnusedSegmentsTask.class),
    @JsonSubTypes.Type(name = "move", value = MoveTask.class),
    @JsonSubTypes.Type(name = "archive", value = ArchiveTask.class),
    @JsonSubTypes.Type(name = "restore", value = RestoreTask.class),
    @JsonSubTypes.Type(name = "index", value = IndexTask.class),
    @JsonSubTypes.Type(name = ParallelIndexSupervisorTask.TYPE, value = ParallelIndexSupervisorTask.class),
    @JsonSubTypes.Type(name = SinglePhaseSubTask.TYPE, value = SinglePhaseSubTask.class),
    @JsonSubTypes.Type(name = "index_sub", value = SinglePhaseSubTask.class), // for backward compatibility
    @JsonSubTypes.Type(name = PartialSegmentGenerateTask.TYPE, value = PartialSegmentGenerateTask.class),
    @JsonSubTypes.Type(name = PartialSegmentMergeTask.TYPE, value = PartialSegmentMergeTask.class),
    @JsonSubTypes.Type(name = "index_hadoop", value = HadoopIndexTask.class),
    @JsonSubTypes.Type(name = "index_realtime", value = RealtimeIndexTask.class),
    @JsonSubTypes.Type(name = "index_realtime_appenderator", value = AppenderatorDriverRealtimeIndexTask.class),
    @JsonSubTypes.Type(name = "noop", value = NoopTask.class),
    @JsonSubTypes.Type(name = "compact", value = CompactionTask.class)
=======
    @Type(name = "kill", value = KillTask.class),
    @Type(name = "move", value = MoveTask.class),
    @Type(name = "archive", value = ArchiveTask.class),
    @Type(name = "restore", value = RestoreTask.class),
    @Type(name = "index", value = IndexTask.class),
    @Type(name = ParallelIndexSupervisorTask.TYPE, value = ParallelIndexSupervisorTask.class),
    @Type(name = SinglePhaseSubTask.TYPE, value = SinglePhaseSubTask.class),
    @Type(name = SinglePhaseSubTask.OLD_TYPE_NAME, value = LegacySinglePhaseSubTask.class), // for backward compatibility
    @Type(name = PartialSegmentGenerateTask.TYPE, value = PartialSegmentGenerateTask.class),
    @Type(name = PartialSegmentMergeTask.TYPE, value = PartialSegmentMergeTask.class),
    @Type(name = "index_hadoop", value = HadoopIndexTask.class),
    @Type(name = "index_realtime", value = RealtimeIndexTask.class),
    @Type(name = "index_realtime_appenderator", value = AppenderatorDriverRealtimeIndexTask.class),
    @Type(name = "noop", value = NoopTask.class),
    @Type(name = "compact", value = CompactionTask.class)
>>>>>>> f5fbd0be
})
public interface Task
{
  /**
   * Returns ID of this task. Must be unique across all tasks ever created.
   *
   * @return task ID
   */
  String getId();

  /**
   * Returns group ID of this task. Tasks with the same group ID can share locks. If tasks do not need to share locks,
   * a common convention is to set group ID equal to task ID.
   *
   * @return task group ID
   */
  String getGroupId();

  /**
   * Returns task priority. The task priority is currently used only for prioritized locking, but, in the future, it can
   * be used for task scheduling, cluster resource management, etc.
   *
   * The task priority must be in taskContext if the task is submitted to the proper Overlord endpoint.
   *
   * It might not be in taskContext in rolling update. This returns {@link Tasks#DEFAULT_TASK_PRIORITY} in this case.
   *
   * @return task priority
   *
   * @see Tasks for default task priorities
   * @see org.apache.druid.indexing.overlord.http.OverlordResource#taskPost
   */
  default int getPriority()
  {
    return getContextValue(Tasks.PRIORITY_KEY, Tasks.DEFAULT_TASK_PRIORITY);
  }

  /**
   * Returns a {@link TaskResource} for this task. Task resources define specific worker requirements a task may
   * require.
   *
   * @return {@link TaskResource} for this task
   */
  TaskResource getTaskResource();

  /**
   * Returns a descriptive label for this task type. Used for metrics emission and logging.
   *
   * @return task type label
   */
  String getType();

  /**
   * Get the nodeType for if/when this task publishes on zookeeper.
   *
   * @return the nodeType to use when publishing the server to zookeeper. null if the task doesn't expect to
   * publish to zookeeper.
   */
  String getNodeType();

  /**
   * Returns the datasource this task operates on. Each task can operate on only one datasource.
   */
  String getDataSource();

  /**
   * Returns query runners for this task. If this task is not meant to answer queries over its datasource, this method
   * should return null.
   *
   * @param <T> query result type
   *
   * @return query runners for this task
   */
  <T> QueryRunner<T> getQueryRunner(Query<T> query);

  /**
   * Returns an extra classpath that should be prepended to the default classpath when running this task. If no
   * extra classpath should be prepended, this should return null or the empty string.
   */
  String getClasspathPrefix();

  /**
   * Execute preflight actions for a task. This can be used to acquire locks, check preconditions, and so on. The
   * actions must be idempotent, since this method may be executed multiple times. This typically runs on the
   * coordinator. If this method throws an exception, the task should be considered a failure.
   * <p/>
   * This method must be idempotent, as it may be run multiple times per task.
   *
   * @param taskActionClient action client for this task (not the full toolbox)
   *
   * @return true if ready, false if not ready yet
   *
   * @throws Exception if the task should be considered a failure
   */
  boolean isReady(TaskActionClient taskActionClient) throws Exception;

  /**
   * Returns whether or not this task can restore its progress from its on-disk working directory. Restorable tasks
   * may be started with a non-empty working directory. Tasks that exit uncleanly may still have a chance to attempt
   * restores, meaning that restorable tasks should be able to deal with potentially partially written on-disk state.
   */
  boolean canRestore();

  /**
   * Asks a task to arrange for its "run" method to exit promptly. Tasks that take too long to stop gracefully will be
   * terminated with extreme prejudice.
   *
   * This method can be called at any time no matter when {@link #run} is executed. Regardless of when this method is
   * called with respect to {@link #run}, its implementations must not allow a resource leak or lingering executions
   * (local or remote).
   *
   * Depending on the task executor type, one of the two cases below can happen when the task is killed.
   * - When the task is executed by a middleManager, {@link org.apache.druid.indexing.overlord.ForkingTaskRunner} kills
   *   the process running the task, which triggers
   *   {@link org.apache.druid.indexing.overlord.SingleTaskBackgroundRunner#stop}.
   * - When the task is executed by an indexer, {@link org.apache.druid.indexing.overlord.ThreadingTaskRunner#shutdown}
   *   calls this method directly.
   *
   * If the task has some resources to clean up on abnormal exit, e.g., sub tasks of parallel indexing task
   * or Hadoop jobs spawned by Hadoop indexing tasks, those resource cleanups should be done in this method.
   *
   * @param taskConfig TaskConfig for this task
   */
  void stopGracefully(TaskConfig taskConfig);

  /**
   * Execute a task. This typically runs on a worker as determined by a TaskRunner, and will be run while
   * holding a lock on our dataSource and implicit lock interval (if any). If this method throws an exception, the task
   * should be considered a failure.
   *
   * @param toolbox Toolbox for this task
   *
   * @return Some kind of finished status (isRunnable must be false).
   *
   * @throws Exception if this task failed
   */
  TaskStatus run(TaskToolbox toolbox) throws Exception;

  default Map<String, Object> addToContext(String key, Object val)
  {
    getContext().put(key, val);
    return getContext();
  }

  default Map<String, Object> addToContextIfAbsent(String key, Object val)
  {
    getContext().putIfAbsent(key, val);
    return getContext();
  }

  Map<String, Object> getContext();

  default <ContextValueType> ContextValueType getContextValue(String key)
  {
    return (ContextValueType) getContext().get(key);
  }

  default <ContextValueType> ContextValueType getContextValue(String key, ContextValueType defaultValue)
  {
    final ContextValueType value = getContextValue(key);
    return value == null ? defaultValue : value;
  }
}<|MERGE_RESOLUTION|>--- conflicted
+++ resolved
@@ -50,31 +50,15 @@
  */
 @JsonTypeInfo(use = JsonTypeInfo.Id.NAME, property = "type")
 @JsonSubTypes(value = {
-<<<<<<< HEAD
-    @JsonSubTypes.Type(name = "kill", value = KillUnusedSegmentsTask.class),
-    @JsonSubTypes.Type(name = "move", value = MoveTask.class),
-    @JsonSubTypes.Type(name = "archive", value = ArchiveTask.class),
-    @JsonSubTypes.Type(name = "restore", value = RestoreTask.class),
-    @JsonSubTypes.Type(name = "index", value = IndexTask.class),
-    @JsonSubTypes.Type(name = ParallelIndexSupervisorTask.TYPE, value = ParallelIndexSupervisorTask.class),
-    @JsonSubTypes.Type(name = SinglePhaseSubTask.TYPE, value = SinglePhaseSubTask.class),
-    @JsonSubTypes.Type(name = "index_sub", value = SinglePhaseSubTask.class), // for backward compatibility
-    @JsonSubTypes.Type(name = PartialSegmentGenerateTask.TYPE, value = PartialSegmentGenerateTask.class),
-    @JsonSubTypes.Type(name = PartialSegmentMergeTask.TYPE, value = PartialSegmentMergeTask.class),
-    @JsonSubTypes.Type(name = "index_hadoop", value = HadoopIndexTask.class),
-    @JsonSubTypes.Type(name = "index_realtime", value = RealtimeIndexTask.class),
-    @JsonSubTypes.Type(name = "index_realtime_appenderator", value = AppenderatorDriverRealtimeIndexTask.class),
-    @JsonSubTypes.Type(name = "noop", value = NoopTask.class),
-    @JsonSubTypes.Type(name = "compact", value = CompactionTask.class)
-=======
-    @Type(name = "kill", value = KillTask.class),
+    @Type(name = "kill", value = KillUnusedSegmentsTask.class),
     @Type(name = "move", value = MoveTask.class),
     @Type(name = "archive", value = ArchiveTask.class),
     @Type(name = "restore", value = RestoreTask.class),
     @Type(name = "index", value = IndexTask.class),
     @Type(name = ParallelIndexSupervisorTask.TYPE, value = ParallelIndexSupervisorTask.class),
     @Type(name = SinglePhaseSubTask.TYPE, value = SinglePhaseSubTask.class),
-    @Type(name = SinglePhaseSubTask.OLD_TYPE_NAME, value = LegacySinglePhaseSubTask.class), // for backward compatibility
+    // for backward compatibility
+    @Type(name = SinglePhaseSubTask.OLD_TYPE_NAME, value = LegacySinglePhaseSubTask.class),
     @Type(name = PartialSegmentGenerateTask.TYPE, value = PartialSegmentGenerateTask.class),
     @Type(name = PartialSegmentMergeTask.TYPE, value = PartialSegmentMergeTask.class),
     @Type(name = "index_hadoop", value = HadoopIndexTask.class),
@@ -82,7 +66,6 @@
     @Type(name = "index_realtime_appenderator", value = AppenderatorDriverRealtimeIndexTask.class),
     @Type(name = "noop", value = NoopTask.class),
     @Type(name = "compact", value = CompactionTask.class)
->>>>>>> f5fbd0be
 })
 public interface Task
 {
