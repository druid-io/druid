/*
 * Licensed to the Apache Software Foundation (ASF) under one
 * or more contributor license agreements.  See the NOTICE file
 * distributed with this work for additional information
 * regarding copyright ownership.  The ASF licenses this file
 * to you under the Apache License, Version 2.0 (the
 * "License"); you may not use this file except in compliance
 * with the License.  You may obtain a copy of the License at
 *
 *   http://www.apache.org/licenses/LICENSE-2.0
 *
 * Unless required by applicable law or agreed to in writing,
 * software distributed under the License is distributed on an
 * "AS IS" BASIS, WITHOUT WARRANTIES OR CONDITIONS OF ANY
 * KIND, either express or implied.  See the License for the
 * specific language governing permissions and limitations
 * under the License.
 */

package org.apache.druid.indexing.input;

import com.fasterxml.jackson.annotation.JacksonInject;
import com.fasterxml.jackson.annotation.JsonCreator;
import com.fasterxml.jackson.annotation.JsonInclude;
import com.fasterxml.jackson.annotation.JsonInclude.Include;
import com.fasterxml.jackson.annotation.JsonProperty;
import com.google.common.base.Preconditions;
import com.google.common.collect.FluentIterable;
import com.google.common.collect.ImmutableList;
import com.google.common.collect.Iterators;
import org.apache.druid.client.coordinator.CoordinatorClient;
import org.apache.druid.data.input.AbstractInputSource;
import org.apache.druid.data.input.InputFileAttribute;
import org.apache.druid.data.input.InputFormat;
import org.apache.druid.data.input.InputRowSchema;
import org.apache.druid.data.input.InputSourceReader;
import org.apache.druid.data.input.InputSplit;
import org.apache.druid.data.input.MaxSizeSplitHintSpec;
import org.apache.druid.data.input.SegmentsSplitHintSpec;
import org.apache.druid.data.input.SplitHintSpec;
import org.apache.druid.data.input.impl.InputEntityIteratingReader;
import org.apache.druid.data.input.impl.SplittableInputSource;
import org.apache.druid.data.input.impl.TimestampSpec;
import org.apache.druid.indexing.common.RetryPolicy;
import org.apache.druid.indexing.common.RetryPolicyFactory;
import org.apache.druid.indexing.common.SegmentLoaderFactory;
import org.apache.druid.indexing.common.config.TaskConfig;
import org.apache.druid.indexing.firehose.WindowedSegmentId;
import org.apache.druid.java.util.common.IAE;
import org.apache.druid.java.util.common.ISE;
import org.apache.druid.java.util.common.guava.Comparators;
import org.apache.druid.java.util.common.logger.Logger;
import org.apache.druid.query.filter.DimFilter;
import org.apache.druid.segment.IndexIO;
import org.apache.druid.segment.column.ColumnHolder;
import org.apache.druid.segment.loading.SegmentLoader;
import org.apache.druid.timeline.DataSegment;
import org.apache.druid.timeline.TimelineObjectHolder;
import org.apache.druid.timeline.VersionedIntervalTimeline;
import org.apache.druid.timeline.partition.PartitionChunk;
import org.apache.druid.timeline.partition.PartitionHolder;
import org.apache.druid.utils.Streams;
import org.joda.time.Duration;
import org.joda.time.Interval;

import javax.annotation.Nullable;
import java.io.File;
import java.util.ArrayList;
import java.util.Collection;
import java.util.Collections;
import java.util.Comparator;
import java.util.HashMap;
import java.util.Iterator;
import java.util.List;
import java.util.Map;
import java.util.SortedMap;
import java.util.TreeMap;
import java.util.concurrent.ThreadLocalRandom;
import java.util.stream.Stream;

/**
 * An {@link org.apache.druid.data.input.InputSource} that allows reading from Druid segments.
 *
 * Used internally by {@link org.apache.druid.indexing.common.task.CompactionTask}, and can also be used directly.
 */
public class DruidInputSource extends AbstractInputSource implements SplittableInputSource<List<WindowedSegmentId>>
{
  private static final Logger LOG = new Logger(DruidInputSource.class);

  /**
<<<<<<< HEAD
   * Timestamp formats that the standard __time column can be parsed with.
   */
  private static final List<String> STANDARD_TIME_COLUMN_FORMATS = ImmutableList.of("millis", "auto");
=======
   * A Comparator that orders {@link WindowedSegmentId} mainly by segmentId (which is important), and then by intervals
   * (which is arbitrary, and only here for totality of ordering).
   */
  private static final Comparator<WindowedSegmentId> WINDOWED_SEGMENT_ID_COMPARATOR =
      Comparator.comparing(WindowedSegmentId::getSegmentId)
                .thenComparing(windowedSegmentId -> windowedSegmentId.getIntervals().size())
                .thenComparing(
                    (WindowedSegmentId a, WindowedSegmentId b) -> {
                      // Same segmentId, same intervals list size. Compare each interval.
                      int cmp = 0;

                      for (int i = 0; i < a.getIntervals().size(); i++) {
                        cmp = Comparators.intervalsByStartThenEnd()
                                         .compare(a.getIntervals().get(i), b.getIntervals().get(i));

                        if (cmp != 0) {
                          return cmp;
                        }
                      }

                      return cmp;
                    }
                );
>>>>>>> 9acab0b6

  private final String dataSource;
  // Exactly one of interval and segmentIds should be non-null. Typically 'interval' is specified directly
  // by the user creating this firehose and 'segmentIds' is used for sub-tasks if it is split for parallel
  // batch ingestion.
  @Nullable
  private final Interval interval;
  @Nullable
  private final List<WindowedSegmentId> segmentIds;
  private final DimFilter dimFilter;
  private final IndexIO indexIO;
  private final CoordinatorClient coordinatorClient;
  private final SegmentLoaderFactory segmentLoaderFactory;
  private final RetryPolicyFactory retryPolicyFactory;
  private final TaskConfig taskConfig;

  /**
   * Included for serde backwards-compatibility only. Not used.
   */
  private final List<String> dimensions;

  /**
   * Included for serde backwards-compatibility only. Not used.
   */
  private final List<String> metrics;

  @JsonCreator
  public DruidInputSource(
      @JsonProperty("dataSource") final String dataSource,
      @JsonProperty("interval") @Nullable Interval interval,
      // Specifying "segments" is intended only for when this FirehoseFactory has split itself,
      // not for direct end user use.
      @JsonProperty("segments") @Nullable List<WindowedSegmentId> segmentIds,
      @JsonProperty("filter") DimFilter dimFilter,
      @Nullable @JsonProperty("dimensions") List<String> dimensions,
      @Nullable @JsonProperty("metrics") List<String> metrics,
      @JacksonInject IndexIO indexIO,
      @JacksonInject CoordinatorClient coordinatorClient,
      @JacksonInject SegmentLoaderFactory segmentLoaderFactory,
      @JacksonInject RetryPolicyFactory retryPolicyFactory,
      @JacksonInject TaskConfig taskConfig
  )
  {
    Preconditions.checkNotNull(dataSource, "dataSource");
    if ((interval == null && segmentIds == null) || (interval != null && segmentIds != null)) {
      throw new IAE("Specify exactly one of 'interval' and 'segments'");
    }
    this.dataSource = dataSource;
    this.interval = interval;
    this.segmentIds = segmentIds;
    this.dimFilter = dimFilter;
    this.dimensions = dimensions;
    this.metrics = metrics;
    this.indexIO = Preconditions.checkNotNull(indexIO, "null IndexIO");
    this.coordinatorClient = Preconditions.checkNotNull(coordinatorClient, "null CoordinatorClient");
    this.segmentLoaderFactory = Preconditions.checkNotNull(segmentLoaderFactory, "null SegmentLoaderFactory");
    this.retryPolicyFactory = Preconditions.checkNotNull(retryPolicyFactory, "null RetryPolicyFactory");
    this.taskConfig = Preconditions.checkNotNull(taskConfig, "null taskConfig");
  }

  @JsonProperty
  public String getDataSource()
  {
    return dataSource;
  }

  @Nullable
  @JsonProperty
  @JsonInclude(Include.NON_NULL)
  public Interval getInterval()
  {
    return interval;
  }

  @Nullable
  @JsonProperty("segments")
  @JsonInclude(Include.NON_NULL)
  public List<WindowedSegmentId> getSegmentIds()
  {
    return segmentIds;
  }

  @JsonProperty("filter")
  @JsonInclude(Include.NON_NULL)
  public DimFilter getDimFilter()
  {
    return dimFilter;
  }

  /**
   * Included for serde backwards-compatibility only. Not used.
   */
  @JsonProperty
  @JsonInclude(Include.NON_NULL)
  public List<String> getDimensions()
  {
    return dimensions;
  }

  /**
   * Included for serde backwards-compatibility only. Not used.
   */
  @JsonProperty
  @JsonInclude(Include.NON_NULL)
  public List<String> getMetrics()
  {
    return metrics;
  }

  @Override
  protected InputSourceReader fixedFormatReader(InputRowSchema inputRowSchema, @Nullable File temporaryDirectory)
  {
    final SegmentLoader segmentLoader = segmentLoaderFactory.manufacturate(temporaryDirectory);

    final List<TimelineObjectHolder<String, DataSegment>> timeline = createTimeline();
    final Iterator<DruidSegmentInputEntity> entityIterator = FluentIterable
        .from(timeline)
        .transformAndConcat(holder -> {
          //noinspection ConstantConditions
          final PartitionHolder<DataSegment> partitionHolder = holder.getObject();
          //noinspection ConstantConditions
          return FluentIterable
              .from(partitionHolder)
              .transform(chunk -> new DruidSegmentInputEntity(segmentLoader, chunk.getObject(), holder.getInterval()));
        }).iterator();

    final DruidSegmentInputFormat inputFormat = new DruidSegmentInputFormat(indexIO, dimFilter);

    final InputRowSchema inputRowSchemaToUse;

    if (taskConfig.isIgnoreTimestampSpecForDruidInputSource()) {
      // Legacy compatibility mode; see https://github.com/apache/druid/pull/10267.
      LOG.warn("Ignoring the provided timestampSpec and reading the __time column instead. To use timestampSpecs with "
               + "the 'druid' input source, set druid.indexer.task.ignoreTimestampSpecForDruidInputSource to false.");

      inputRowSchemaToUse = new InputRowSchema(
          new TimestampSpec(ColumnHolder.TIME_COLUMN_NAME, STANDARD_TIME_COLUMN_FORMATS.iterator().next(), null),
          inputRowSchema.getDimensionsSpec(),
          inputRowSchema.getColumnsFilter().plus(ColumnHolder.TIME_COLUMN_NAME)
      );
    } else {
      inputRowSchemaToUse = inputRowSchema;
    }

    if (ColumnHolder.TIME_COLUMN_NAME.equals(inputRowSchemaToUse.getTimestampSpec().getTimestampColumn())
        && !STANDARD_TIME_COLUMN_FORMATS.contains(inputRowSchemaToUse.getTimestampSpec().getTimestampFormat())) {
      // Slight chance the user did this intentionally, but not likely. Log a warning.
      LOG.warn(
          "The provided timestampSpec refers to the %s column without using format %s. If you wanted to read the "
          + "column as-is, switch formats.",
          inputRowSchemaToUse.getTimestampSpec().getTimestampColumn(),
          STANDARD_TIME_COLUMN_FORMATS
      );
    }

    return new InputEntityIteratingReader(
        inputRowSchemaToUse,
        inputFormat,
        entityIterator,
        temporaryDirectory
    );
  }

  private List<TimelineObjectHolder<String, DataSegment>> createTimeline()
  {
    if (interval == null) {
      return getTimelineForSegmentIds(coordinatorClient, dataSource, segmentIds);
    } else {
      return getTimelineForInterval(coordinatorClient, retryPolicyFactory, dataSource, interval);
    }
  }

  @Override
  public Stream<InputSplit<List<WindowedSegmentId>>> createSplits(
      InputFormat inputFormat,
      @Nullable SplitHintSpec splitHintSpec
  )
  {
    // segmentIds is supposed to be specified by the supervisor task during the parallel indexing.
    // If it's not null, segments are already split by the supervisor task and further split won't happen.
    if (segmentIds == null) {
      return Streams.sequentialStreamFrom(
          createSplits(
              coordinatorClient,
              retryPolicyFactory,
              dataSource,
              interval,
              splitHintSpec == null ? SplittableInputSource.DEFAULT_SPLIT_HINT_SPEC : splitHintSpec
          )
      );
    } else {
      return Stream.of(new InputSplit<>(segmentIds));
    }
  }

  @Override
  public int estimateNumSplits(InputFormat inputFormat, @Nullable SplitHintSpec splitHintSpec)
  {
    // segmentIds is supposed to be specified by the supervisor task during the parallel indexing.
    // If it's not null, segments are already split by the supervisor task and further split won't happen.
    if (segmentIds == null) {
      return Iterators.size(
          createSplits(
              coordinatorClient,
              retryPolicyFactory,
              dataSource,
              interval,
              splitHintSpec == null ? SplittableInputSource.DEFAULT_SPLIT_HINT_SPEC : splitHintSpec
          )
      );
    } else {
      return 1;
    }
  }

  @Override
  public SplittableInputSource<List<WindowedSegmentId>> withSplit(InputSplit<List<WindowedSegmentId>> split)
  {
    return new DruidInputSource(
        dataSource,
        null,
        split.get(),
        dimFilter,
        dimensions,
        metrics,
        indexIO,
        coordinatorClient,
        segmentLoaderFactory,
        retryPolicyFactory,
        taskConfig
    );
  }

  @Override
  public boolean needsFormat()
  {
    return false;
  }

  public static Iterator<InputSplit<List<WindowedSegmentId>>> createSplits(
      CoordinatorClient coordinatorClient,
      RetryPolicyFactory retryPolicyFactory,
      String dataSource,
      Interval interval,
      SplitHintSpec splitHintSpec
  )
  {
    final SplitHintSpec convertedSplitHintSpec;
    if (splitHintSpec instanceof SegmentsSplitHintSpec) {
      final SegmentsSplitHintSpec segmentsSplitHintSpec = (SegmentsSplitHintSpec) splitHintSpec;
      convertedSplitHintSpec = new MaxSizeSplitHintSpec(
          segmentsSplitHintSpec.getMaxInputSegmentBytesPerTask(),
          segmentsSplitHintSpec.getMaxNumSegments()
      );
    } else {
      convertedSplitHintSpec = splitHintSpec;
    }

    final List<TimelineObjectHolder<String, DataSegment>> timelineSegments = getTimelineForInterval(
        coordinatorClient,
        retryPolicyFactory,
        dataSource,
        interval
    );
    final Map<WindowedSegmentId, Long> segmentIdToSize = createWindowedSegmentIdFromTimeline(timelineSegments);
    //noinspection ConstantConditions
    return Iterators.transform(
        convertedSplitHintSpec.split(
            // segmentIdToSize is sorted by segment ID; useful for grouping up segments from the same time chunk into
            // the same input split.
            segmentIdToSize.keySet().iterator(),
            segmentId -> new InputFileAttribute(
                Preconditions.checkNotNull(segmentIdToSize.get(segmentId), "segment size for [%s]", segmentId)
            )
        ),
        InputSplit::new
    );
  }

  /**
   * Returns a map of {@link WindowedSegmentId} to size, sorted by {@link WindowedSegmentId#getSegmentId()}.
   */
  private static SortedMap<WindowedSegmentId, Long> createWindowedSegmentIdFromTimeline(
      List<TimelineObjectHolder<String, DataSegment>> timelineHolders
  )
  {
    Map<DataSegment, WindowedSegmentId> windowedSegmentIds = new HashMap<>();
    for (TimelineObjectHolder<String, DataSegment> holder : timelineHolders) {
      for (PartitionChunk<DataSegment> chunk : holder.getObject()) {
        windowedSegmentIds.computeIfAbsent(
            chunk.getObject(),
            segment -> new WindowedSegmentId(segment.getId().toString(), new ArrayList<>())
        ).addInterval(holder.getInterval());
      }
    }
    // It is important to create this map after windowedSegmentIds is completely filled, because WindowedSegmentIds
    // can be updated while being constructed. (Intervals are added.)
    SortedMap<WindowedSegmentId, Long> segmentSizeMap = new TreeMap<>(WINDOWED_SEGMENT_ID_COMPARATOR);
    windowedSegmentIds.forEach((segment, segmentId) -> segmentSizeMap.put(segmentId, segment.getSize()));
    return segmentSizeMap;
  }

  public static List<TimelineObjectHolder<String, DataSegment>> getTimelineForInterval(
      CoordinatorClient coordinatorClient,
      RetryPolicyFactory retryPolicyFactory,
      String dataSource,
      Interval interval
  )
  {
    Preconditions.checkNotNull(interval);

    // This call used to use the TaskActionClient, so for compatibility we use the same retry configuration
    // as TaskActionClient.
    final RetryPolicy retryPolicy = retryPolicyFactory.makeRetryPolicy();
    Collection<DataSegment> usedSegments;
    while (true) {
      try {
        usedSegments = coordinatorClient.fetchUsedSegmentsInDataSourceForIntervals(
            dataSource,
            Collections.singletonList(interval)
        );
        break;
      }
      catch (Throwable e) {
        LOG.warn(e, "Exception getting database segments");
        final Duration delay = retryPolicy.getAndIncrementRetryDelay();
        if (delay == null) {
          throw e;
        } else {
          final long sleepTime = jitter(delay.getMillis());
          LOG.info("Will try again in [%s].", new Duration(sleepTime).toString());
          try {
            Thread.sleep(sleepTime);
          }
          catch (InterruptedException e2) {
            throw new RuntimeException(e2);
          }
        }
      }
    }

    return VersionedIntervalTimeline.forSegments(usedSegments).lookup(interval);
  }

  public static List<TimelineObjectHolder<String, DataSegment>> getTimelineForSegmentIds(
      CoordinatorClient coordinatorClient,
      String dataSource,
      List<WindowedSegmentId> segmentIds
  )
  {
    final SortedMap<Interval, TimelineObjectHolder<String, DataSegment>> timeline = new TreeMap<>(
        Comparators.intervalsByStartThenEnd()
    );
    for (WindowedSegmentId windowedSegmentId : Preconditions.checkNotNull(segmentIds, "segmentIds")) {
      final DataSegment segment = coordinatorClient.fetchUsedSegment(
          dataSource,
          windowedSegmentId.getSegmentId()
      );
      for (Interval interval : windowedSegmentId.getIntervals()) {
        final TimelineObjectHolder<String, DataSegment> existingHolder = timeline.get(interval);
        if (existingHolder != null) {
          if (!existingHolder.getVersion().equals(segment.getVersion())) {
            throw new ISE("Timeline segments with the same interval should have the same version: " +
                          "existing version[%s] vs new segment[%s]", existingHolder.getVersion(), segment);
          }
          existingHolder.getObject().add(segment.getShardSpec().createChunk(segment));
        } else {
          timeline.put(
              interval,
              new TimelineObjectHolder<>(
                  interval,
                  segment.getInterval(),
                  segment.getVersion(),
                  new PartitionHolder<>(segment.getShardSpec().createChunk(segment))
              )
          );
        }
      }
    }

    // Validate that none of the given windows overlaps (except for when multiple segments share exactly the
    // same interval).
    Interval lastInterval = null;
    for (Interval interval : timeline.keySet()) {
      if (lastInterval != null && interval.overlaps(lastInterval)) {
        throw new IAE(
            "Distinct intervals in input segments may not overlap: [%s] vs [%s]",
            lastInterval,
            interval
        );
      }
      lastInterval = interval;
    }

    return new ArrayList<>(timeline.values());
  }

  private static long jitter(long input)
  {
    final double jitter = ThreadLocalRandom.current().nextGaussian() * input / 4.0;
    long retval = input + (long) jitter;
    return retval < 0 ? 0 : retval;
  }
}<|MERGE_RESOLUTION|>--- conflicted
+++ resolved
@@ -88,11 +88,11 @@
   private static final Logger LOG = new Logger(DruidInputSource.class);
 
   /**
-<<<<<<< HEAD
    * Timestamp formats that the standard __time column can be parsed with.
    */
   private static final List<String> STANDARD_TIME_COLUMN_FORMATS = ImmutableList.of("millis", "auto");
-=======
+
+  /**
    * A Comparator that orders {@link WindowedSegmentId} mainly by segmentId (which is important), and then by intervals
    * (which is arbitrary, and only here for totality of ordering).
    */
@@ -116,7 +116,6 @@
                       return cmp;
                     }
                 );
->>>>>>> 9acab0b6
 
   private final String dataSource;
   // Exactly one of interval and segmentIds should be non-null. Typically 'interval' is specified directly
