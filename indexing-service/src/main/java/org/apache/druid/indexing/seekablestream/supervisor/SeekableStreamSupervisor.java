--- conflicted
+++ resolved
@@ -2701,12 +2701,8 @@
             .filter(entry -> entry.getValue().get() != null)
             .collect(
                 Collectors.collectingAndThen(
-<<<<<<< HEAD
-                    Collectors.toMap(Entry::getKey, entry -> entry.getValue().get()), ImmutableMap::copyOf
-=======
-                    Collectors.toMap(Entry::getKey, x -> x.getValue().get()),
+                    Collectors.toMap(Entry::getKey, entry -> entry.getValue().get()),
                     ImmutableMap::copyOf
->>>>>>> f5fbd0be
                 )
             );
 
@@ -2718,12 +2714,8 @@
               .filter(entry -> entry.getValue().get() != null)
               .collect(
                   Collectors.collectingAndThen(
-<<<<<<< HEAD
-                      Collectors.toMap(Entry::getKey, entry -> entry.getValue().get()), ImmutableMap::copyOf
-=======
-                      Collectors.toMap(Entry::getKey, x -> x.getValue().get()),
+                      Collectors.toMap(Entry::getKey, entry -> entry.getValue().get()),
                       ImmutableMap::copyOf
->>>>>>> f5fbd0be
                   )
               );
         } else {
