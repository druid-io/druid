/*
 * Licensed to the Apache Software Foundation (ASF) under one
 * or more contributor license agreements.  See the NOTICE file
 * distributed with this work for additional information
 * regarding copyright ownership.  The ASF licenses this file
 * to you under the Apache License, Version 2.0 (the
 * "License"); you may not use this file except in compliance
 * with the License.  You may obtain a copy of the License at
 *
 *   http://www.apache.org/licenses/LICENSE-2.0
 *
 * Unless required by applicable law or agreed to in writing,
 * software distributed under the License is distributed on an
 * "AS IS" BASIS, WITHOUT WARRANTIES OR CONDITIONS OF ANY
 * KIND, either express or implied.  See the License for the
 * specific language governing permissions and limitations
 * under the License.
 */

package org.apache.druid.indexing.seekablestream.supervisor;

import com.fasterxml.jackson.core.JsonProcessingException;
import com.fasterxml.jackson.databind.MapperFeature;
import com.fasterxml.jackson.databind.ObjectMapper;
import com.google.common.annotations.VisibleForTesting;
import com.google.common.base.Function;
import com.google.common.base.Joiner;
import com.google.common.base.Optional;
import com.google.common.base.Preconditions;
import com.google.common.base.Predicate;
import com.google.common.collect.ImmutableList;
import com.google.common.collect.ImmutableMap;
import com.google.common.collect.ImmutableSet;
import com.google.common.collect.Iterables;
import com.google.common.util.concurrent.Futures;
import com.google.common.util.concurrent.ListenableFuture;
import com.google.common.util.concurrent.ListeningExecutorService;
import com.google.common.util.concurrent.MoreExecutors;
import org.apache.commons.codec.digest.DigestUtils;
import org.apache.druid.indexer.TaskLocation;
import org.apache.druid.indexer.TaskStatus;
import org.apache.druid.indexing.common.IndexTaskClient;
import org.apache.druid.indexing.common.TaskInfoProvider;
import org.apache.druid.indexing.common.stats.RowIngestionMetersFactory;
import org.apache.druid.indexing.common.task.Task;
import org.apache.druid.indexing.overlord.DataSourceMetadata;
import org.apache.druid.indexing.overlord.IndexerMetadataStorageCoordinator;
import org.apache.druid.indexing.overlord.TaskMaster;
import org.apache.druid.indexing.overlord.TaskQueue;
import org.apache.druid.indexing.overlord.TaskRunner;
import org.apache.druid.indexing.overlord.TaskRunnerListener;
import org.apache.druid.indexing.overlord.TaskRunnerWorkItem;
import org.apache.druid.indexing.overlord.TaskStorage;
import org.apache.druid.indexing.overlord.supervisor.Supervisor;
import org.apache.druid.indexing.overlord.supervisor.SupervisorReport;
import org.apache.druid.indexing.seekablestream.SeekableStreamDataSourceMetadata;
import org.apache.druid.indexing.seekablestream.SeekableStreamIndexTask;
import org.apache.druid.indexing.seekablestream.SeekableStreamIndexTaskClient;
import org.apache.druid.indexing.seekablestream.SeekableStreamIndexTaskClientFactory;
import org.apache.druid.indexing.seekablestream.SeekableStreamIndexTaskIOConfig;
import org.apache.druid.indexing.seekablestream.SeekableStreamIndexTaskRunner;
import org.apache.druid.indexing.seekablestream.SeekableStreamIndexTaskTuningConfig;
import org.apache.druid.indexing.seekablestream.SeekableStreamSequenceNumbers;
import org.apache.druid.indexing.seekablestream.common.OrderedSequenceNumber;
import org.apache.druid.indexing.seekablestream.common.RecordSupplier;
import org.apache.druid.indexing.seekablestream.common.StreamPartition;
import org.apache.druid.java.util.common.DateTimes;
import org.apache.druid.java.util.common.IAE;
import org.apache.druid.java.util.common.ISE;
import org.apache.druid.java.util.common.Pair;
import org.apache.druid.java.util.common.RetryUtils;
import org.apache.druid.java.util.common.StringUtils;
import org.apache.druid.java.util.common.concurrent.Execs;
import org.apache.druid.java.util.emitter.EmittingLogger;
import org.apache.druid.metadata.EntryExistsException;
import org.apache.druid.segment.indexing.DataSchema;
import org.joda.time.DateTime;

import javax.annotation.Nullable;
import javax.validation.constraints.NotNull;
import java.io.IOException;
import java.util.ArrayList;
import java.util.Collection;
import java.util.Collections;
import java.util.HashMap;
import java.util.HashSet;
import java.util.Iterator;
import java.util.List;
import java.util.Map;
import java.util.Map.Entry;
import java.util.Set;
import java.util.SortedMap;
import java.util.TreeMap;
import java.util.concurrent.BlockingQueue;
import java.util.concurrent.ConcurrentHashMap;
import java.util.concurrent.CopyOnWriteArrayList;
import java.util.concurrent.ExecutionException;
import java.util.concurrent.ExecutorService;
import java.util.concurrent.LinkedBlockingDeque;
import java.util.concurrent.ScheduledExecutorService;
import java.util.concurrent.TimeUnit;
import java.util.concurrent.TimeoutException;
import java.util.concurrent.atomic.AtomicInteger;
import java.util.stream.Collectors;
import java.util.stream.Stream;

/**
 * this class is the parent class of both the Kafka and Kinesis supervisor. All the main run loop
 * logic are similar enough so they're grouped together into this class.
 * <p>
 * Supervisor responsible for managing the SeekableStreamIndexTasks (Kafka/Kinesis) for a single dataSource. At a high level, the class accepts a
 * {@link SeekableStreamSupervisorSpec} which includes the stream name (topic / stream) and configuration as well as an ingestion spec which will
 * be used to generate the indexing tasks. The run loop periodically refreshes its view of the stream's partitions
 * and the list of running indexing tasks and ensures that all partitions are being read from and that there are enough
 * tasks to satisfy the desired number of replicas. As tasks complete, new tasks are queued to process the next range of
 * stream sequences.
 * <p>
 *
 * @param <PartitionIdType>    the type of the partition id, for example, partitions in Kafka are int type while partitions in Kinesis are String type
 * @param <SequenceOffsetType> the type of the sequence number or offsets, for example, Kafka uses long offsets while Kinesis uses String sequence numbers
 */
public abstract class SeekableStreamSupervisor<PartitionIdType, SequenceOffsetType> implements Supervisor
{
  public static final String IS_INCREMENTAL_HANDOFF_SUPPORTED = "IS_INCREMENTAL_HANDOFF_SUPPORTED";
  public static final String CHECKPOINTS_CTX_KEY = "checkpoints";

  private static final long MAX_RUN_FREQUENCY_MILLIS = 1000;
  private static final long MINIMUM_FUTURE_TIMEOUT_IN_SECONDS = 120;
  private static final int MAX_INITIALIZATION_RETRIES = 20;

  private static final EmittingLogger log = new EmittingLogger(SeekableStreamSupervisor.class);

  // Internal data structures
  // --------------------------------------------------------

  /**
   * A TaskGroup is the main data structure used by SeekableStreamSupervisor to organize and monitor stream partitions and
   * indexing tasks. All the tasks in a TaskGroup should always be doing the same thing (reading the same partitions and
   * starting from the same sequences) and if [replicas] is configured to be 1, a TaskGroup will contain a single task (the
   * exception being if the supervisor started up and discovered and adopted some already running tasks). At any given
   * time, there should only be up to a maximum of [taskCount] actively-reading task groups (tracked in the [activelyReadingTaskGroups]
   * map) + zero or more pending-completion task groups (tracked in [pendingCompletionTaskGroups]).
   */
  private class TaskGroup
  {
    final int groupId;

    // This specifies the partitions and starting sequences for this task group. It is set on group creation from the data
    // in [partitionGroups] and never changes during the lifetime of this task group, which will live until a task in
    // this task group has completed successfully, at which point this will be destroyed and a new task group will be
    // created with new starting sequences. This allows us to create replacement tasks for failed tasks that process the
    // same sequences, even if the values in [partitionGroups] has been changed.
    final ImmutableMap<PartitionIdType, SequenceOffsetType> startingSequences;

    final ConcurrentHashMap<String, TaskData> tasks = new ConcurrentHashMap<>();
    final Optional<DateTime> minimumMessageTime;
    final Optional<DateTime> maximumMessageTime;
    final Set<PartitionIdType> exclusiveStartSequenceNumberPartitions;
    final TreeMap<Integer, Map<PartitionIdType, SequenceOffsetType>> checkpointSequences = new TreeMap<>();
    final String baseSequenceName;
    DateTime completionTimeout; // is set after signalTasksToFinish(); if not done by timeout, take corrective action

    TaskGroup(
        int groupId,
        ImmutableMap<PartitionIdType, SequenceOffsetType> startingSequences,
        Optional<DateTime> minimumMessageTime,
        Optional<DateTime> maximumMessageTime,
        @Nullable Set<PartitionIdType> exclusiveStartSequenceNumberPartitions
    )
    {
      this(
          groupId,
          startingSequences,
          minimumMessageTime,
          maximumMessageTime,
          exclusiveStartSequenceNumberPartitions,
          generateSequenceName(
              startingSequences,
              minimumMessageTime,
              maximumMessageTime,
              spec.getDataSchema(),
              taskTuningConfig
          )
      );
    }

    TaskGroup(
        int groupId,
        ImmutableMap<PartitionIdType, SequenceOffsetType> startingSequences,
        Optional<DateTime> minimumMessageTime,
        Optional<DateTime> maximumMessageTime,
        Set<PartitionIdType> exclusiveStartSequenceNumberPartitions,
        String baseSequenceName
    )
    {
      this.groupId = groupId;
      this.startingSequences = startingSequences;
      this.minimumMessageTime = minimumMessageTime;
      this.maximumMessageTime = maximumMessageTime;
      this.checkpointSequences.put(0, startingSequences);
      this.exclusiveStartSequenceNumberPartitions = exclusiveStartSequenceNumberPartitions != null
                                                    ? exclusiveStartSequenceNumberPartitions
<<<<<<< HEAD
                                                    : new HashSet<>();
      this.baseSequenceName = baseSequenceName;
=======
                                                    : Collections.emptySet();
      this.baseSequenceName = generateSequenceName(startingSequences, minimumMessageTime, maximumMessageTime);
>>>>>>> eeb3dbe7
    }

    int addNewCheckpoint(Map<PartitionIdType, SequenceOffsetType> checkpoint)
    {
      checkpointSequences.put(checkpointSequences.lastKey() + 1, checkpoint);
      return checkpointSequences.lastKey();
    }

    Set<String> taskIds()
    {
      return tasks.keySet();
    }

  }

  private class TaskData
  {
    volatile TaskStatus status;
    volatile DateTime startTime;
    volatile Map<PartitionIdType, SequenceOffsetType> currentSequences = new HashMap<>();

    @Override
    public String toString()
    {
      return "TaskData{" +
             "status=" + status +
             ", startTime=" + startTime +
             ", checkpointSequences=" + currentSequences +
             '}';
    }
  }

  /**
   * Notice is used to queue tasks that are internal to the supervisor
   */
  private interface Notice
  {
    void handle() throws ExecutionException, InterruptedException, TimeoutException, JsonProcessingException;
  }

  private static class StatsFromTaskResult
  {
    private final String groupId;
    private final String taskId;
    private final Map<String, Object> stats;

    public StatsFromTaskResult(
        int groupId,
        String taskId,
        Map<String, Object> stats
    )
    {
      this.groupId = String.valueOf(groupId);
      this.taskId = taskId;
      this.stats = stats;
    }

    public String getGroupId()
    {
      return groupId;
    }

    public String getTaskId()
    {
      return taskId;
    }

    public Map<String, Object> getStats()
    {
      return stats;
    }
  }


  private class RunNotice implements Notice
  {
    @Override
    public void handle() throws ExecutionException, InterruptedException, TimeoutException, JsonProcessingException
    {
      long nowTime = System.currentTimeMillis();
      if (nowTime - lastRunTime < MAX_RUN_FREQUENCY_MILLIS) {
        return;
      }
      lastRunTime = nowTime;

      runInternal();
    }
  }

  private class GracefulShutdownNotice extends ShutdownNotice
  {
    @Override
    public void handle() throws InterruptedException, ExecutionException, TimeoutException
    {
      gracefulShutdownInternal();
      super.handle();
    }
  }

  private class ShutdownNotice implements Notice
  {
    @Override
    public void handle() throws InterruptedException, ExecutionException, TimeoutException
    {
      recordSupplier.close();

      synchronized (stopLock) {
        stopped = true;
        stopLock.notifyAll();
      }
    }
  }

  private class ResetNotice implements Notice
  {
    final DataSourceMetadata dataSourceMetadata;

    ResetNotice(DataSourceMetadata dataSourceMetadata)
    {
      this.dataSourceMetadata = dataSourceMetadata;
    }

    @Override
    public void handle()
    {
      resetInternal(dataSourceMetadata);
    }
  }

  protected class CheckpointNotice implements Notice
  {
    @Nullable
    private final Integer nullableTaskGroupId;
    @Deprecated
    private final String baseSequenceName;
    private final SeekableStreamDataSourceMetadata<PartitionIdType, SequenceOffsetType> previousCheckpoint;
    private final SeekableStreamDataSourceMetadata<PartitionIdType, SequenceOffsetType> currentCheckpoint;

    public CheckpointNotice(
        @Nullable Integer nullableTaskGroupId,
        @Deprecated String baseSequenceName,
        SeekableStreamDataSourceMetadata<PartitionIdType, SequenceOffsetType> previousCheckpoint,
        SeekableStreamDataSourceMetadata<PartitionIdType, SequenceOffsetType> currentCheckpoint
    )
    {
      this.baseSequenceName = baseSequenceName;
      this.nullableTaskGroupId = nullableTaskGroupId;
      this.previousCheckpoint = previousCheckpoint;
      this.currentCheckpoint = currentCheckpoint;
    }

    @Override
    public void handle() throws ExecutionException, InterruptedException
    {
      // Find taskGroupId using taskId if it's null. It can be null while rolling update.
      final int taskGroupId;
      if (nullableTaskGroupId == null) {
        // We search taskId in activelyReadingTaskGroups and pendingCompletionTaskGroups sequentially. This should be fine because
        // 1) a taskGroup can be moved from activelyReadingTaskGroups to pendingCompletionTaskGroups in RunNotice
        //    (see checkTaskDuration()).
        // 2) Notices are proceesed by a single thread. So, CheckpointNotice and RunNotice cannot be processed at the
        //    same time.
        final java.util.Optional<Integer> maybeGroupId = activelyReadingTaskGroups
            .entrySet()
            .stream()
            .filter(entry -> {
              final TaskGroup taskGroup = entry.getValue();
              return taskGroup.baseSequenceName.equals(baseSequenceName);
            })
            .findAny()
            .map(Entry::getKey);

        taskGroupId = maybeGroupId.orElseGet(() -> pendingCompletionTaskGroups
            .entrySet()
            .stream()
            .filter(entry -> {
              final List<TaskGroup> taskGroups = entry.getValue();
              return taskGroups.stream().anyMatch(group -> group.baseSequenceName.equals(baseSequenceName));
            })
            .findAny()
            .orElseThrow(() -> new ISE("Cannot find taskGroup for baseSequenceName[%s]", baseSequenceName))
            .getKey());

      } else {
        taskGroupId = nullableTaskGroupId;
      }

      // check for consistency
      // if already received request for this sequenceName and dataSourceMetadata combination then return
      final TaskGroup taskGroup = activelyReadingTaskGroups.get(taskGroupId);

      if (isValidTaskGroup(taskGroupId, taskGroup)) {
        final TreeMap<Integer, Map<PartitionIdType, SequenceOffsetType>> checkpoints = taskGroup.checkpointSequences;

        // check validity of previousCheckpoint
        int index = checkpoints.size();
        for (int sequenceId : checkpoints.descendingKeySet()) {
          Map<PartitionIdType, SequenceOffsetType> checkpoint = checkpoints.get(sequenceId);
          // We have already verified the stream of the current checkpoint is same with that in ioConfig.
          // See checkpoint().
          if (checkpoint.equals(previousCheckpoint.getSeekableStreamSequenceNumbers()
                                                  .getPartitionSequenceNumberMap()
          )) {
            break;
          }
          index--;
        }
        if (index == 0) {
          throw new ISE("No such previous checkpoint [%s] found", previousCheckpoint);
        } else if (index < checkpoints.size()) {
          // if the found checkpoint is not the latest one then already checkpointed by a replica
          Preconditions.checkState(index == checkpoints.size() - 1, "checkpoint consistency failure");
          log.info("Already checkpointed with sequences [%s]", checkpoints.lastEntry().getValue());
          return;
        }
        final Map<PartitionIdType, SequenceOffsetType> newCheckpoint = checkpointTaskGroup(taskGroup, false).get();
        taskGroup.addNewCheckpoint(newCheckpoint);
        log.info("Handled checkpoint notice, new checkpoint is [%s] for taskGroup [%s]", newCheckpoint, taskGroupId);
      }
    }

    boolean isValidTaskGroup(int taskGroupId, @Nullable TaskGroup taskGroup)
    {
      if (taskGroup == null) {
        // taskGroup might be in pendingCompletionTaskGroups or partitionGroups
        if (pendingCompletionTaskGroups.containsKey(taskGroupId)) {
          log.warn(
              "Ignoring checkpoint request because taskGroup[%d] has already stopped indexing and is waiting for "
              + "publishing segments",
              taskGroupId
          );
          return false;
        } else if (partitionGroups.containsKey(taskGroupId)) {
          log.warn("Ignoring checkpoint request because taskGroup[%d] is inactive", taskGroupId);
          return false;
        } else {
          throw new ISE("WTH?! cannot find taskGroup [%s] among all activelyReadingTaskGroups [%s]", taskGroupId,
                        activelyReadingTaskGroups
          );
        }
      }

      return true;
    }
  }


  // Map<{group RandomIdUtils}, {actively reading task group}>; see documentation for TaskGroup class
  private final ConcurrentHashMap<Integer, TaskGroup> activelyReadingTaskGroups = new ConcurrentHashMap<>();

  // After telling a taskGroup to stop reading and begin publishing a segment, it is moved from [activelyReadingTaskGroups] to here so
  // After telling a taskGroup to stop reading and begin publishing a segment, it is moved from [activelyReadingTaskGroups] to here so
  // we can monitor its status while we queue new tasks to read the next range of sequences. This is a list since we could
  // have multiple sets of tasks publishing at once if time-to-publish > taskDuration.
  // Map<{group RandomIdUtils}, List<{pending completion task groups}>>
  private final ConcurrentHashMap<Integer, CopyOnWriteArrayList<TaskGroup>> pendingCompletionTaskGroups = new ConcurrentHashMap<>();

  // The starting sequence for a new partition in [partitionGroups] is initially set to getNotSetMarker(). When a new task group
  // is created and is assigned partitions, if the sequence in [partitionGroups] is getNotSetMarker() it will take the starting
  // sequence value from the metadata store, and if it can't find it there, from stream. Once a task begins
  // publishing, the sequence in partitionGroups will be updated to the ending sequence of the publishing-but-not-yet-
  // completed task, which will cause the next set of tasks to begin reading from where the previous task left
  // off. If that previous task now fails, we will set the sequence in [partitionGroups] back to getNotSetMarker() which will
  // cause successive tasks to again grab their starting sequence from metadata store. This mechanism allows us to
  // start up successive tasks without waiting for the previous tasks to succeed and still be able to handle task
  // failures during publishing.
  // Map<{group RandomIdUtils}, Map<{partition RandomIdUtils}, {startingOffset}>>
  private final ConcurrentHashMap<Integer, ConcurrentHashMap<PartitionIdType, SequenceOffsetType>> partitionGroups = new ConcurrentHashMap<>();

  protected final ObjectMapper sortingMapper;
  protected final List<PartitionIdType> partitionIds = new CopyOnWriteArrayList<>();
  protected volatile DateTime sequenceLastUpdated;


  private final Set<PartitionIdType> subsequentlyDiscoveredPartitions = new HashSet<>();
  private final TaskStorage taskStorage;
  private final TaskMaster taskMaster;
  private final IndexerMetadataStorageCoordinator indexerMetadataStorageCoordinator;
  private final SeekableStreamIndexTaskClient<PartitionIdType, SequenceOffsetType> taskClient;
  private final SeekableStreamSupervisorSpec spec;
  private final String dataSource;
  private final SeekableStreamSupervisorIOConfig ioConfig;
  private final SeekableStreamSupervisorTuningConfig tuningConfig;
  private final SeekableStreamIndexTaskTuningConfig taskTuningConfig;
  private final String supervisorId;
  private final TaskInfoProvider taskInfoProvider;
  private final long futureTimeoutInSeconds; // how long to wait for async operations to complete
  private final RowIngestionMetersFactory rowIngestionMetersFactory;
  private final ExecutorService exec;
  private final ScheduledExecutorService scheduledExec;
  private final ScheduledExecutorService reportingExec;
  private final ListeningExecutorService workerExec;
  private final BlockingQueue<Notice> notices = new LinkedBlockingDeque<>();
  private final Object stopLock = new Object();
  private final Object stateChangeLock = new Object();
  private final Object recordSupplierLock = new Object();

  private final boolean useExclusiveStartingSequence;
  private boolean listenerRegistered = false;
  private long lastRunTime;
  private int initRetryCounter = 0;
  private volatile DateTime firstRunTime;
  private volatile RecordSupplier<PartitionIdType, SequenceOffsetType> recordSupplier;
  private volatile boolean started = false;
  private volatile boolean stopped = false;
  private volatile boolean lifecycleStarted = false;


  public SeekableStreamSupervisor(
      final String supervisorId,
      final TaskStorage taskStorage,
      final TaskMaster taskMaster,
      final IndexerMetadataStorageCoordinator indexerMetadataStorageCoordinator,
      final SeekableStreamIndexTaskClientFactory<? extends SeekableStreamIndexTaskClient<PartitionIdType, SequenceOffsetType>> taskClientFactory,
      final ObjectMapper mapper,
      final SeekableStreamSupervisorSpec spec,
      final RowIngestionMetersFactory rowIngestionMetersFactory,
      final boolean useExclusiveStartingSequence
  )
  {
    this.taskStorage = taskStorage;
    this.taskMaster = taskMaster;
    this.indexerMetadataStorageCoordinator = indexerMetadataStorageCoordinator;
    this.sortingMapper = mapper.copy().configure(MapperFeature.SORT_PROPERTIES_ALPHABETICALLY, true);
    this.spec = spec;
    this.rowIngestionMetersFactory = rowIngestionMetersFactory;
    this.useExclusiveStartingSequence = useExclusiveStartingSequence;

    this.dataSource = spec.getDataSchema().getDataSource();
    this.ioConfig = spec.getIoConfig();
    this.tuningConfig = spec.getTuningConfig();
    this.taskTuningConfig = this.tuningConfig.convertToTaskTuningConfig();
    this.supervisorId = supervisorId;
    this.exec = Execs.singleThreaded(supervisorId);
    this.scheduledExec = Execs.scheduledSingleThreaded(supervisorId + "-Scheduler-%d");
    this.reportingExec = Execs.scheduledSingleThreaded(supervisorId + "-Reporting-%d");

    int workerThreads = (this.tuningConfig.getWorkerThreads() != null
                         ? this.tuningConfig.getWorkerThreads()
                         : Math.min(10, this.ioConfig.getTaskCount()));

    this.workerExec = MoreExecutors.listeningDecorator(Execs.multiThreaded(workerThreads, supervisorId + "-Worker-%d"));
    log.info("Created worker pool with [%d] threads for dataSource [%s]", workerThreads, this.dataSource);

    this.taskInfoProvider = new TaskInfoProvider()
    {
      @Override
      public TaskLocation getTaskLocation(final String id)
      {
        Preconditions.checkNotNull(id, "id");
        Optional<TaskRunner> taskRunner = taskMaster.getTaskRunner();
        if (taskRunner.isPresent()) {
          Optional<? extends TaskRunnerWorkItem> item = Iterables.tryFind(
              taskRunner.get().getRunningTasks(),
              (Predicate<TaskRunnerWorkItem>) taskRunnerWorkItem -> id.equals(taskRunnerWorkItem.getTaskId())
          );

          if (item.isPresent()) {
            return item.get().getLocation();
          }
        } else {
          log.error("Failed to get task runner because I'm not the leader!");
        }

        return TaskLocation.unknown();
      }

      @Override
      public Optional<TaskStatus> getTaskStatus(String id)
      {
        return taskStorage.getStatus(id);
      }
    };

    this.futureTimeoutInSeconds = Math.max(
        MINIMUM_FUTURE_TIMEOUT_IN_SECONDS,
        tuningConfig.getChatRetries() * (tuningConfig.getHttpTimeout().getStandardSeconds()
                                         + IndexTaskClient.MAX_RETRY_WAIT_SECONDS)
    );

    int chatThreads = (this.tuningConfig.getChatThreads() != null
                       ? this.tuningConfig.getChatThreads()
                       : Math.min(10, this.ioConfig.getTaskCount() * this.ioConfig.getReplicas()));
    this.taskClient = taskClientFactory.build(
        taskInfoProvider,
        dataSource,
        chatThreads,
        this.tuningConfig.getHttpTimeout(),
        this.tuningConfig.getChatRetries()
    );
    log.info(
        "Created taskClient with dataSource[%s] chatThreads[%d] httpTimeout[%s] chatRetries[%d]",
        dataSource,
        chatThreads,
        this.tuningConfig.getHttpTimeout(),
        this.tuningConfig.getChatRetries()
    );
  }

  @Override
  public void start()
  {
    synchronized (stateChangeLock) {
      Preconditions.checkState(!lifecycleStarted, "already started");
      Preconditions.checkState(!exec.isShutdown(), "already stopped");

      // Try normal initialization first, if that fails then schedule periodic initialization retries
      try {
        tryInit();
      }
      catch (Exception e) {
        if (!started) {
          log.warn(
              "First initialization attempt failed for SeekableStreamSupervisor[%s], starting retries...",
              dataSource
          );

          exec.submit(
              () -> {
                try {
                  RetryUtils.retry(
                      () -> {
                        tryInit();
                        return 0;
                      },
                      (throwable) -> !started,
                      0,
                      MAX_INITIALIZATION_RETRIES,
                      null,
                      null
                  );
                }
                catch (Exception e2) {
                  log.makeAlert(
                      "Failed to initialize after %s retries, aborting. Please resubmit the supervisor spec to restart this supervisor [%s]",
                      MAX_INITIALIZATION_RETRIES,
                      supervisorId
                  ).emit();
                  throw new RuntimeException(e2);
                }
              }
          );
        }
      }
      lifecycleStarted = true;
    }
  }

  @Override
  public void stop(boolean stopGracefully)
  {
    synchronized (stateChangeLock) {
      Preconditions.checkState(lifecycleStarted, "lifecycle not started");

      log.info("Beginning shutdown of [%s]", supervisorId);

      try {
        scheduledExec.shutdownNow(); // stop recurring executions
        reportingExec.shutdownNow();
        recordSupplier.close();

        if (started) {
          Optional<TaskRunner> taskRunner = taskMaster.getTaskRunner();
          if (taskRunner.isPresent()) {
            taskRunner.get().unregisterListener(supervisorId);
          }

          // Stopping gracefully will synchronize the end sequences of the tasks and signal them to publish, and will block
          // until the tasks have acknowledged or timed out. We want this behavior when we're explicitly shut down through
          // the API, but if we shut down for other reasons (e.g. we lose leadership) we want to just stop and leave the
          // tasks as they are.
          synchronized (stopLock) {
            if (stopGracefully) {
              log.info("Posting GracefulShutdownNotice, signalling managed tasks to complete and publish");
              notices.add(new GracefulShutdownNotice());
            } else {
              log.info("Posting ShutdownNotice");
              notices.add(new ShutdownNotice());
            }

            long shutdownTimeoutMillis = tuningConfig.getShutdownTimeout().getMillis();
            long endTime = System.currentTimeMillis() + shutdownTimeoutMillis;
            while (!stopped) {
              long sleepTime = endTime - System.currentTimeMillis();
              if (sleepTime <= 0) {
                log.info("Timed out while waiting for shutdown (timeout [%,dms])", shutdownTimeoutMillis);
                stopped = true;
                break;
              }
              stopLock.wait(sleepTime);
            }
          }
          log.info("Shutdown notice handled");
        }

        taskClient.close();
        workerExec.shutdownNow();
        exec.shutdownNow();
        started = false;

        log.info("[%s] has stopped", supervisorId);
      }
      catch (Exception e) {
        log.makeAlert(e, "Exception stopping [%s]", supervisorId)
           .emit();
      }
    }
  }

  @Override
  public void reset(DataSourceMetadata dataSourceMetadata)
  {
    log.info("Posting ResetNotice");
    notices.add(new ResetNotice(dataSourceMetadata));
  }


  @VisibleForTesting
  public void tryInit()
  {
    synchronized (stateChangeLock) {
      if (started) {
        log.warn("Supervisor was already started, skipping init");
        return;
      }

      if (stopped) {
        log.warn("Supervisor was already stopped, skipping init.");
        return;
      }

      try {
        recordSupplier = setupRecordSupplier();

        exec.submit(
            () -> {
              try {
                long pollTimeout = Math.max(ioConfig.getPeriod().getMillis(), MAX_RUN_FREQUENCY_MILLIS);
                while (!Thread.currentThread().isInterrupted() && !stopped) {
                  final Notice notice = notices.poll(pollTimeout, TimeUnit.MILLISECONDS);
                  if (notice == null) {
                    continue;
                  }

                  try {
                    notice.handle();
                  }
                  catch (Throwable e) {
                    log.makeAlert(e, "SeekableStreamSupervisor[%s] failed to handle notice", dataSource)
                       .addData("noticeClass", notice.getClass().getSimpleName())
                       .emit();
                  }
                }
              }
              catch (InterruptedException e) {
                log.info("SeekableStreamSupervisor[%s] interrupted, exiting", dataSource);
              }
            }
        );
        firstRunTime = DateTimes.nowUtc().plus(ioConfig.getStartDelay());
        scheduledExec.scheduleAtFixedRate(
            buildRunTask(),
            ioConfig.getStartDelay().getMillis(),
            Math.max(ioConfig.getPeriod().getMillis(), MAX_RUN_FREQUENCY_MILLIS),
            TimeUnit.MILLISECONDS
        );

        scheduleReporting(reportingExec);

        started = true;
        log.info(
            "Started SeekableStreamSupervisor[%s], first run in [%s], with spec: [%s]",
            dataSource,
            ioConfig.getStartDelay(),
            spec.toString()
        );
      }
      catch (Exception e) {
        if (recordSupplier != null) {
          recordSupplier.close();
        }
        initRetryCounter++;
        log.makeAlert(e, "Exception starting SeekableStreamSupervisor[%s]", dataSource)
           .emit();

        throw new RuntimeException(e);
      }
    }
  }

  private Runnable buildRunTask()
  {
    return () -> notices.add(new RunNotice());
  }

  @Override
  public SupervisorReport getStatus()
  {
    return generateReport(true);
  }

  private SupervisorReport<? extends SeekableStreamSupervisorReportPayload<PartitionIdType, SequenceOffsetType>> generateReport(
      boolean includeOffsets
  )
  {
    int numPartitions = partitionGroups.values().stream().mapToInt(Map::size).sum();

    final SeekableStreamSupervisorReportPayload<PartitionIdType, SequenceOffsetType> payload = createReportPayload(
        numPartitions,
        includeOffsets
    );

    SupervisorReport<SeekableStreamSupervisorReportPayload<PartitionIdType, SequenceOffsetType>> report = new SupervisorReport<>(
        dataSource,
        DateTimes.nowUtc(),
        payload
    );

    List<TaskReportData<PartitionIdType, SequenceOffsetType>> taskReports = new ArrayList<>();

    try {
      for (TaskGroup taskGroup : activelyReadingTaskGroups.values()) {
        for (Entry<String, TaskData> entry : taskGroup.tasks.entrySet()) {
          String taskId = entry.getKey();
          @Nullable
          DateTime startTime = entry.getValue().startTime;
          Map<PartitionIdType, SequenceOffsetType> currentOffsets = entry.getValue().currentSequences;
          Long remainingSeconds = null;
          if (startTime != null) {
            long elapsedMillis = System.currentTimeMillis() - startTime.getMillis();
            long remainingMillis = Math.max(0, ioConfig.getTaskDuration().getMillis() - elapsedMillis);
            remainingSeconds = TimeUnit.MILLISECONDS.toSeconds(remainingMillis);
          }

          taskReports.add(
              new TaskReportData<>(
                  taskId,
                  includeOffsets ? taskGroup.startingSequences : null,
                  includeOffsets ? currentOffsets : null,
                  startTime,
                  remainingSeconds,
                  TaskReportData.TaskType.ACTIVE,
                  includeOffsets ? getLagPerPartition(currentOffsets) : null
              )
          );
        }
      }

      for (List<TaskGroup> taskGroups : pendingCompletionTaskGroups.values()) {
        for (TaskGroup taskGroup : taskGroups) {
          for (Entry<String, TaskData> entry : taskGroup.tasks.entrySet()) {
            String taskId = entry.getKey();
            @Nullable
            DateTime startTime = entry.getValue().startTime;
            Map<PartitionIdType, SequenceOffsetType> currentOffsets = entry.getValue().currentSequences;
            Long remainingSeconds = null;
            if (taskGroup.completionTimeout != null) {
              remainingSeconds = Math.max(0, taskGroup.completionTimeout.getMillis() - System.currentTimeMillis())
                                 / 1000;
            }

            taskReports.add(
                new TaskReportData<>(
                    taskId,
                    includeOffsets ? taskGroup.startingSequences : null,
                    includeOffsets ? currentOffsets : null,
                    startTime,
                    remainingSeconds,
                    TaskReportData.TaskType.PUBLISHING,
                    null
                )
            );
          }
        }
      }

      taskReports.forEach(payload::addTask);
    }
    catch (Exception e) {
      log.warn(e, "Failed to generate status report");
    }

    return report;
  }


  @Override
  public Map<String, Map<String, Object>> getStats()
  {
    try {
      return getCurrentTotalStats();
    }
    catch (InterruptedException ie) {
      Thread.currentThread().interrupt();
      log.error(ie, "getStats() interrupted.");
      throw new RuntimeException(ie);
    }
    catch (ExecutionException | TimeoutException eete) {
      throw new RuntimeException(eete);
    }
  }

  /**
   * Collect row ingestion stats from all tasks managed by this supervisor.
   *
   * @return A map of groupId->taskId->task row stats
   *
   * @throws InterruptedException
   * @throws ExecutionException
   * @throws TimeoutException
   */
  private Map<String, Map<String, Object>> getCurrentTotalStats()
      throws InterruptedException, ExecutionException, TimeoutException
  {
    Map<String, Map<String, Object>> allStats = new HashMap<>();
    final List<ListenableFuture<StatsFromTaskResult>> futures = new ArrayList<>();
    final List<Pair<Integer, String>> groupAndTaskIds = new ArrayList<>();

    for (int groupId : activelyReadingTaskGroups.keySet()) {
      TaskGroup group = activelyReadingTaskGroups.get(groupId);
      for (String taskId : group.taskIds()) {
        futures.add(
            Futures.transform(
                taskClient.getMovingAveragesAsync(taskId),
                (Function<Map<String, Object>, StatsFromTaskResult>) (currentStats) -> new StatsFromTaskResult(
                    groupId,
                    taskId,
                    currentStats
                )
            )
        );
        groupAndTaskIds.add(new Pair<>(groupId, taskId));
      }
    }

    for (int groupId : pendingCompletionTaskGroups.keySet()) {
      List<TaskGroup> pendingGroups = pendingCompletionTaskGroups.get(groupId);
      for (TaskGroup pendingGroup : pendingGroups) {
        for (String taskId : pendingGroup.taskIds()) {
          futures.add(
              Futures.transform(
                  taskClient.getMovingAveragesAsync(taskId),
                  (Function<Map<String, Object>, StatsFromTaskResult>) (currentStats) -> new StatsFromTaskResult(
                      groupId,
                      taskId,
                      currentStats
                  )
              )
          );
          groupAndTaskIds.add(new Pair<>(groupId, taskId));
        }
      }
    }

    List<StatsFromTaskResult> results = Futures.successfulAsList(futures)
                                               .get(futureTimeoutInSeconds, TimeUnit.SECONDS);
    for (int i = 0; i < results.size(); i++) {
      StatsFromTaskResult result = results.get(i);
      if (result != null) {
        Map<String, Object> groupMap = allStats.computeIfAbsent(result.getGroupId(), k -> new HashMap<>());
        groupMap.put(result.getTaskId(), result.getStats());
      } else {
        Pair<Integer, String> groupAndTaskId = groupAndTaskIds.get(i);
        log.error("Failed to get stats for group[%d]-task[%s]", groupAndTaskId.lhs, groupAndTaskId.rhs);
      }
    }

    return allStats;
  }


  @VisibleForTesting
  public void addTaskGroupToActivelyReadingTaskGroup(
      int taskGroupId,
      ImmutableMap<PartitionIdType, SequenceOffsetType> partitionOffsets,
      Optional<DateTime> minMsgTime,
      Optional<DateTime> maxMsgTime,
      Set<String> tasks,
      Set<PartitionIdType> exclusiveStartingSequencePartitions
  )
  {
    TaskGroup group = new TaskGroup(
        taskGroupId,
        partitionOffsets,
        minMsgTime,
        maxMsgTime,
        exclusiveStartingSequencePartitions
    );
    group.tasks.putAll(tasks.stream().collect(Collectors.toMap(x -> x, x -> new TaskData())));
    if (activelyReadingTaskGroups.putIfAbsent(taskGroupId, group) != null) {
      throw new ISE(
          "trying to add taskGroup with RandomIdUtils [%s] to actively reading task groups, but group already exists.",
          taskGroupId
      );
    }
  }

  @VisibleForTesting
  public void addTaskGroupToPendingCompletionTaskGroup(
      int taskGroupId,
      ImmutableMap<PartitionIdType, SequenceOffsetType> partitionOffsets,
      Optional<DateTime> minMsgTime,
      Optional<DateTime> maxMsgTime,
      Set<String> tasks,
      Set<PartitionIdType> exclusiveStartingSequencePartitions
  )
  {
    TaskGroup group = new TaskGroup(
        taskGroupId,
        partitionOffsets,
        minMsgTime,
        maxMsgTime,
        exclusiveStartingSequencePartitions
    );
    group.tasks.putAll(tasks.stream().collect(Collectors.toMap(x -> x, x -> new TaskData())));
    pendingCompletionTaskGroups.computeIfAbsent(taskGroupId, x -> new CopyOnWriteArrayList<>())
                               .add(group);
  }

  @VisibleForTesting
  public void runInternal()
      throws ExecutionException, InterruptedException, TimeoutException, JsonProcessingException
  {
    possiblyRegisterListener();
    updatePartitionDataFromStream();
    discoverTasks();
    updateTaskStatus();
    checkTaskDuration();
    checkPendingCompletionTasks();
    checkCurrentTaskState();
    // if supervisor is not suspended, ensure required tasks are running
    // if suspended, ensure tasks have been requested to gracefully stop
    if (!spec.isSuspended()) {
      log.info("[%s] supervisor is running.", dataSource);
      createNewTasks();
    } else {
      log.info("[%s] supervisor is suspended.", dataSource);
      gracefulShutdownInternal();
    }

    if (log.isDebugEnabled()) {
      log.debug(generateReport(true).toString());
    } else {
      log.info(generateReport(false).toString());
    }
  }

  private void possiblyRegisterListener()
  {
    if (listenerRegistered) {
      return;
    }

    Optional<TaskRunner> taskRunner = taskMaster.getTaskRunner();
    if (taskRunner.isPresent()) {
      taskRunner.get().registerListener(
          new TaskRunnerListener()
          {
            @Override
            public String getListenerId()
            {
              return supervisorId;
            }

            @Override
            public void locationChanged(final String taskId, final TaskLocation newLocation)
            {
              // do nothing
            }

            @Override
            public void statusChanged(String taskId, TaskStatus status)
            {
              notices.add(new RunNotice());
            }
          }, Execs.directExecutor()
      );
      listenerRegistered = true;
    }
  }

  @VisibleForTesting
  public void gracefulShutdownInternal() throws ExecutionException, InterruptedException, TimeoutException
  {
    for (TaskGroup taskGroup : activelyReadingTaskGroups.values()) {
      for (Entry<String, TaskData> entry : taskGroup.tasks.entrySet()) {
        if (taskInfoProvider.getTaskLocation(entry.getKey()).equals(TaskLocation.unknown())) {
          killTask(entry.getKey(), "Killing task for graceful shutdown");
        } else {
          entry.getValue().startTime = DateTimes.EPOCH;
        }
      }
    }

    checkTaskDuration();
  }

  @VisibleForTesting
  public void resetInternal(DataSourceMetadata dataSourceMetadata)
  {
    if (dataSourceMetadata == null) {
      // Reset everything
      boolean result = indexerMetadataStorageCoordinator.deleteDataSourceMetadata(dataSource);
      log.info("Reset dataSource[%s] - dataSource metadata entry deleted? [%s]", dataSource, result);
      activelyReadingTaskGroups.values()
                               .forEach(group -> killTasksInGroup(
                                   group,
                                   "DataSourceMetadata is not found while reset"
                               ));
      activelyReadingTaskGroups.clear();
      partitionGroups.clear();
    } else {

      if (!checkSourceMetadataMatch(dataSourceMetadata)) {
        throw new IAE(
            "Datasource metadata instance does not match required, found instance of [%s]",
            dataSourceMetadata.getClass()
        );
      }
      // Reset only the partitions in dataSourceMetadata if it has not been reset yet
      @SuppressWarnings("unchecked")
      final SeekableStreamDataSourceMetadata<PartitionIdType, SequenceOffsetType> resetMetadata = (SeekableStreamDataSourceMetadata<PartitionIdType, SequenceOffsetType>) dataSourceMetadata;

      if (resetMetadata.getSeekableStreamSequenceNumbers().getStream().equals(ioConfig.getStream())) {
        // metadata can be null
        final DataSourceMetadata metadata = indexerMetadataStorageCoordinator.getDataSourceMetadata(dataSource);
        if (metadata != null && !checkSourceMetadataMatch(metadata)) {
          throw new IAE(
              "Datasource metadata instance does not match required, found instance of [%s]",
              metadata.getClass()
          );
        }

        @SuppressWarnings("unchecked")
        final SeekableStreamDataSourceMetadata<PartitionIdType, SequenceOffsetType> currentMetadata = (SeekableStreamDataSourceMetadata<PartitionIdType, SequenceOffsetType>) metadata;

        // defend against consecutive reset requests from replicas
        // as well as the case where the metadata store do not have an entry for the reset partitions
        boolean doReset = false;
        for (Entry<PartitionIdType, SequenceOffsetType> resetPartitionOffset : resetMetadata.getSeekableStreamSequenceNumbers()
                                                                                            .getPartitionSequenceNumberMap()
                                                                                            .entrySet()) {
          final SequenceOffsetType partitionOffsetInMetadataStore = currentMetadata == null
                                                                    ? null
                                                                    : currentMetadata.getSeekableStreamSequenceNumbers()
                                                                                     .getPartitionSequenceNumberMap()
                                                                                     .get(resetPartitionOffset.getKey());
          final TaskGroup partitionTaskGroup = activelyReadingTaskGroups.get(
              getTaskGroupIdForPartition(resetPartitionOffset.getKey())
          );
          final boolean isSameOffset = partitionTaskGroup != null
                                       && partitionTaskGroup.startingSequences.get(resetPartitionOffset.getKey())
                                                                              .equals(resetPartitionOffset.getValue());
          if (partitionOffsetInMetadataStore != null || isSameOffset) {
            doReset = true;
            break;
          }
        }

        if (!doReset) {
          log.info("Ignoring duplicate reset request [%s]", dataSourceMetadata);
          return;
        }

        boolean metadataUpdateSuccess;
        if (currentMetadata == null) {
          metadataUpdateSuccess = true;
        } else {
          final DataSourceMetadata newMetadata = currentMetadata.minus(resetMetadata);
          try {
            metadataUpdateSuccess = indexerMetadataStorageCoordinator.resetDataSourceMetadata(dataSource, newMetadata);
          }
          catch (IOException e) {
            log.error("Resetting DataSourceMetadata failed [%s]", e.getMessage());
            throw new RuntimeException(e);
          }
        }
        if (metadataUpdateSuccess) {
          resetMetadata.getSeekableStreamSequenceNumbers().getPartitionSequenceNumberMap().keySet().forEach(partition -> {
            final int groupId = getTaskGroupIdForPartition(partition);
            killTaskGroupForPartitions(ImmutableSet.of(partition), "DataSourceMetadata is updated while reset");
            activelyReadingTaskGroups.remove(groupId);
            partitionGroups.get(groupId).replaceAll((partitionId, sequence) -> getNotSetMarker());
          });
        } else {
          throw new ISE("Unable to reset metadata");
        }
      } else {
        log.warn(
            "Reset metadata stream [%s] and supervisor's stream name [%s] do not match",
            resetMetadata.getSeekableStreamSequenceNumbers().getStream(),
            ioConfig.getStream()
        );
      }
    }


  }

  private void killTask(final String id, String reasonFormat, Object... args)
  {
    Optional<TaskQueue> taskQueue = taskMaster.getTaskQueue();
    if (taskQueue.isPresent()) {
      taskQueue.get().shutdown(id, reasonFormat, args);
    } else {
      log.error("Failed to get task queue because I'm not the leader!");
    }
  }

  private void killTasksInGroup(TaskGroup taskGroup, String reasonFormat, Object... args)
  {
    if (taskGroup != null) {
      for (String taskId : taskGroup.tasks.keySet()) {
        killTask(taskId, reasonFormat, args);
      }
    }
  }

  private void killTaskGroupForPartitions(Set<PartitionIdType> partitions, String reasonFormat, Object... args)
  {
    for (PartitionIdType partition : partitions) {
      int taskGroupId = getTaskGroupIdForPartition(partition);
      killTasksInGroup(activelyReadingTaskGroups.get(taskGroupId), reasonFormat, args);
      partitionGroups.remove(taskGroupId);
      activelyReadingTaskGroups.remove(taskGroupId);
    }
  }

  private boolean isTaskInPendingCompletionGroups(String taskId)
  {
    for (List<TaskGroup> taskGroups : pendingCompletionTaskGroups.values()) {
      for (TaskGroup taskGroup : taskGroups) {
        if (taskGroup.tasks.containsKey(taskId)) {
          return true;
        }
      }
    }
    return false;
  }

  private void discoverTasks() throws ExecutionException, InterruptedException, TimeoutException
  {
    int taskCount = 0;
    List<String> futureTaskIds = new ArrayList<>();
    List<ListenableFuture<Boolean>> futures = new ArrayList<>();
    List<Task> tasks = taskStorage.getActiveTasks();
    final Map<Integer, TaskGroup> taskGroupsToVerify = new HashMap<>();

    for (Task task : tasks) {
      if (!doesTaskTypeMatchSupervisor(task) || !dataSource.equals(task.getDataSource())) {
        continue;
      }

      taskCount++;
      @SuppressWarnings("unchecked")
      final SeekableStreamIndexTask<PartitionIdType, SequenceOffsetType> seekableStreamIndexTask = (SeekableStreamIndexTask<PartitionIdType, SequenceOffsetType>) task;
      final String taskId = task.getId();

      // Determine which task group this task belongs to based on one of the partitions handled by this task. If we
      // later determine that this task is actively reading, we will make sure that it matches our current partition
      // allocation (getTaskGroupIdForPartition(partition) should return the same value for every partition being read
      // by this task) and kill it if it is not compatible. If the task is instead found to be in the publishing
      // state, we will permit it to complete even if it doesn't match our current partition allocation to support
      // seamless schema migration.

      Iterator<PartitionIdType> it = seekableStreamIndexTask.getIOConfig()
                                                            .getStartSequenceNumbers()
                                                            .getPartitionSequenceNumberMap()
                                                            .keySet()
                                                            .iterator();
      final Integer taskGroupId = (it.hasNext() ? getTaskGroupIdForPartition(it.next()) : null);

      if (taskGroupId != null) {
        // check to see if we already know about this task, either in [activelyReadingTaskGroups] or in [pendingCompletionTaskGroups]
        // and if not add it to activelyReadingTaskGroups or pendingCompletionTaskGroups (if status = PUBLISHING)
        TaskGroup taskGroup = activelyReadingTaskGroups.get(taskGroupId);

        if (!isTaskInPendingCompletionGroups(taskId) && (taskGroup == null || !taskGroup.tasks.containsKey(taskId))) {
          futureTaskIds.add(taskId);
          futures.add(
              Futures.transform(
                  taskClient.getStatusAsync(taskId),
                  new Function<SeekableStreamIndexTaskRunner.Status, Boolean>()
                  {
                    @Override
                    public Boolean apply(SeekableStreamIndexTaskRunner.Status status)
                    {
                      try {
                        log.debug("Task [%s], status [%s]", taskId, status);
                        if (status == SeekableStreamIndexTaskRunner.Status.PUBLISHING) {
                          seekableStreamIndexTask.getIOConfig()
                                                 .getStartSequenceNumbers()
                                                 .getPartitionSequenceNumberMap()
                                                 .keySet()
                                                 .forEach(
                                                     partition -> addDiscoveredTaskToPendingCompletionTaskGroups(
                                                         getTaskGroupIdForPartition(
                                                             partition),
                                                         taskId,
                                                         seekableStreamIndexTask.getIOConfig()
                                                                                .getStartSequenceNumbers()
                                                                                .getPartitionSequenceNumberMap()
                                                     ));

                          // update partitionGroups with the publishing task's sequences (if they are greater than what is
                          // existing) so that the next tasks will start reading from where this task left off
                          Map<PartitionIdType, SequenceOffsetType> publishingTaskEndOffsets = taskClient.getEndOffsets(
                              taskId);

                          for (Entry<PartitionIdType, SequenceOffsetType> entry : publishingTaskEndOffsets.entrySet()) {
                            PartitionIdType partition = entry.getKey();
                            SequenceOffsetType sequence = entry.getValue();
                            ConcurrentHashMap<PartitionIdType, SequenceOffsetType> partitionOffsets = partitionGroups.get(
                                getTaskGroupIdForPartition(partition)
                            );

                            boolean succeeded;
                            do {
                              succeeded = true;
                              SequenceOffsetType previousOffset = partitionOffsets.putIfAbsent(partition, sequence);
                              if (previousOffset != null
                                  && (makeSequenceNumber(previousOffset)
                                                                   .compareTo(makeSequenceNumber(
                                                                       sequence))) < 0) {
                                succeeded = partitionOffsets.replace(partition, previousOffset, sequence);
                              }
                            } while (!succeeded);
                          }
                        } else {
                          for (PartitionIdType partition : seekableStreamIndexTask.getIOConfig()
                                                                                  .getStartSequenceNumbers()
                                                                                  .getPartitionSequenceNumberMap()
                                                                                  .keySet()) {
                            if (!taskGroupId.equals(getTaskGroupIdForPartition(partition))) {
                              log.warn(
                                  "Stopping task [%s] which does not match the expected partition allocation",
                                  taskId
                              );
                              try {
                                stopTask(taskId, false)
                                                             .get(futureTimeoutInSeconds, TimeUnit.SECONDS);
                              }
                              catch (InterruptedException | ExecutionException | TimeoutException e) {
                                log.warn(e, "Exception while stopping task");
                              }
                              return false;
                            }
                          }
                          // make sure the task's io and tuning configs match with the supervisor config
                          // if it is current then only create corresponding taskGroup if it does not exist
                          if (!isTaskCurrent(taskGroupId, taskId)) {
                            log.info(
                                "Stopping task [%s] which does not match the expected parameters and ingestion spec",
                                taskId
                            );
                            try {
                              stopTask(taskId, false)
                                                           .get(futureTimeoutInSeconds, TimeUnit.SECONDS);
                            }
                            catch (InterruptedException | ExecutionException | TimeoutException e) {
                              log.warn(e, "Exception while stopping task");
                            }
                            return false;
                          } else {
                            final TaskGroup taskGroup = activelyReadingTaskGroups.computeIfAbsent(
                                taskGroupId,
                                k -> {
                                  log.info("Creating a new task group for taskGroupId[%d]", taskGroupId);
                                  // We reassign the task's original base sequence name (from the existing task) to the
                                  // task group so that the replica segment allocations are the same.
                                  return new TaskGroup(
                                      taskGroupId,
                                      ImmutableMap.copyOf(
                                          seekableStreamIndexTask.getIOConfig()
                                                                 .getStartSequenceNumbers()
                                                                 .getPartitionSequenceNumberMap()
                                      ),
                                      seekableStreamIndexTask.getIOConfig().getMinimumMessageTime(),
                                      seekableStreamIndexTask.getIOConfig().getMaximumMessageTime(),
<<<<<<< HEAD
                                      seekableStreamIndexTask.getIOConfig().getExclusiveStartSequenceNumberPartitions(),
                                      seekableStreamIndexTask.getIOConfig().getBaseSequenceName()
=======
                                      seekableStreamIndexTask.getIOConfig()
                                                             .getStartSequenceNumbers()
                                                             .getExclusivePartitions()
>>>>>>> eeb3dbe7
                                  );
                                }
                            );
                            taskGroupsToVerify.put(taskGroupId, taskGroup);
                            final TaskData prevTaskData = taskGroup.tasks.putIfAbsent(taskId, new TaskData());
                            if (prevTaskData != null) {
                              throw new ISE(
                                  "WTH? a taskGroup[%s] already exists for new task[%s]",
                                  prevTaskData,
                                  taskId
                              );
                            }
                            verifySameSequenceNameForAllTasksInGroup(taskGroupId);
                          }
                        }
                        return true;
                      }
                      catch (Throwable t) {
                        log.error(t, "Something bad while discovering task [%s]", taskId);
                        return null;
                      }
                    }
                  }, workerExec
              )
          );
        }
      }
    }

    List<Boolean> results = Futures.successfulAsList(futures).get(futureTimeoutInSeconds, TimeUnit.SECONDS);
    for (int i = 0; i < results.size(); i++) {
      if (results.get(i) == null) {
        String taskId = futureTaskIds.get(i);
        killTask(taskId, "Task [%s] failed to return status, killing task", taskId);
      }
    }
    log.debug("Found [%d] seekablestream indexing tasks for dataSource [%s]", taskCount, dataSource);

    // make sure the checkpoints are consistent with each other and with the metadata store

    verifyAndMergeCheckpoints(taskGroupsToVerify.values());

  }

  private void verifyAndMergeCheckpoints(final Collection<TaskGroup> taskGroupsToVerify)
  {
    final List<ListenableFuture<?>> futures = new ArrayList<>();
    for (TaskGroup taskGroup : taskGroupsToVerify) {
      futures.add(workerExec.submit(() -> verifyAndMergeCheckpoints(taskGroup)));
    }
    try {
      Futures.allAsList(futures).get(futureTimeoutInSeconds, TimeUnit.SECONDS);
    }
    catch (InterruptedException | ExecutionException | TimeoutException e) {
      throw new RuntimeException(e);
    }
  }

  /**
   * This method does two things -
   * 1. Makes sure the checkpoints information in the taskGroup is consistent with that of the tasks, if not kill
   * inconsistent tasks.
   * 2. truncates the checkpoints in the taskGroup corresponding to which segments have been published, so that any newly
   * created tasks for the taskGroup start indexing from after the latest published sequences.
   */
  private void verifyAndMergeCheckpoints(final TaskGroup taskGroup)
  {
    final int groupId = taskGroup.groupId;
    final List<Pair<String, TreeMap<Integer, Map<PartitionIdType, SequenceOffsetType>>>> taskSequences = new ArrayList<>();
    final List<ListenableFuture<TreeMap<Integer, Map<PartitionIdType, SequenceOffsetType>>>> futures = new ArrayList<>();
    final List<String> taskIds = new ArrayList<>();

    for (String taskId : taskGroup.taskIds()) {
      final ListenableFuture<TreeMap<Integer, Map<PartitionIdType, SequenceOffsetType>>> checkpointsFuture =
          taskClient.getCheckpointsAsync(
              taskId,
              true
          );
      futures.add(checkpointsFuture);
      taskIds.add(taskId);
    }

    try {
      List<TreeMap<Integer, Map<PartitionIdType, SequenceOffsetType>>> futuresResult =
          Futures.successfulAsList(futures).get(futureTimeoutInSeconds, TimeUnit.SECONDS);
      for (int i = 0; i < futuresResult.size(); i++) {
        final TreeMap<Integer, Map<PartitionIdType, SequenceOffsetType>> checkpoints = futuresResult.get(i);
        final String taskId = taskIds.get(i);
        if (checkpoints == null) {
          try {
            // catch the exception in failed futures
            futures.get(i).get();
          }
          catch (Exception e) {
            log.error(e, "Problem while getting checkpoints for task [%s], killing the task", taskId);
            killTask(taskId, "Exception[%s] while getting checkpoints", e.getClass());
            taskGroup.tasks.remove(taskId);
          }
        } else if (checkpoints.isEmpty()) {
          log.warn("Ignoring task [%s], as probably it is not started running yet", taskId);
        } else {
          taskSequences.add(new Pair<>(taskId, checkpoints));
        }
      }
    }
    catch (Exception e) {
      throw new RuntimeException(e);
    }

    final DataSourceMetadata rawDataSourceMetadata = indexerMetadataStorageCoordinator.getDataSourceMetadata(dataSource);

    if (rawDataSourceMetadata != null && !checkSourceMetadataMatch(rawDataSourceMetadata)) {
      throw new IAE(
          "Datasource metadata instance does not match required, found instance of [%s]",
          rawDataSourceMetadata.getClass()
      );
    }

    @SuppressWarnings("unchecked")
    final SeekableStreamDataSourceMetadata<PartitionIdType, SequenceOffsetType> latestDataSourceMetadata = (SeekableStreamDataSourceMetadata<PartitionIdType, SequenceOffsetType>) rawDataSourceMetadata;

    final boolean hasValidOffsetsFromDb = latestDataSourceMetadata != null &&
                                          latestDataSourceMetadata.getSeekableStreamSequenceNumbers() != null &&
                                          ioConfig.getStream().equals(
                                              latestDataSourceMetadata.getSeekableStreamSequenceNumbers().getStream()
                                          );
    final Map<PartitionIdType, SequenceOffsetType> latestOffsetsFromDb;
    if (hasValidOffsetsFromDb) {
      latestOffsetsFromDb = latestDataSourceMetadata.getSeekableStreamSequenceNumbers().getPartitionSequenceNumberMap();
    } else {
      latestOffsetsFromDb = null;
    }

    // order tasks of this taskGroup by the latest sequenceId
    taskSequences.sort((o1, o2) -> o2.rhs.firstKey().compareTo(o1.rhs.firstKey()));

    final Set<String> tasksToKill = new HashSet<>();
    final AtomicInteger earliestConsistentSequenceId = new AtomicInteger(-1);
    int taskIndex = 0;

    while (taskIndex < taskSequences.size()) {
      TreeMap<Integer, Map<PartitionIdType, SequenceOffsetType>> taskCheckpoints = taskSequences.get(taskIndex).rhs;
      String taskId = taskSequences.get(taskIndex).lhs;
      if (earliestConsistentSequenceId.get() == -1) {
        // find the first replica task with earliest sequenceId consistent with datasource metadata in the metadata
        // store
        if (taskCheckpoints.entrySet().stream().anyMatch(
            sequenceCheckpoint -> sequenceCheckpoint.getValue().entrySet().stream().allMatch(
                partitionOffset -> {
                  OrderedSequenceNumber<SequenceOffsetType> sequence = makeSequenceNumber(partitionOffset.getValue());
                  OrderedSequenceNumber<SequenceOffsetType> latestOffset = makeSequenceNumber(
                      latestOffsetsFromDb == null ? partitionOffset.getValue() :
                      latestOffsetsFromDb.getOrDefault(
                          partitionOffset
                              .getKey(),
                          partitionOffset
                              .getValue()
                      )
                  );

                  return sequence.compareTo(latestOffset) == 0;
                }
            ) && earliestConsistentSequenceId.compareAndSet(-1, sequenceCheckpoint.getKey())) || (
                pendingCompletionTaskGroups.getOrDefault(groupId, new CopyOnWriteArrayList<>()).size() > 0
                && earliestConsistentSequenceId.compareAndSet(-1, taskCheckpoints.firstKey()))) {
          final SortedMap<Integer, Map<PartitionIdType, SequenceOffsetType>> latestCheckpoints = new TreeMap<>(
              taskCheckpoints.tailMap(earliestConsistentSequenceId.get())
          );
          log.info("Setting taskGroup sequences to [%s] for group [%d]", latestCheckpoints, groupId);
          taskGroup.checkpointSequences.clear();
          taskGroup.checkpointSequences.putAll(latestCheckpoints);
        } else {
          log.debug(
              "Adding task [%s] to kill list, checkpoints[%s], latestoffsets from DB [%s]",
              taskId,
              taskCheckpoints,
              latestOffsetsFromDb
          );
          tasksToKill.add(taskId);
        }
      } else {
        // check consistency with taskGroup sequences
        if (taskCheckpoints.get(taskGroup.checkpointSequences.firstKey()) == null
            || !(taskCheckpoints.get(taskGroup.checkpointSequences.firstKey())
                                .equals(taskGroup.checkpointSequences.firstEntry().getValue()))
            || taskCheckpoints.tailMap(taskGroup.checkpointSequences.firstKey()).size()
               != taskGroup.checkpointSequences.size()) {
          log.debug(
              "Adding task [%s] to kill list, checkpoints[%s], taskgroup checkpoints [%s]",
              taskId,
              taskCheckpoints,
              taskGroup.checkpointSequences
          );
          tasksToKill.add(taskId);
        }
      }
      taskIndex++;
    }

    if ((tasksToKill.size() > 0 && tasksToKill.size() == taskGroup.tasks.size()) ||
        (taskGroup.tasks.size() == 0
         && pendingCompletionTaskGroups.getOrDefault(groupId, new CopyOnWriteArrayList<>()).size() == 0)) {
      // killing all tasks or no task left in the group ?
      // clear state about the taskgroup so that get latest sequence information is fetched from metadata store
      log.warn("Clearing task group [%d] information as no valid tasks left the group", groupId);
      activelyReadingTaskGroups.remove(groupId);
      partitionGroups.get(groupId).replaceAll((partition, sequence) -> getNotSetMarker());
    }

    taskSequences.stream().filter(taskIdSequences -> tasksToKill.contains(taskIdSequences.lhs)).forEach(
        sequenceCheckpoint -> {
          killTask(
              sequenceCheckpoint.lhs,
              "Killing task [%s], as its checkpoints [%s] are not consistent with group checkpoints[%s] or latest "
              + "persisted sequences in metadata store [%s]",
              sequenceCheckpoint.lhs,
              sequenceCheckpoint.rhs,
              taskGroup.checkpointSequences,
              latestOffsetsFromDb
          );
          taskGroup.tasks.remove(sequenceCheckpoint.lhs);
        }
    );
  }

  private void addDiscoveredTaskToPendingCompletionTaskGroups(
      int groupId,
      String taskId,
      Map<PartitionIdType, SequenceOffsetType> startingPartitions
  )
  {
    final CopyOnWriteArrayList<TaskGroup> taskGroupList = pendingCompletionTaskGroups.computeIfAbsent(
        groupId,
        k -> new CopyOnWriteArrayList<>()
    );
    for (TaskGroup taskGroup : taskGroupList) {
      if (taskGroup.startingSequences.equals(startingPartitions)) {
        if (taskGroup.tasks.putIfAbsent(taskId, new TaskData()) == null) {
          log.info("Added discovered task [%s] to existing pending task group [%s]", taskId, groupId);
        }
        return;
      }
    }

    log.info("Creating new pending completion task group [%s] for discovered task [%s]", groupId, taskId);

    // reading the minimumMessageTime & maximumMessageTime from the publishing task and setting it here is not necessary as this task cannot
    // change to a state where it will read any more events
    TaskGroup newTaskGroup = new TaskGroup(
        groupId,
        ImmutableMap.copyOf(startingPartitions),
        Optional.absent(),
        Optional.absent(),
        null
    );

    newTaskGroup.tasks.put(taskId, new TaskData());
    newTaskGroup.completionTimeout = DateTimes.nowUtc().plus(ioConfig.getCompletionTimeout());

    taskGroupList.add(newTaskGroup);
  }
  // Sanity check to ensure that tasks have the same sequence name as their task group
  private void verifySameSequenceNameForAllTasksInGroup(int groupId)
  {
    String taskGroupSequenceName = activelyReadingTaskGroups.get(groupId).baseSequenceName;
    boolean allSequenceNamesMatch =
        activelyReadingTaskGroups.get(groupId)
            .tasks
            .keySet()
            .stream()
            .map(x -> {
              Optional<Task> taskOptional = taskStorage.getTask(x);
              if (!taskOptional.isPresent() || !doesTaskTypeMatchSupervisor(taskOptional.get())) {
                return false;
              }
              @SuppressWarnings("unchecked")
              SeekableStreamIndexTask<PartitionIdType, SequenceOffsetType> task =
                  (SeekableStreamIndexTask<PartitionIdType, SequenceOffsetType>) taskOptional.get();
              return task.getIOConfig().getBaseSequenceName();
            })
            .allMatch(taskSeqName -> taskSeqName.equals(taskGroupSequenceName));
    if (!allSequenceNamesMatch) {
      throw new ISE(
          "Base sequence names do not match for the tasks in the task group with ID [%s]",
          groupId
      );
    }
  }

  private ListenableFuture<Void> stopTask(final String id, final boolean publish)
  {
    return Futures.transform(
        taskClient.stopAsync(id, publish), new Function<Boolean, Void>()
        {
          @Nullable
          @Override
          public Void apply(@Nullable Boolean result)
          {
            if (result == null || !result) {
              log.info("Task [%s] failed to stop in a timely manner, killing task", id);
              killTask(id, "Task [%s] failed to stop in a timely manner, killing task", id);
            }
            return null;
          }
        }
    );
  }

  @VisibleForTesting
  public boolean isTaskCurrent(int taskGroupId, String taskId)
  {
    Optional<Task> taskOptional = taskStorage.getTask(taskId);
    if (!taskOptional.isPresent() || !doesTaskTypeMatchSupervisor(taskOptional.get())) {
      return false;
    }

    @SuppressWarnings("unchecked")
    SeekableStreamIndexTask<PartitionIdType, SequenceOffsetType> task =
        (SeekableStreamIndexTask<PartitionIdType, SequenceOffsetType>) taskOptional.get();

    // We recompute the sequence name hash for the supervisor's own configuration and compare this to the hash created
    // by rehashing the task's sequence name using the most up-to-date class definitions of tuning config and
    // data schema. Recomputing both ensures that forwards-compatible tasks won't be killed (which would occur
    // if the hash generated using the old class definitions was used).
    String taskSequenceName = generateSequenceName(
        task.getIOConfig().getStartPartitions().getPartitionSequenceNumberMap(),
        task.getIOConfig().getMinimumMessageTime(),
        task.getIOConfig().getMaximumMessageTime(),
        task.getDataSchema(),
        task.getTuningConfig()
    );

    if (activelyReadingTaskGroups.get(taskGroupId) != null) {
      TaskGroup taskGroup = activelyReadingTaskGroups.get(taskGroupId);
      return generateSequenceName(
          taskGroup.startingSequences,
          taskGroup.minimumMessageTime,
          taskGroup.maximumMessageTime,
          spec.getDataSchema(),
          taskTuningConfig
      ).equals(taskSequenceName);
    } else {
      return generateSequenceName(
          task.getIOConfig()
              .getStartSequenceNumbers()
              .getPartitionSequenceNumberMap(),
          task.getIOConfig().getMinimumMessageTime(),
          task.getIOConfig().getMaximumMessageTime(),
          spec.getDataSchema(),
          taskTuningConfig
      ).equals(taskSequenceName);
    }
  }

  @VisibleForTesting
  protected String generateSequenceName(
      Map<PartitionIdType, SequenceOffsetType> startPartitions,
      Optional<DateTime> minimumMessageTime,
      Optional<DateTime> maximumMessageTime,
      DataSchema dataSchema,
      SeekableStreamIndexTaskTuningConfig tuningConfig
  )
  {
    StringBuilder sb = new StringBuilder();

    for (Entry<PartitionIdType, SequenceOffsetType> entry : startPartitions.entrySet()) {
      sb.append(StringUtils.format("+%s(%s)", entry.getKey().toString(), entry.getValue().toString()));
    }
    String partitionOffsetStr = sb.toString().substring(1);

    String minMsgTimeStr = (minimumMessageTime.isPresent() ? String.valueOf(minimumMessageTime.get().getMillis()) : "");
    String maxMsgTimeStr = (maximumMessageTime.isPresent() ? String.valueOf(maximumMessageTime.get().getMillis()) : "");

    String dataSchemaStr, tuningConfigStr;
    try {
      dataSchemaStr = sortingMapper.writeValueAsString(dataSchema);
      tuningConfigStr = sortingMapper.writeValueAsString(tuningConfig);
    }
    catch (JsonProcessingException e) {
      throw new RuntimeException(e);
    }

    String hashCode = DigestUtils.sha1Hex(dataSchemaStr
                                          + tuningConfigStr
                                          + partitionOffsetStr
                                          + minMsgTimeStr
                                          + maxMsgTimeStr)
                                 .substring(0, 15);

    return Joiner.on("_").join(baseTaskName(), dataSource, hashCode);
  }

  protected abstract String baseTaskName();

  private void updatePartitionDataFromStream()
  {
    Set<PartitionIdType> partitionIds;
    try {
      synchronized (recordSupplierLock) {
        partitionIds = recordSupplier.getPartitionIds(ioConfig.getStream());
      }
    }
    catch (Exception e) {
      log.warn("Could not fetch partitions for topic/stream [%s]", ioConfig.getStream());
      log.debug(e, "full stack trace");
      return;
    }

    if (partitionIds == null || partitionIds.size() == 0) {
      log.warn("No partitions found for stream[%s]", ioConfig.getStream());
      return;
    }

    log.debug("Found [%d] partitions for stream [%s]", partitionIds.size(), ioConfig.getStream());

    Set<PartitionIdType> closedPartitions = getOffsetsFromMetadataStorage()
        .entrySet()
        .stream()
        .filter(x -> isEndOfShard(x.getValue()))
        .map(Entry::getKey)
        .collect(Collectors.toSet());

    boolean initialPartitionDiscovery = this.partitionIds.isEmpty();
    for (PartitionIdType partitionId : partitionIds) {
      if (closedPartitions.contains(partitionId)) {
        log.info("partition [%s] is closed and has no more data, skipping.", partitionId);
        continue;
      }

      if (!initialPartitionDiscovery && !this.partitionIds.contains(partitionId)) {
        subsequentlyDiscoveredPartitions.add(partitionId);
        // should check for earlyPublishTime (Kinesis) here, not supported yet
      }

      int taskGroupId = getTaskGroupIdForPartition(partitionId);

      ConcurrentHashMap<PartitionIdType, SequenceOffsetType> partitionMap = partitionGroups.computeIfAbsent(
          taskGroupId,
          k -> new ConcurrentHashMap<>()
      );

      if (partitionMap.putIfAbsent(partitionId, getNotSetMarker()) == null) {
        log.info(
            "New partition [%s] discovered for stream [%s], added to task group [%d]",
            partitionId,
            ioConfig.getStream(),
            taskGroupId
        );
      }
    }
  }

  private void updateTaskStatus() throws ExecutionException, InterruptedException, TimeoutException
  {
    final List<ListenableFuture<Boolean>> futures = new ArrayList<>();
    final List<String> futureTaskIds = new ArrayList<>();

    // update status (and startTime if unknown) of current tasks in activelyReadingTaskGroups
    for (TaskGroup group : activelyReadingTaskGroups.values()) {
      for (Entry<String, TaskData> entry : group.tasks.entrySet()) {
        final String taskId = entry.getKey();
        final TaskData taskData = entry.getValue();

        if (taskData.startTime == null) {
          futureTaskIds.add(taskId);
          futures.add(
              Futures.transform(
                  taskClient.getStartTimeAsync(taskId), new Function<DateTime, Boolean>()
                  {
                    @Override
                    public Boolean apply(@Nullable DateTime startTime)
                    {
                      if (startTime == null) {
                        return false;
                      }

                      taskData.startTime = startTime;
                      long millisRemaining = ioConfig.getTaskDuration().getMillis() -
                                             (System.currentTimeMillis() - taskData.startTime.getMillis());
                      if (millisRemaining > 0) {
                        scheduledExec.schedule(
                            buildRunTask(),
                            millisRemaining + MAX_RUN_FREQUENCY_MILLIS,
                            TimeUnit.MILLISECONDS
                        );
                      }

                      return true;
                    }
                  }, workerExec
              )
          );
        }

        taskData.status = taskStorage.getStatus(taskId).get();
      }
    }

    // update status of pending completion tasks in pendingCompletionTaskGroups
    for (List<TaskGroup> taskGroups : pendingCompletionTaskGroups.values()) {
      for (TaskGroup group : taskGroups) {
        for (Entry<String, TaskData> entry : group.tasks.entrySet()) {
          entry.getValue().status = taskStorage.getStatus(entry.getKey()).get();
        }
      }
    }

    List<Boolean> results = Futures.successfulAsList(futures).get(futureTimeoutInSeconds, TimeUnit.SECONDS);
    for (int i = 0; i < results.size(); i++) {
      // false means the task hasn't started running yet and that's okay; null means it should be running but the HTTP
      // request threw an exception so kill the task
      if (results.get(i) == null) {
        String taskId = futureTaskIds.get(i);
        log.warn("Task [%s] failed to return start time, killing task", taskId);
        killTask(taskId, "Task [%s] failed to return start time, killing task", taskId);
      }
    }
  }

  private void checkTaskDuration() throws ExecutionException, InterruptedException, TimeoutException
  {
    final List<ListenableFuture<Map<PartitionIdType, SequenceOffsetType>>> futures = new ArrayList<>();
    final List<Integer> futureGroupIds = new ArrayList<>();

    for (Entry<Integer, TaskGroup> entry : activelyReadingTaskGroups.entrySet()) {
      Integer groupId = entry.getKey();
      TaskGroup group = entry.getValue();

      // find the longest running task from this group
      DateTime earliestTaskStart = DateTimes.nowUtc();
      for (TaskData taskData : group.tasks.values()) {
        if (taskData.startTime != null && earliestTaskStart.isAfter(taskData.startTime)) {
          earliestTaskStart = taskData.startTime;
        }
      }

      // if this task has run longer than the configured duration, signal all tasks in the group to persist
      if (earliestTaskStart.plus(ioConfig.getTaskDuration()).isBeforeNow()) {
        log.info("Task group [%d] has run for [%s]", groupId, ioConfig.getTaskDuration());
        futureGroupIds.add(groupId);
        futures.add(checkpointTaskGroup(group, true));
      }
    }

    List<Map<PartitionIdType, SequenceOffsetType>> results = Futures.successfulAsList(futures)
                                                                    .get(futureTimeoutInSeconds, TimeUnit.SECONDS);
    for (int j = 0; j < results.size(); j++) {
      Integer groupId = futureGroupIds.get(j);
      TaskGroup group = activelyReadingTaskGroups.get(groupId);
      Map<PartitionIdType, SequenceOffsetType> endOffsets = results.get(j);

      if (endOffsets != null) {
        // set a timeout and put this group in pendingCompletionTaskGroups so that it can be monitored for completion
        group.completionTimeout = DateTimes.nowUtc().plus(ioConfig.getCompletionTimeout());
        pendingCompletionTaskGroups.computeIfAbsent(groupId, k -> new CopyOnWriteArrayList<>()).add(group);

        // set endOffsets as the next startOffsets
        for (Entry<PartitionIdType, SequenceOffsetType> entry : endOffsets.entrySet()) {
          partitionGroups.get(groupId).put(entry.getKey(), entry.getValue());
        }
      } else {
        for (String id : group.taskIds()) {
          killTask(
              id,
              "All tasks in group [%s] failed to transition to publishing state",
              groupId
          );
        }
        // clear partitionGroups, so that latest sequences from db is used as start sequences not the stale ones
        // if tasks did some successful incremental handoffs
        partitionGroups.get(groupId).replaceAll((partition, sequence) -> getNotSetMarker());
      }

      // remove this task group from the list of current task groups now that it has been handled
      activelyReadingTaskGroups.remove(groupId);
    }
  }

  private ListenableFuture<Map<PartitionIdType, SequenceOffsetType>> checkpointTaskGroup(
      final TaskGroup taskGroup,
      final boolean finalize
  )
  {
    if (finalize) {
      // 1) Check if any task completed (in which case we're done) and kill unassigned tasks
      Iterator<Entry<String, TaskData>> i = taskGroup.tasks.entrySet().iterator();
      while (i.hasNext()) {
        Entry<String, TaskData> taskEntry = i.next();
        String taskId = taskEntry.getKey();
        TaskData task = taskEntry.getValue();

        if (task.status != null) {
          if (task.status.isSuccess()) {
            // If any task in this group has already completed, stop the rest of the tasks in the group and return.
            // This will cause us to create a new set of tasks next cycle that will start from the sequences in
            // metadata store (which will have advanced if we succeeded in publishing and will remain the same if
            // publishing failed and we need to re-ingest)
            return Futures.transform(
                stopTasksInGroup(taskGroup, "task[%s] succeeded in the taskGroup", task.status.getId()),
                new Function<Object, Map<PartitionIdType, SequenceOffsetType>>()
                {
                  @Nullable
                  @Override
                  public Map<PartitionIdType, SequenceOffsetType> apply(@Nullable Object input)
                  {
                    return null;
                  }
                }
            );
          }

          if (task.status.isRunnable()) {
            if (taskInfoProvider.getTaskLocation(taskId).equals(TaskLocation.unknown())) {
              killTask(taskId, "Killing task [%s] which hasn't been assigned to a worker", taskId);
              i.remove();
            }
          }
        }
      }
    }

    // 2) Pause running tasks
    final List<ListenableFuture<Map<PartitionIdType, SequenceOffsetType>>> pauseFutures = new ArrayList<>();
    final List<String> pauseTaskIds = ImmutableList.copyOf(taskGroup.taskIds());
    for (final String taskId : pauseTaskIds) {
      pauseFutures.add(taskClient.pauseAsync(taskId));
    }

    return Futures.transform(
        Futures.successfulAsList(pauseFutures),
        new Function<List<Map<PartitionIdType, SequenceOffsetType>>, Map<PartitionIdType, SequenceOffsetType>>()
        {
          @Nullable
          @Override
          public Map<PartitionIdType, SequenceOffsetType> apply(List<Map<PartitionIdType, SequenceOffsetType>> input)
          {
            // 3) Build a map of the highest sequence read by any task in the group for each partition
            final Map<PartitionIdType, SequenceOffsetType> endOffsets = new HashMap<>();
            for (int i = 0; i < input.size(); i++) {
              final Map<PartitionIdType, SequenceOffsetType> result = input.get(i);
              final String taskId = pauseTaskIds.get(i);

              if (result == null) {
                // Get the exception
                final Throwable pauseException;
                try {
                  // The below get should throw ExecutionException since result is null.
                  final Map<PartitionIdType, SequenceOffsetType> pauseResult = pauseFutures.get(i).get();
                  throw new ISE(
                      "WTH? The pause request for task [%s] is supposed to fail, but returned [%s]",
                      taskId,
                      pauseResult
                  );
                }
                catch (InterruptedException e) {
                  throw new RuntimeException(e);
                }
                catch (ExecutionException e) {
                  pauseException = e.getCause() == null ? e : e.getCause();
                }

                killTask(
                    taskId,
                    "An exception occured while waiting for task [%s] to pause: [%s]",
                    taskId,
                    pauseException
                );
                taskGroup.tasks.remove(taskId);

              } else if (result.isEmpty()) {
                killTask(taskId, "Task [%s] returned empty offsets after pause", taskId);
                taskGroup.tasks.remove(taskId);
              } else { // otherwise build a map of the highest sequences seen
                for (Entry<PartitionIdType, SequenceOffsetType> sequence : result.entrySet()) {
                  if (!endOffsets.containsKey(sequence.getKey())
                      || makeSequenceNumber(endOffsets.get(sequence.getKey())).compareTo(
                      makeSequenceNumber(sequence.getValue())) < 0) {
                    endOffsets.put(sequence.getKey(), sequence.getValue());
                  }
                }
              }
            }

            // 4) Set the end sequences for each task to the values from step 3 and resume the tasks. All the tasks should
            //    finish reading and start publishing within a short period, depending on how in sync the tasks were.
            final List<ListenableFuture<Boolean>> setEndOffsetFutures = new ArrayList<>();
            final List<String> setEndOffsetTaskIds = ImmutableList.copyOf(taskGroup.taskIds());

            if (setEndOffsetTaskIds.isEmpty()) {
              log.info("All tasks in taskGroup [%d] have failed, tasks will be re-created", taskGroup.groupId);
              return null;
            }

            try {

              if (endOffsets.equals(taskGroup.checkpointSequences.lastEntry().getValue())) {
                log.warn(
                    "Checkpoint [%s] is same as the start sequences [%s] of latest sequence for the task group [%d]",
                    endOffsets,
                    taskGroup.checkpointSequences.lastEntry().getValue(),
                    taskGroup.groupId
                );
              }

              log.info(
                  "Setting endOffsets for tasks in taskGroup [%d] to %s and resuming",
                  taskGroup.groupId,
                  endOffsets
              );
              for (final String taskId : setEndOffsetTaskIds) {
                setEndOffsetFutures.add(taskClient.setEndOffsetsAsync(taskId, endOffsets, finalize));
              }

              List<Boolean> results = Futures.successfulAsList(setEndOffsetFutures)
                                             .get(futureTimeoutInSeconds, TimeUnit.SECONDS);
              for (int i = 0; i < results.size(); i++) {
                if (results.get(i) == null || !results.get(i)) {
                  String taskId = setEndOffsetTaskIds.get(i);
                  killTask(
                      taskId,
                      "Task [%s] failed to respond to [set end offsets] in a timely manner, killing task",
                      taskId
                  );
                  taskGroup.tasks.remove(taskId);
                }
              }
            }
            catch (Exception e) {
              log.error("Something bad happened [%s]", e.getMessage());
              throw new RuntimeException(e);
            }

            if (taskGroup.tasks.isEmpty()) {
              log.info("All tasks in taskGroup [%d] have failed, tasks will be re-created", taskGroup.groupId);
              return null;
            }

            return endOffsets;
          }
        },
        workerExec
    );
  }

  private ListenableFuture<?> stopTasksInGroup(@Nullable TaskGroup taskGroup, String stopReasonFormat, Object... args)
  {
    if (taskGroup == null) {
      return Futures.immediateFuture(null);
    }

    log.info(
        "Stopping all tasks in taskGroup[%s] because: [%s]",
        taskGroup.groupId,
        StringUtils.format(stopReasonFormat, args)
    );

    final List<ListenableFuture<Void>> futures = new ArrayList<>();
    for (Entry<String, TaskData> entry : taskGroup.tasks.entrySet()) {
      final String taskId = entry.getKey();
      final TaskData taskData = entry.getValue();
      if (taskData.status == null) {
        killTask(taskId, "Killing task since task status is not known to supervisor");
      } else if (!taskData.status.isComplete()) {
        futures.add(stopTask(taskId, false));
      }
    }

    return Futures.successfulAsList(futures);
  }

  private void checkPendingCompletionTasks()
      throws ExecutionException, InterruptedException, TimeoutException
  {
    List<ListenableFuture<?>> futures = new ArrayList<>();

    for (Entry<Integer, CopyOnWriteArrayList<TaskGroup>> pendingGroupList : pendingCompletionTaskGroups.entrySet()) {

      boolean stopTasksInTaskGroup = false;
      Integer groupId = pendingGroupList.getKey();
      CopyOnWriteArrayList<TaskGroup> taskGroupList = pendingGroupList.getValue();
      List<TaskGroup> toRemove = new ArrayList<>();

      for (TaskGroup group : taskGroupList) {
        boolean foundSuccess = false, entireTaskGroupFailed = false;

        if (stopTasksInTaskGroup) {
          // One of the earlier groups that was handling the same partition set timed out before the segments were
          // published so stop any additional groups handling the same partition set that are pending completion.
          futures.add(
              stopTasksInGroup(
                  group,
                  "one of earlier groups that was handling the same partition set timed out before publishing segments"
              )
          );
          toRemove.add(group);
          continue;
        }

        Iterator<Entry<String, TaskData>> iTask = group.tasks.entrySet().iterator();
        while (iTask.hasNext()) {
          final Entry<String, TaskData> entry = iTask.next();
          final String taskId = entry.getKey();
          final TaskData taskData = entry.getValue();

          Preconditions.checkNotNull(taskData.status, "WTH? task[%s] has a null status", taskId);

          if (taskData.status.isFailure()) {
            iTask.remove(); // remove failed task
            if (group.tasks.isEmpty()) {
              // if all tasks in the group have failed, just nuke all task groups with this partition set and restart
              entireTaskGroupFailed = true;
              break;
            }
          }

          if (taskData.status.isSuccess()) {
            // If one of the pending completion tasks was successful, stop the rest of the tasks in the group as
            // we no longer need them to publish their segment.
            log.info("Task [%s] completed successfully, stopping tasks %s", taskId, group.taskIds());
            futures.add(
                stopTasksInGroup(group, "Task [%s] completed successfully, stopping tasks %s", taskId, group.taskIds())
            );
            foundSuccess = true;
            toRemove.add(group); // remove the TaskGroup from the list of pending completion task groups
            break; // skip iterating the rest of the tasks in this group as they've all been stopped now
          }
        }

        if ((!foundSuccess && group.completionTimeout.isBeforeNow()) || entireTaskGroupFailed) {
          if (entireTaskGroupFailed) {
            log.warn("All tasks in group [%d] failed to publish, killing all tasks for these partitions", groupId);
          } else {
            log.makeAlert(
                "No task in [%s] for taskGroup [%d] succeeded before the completion timeout elapsed [%s]!",
                group.taskIds(),
                groupId,
                ioConfig.getCompletionTimeout()
            ).emit();
          }

          // reset partitions sequences for this task group so that they will be re-read from metadata storage
          partitionGroups.get(groupId).replaceAll((partition, sequence) -> getNotSetMarker());
          // kill all the tasks in this pending completion group
          killTasksInGroup(
              group,
              "No task in pending completion taskGroup[%d] succeeded before completion timeout elapsed",
              groupId
          );
          // set a flag so the other pending completion groups for this set of partitions will also stop
          stopTasksInTaskGroup = true;

          // kill all the tasks in the currently reading task group and remove the bad task group
          killTasksInGroup(
              activelyReadingTaskGroups.remove(groupId),
              "No task in the corresponding pending completion taskGroup[%d] succeeded before completion timeout elapsed",
              groupId
          );
          toRemove.add(group);
        }
      }

      taskGroupList.removeAll(toRemove);
    }

    // wait for all task shutdowns to complete before returning
    Futures.successfulAsList(futures).get(futureTimeoutInSeconds, TimeUnit.SECONDS);
  }

  private void checkCurrentTaskState() throws ExecutionException, InterruptedException, TimeoutException
  {
    List<ListenableFuture<?>> futures = new ArrayList<>();
    Iterator<Entry<Integer, TaskGroup>> iTaskGroups = activelyReadingTaskGroups.entrySet().iterator();
    while (iTaskGroups.hasNext()) {
      Entry<Integer, TaskGroup> taskGroupEntry = iTaskGroups.next();
      Integer groupId = taskGroupEntry.getKey();
      TaskGroup taskGroup = taskGroupEntry.getValue();

      // Iterate the list of known tasks in this group and:
      //   1) Kill any tasks which are not "current" (have the partitions, starting sequences, and minimumMessageTime
      //      & maximumMessageTime (if applicable) in [activelyReadingTaskGroups])
      //   2) Remove any tasks that have failed from the list
      //   3) If any task completed successfully, stop all the tasks in this group and move to the next group

      log.debug("Task group [%d] pre-pruning: %s", groupId, taskGroup.taskIds());

      Iterator<Entry<String, TaskData>> iTasks = taskGroup.tasks.entrySet().iterator();
      while (iTasks.hasNext()) {
        Entry<String, TaskData> task = iTasks.next();
        String taskId = task.getKey();
        TaskData taskData = task.getValue();

        // stop and remove bad tasks from the task group
        if (!isTaskCurrent(groupId, taskId)) {
          log.info("Stopping task [%s] which does not match the expected sequence range and ingestion spec", taskId);
          futures.add(stopTask(taskId, false));
          iTasks.remove();
          continue;
        }

        Preconditions.checkNotNull(taskData.status, "WTH? task[%s] has a null status", taskId);

        // remove failed tasks
        if (taskData.status.isFailure()) {
          iTasks.remove();
          continue;
        }

        // check for successful tasks, and if we find one, stop all tasks in the group and remove the group so it can
        // be recreated with the next set of sequences
        if (taskData.status.isSuccess()) {
          futures.add(stopTasksInGroup(taskGroup, "task[%s] succeeded in the same taskGroup", taskData.status.getId()));
          iTaskGroups.remove();
          break;
        }
      }
      log.debug("Task group [%d] post-pruning: %s", groupId, taskGroup.taskIds());
    }

    // wait for all task shutdowns to complete before returning
    Futures.successfulAsList(futures).get(futureTimeoutInSeconds, TimeUnit.SECONDS);
  }

  private void createNewTasks()
      throws JsonProcessingException
  {
    // update the checkpoints in the taskGroup to latest ones so that new tasks do not read what is already published
    verifyAndMergeCheckpoints(
        activelyReadingTaskGroups.values()
                                 .stream()
                                 .filter(taskGroup -> taskGroup.tasks.size() < ioConfig.getReplicas())
                                 .collect(Collectors.toList())
    );

    // check that there is a current task group for each group of partitions in [partitionGroups]
    for (Integer groupId : partitionGroups.keySet()) {
      if (!activelyReadingTaskGroups.containsKey(groupId)) {
        log.info("Creating new task group [%d] for partitions %s", groupId, partitionGroups.get(groupId).keySet());

        Optional<DateTime> minimumMessageTime = (ioConfig.getLateMessageRejectionPeriod().isPresent() ? Optional.of(
            DateTimes.nowUtc().minus(ioConfig.getLateMessageRejectionPeriod().get())
        ) : Optional.absent());

        Optional<DateTime> maximumMessageTime = (ioConfig.getEarlyMessageRejectionPeriod().isPresent() ? Optional.of(
            DateTimes.nowUtc().plus(ioConfig.getTaskDuration()).plus(ioConfig.getEarlyMessageRejectionPeriod().get())
        ) : Optional.absent());


        final Map<PartitionIdType, OrderedSequenceNumber<SequenceOffsetType>> startingOffsets =
            generateStartingSequencesForPartitionGroup(groupId);

        ImmutableMap<PartitionIdType, SequenceOffsetType> simpleStartingOffsets = startingOffsets
            .entrySet()
            .stream()
            .filter(x -> x.getValue().get() != null)
            .collect(
                Collectors.collectingAndThen(
                    Collectors.toMap(Entry::getKey, x -> x.getValue().get()), ImmutableMap::copyOf
                )
            );

        Set<PartitionIdType> exclusiveStartSequenceNumberPartitions = !useExclusiveStartingSequence
                                                                      ? Collections.emptySet()
                                                                      : startingOffsets
                                                                          .entrySet()
                                                                          .stream()
                                                                          .filter(x -> x.getValue().get() != null
                                                                                       && x.getValue().isExclusive())
                                                                          .map(Entry::getKey)
                                                                          .collect(Collectors.toSet());

        activelyReadingTaskGroups.put(
            groupId,
            new TaskGroup(
                groupId,
                simpleStartingOffsets,
                minimumMessageTime,
                maximumMessageTime,
                exclusiveStartSequenceNumberPartitions
            )
        );
      }
    }

    // iterate through all the current task groups and make sure each one has the desired number of replica tasks
    boolean createdTask = false;
    for (Entry<Integer, TaskGroup> entry : activelyReadingTaskGroups.entrySet()) {
      TaskGroup taskGroup = entry.getValue();
      Integer groupId = entry.getKey();

      if (taskGroup.startingSequences == null || taskGroup.startingSequences
          .values().stream().allMatch(x -> x == null || isEndOfShard(x))) {
        log.debug("Nothing to read in any partition for taskGroup [%d], skipping task creation", groupId);
        continue;
      }

      if (ioConfig.getReplicas() > taskGroup.tasks.size()) {
        log.info(
            "Number of tasks [%d] does not match configured numReplicas [%d] in task group [%d], creating more tasks",
            taskGroup.tasks.size(), ioConfig.getReplicas(), groupId
        );
        createTasksForGroup(groupId, ioConfig.getReplicas() - taskGroup.tasks.size());
        createdTask = true;
      }
    }

    if (createdTask && firstRunTime.isBeforeNow()) {
      // Schedule a run event after a short delay to update our internal data structures with the new tasks that were
      // just created. This is mainly for the benefit of the status API in situations where the run period is lengthy.
      scheduledExec.schedule(buildRunTask(), 5000, TimeUnit.MILLISECONDS);
    }

  }

  private void addNotice(Notice notice)
  {
    notices.add(notice);
  }

  @VisibleForTesting
  public void moveTaskGroupToPendingCompletion(int taskGroupId)
  {
    final TaskGroup taskGroup = activelyReadingTaskGroups.remove(taskGroupId);
    if (taskGroup != null) {
      pendingCompletionTaskGroups.computeIfAbsent(taskGroupId, k -> new CopyOnWriteArrayList<>()).add(taskGroup);
    }
  }

  @VisibleForTesting
  public int getNoticesQueueSize()
  {
    return notices.size();
  }

  private ImmutableMap<PartitionIdType, OrderedSequenceNumber<SequenceOffsetType>> generateStartingSequencesForPartitionGroup(
      int groupId
  )
  {
    ImmutableMap.Builder<PartitionIdType, OrderedSequenceNumber<SequenceOffsetType>> builder = ImmutableMap.builder();
    for (Entry<PartitionIdType, SequenceOffsetType> entry : partitionGroups.get(groupId).entrySet()) {
      PartitionIdType partition = entry.getKey();
      SequenceOffsetType sequence = entry.getValue();

      if (!getNotSetMarker().equals(sequence)) {
        // if we are given a startingOffset (set by a previous task group which is pending completion) then use it
        if (!isEndOfShard(sequence)) {
          builder.put(partition, makeSequenceNumber(sequence, useExclusiveStartSequenceNumberForNonFirstSequence()));
        }
      } else {
        // if we don't have a startingOffset (first run or we had some previous failures and reset the sequences) then
        // get the sequence from metadata storage (if available) or Kafka/Kinesis (otherwise)
        OrderedSequenceNumber<SequenceOffsetType> offsetFromStorage = getOffsetFromStorageForPartition(partition);

        if (offsetFromStorage != null) {
          builder.put(partition, offsetFromStorage);
        }
      }
    }
    return builder.build();
  }

  /**
   * Queries the dataSource metadata table to see if there is a previous ending sequence for this partition. If it doesn't
   * find any data, it will retrieve the latest or earliest Kafka/Kinesis sequence depending on the useEarliestOffset config.
   */
  private OrderedSequenceNumber<SequenceOffsetType> getOffsetFromStorageForPartition(PartitionIdType partition)
  {
    final Map<PartitionIdType, SequenceOffsetType> metadataOffsets = getOffsetsFromMetadataStorage();
    SequenceOffsetType sequence = metadataOffsets.get(partition);
    if (sequence != null) {
      log.debug("Getting sequence [%s] from metadata storage for partition [%s]", sequence, partition);
      if (!taskTuningConfig.isSkipSequenceNumberAvailabilityCheck()) {
        if (!checkSequenceAvailability(partition, sequence)) {
          if (taskTuningConfig.isResetOffsetAutomatically()) {
            resetInternal(
                createDataSourceMetaDataForReset(ioConfig.getStream(), ImmutableMap.of(partition, sequence))
            );
            throw new ISE(
                "Previous sequenceNumber [%s] is no longer available for partition [%s] - automatically resetting sequence",
                sequence,
                partition
            );

          } else {
            throw new ISE(
                "Previous sequenceNumber [%s] is no longer available for partition [%s]. You can clear the previous sequenceNumber and start reading from a valid message by using the supervisor's reset API.",
                sequence,
                partition
            );
          }
        }
      }
      return makeSequenceNumber(sequence, useExclusiveStartSequenceNumberForNonFirstSequence());
    } else {
      boolean useEarliestSequenceNumber = ioConfig.isUseEarliestSequenceNumber();
      if (subsequentlyDiscoveredPartitions.contains(partition)) {
        log.info(
            "Overriding useEarliestSequenceNumber and starting from beginning of newly discovered partition [%s] (which is probably from a split or merge)",
            partition
        );
        useEarliestSequenceNumber = true;
      }

      sequence = getOffsetFromStreamForPartition(partition, useEarliestSequenceNumber);
      if (sequence == null) {
        throw new ISE("unable to fetch sequence number for partition[%s] from stream", partition);
      }
      log.info("Getting sequence number [%s] for partition [%s]", sequence, partition);
      return makeSequenceNumber(sequence, false);
    }
  }

  private Map<PartitionIdType, SequenceOffsetType> getOffsetsFromMetadataStorage()
  {
    final DataSourceMetadata dataSourceMetadata = indexerMetadataStorageCoordinator.getDataSourceMetadata(dataSource);
    if (dataSourceMetadata instanceof SeekableStreamDataSourceMetadata
        && checkSourceMetadataMatch(dataSourceMetadata)) {
      @SuppressWarnings("unchecked")
      SeekableStreamSequenceNumbers<PartitionIdType, SequenceOffsetType> partitions = ((SeekableStreamDataSourceMetadata) dataSourceMetadata)
          .getSeekableStreamSequenceNumbers();
      if (partitions != null) {
        if (!ioConfig.getStream().equals(partitions.getStream())) {
          log.warn(
              "Topic/stream in metadata storage [%s] doesn't match spec topic/stream [%s], ignoring stored sequences",
              partitions.getStream(),
              ioConfig.getStream()
          );
          return Collections.emptyMap();
        } else if (partitions.getPartitionSequenceNumberMap() != null) {
          return partitions.getPartitionSequenceNumberMap();
        }
      }
    }

    return Collections.emptyMap();
  }

  @Nullable
  private SequenceOffsetType getOffsetFromStreamForPartition(PartitionIdType partition, boolean useEarliestOffset)
  {
    synchronized (recordSupplierLock) {
      StreamPartition<PartitionIdType> topicPartition = new StreamPartition<>(ioConfig.getStream(), partition);
      if (!recordSupplier.getAssignment().contains(topicPartition)) {
        final Set partitions = Collections.singleton(topicPartition);
        recordSupplier.assign(partitions);
        try {
          recordSupplier.seekToEarliest(partitions);
        }
        catch (InterruptedException e) {
          throw new RuntimeException(e);
        }
      }

      return useEarliestOffset
             ? recordSupplier.getEarliestSequenceNumber(topicPartition)
             : recordSupplier.getLatestSequenceNumber(topicPartition);
    }
  }

  private void createTasksForGroup(int groupId, int replicas)
      throws JsonProcessingException
  {
    TaskGroup group = activelyReadingTaskGroups.get(groupId);
    Map<PartitionIdType, SequenceOffsetType> startPartitions = group.startingSequences;
    Map<PartitionIdType, SequenceOffsetType> endPartitions = new HashMap<>();
    for (PartitionIdType partition : startPartitions.keySet()) {
      endPartitions.put(partition, getEndOfPartitionMarker());
    }
<<<<<<< HEAD
    Set<PartitionIdType> exclusiveStartSequenceNumberPartitions = group.exclusiveStartSequenceNumberPartitions;
=======
    Set<PartitionIdType> exclusiveStartSequenceNumberPartitions = activelyReadingTaskGroups
        .get(groupId)
        .exclusiveStartSequenceNumberPartitions;
>>>>>>> eeb3dbe7

    DateTime minimumMessageTime = group.minimumMessageTime.orNull();
    DateTime maximumMessageTime = group.maximumMessageTime.orNull();

    SeekableStreamIndexTaskIOConfig newIoConfig = createTaskIoConfig(
        groupId,
        startPartitions,
        endPartitions,
        group.baseSequenceName,
        minimumMessageTime,
        maximumMessageTime,
        exclusiveStartSequenceNumberPartitions,
        ioConfig
    );

    List<SeekableStreamIndexTask<PartitionIdType, SequenceOffsetType>> taskList = createIndexTasks(
        replicas,
        group.baseSequenceName,
        sortingMapper,
        group.checkpointSequences,
        newIoConfig,
        taskTuningConfig,
        rowIngestionMetersFactory
    );

    for (SeekableStreamIndexTask indexTask : taskList) {
      Optional<TaskQueue> taskQueue = taskMaster.getTaskQueue();
      if (taskQueue.isPresent()) {
        try {
          taskQueue.get().add(indexTask);
        }
        catch (EntryExistsException e) {
          log.error("Tried to add task [%s] but it already exists", indexTask.getId());
        }
      } else {
        log.error("Failed to get task queue because I'm not the leader!");
      }
    }
  }

  @VisibleForTesting
  public Runnable updateCurrentAndLatestOffsets()
  {
    return () -> {
      try {
        updateCurrentOffsets();
        updateLatestOffsetsFromStream();
        sequenceLastUpdated = DateTimes.nowUtc();
      }
      catch (Exception e) {
        log.warn(e, "Exception while getting current/latest sequences");
      }
    };
  }

  private void updateCurrentOffsets() throws InterruptedException, ExecutionException, TimeoutException
  {
    final List<ListenableFuture<Void>> futures = Stream.concat(
        activelyReadingTaskGroups.values().stream().flatMap(taskGroup -> taskGroup.tasks.entrySet().stream()),
        pendingCompletionTaskGroups.values()
                                   .stream()
                                   .flatMap(List::stream)
                                   .flatMap(taskGroup -> taskGroup.tasks.entrySet().stream())
    ).map(
        task -> Futures.transform(
            taskClient.getCurrentOffsetsAsync(task.getKey(), false),
            (Function<Map<PartitionIdType, SequenceOffsetType>, Void>) (currentSequences) -> {

              if (currentSequences != null && !currentSequences.isEmpty()) {
                task.getValue().currentSequences = currentSequences;
              }

              return null;
            }
        )
    ).collect(Collectors.toList());

    Futures.successfulAsList(futures).get(futureTimeoutInSeconds, TimeUnit.SECONDS);
  }

  private void updateLatestOffsetsFromStream() throws InterruptedException
  {
    synchronized (recordSupplierLock) {
      Set<PartitionIdType> partitionIds;
      try {
        partitionIds = recordSupplier.getPartitionIds(ioConfig.getStream());
      }
      catch (Exception e) {
        log.warn("Could not fetch partitions for topic/stream [%s]", ioConfig.getStream());
        throw new RuntimeException(e);
      }

      Set<StreamPartition<PartitionIdType>> partitions = partitionIds
          .stream()
          .map(e -> new StreamPartition<>(ioConfig.getStream(), e))
          .collect(Collectors.toSet());

      recordSupplier.assign(partitions);
      recordSupplier.seekToLatest(partitions);

      updateLatestSequenceFromStream(recordSupplier, partitions);
    }

  }

  protected abstract void updateLatestSequenceFromStream(
      RecordSupplier<PartitionIdType, SequenceOffsetType> recordSupplier,
      Set<StreamPartition<PartitionIdType>> partitions
  );

  protected Map<PartitionIdType, SequenceOffsetType> getHighestCurrentOffsets()
  {
    return activelyReadingTaskGroups
        .values()
        .stream()
        .flatMap(taskGroup -> taskGroup.tasks.entrySet().stream())
        .flatMap(taskData -> taskData.getValue().currentSequences.entrySet().stream())
        .collect(Collectors.toMap(
            Entry::getKey,
            Entry::getValue,
            (v1, v2) -> makeSequenceNumber(v1).compareTo(makeSequenceNumber(v2)) > 0 ? v1 : v2
        ));
  }

  private OrderedSequenceNumber<SequenceOffsetType> makeSequenceNumber(SequenceOffsetType seq)
  {
    return makeSequenceNumber(seq, false);
  }


  // exposed for testing for visibility into initialization state
  @VisibleForTesting
  public boolean isStarted()
  {
    return started;
  }

  // exposed for testing for visibility into initialization state
  @VisibleForTesting
  public boolean isLifecycleStarted()
  {
    return lifecycleStarted;
  }

  // exposed for testing for visibility into initialization state
  @VisibleForTesting
  public int getInitRetryCounter()
  {
    return initRetryCounter;
  }

  // exposed for testing to allow "bootstrap.servers" to be changed after supervisor is created
  @VisibleForTesting
  public SeekableStreamSupervisorIOConfig getIoConfig()
  {
    return ioConfig;
  }

  @Override
  public void checkpoint(
      @Nullable Integer taskGroupId,
      @Deprecated String baseSequenceName,
      DataSourceMetadata previousCheckPoint,
      DataSourceMetadata currentCheckPoint
  )
  {
    Preconditions.checkNotNull(previousCheckPoint, "previousCheckpoint");
    Preconditions.checkNotNull(currentCheckPoint, "current checkpoint cannot be null");
    Preconditions.checkArgument(
        spec.getIoConfig()
            .getStream()
            .equals(((SeekableStreamDataSourceMetadata) currentCheckPoint).getSeekableStreamSequenceNumbers()
                                                                          .getStream()),
        "Supervisor stream [%s] and stream in checkpoint [%s] does not match",
        spec.getIoConfig().getStream(),
        ((SeekableStreamDataSourceMetadata) currentCheckPoint).getSeekableStreamSequenceNumbers().getStream()
    );

    log.info("Checkpointing [%s] for taskGroup [%s]", currentCheckPoint, taskGroupId);
    addNotice(
        new CheckpointNotice(
            taskGroupId,
            baseSequenceName,
            (SeekableStreamDataSourceMetadata<PartitionIdType, SequenceOffsetType>) previousCheckPoint,
            (SeekableStreamDataSourceMetadata<PartitionIdType, SequenceOffsetType>) currentCheckPoint
        )
    );
  }

  protected Map<String, Object> createBaseTaskContexts()
  {
    final Map<String, Object> contexts = new HashMap<>();
    contexts.put(IS_INCREMENTAL_HANDOFF_SUPPORTED, true);
    if (spec.getContext() != null) {
      contexts.putAll(spec.getContext());
    }
    return contexts;
  }

  /**
   * creates a specific task IOConfig instance for Kafka/Kinesis
   *
   * @return specific instance of Kafka/Kinesis IOConfig
   */
  protected abstract SeekableStreamIndexTaskIOConfig createTaskIoConfig(
      int groupId,
      Map<PartitionIdType, SequenceOffsetType> startPartitions,
      Map<PartitionIdType, SequenceOffsetType> endPartitions,
      String baseSequenceName,
      DateTime minimumMessageTime,
      DateTime maximumMessageTime,
      Set<PartitionIdType> exclusiveStartSequenceNumberPartitions,
      SeekableStreamSupervisorIOConfig ioConfig
  );

  /**
   * creates a list of specific kafka/kinesis index tasks using
   * the given replicas count
   *
   * @return list of specific kafka/kinesis index taksks
   *
   * @throws JsonProcessingException
   */
  protected abstract List<SeekableStreamIndexTask<PartitionIdType, SequenceOffsetType>> createIndexTasks(
      int replicas,
      String baseSequenceName,
      ObjectMapper sortingMapper,
      TreeMap<Integer, Map<PartitionIdType, SequenceOffsetType>> sequenceOffsets,
      SeekableStreamIndexTaskIOConfig taskIoConfig,
      SeekableStreamIndexTaskTuningConfig taskTuningConfig,
      RowIngestionMetersFactory rowIngestionMetersFactory
  ) throws JsonProcessingException;

  /**
   * calculates the taskgroup id that the given partition belongs to.
   * different between Kafka/Kinesis since Kinesis uses String as partition id
   *
   * @param partition partition id
   *
   * @return taskgroup id
   */
  protected abstract int getTaskGroupIdForPartition(PartitionIdType partition);

  /**
   * checks if the passed in DataSourceMetadata is a specific instance
   * of [kafka/kinesis]DataSourceMetadata
   *
   * @param metadata datasource metadata
   *
   * @return true if isInstance else false
   */
  protected abstract boolean checkSourceMetadataMatch(DataSourceMetadata metadata);

  /**
   * checks if the passed in Task is a specific instance of
   * [Kafka/Kinesis]IndexTask
   *
   * @param task task
   *
   * @return true if isInstance else false
   */
  protected abstract boolean doesTaskTypeMatchSupervisor(Task task);

  /**
   * creates a specific instance of kafka/kinesis datasource metadata. Only used for reset.
   *
   * @param stream stream name
   * @param map    partitionId -> sequence
   *
   * @return specific instance of datasource metadata
   */
  protected abstract SeekableStreamDataSourceMetadata<PartitionIdType, SequenceOffsetType> createDataSourceMetaDataForReset(
      String stream,
      Map<PartitionIdType, SequenceOffsetType> map
  );

  /**
   * wraps the passed in SequenceOffsetType sequence number into a {@link OrderedSequenceNumber} object
   * to facilitate comparison and accomodate exclusive starting sequennce in kinesis
   *
   * @return specific instance of [Kafka/Kinesis]OrderedSequenceNumber
   */
  protected abstract OrderedSequenceNumber<SequenceOffsetType> makeSequenceNumber(
      SequenceOffsetType seq,
      boolean isExclusive
  );

  /**
   * schedules periodic emitLag() reporting for Kafka, not yet implemented in Kinesis,
   * but will be in the future
   */
  protected abstract void scheduleReporting(ScheduledExecutorService reportingExec);

  /**
   * calculate lag per partition for kafka, kinesis implementation returns an empty
   * map
   *
   * @return map of partition id -> lag
   */
  protected abstract Map<PartitionIdType, SequenceOffsetType> getLagPerPartition(Map<PartitionIdType, SequenceOffsetType> currentOffsets);

  /**
   * returns an instance of a specific Kinesis/Kafka recordSupplier
   *
   * @return specific instance of Kafka/Kinesis RecordSupplier
   */
  protected abstract RecordSupplier<PartitionIdType, SequenceOffsetType> setupRecordSupplier();

  /**
   * creates a specific instance of Kafka/Kinesis Supervisor Report Payload
   *
   * @return specific instance of Kafka/Kinesis Supervisor Report Payload
   */
  protected abstract SeekableStreamSupervisorReportPayload<PartitionIdType, SequenceOffsetType> createReportPayload(
      int numPartitions,
      boolean includeOffsets
  );

  /**
   * checks if sequence from metadata storage is still valid
   *
   * @return true if still valid else false
   */
  private boolean checkSequenceAvailability(
      @NotNull PartitionIdType partition,
      @NotNull SequenceOffsetType sequenceFromMetadata
  )
  {
    SequenceOffsetType earliestSequence = getOffsetFromStreamForPartition(partition, true);
    SequenceOffsetType latestSequence = getOffsetFromStreamForPartition(partition, false);
    return (earliestSequence == null
            || makeSequenceNumber(earliestSequence).compareTo(makeSequenceNumber(sequenceFromMetadata)) <= 0)
           && (latestSequence == null
               || makeSequenceNumber(latestSequence).compareTo(makeSequenceNumber(sequenceFromMetadata)) >= 0);
  }


  /**
   * a special sequence number that is used to indicate that the sequence offset
   * for a particular partition has not yet been calculated by the supervisor. When
   * the not_set marker is read by the supervisor, it will first attempt to restore it
   * from metadata storage, if that fails, from the Kafka/Kinesis
   *
   * @return sequence offset that represets NOT_SET
   */
  protected abstract SequenceOffsetType getNotSetMarker();

  /**
   * returns the logical maximum number for a Kafka partition or Kinesis shard. This is
   * used to set the initial endoffsets when creating a new task, since we don't know
   * what sequence offsets to read to initially
   *
   * @return end of partition sequence offset
   */
  protected abstract SequenceOffsetType getEndOfPartitionMarker();

  /**
   * checks if seqNum marks the end of a Kinesis shard. Used by Kinesis only.
   */
  protected abstract boolean isEndOfShard(SequenceOffsetType seqNum);

  /**
   * Returns true if the start sequence number should be exclusive for the non-first sequences for the whole partition.
   * For example, in Kinesis, the start offsets are inclusive for the first sequence, but exclusive for following
   * sequences. In Kafka, start offsets are always inclusive.
   */
  protected abstract boolean useExclusiveStartSequenceNumberForNonFirstSequence();
}<|MERGE_RESOLUTION|>--- conflicted
+++ resolved
@@ -200,13 +200,8 @@
       this.checkpointSequences.put(0, startingSequences);
       this.exclusiveStartSequenceNumberPartitions = exclusiveStartSequenceNumberPartitions != null
                                                     ? exclusiveStartSequenceNumberPartitions
-<<<<<<< HEAD
-                                                    : new HashSet<>();
+                                                    : Collections.emptySet();
       this.baseSequenceName = baseSequenceName;
-=======
-                                                    : Collections.emptySet();
-      this.baseSequenceName = generateSequenceName(startingSequences, minimumMessageTime, maximumMessageTime);
->>>>>>> eeb3dbe7
     }
 
     int addNewCheckpoint(Map<PartitionIdType, SequenceOffsetType> checkpoint)
@@ -1185,12 +1180,18 @@
           }
         }
         if (metadataUpdateSuccess) {
-          resetMetadata.getSeekableStreamSequenceNumbers().getPartitionSequenceNumberMap().keySet().forEach(partition -> {
-            final int groupId = getTaskGroupIdForPartition(partition);
-            killTaskGroupForPartitions(ImmutableSet.of(partition), "DataSourceMetadata is updated while reset");
-            activelyReadingTaskGroups.remove(groupId);
-            partitionGroups.get(groupId).replaceAll((partitionId, sequence) -> getNotSetMarker());
-          });
+          resetMetadata.getSeekableStreamSequenceNumbers()
+                       .getPartitionSequenceNumberMap()
+                       .keySet()
+                       .forEach(partition -> {
+                         final int groupId = getTaskGroupIdForPartition(partition);
+                         killTaskGroupForPartitions(
+                             ImmutableSet.of(partition),
+                             "DataSourceMetadata is updated while reset"
+                         );
+                         activelyReadingTaskGroups.remove(groupId);
+                         partitionGroups.get(groupId).replaceAll((partitionId, sequence) -> getNotSetMarker());
+                       });
         } else {
           throw new ISE("Unable to reset metadata");
         }
@@ -1329,8 +1330,8 @@
                               SequenceOffsetType previousOffset = partitionOffsets.putIfAbsent(partition, sequence);
                               if (previousOffset != null
                                   && (makeSequenceNumber(previousOffset)
-                                                                   .compareTo(makeSequenceNumber(
-                                                                       sequence))) < 0) {
+                                  .compareTo(makeSequenceNumber(
+                                      sequence))) < 0) {
                                 succeeded = partitionOffsets.replace(partition, previousOffset, sequence);
                               }
                             } while (!succeeded);
@@ -1347,7 +1348,7 @@
                               );
                               try {
                                 stopTask(taskId, false)
-                                                             .get(futureTimeoutInSeconds, TimeUnit.SECONDS);
+                                    .get(futureTimeoutInSeconds, TimeUnit.SECONDS);
                               }
                               catch (InterruptedException | ExecutionException | TimeoutException e) {
                                 log.warn(e, "Exception while stopping task");
@@ -1364,7 +1365,7 @@
                             );
                             try {
                               stopTask(taskId, false)
-                                                           .get(futureTimeoutInSeconds, TimeUnit.SECONDS);
+                                  .get(futureTimeoutInSeconds, TimeUnit.SECONDS);
                             }
                             catch (InterruptedException | ExecutionException | TimeoutException e) {
                               log.warn(e, "Exception while stopping task");
@@ -1386,14 +1387,10 @@
                                       ),
                                       seekableStreamIndexTask.getIOConfig().getMinimumMessageTime(),
                                       seekableStreamIndexTask.getIOConfig().getMaximumMessageTime(),
-<<<<<<< HEAD
-                                      seekableStreamIndexTask.getIOConfig().getExclusiveStartSequenceNumberPartitions(),
-                                      seekableStreamIndexTask.getIOConfig().getBaseSequenceName()
-=======
                                       seekableStreamIndexTask.getIOConfig()
                                                              .getStartSequenceNumbers()
-                                                             .getExclusivePartitions()
->>>>>>> eeb3dbe7
+                                                             .getExclusivePartitions(),
+                                      seekableStreamIndexTask.getIOConfig().getBaseSequenceName()
                                   );
                                 }
                             );
@@ -1655,6 +1652,7 @@
 
     taskGroupList.add(newTaskGroup);
   }
+
   // Sanity check to ensure that tasks have the same sequence name as their task group
   private void verifySameSequenceNameForAllTasksInGroup(int groupId)
   {
@@ -1719,7 +1717,7 @@
     // data schema. Recomputing both ensures that forwards-compatible tasks won't be killed (which would occur
     // if the hash generated using the old class definitions was used).
     String taskSequenceName = generateSequenceName(
-        task.getIOConfig().getStartPartitions().getPartitionSequenceNumberMap(),
+        task.getIOConfig().getStartSequenceNumbers().getPartitionSequenceNumberMap(),
         task.getIOConfig().getMinimumMessageTime(),
         task.getIOConfig().getMaximumMessageTime(),
         task.getDataSchema(),
@@ -2561,13 +2559,9 @@
     for (PartitionIdType partition : startPartitions.keySet()) {
       endPartitions.put(partition, getEndOfPartitionMarker());
     }
-<<<<<<< HEAD
-    Set<PartitionIdType> exclusiveStartSequenceNumberPartitions = group.exclusiveStartSequenceNumberPartitions;
-=======
     Set<PartitionIdType> exclusiveStartSequenceNumberPartitions = activelyReadingTaskGroups
         .get(groupId)
         .exclusiveStartSequenceNumberPartitions;
->>>>>>> eeb3dbe7
 
     DateTime minimumMessageTime = group.minimumMessageTime.orNull();
     DateTime maximumMessageTime = group.maximumMessageTime.orNull();
