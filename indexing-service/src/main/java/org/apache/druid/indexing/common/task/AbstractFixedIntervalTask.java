/*
 * Licensed to the Apache Software Foundation (ASF) under one
 * or more contributor license agreements.  See the NOTICE file
 * distributed with this work for additional information
 * regarding copyright ownership.  The ASF licenses this file
 * to you under the Apache License, Version 2.0 (the
 * "License"); you may not use this file except in compliance
 * with the License.  You may obtain a copy of the License at
 *
 *   http://www.apache.org/licenses/LICENSE-2.0
 *
 * Unless required by applicable law or agreed to in writing,
 * software distributed under the License is distributed on an
 * "AS IS" BASIS, WITHOUT WARRANTIES OR CONDITIONS OF ANY
 * KIND, either express or implied.  See the License for the
 * specific language governing permissions and limitations
 * under the License.
 */

package org.apache.druid.indexing.common.task;

import com.fasterxml.jackson.annotation.JsonIgnore;
import com.fasterxml.jackson.annotation.JsonProperty;
import com.google.common.base.Preconditions;
import com.google.common.collect.Iterables;
import org.apache.druid.indexing.common.TaskLock;
import org.apache.druid.indexing.common.TaskLockType;
import org.apache.druid.indexing.common.TaskToolbox;
import org.apache.druid.indexing.common.actions.TaskActionClient;
import org.apache.druid.indexing.common.actions.TimeChunkLockTryAcquireAction;
<<<<<<< HEAD
import org.apache.druid.java.util.common.ISE;
=======
import org.apache.druid.indexing.common.config.TaskConfig;
>>>>>>> 2383d9e5
import org.joda.time.Interval;

import java.io.IOException;
import java.util.Map;

public abstract class AbstractFixedIntervalTask extends AbstractTask
{
  @JsonIgnore
  private final Interval interval;

  protected AbstractFixedIntervalTask(
      String id,
      String dataSource,
      Interval interval,
      Map<String, Object> context
  )
  {
    this(id, id, new TaskResource(id, 1), dataSource, interval, context);
  }

  protected AbstractFixedIntervalTask(
      String id,
      String groupId,
      String dataSource,
      Interval interval,
      Map<String, Object> context
  )
  {
    this(id, groupId, new TaskResource(id, 1), dataSource, interval, context);
  }

  protected AbstractFixedIntervalTask(
      String id,
      String groupId,
      TaskResource taskResource,
      String dataSource,
      Interval interval,
      Map<String, Object> context
  )
  {
    super(id, groupId, taskResource, dataSource, context);
    this.interval = Preconditions.checkNotNull(interval, "interval");
    Preconditions.checkArgument(interval.toDurationMillis() > 0, "interval empty");
  }

  @Override
  public boolean isReady(TaskActionClient taskActionClient) throws Exception
  {
    return taskActionClient.submit(new TimeChunkLockTryAcquireAction(TaskLockType.EXCLUSIVE, interval)) != null;
  }

  @JsonProperty
  public Interval getInterval()
  {
    return interval;
  }

<<<<<<< HEAD
  TaskLock getAndCheckLock(TaskToolbox toolbox) throws IOException
  {
    // Confirm we have a lock (will throw if there isn't exactly one element)
    final TaskLock myLock = Iterables.getOnlyElement(getTaskLocks(toolbox.getTaskActionClient()));

    if (!myLock.getDataSource().equals(getDataSource())) {
      throw new ISE("Lock dataSource[%s] != task dataSource[%s]", myLock.getDataSource(), getDataSource());
    }

    if (!myLock.getInterval().equals(getInterval())) {
      throw new ISE("Lock interval[%s] != task interval[%s]", myLock.getInterval(), getInterval());
    }
    return myLock;
=======
  @Override
  public void stopGracefully(TaskConfig taskConfig)
  {
>>>>>>> 2383d9e5
  }
}<|MERGE_RESOLUTION|>--- conflicted
+++ resolved
@@ -28,11 +28,8 @@
 import org.apache.druid.indexing.common.TaskToolbox;
 import org.apache.druid.indexing.common.actions.TaskActionClient;
 import org.apache.druid.indexing.common.actions.TimeChunkLockTryAcquireAction;
-<<<<<<< HEAD
+import org.apache.druid.indexing.common.config.TaskConfig;
 import org.apache.druid.java.util.common.ISE;
-=======
-import org.apache.druid.indexing.common.config.TaskConfig;
->>>>>>> 2383d9e5
 import org.joda.time.Interval;
 
 import java.io.IOException;
@@ -90,7 +87,11 @@
     return interval;
   }
 
-<<<<<<< HEAD
+  @Override
+  public void stopGracefully(TaskConfig taskConfig)
+  {
+  }
+
   TaskLock getAndCheckLock(TaskToolbox toolbox) throws IOException
   {
     // Confirm we have a lock (will throw if there isn't exactly one element)
@@ -104,10 +105,5 @@
       throw new ISE("Lock interval[%s] != task interval[%s]", myLock.getInterval(), getInterval());
     }
     return myLock;
-=======
-  @Override
-  public void stopGracefully(TaskConfig taskConfig)
-  {
->>>>>>> 2383d9e5
   }
 }