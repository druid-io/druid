--- conflicted
+++ resolved
@@ -65,14 +65,8 @@
           Iterables.transform(segmentIdsInDataSource, SegmentId::getInterval)
       );
 
-<<<<<<< HEAD
-      final List<DataSegment> usedSegmentsForIntervals = taskActionClient.submit(
-          new SegmentListUsedAction(dataSource, null, intervals)
-=======
-      final Collection<DataSegment> usedSegmentsForIntervals = taskActionClient.submit(
-          new RetrieveUsedSegmentsAction(entry.getKey(), null, intervals, Segments.ONLY_VISIBLE)
->>>>>>> 517c1463
-      );
+      final Collection<DataSegment> usedSegmentsForIntervals = taskActionClient
+          .submit(new RetrieveUsedSegmentsAction(dataSource, null, intervals, Segments.ONLY_VISIBLE));
 
       for (DataSegment segment : usedSegmentsForIntervals) {
         if (segmentIdsInDataSource.contains(segment.getId())) {
