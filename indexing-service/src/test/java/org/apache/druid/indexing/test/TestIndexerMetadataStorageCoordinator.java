/*
 * Licensed to the Apache Software Foundation (ASF) under one
 * or more contributor license agreements.  See the NOTICE file
 * distributed with this work for additional information
 * regarding copyright ownership.  The ASF licenses this file
 * to you under the Apache License, Version 2.0 (the
 * "License"); you may not use this file except in compliance
 * with the License.  You may obtain a copy of the License at
 *
 *   http://www.apache.org/licenses/LICENSE-2.0
 *
 * Unless required by applicable law or agreed to in writing,
 * software distributed under the License is distributed on an
 * "AS IS" BASIS, WITHOUT WARRANTIES OR CONDITIONS OF ANY
 * KIND, either express or implied.  See the License for the
 * specific language governing permissions and limitations
 * under the License.
 */

package org.apache.druid.indexing.test;

import com.fasterxml.jackson.databind.ObjectMapper;
import com.google.common.collect.ImmutableList;
import com.google.common.collect.ImmutableSet;
import com.google.common.collect.Sets;
import org.apache.druid.indexing.overlord.DataSourceMetadata;
import org.apache.druid.indexing.overlord.IndexerMetadataStorageCoordinator;
import org.apache.druid.indexing.overlord.SegmentPublishResult;
import org.apache.druid.indexing.overlord.Segments;
import org.apache.druid.jackson.DefaultObjectMapper;
import org.apache.druid.java.util.common.Pair;
import org.apache.druid.segment.realtime.appenderator.SegmentIdWithShardSpec;
import org.apache.druid.timeline.DataSegment;
import org.apache.druid.timeline.partition.ShardSpecFactory;
import org.joda.time.Interval;

import java.util.ArrayList;
import java.util.HashSet;
import java.util.List;
import java.util.Set;

public class TestIndexerMetadataStorageCoordinator implements IndexerMetadataStorageCoordinator
{
  private final ObjectMapper objectMapper = new DefaultObjectMapper();
  private final Set<DataSegment> published = Sets.newConcurrentHashSet();
  private final Set<DataSegment> nuked = Sets.newConcurrentHashSet();
  private final List<DataSegment> unusedSegments;

  public TestIndexerMetadataStorageCoordinator()
  {
    unusedSegments = new ArrayList<>();
  }

  @Override
  public DataSourceMetadata retrieveDataSourceMetadata(String dataSource)
  {
    throw new UnsupportedOperationException();
  }

  @Override
  public boolean deleteDataSourceMetadata(String dataSource)
  {
    throw new UnsupportedOperationException();
  }

  @Override
  public boolean resetDataSourceMetadata(String dataSource, DataSourceMetadata dataSourceMetadata)
  {
    return false;
  }

  @Override
  public boolean insertDataSourceMetadata(String dataSource, DataSourceMetadata dataSourceMetadata)
  {
    return false;
  }
<<<<<<< HEAD
  
  @Override
  public List<DataSegment> retrieveUsedSegmentsForInterval(String dataSource, Interval interval)
  {
    return ImmutableList.of();
  }
=======
>>>>>>> 517c1463

  @Override
  public List<DataSegment> retrieveAllUsedSegments(String dataSource)
  {
    return ImmutableList.of();
  }

  @Override
  public List<Pair<DataSegment, String>> retrieveUsedSegmentsAndCreatedDates(String dataSource)
  {
    return ImmutableList.of();
  }

  @Override
<<<<<<< HEAD
  public List<DataSegment> retrieveUsedSegmentsForIntervals(String dataSource, List<Interval> intervals)
=======
  public List<DataSegment> getUsedSegmentsForIntervals(String dataSource, List<Interval> intervals, Segments visibility)
>>>>>>> 517c1463
  {
    return ImmutableList.of();
  }

  @Override
  public List<DataSegment> retrieveUnusedSegmentsForInterval(String dataSource, Interval interval)
  {
    synchronized (unusedSegments) {
      return ImmutableList.copyOf(unusedSegments);
    }
  }

  @Override
  public Set<DataSegment> announceHistoricalSegments(Set<DataSegment> segments)
  {
    Set<DataSegment> added = new HashSet<>();
    for (final DataSegment segment : segments) {
      if (published.add(segment)) {
        added.add(segment);
      }
    }
    return ImmutableSet.copyOf(added);
  }

  @Override
  public SegmentPublishResult announceHistoricalSegments(
      Set<DataSegment> segments,
      DataSourceMetadata oldCommitMetadata,
      DataSourceMetadata newCommitMetadata
  )
  {
    // Don't actually compare metadata, just do it!
    return SegmentPublishResult.ok(announceHistoricalSegments(segments));
  }

  @Override
  public SegmentIdWithShardSpec allocatePendingSegment(
      String dataSource,
      String sequenceName,
      String previousSegmentId,
      Interval interval,
      ShardSpecFactory shardSpecFactory,
      String maxVersion,
      boolean skipSegmentLineageCheck
  )
  {
    return new SegmentIdWithShardSpec(
        dataSource,
        interval,
        maxVersion,
        shardSpecFactory.create(objectMapper, 0)
    );
  }

  @Override
  public int deletePendingSegmentsCreatedInInterval(String dataSource, Interval deleteInterval)
  {
    throw new UnsupportedOperationException();
  }

  @Override
  public int deletePendingSegments(String dataSource)
  {
    throw new UnsupportedOperationException();
  }

  @Override
  public void deleteSegments(Set<DataSegment> segments)
  {
    nuked.addAll(segments);
  }

  @Override
  public void updateSegmentMetadata(Set<DataSegment> segments)
  {
    throw new UnsupportedOperationException();
  }

  public Set<DataSegment> getPublished()
  {
    return ImmutableSet.copyOf(published);
  }

  public Set<DataSegment> getNuked()
  {
    return ImmutableSet.copyOf(nuked);
  }

  public void setUnusedSegments(List<DataSegment> newUnusedSegments)
  {
    synchronized (unusedSegments) {
      unusedSegments.clear();
      unusedSegments.addAll(newUnusedSegments);
    }
  }
}<|MERGE_RESOLUTION|>--- conflicted
+++ resolved
@@ -74,18 +74,9 @@
   {
     return false;
   }
-<<<<<<< HEAD
-  
-  @Override
-  public List<DataSegment> retrieveUsedSegmentsForInterval(String dataSource, Interval interval)
-  {
-    return ImmutableList.of();
-  }
-=======
->>>>>>> 517c1463
 
   @Override
-  public List<DataSegment> retrieveAllUsedSegments(String dataSource)
+  public List<DataSegment> retrieveAllUsedSegments(String dataSource, Segments visibility)
   {
     return ImmutableList.of();
   }
@@ -97,11 +88,11 @@
   }
 
   @Override
-<<<<<<< HEAD
-  public List<DataSegment> retrieveUsedSegmentsForIntervals(String dataSource, List<Interval> intervals)
-=======
-  public List<DataSegment> getUsedSegmentsForIntervals(String dataSource, List<Interval> intervals, Segments visibility)
->>>>>>> 517c1463
+  public List<DataSegment> retrieveUsedSegmentsForIntervals(
+      String dataSource,
+      List<Interval> intervals,
+      Segments visibility
+  )
   {
     return ImmutableList.of();
   }
