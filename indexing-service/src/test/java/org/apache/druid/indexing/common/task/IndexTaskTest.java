--- conflicted
+++ resolved
@@ -995,13 +995,9 @@
         null,
         null,
         null,
-<<<<<<< HEAD
+        null,
+        new HashedPartitionsSpec(2, null, null),
         INDEX_SPEC,
-=======
-        null,
-        new HashedPartitionsSpec(2, null, null),
-        indexSpec,
->>>>>>> ac856fe4
         null,
         null,
         true,
@@ -1124,13 +1120,9 @@
         null,
         null,
         null,
-<<<<<<< HEAD
+        null,
+        new DynamicPartitionsSpec(2, null),
         INDEX_SPEC,
-=======
-        null,
-        new DynamicPartitionsSpec(2, null),
-        indexSpec,
->>>>>>> ac856fe4
         null,
         null,
         false,
@@ -1246,13 +1238,9 @@
         null,
         null,
         null,
-<<<<<<< HEAD
+        null,
+        new HashedPartitionsSpec(2, null, null),
         INDEX_SPEC,
-=======
-        null,
-        new HashedPartitionsSpec(2, null, null),
-        indexSpec,
->>>>>>> ac856fe4
         null,
         null,
         true,
@@ -1680,12 +1668,8 @@
         null,
         numShards,
         partitionDimensions,
-<<<<<<< HEAD
+        null,
         INDEX_SPEC,
-=======
-        null,
-        indexSpec,
->>>>>>> ac856fe4
         null,
         null,
         forceGuaranteedRollup,
