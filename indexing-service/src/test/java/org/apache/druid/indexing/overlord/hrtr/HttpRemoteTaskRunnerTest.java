/*
 * Licensed to the Apache Software Foundation (ASF) under one
 * or more contributor license agreements.  See the NOTICE file
 * distributed with this work for additional information
 * regarding copyright ownership.  The ASF licenses this file
 * to you under the Apache License, Version 2.0 (the
 * "License"); you may not use this file except in compliance
 * with the License.  You may obtain a copy of the License at
 *
 *   http://www.apache.org/licenses/LICENSE-2.0
 *
 * Unless required by applicable law or agreed to in writing,
 * software distributed under the License is distributed on an
 * "AS IS" BASIS, WITHOUT WARRANTIES OR CONDITIONS OF ANY
 * KIND, either express or implied.  See the License for the
 * specific language governing permissions and limitations
 * under the License.
 */

package org.apache.druid.indexing.overlord.hrtr;

import com.fasterxml.jackson.databind.ObjectMapper;
import com.google.common.base.Optional;
import com.google.common.base.Predicates;
import com.google.common.collect.ImmutableList;
import com.google.common.collect.ImmutableMap;
import com.google.common.collect.ImmutableSet;
import com.google.common.collect.Iterables;
import org.apache.curator.framework.CuratorFramework;
import org.apache.druid.common.guava.DSuppliers;
import org.apache.druid.discovery.DiscoveryDruidNode;
import org.apache.druid.discovery.DruidNodeDiscovery;
import org.apache.druid.discovery.DruidNodeDiscoveryProvider;
import org.apache.druid.discovery.NodeRole;
import org.apache.druid.discovery.WorkerNodeService;
import org.apache.druid.indexer.TaskLocation;
import org.apache.druid.indexer.TaskState;
import org.apache.druid.indexer.TaskStatus;
import org.apache.druid.indexing.common.task.NoopTask;
import org.apache.druid.indexing.common.task.Task;
import org.apache.druid.indexing.overlord.TaskRunnerListener;
import org.apache.druid.indexing.overlord.TaskRunnerWorkItem;
import org.apache.druid.indexing.overlord.TaskStorage;
import org.apache.druid.indexing.overlord.autoscaling.NoopProvisioningStrategy;
import org.apache.druid.indexing.overlord.config.HttpRemoteTaskRunnerConfig;
import org.apache.druid.indexing.overlord.setup.DefaultWorkerBehaviorConfig;
import org.apache.druid.indexing.worker.TaskAnnouncement;
import org.apache.druid.indexing.worker.Worker;
import org.apache.druid.indexing.worker.config.WorkerConfig;
import org.apache.druid.java.util.common.IAE;
import org.apache.druid.java.util.common.ISE;
import org.apache.druid.java.util.common.concurrent.Execs;
import org.apache.druid.java.util.http.client.HttpClient;
import org.apache.druid.segment.TestHelper;
import org.apache.druid.server.DruidNode;
import org.apache.druid.server.initialization.IndexerZkConfig;
import org.apache.druid.server.initialization.ZkPathsConfig;
import org.easymock.EasyMock;
import org.eclipse.jetty.util.ConcurrentHashSet;
import org.joda.time.Period;
import org.junit.Assert;
import org.junit.Test;

import java.util.ArrayList;
import java.util.Collection;
import java.util.HashSet;
import java.util.List;
import java.util.Map;
import java.util.Set;
import java.util.concurrent.ConcurrentHashMap;
import java.util.concurrent.ConcurrentMap;
import java.util.concurrent.Future;
import java.util.concurrent.ScheduledExecutorService;
import java.util.concurrent.atomic.AtomicInteger;
import java.util.concurrent.atomic.AtomicReference;

/**
 *
 */
public class HttpRemoteTaskRunnerTest
{
  /*
  Simulates startup of Overlord and Workers being discovered with no previously known tasks. Fresh tasks are given
  and expected to be completed.
   */
  @Test(timeout = 60_000L)
  public void testFreshStart() throws Exception
  {
    TestDruidNodeDiscovery druidNodeDiscovery = new TestDruidNodeDiscovery();
    DruidNodeDiscoveryProvider druidNodeDiscoveryProvider = EasyMock.createMock(DruidNodeDiscoveryProvider.class);
    EasyMock.expect(druidNodeDiscoveryProvider.getForService(WorkerNodeService.DISCOVERY_SERVICE_KEY))
            .andReturn(druidNodeDiscovery);
    EasyMock.replay(druidNodeDiscoveryProvider);

    HttpRemoteTaskRunner taskRunner = new HttpRemoteTaskRunner(
        TestHelper.makeJsonMapper(),
        new HttpRemoteTaskRunnerConfig()
        {
          @Override
          public int getPendingTasksRunnerNumThreads()
          {
            return 3;
          }
        },
        EasyMock.createNiceMock(HttpClient.class),
        DSuppliers.of(new AtomicReference<>(DefaultWorkerBehaviorConfig.defaultConfig())),
        new NoopProvisioningStrategy<>(),
        druidNodeDiscoveryProvider,
        EasyMock.createNiceMock(TaskStorage.class),
        EasyMock.createNiceMock(CuratorFramework.class),
        new IndexerZkConfig(new ZkPathsConfig(), null, null, null, null)
    )
    {
      @Override
      protected WorkerHolder createWorkerHolder(
          ObjectMapper smileMapper,
          HttpClient httpClient,
          HttpRemoteTaskRunnerConfig config,
          ScheduledExecutorService workersSyncExec,
          WorkerHolder.Listener listener,
          Worker worker,
          List<TaskAnnouncement> knownAnnouncements
      )
      {
        return HttpRemoteTaskRunnerTest.createWorkerHolder(
            smileMapper,
            httpClient,
            config,
            workersSyncExec,
            listener,
            worker,
            ImmutableList.of(),
            ImmutableList.of(),
            ImmutableMap.of(),
            new AtomicInteger(),
            ImmutableSet.of()
        );
      }
    };

    taskRunner.start();

    DiscoveryDruidNode druidNode1 = new DiscoveryDruidNode(
        new DruidNode("service", "host1", false, 8080, null, true, false),
        NodeRole.MIDDLE_MANAGER,
        ImmutableMap.of(
            WorkerNodeService.DISCOVERY_SERVICE_KEY, new WorkerNodeService("ip1", 2, "0", WorkerConfig.DEFAULT_CATEGORY)
        )
    );

    DiscoveryDruidNode druidNode2 = new DiscoveryDruidNode(
        new DruidNode("service", "host2", false, 8080, null, true, false),
        NodeRole.MIDDLE_MANAGER,
        ImmutableMap.of(
            WorkerNodeService.DISCOVERY_SERVICE_KEY, new WorkerNodeService("ip2", 2, "0", WorkerConfig.DEFAULT_CATEGORY)
        )
    );

    druidNodeDiscovery.listener.nodesAdded(ImmutableList.of(druidNode1, druidNode2));

    int numTasks = 8;
    List<Future<TaskStatus>> futures = new ArrayList<>();
    for (int i = 0; i < numTasks; i++) {
      futures.add(taskRunner.run(NoopTask.create("task-id-" + i, 0)));
    }

    for (Future<TaskStatus> future : futures) {
      Assert.assertTrue(future.get().isSuccess());
    }

    Assert.assertEquals(numTasks, taskRunner.getKnownTasks().size());
    Assert.assertEquals(numTasks, taskRunner.getCompletedTasks().size());
  }

  /*
  Simulates one task not getting acknowledged to be running after assigning it to a worker. But, other tasks are
  successfully assigned to other worker and get completed.
   */
  @Test(timeout = 60_000L)
  public void testOneStuckTaskAssignmentDoesntBlockOthers() throws Exception
  {
    TestDruidNodeDiscovery druidNodeDiscovery = new TestDruidNodeDiscovery();
    DruidNodeDiscoveryProvider druidNodeDiscoveryProvider = EasyMock.createMock(DruidNodeDiscoveryProvider.class);
    EasyMock.expect(druidNodeDiscoveryProvider.getForService(WorkerNodeService.DISCOVERY_SERVICE_KEY))
            .andReturn(druidNodeDiscovery);
    EasyMock.replay(druidNodeDiscoveryProvider);

    Task task1 = NoopTask.create("task-id-1", 0);
    Task task2 = NoopTask.create("task-id-2", 0);
    Task task3 = NoopTask.create("task-id-3", 0);

    HttpRemoteTaskRunner taskRunner = new HttpRemoteTaskRunner(
        TestHelper.makeJsonMapper(),
        new HttpRemoteTaskRunnerConfig()
        {
          @Override
          public int getPendingTasksRunnerNumThreads()
          {
            return 3;
          }
        },
        EasyMock.createNiceMock(HttpClient.class),
        DSuppliers.of(new AtomicReference<>(DefaultWorkerBehaviorConfig.defaultConfig())),
        new NoopProvisioningStrategy<>(),
        druidNodeDiscoveryProvider,
        EasyMock.createNiceMock(TaskStorage.class),
        EasyMock.createNiceMock(CuratorFramework.class),
        new IndexerZkConfig(new ZkPathsConfig(), null, null, null, null)
    )
    {
      @Override
      protected WorkerHolder createWorkerHolder(
          ObjectMapper smileMapper,
          HttpClient httpClient,
          HttpRemoteTaskRunnerConfig config,
          ScheduledExecutorService workersSyncExec,
          WorkerHolder.Listener listener,
          Worker worker,
          List<TaskAnnouncement> knownAnnouncements
      )
      {
        return HttpRemoteTaskRunnerTest.createWorkerHolder(
            smileMapper,
            httpClient,
            config,
            workersSyncExec,
            listener,
            worker,
            ImmutableList.of(),
            ImmutableList.of(),
            ImmutableMap.of(task1, ImmutableList.of()), //no announcements would be received for task1
            new AtomicInteger(),
            ImmutableSet.of()
        );
      }
    };

    taskRunner.start();

    DiscoveryDruidNode druidNode1 = new DiscoveryDruidNode(
        new DruidNode("service", "host1", false, 8080, null, true, false),
        NodeRole.MIDDLE_MANAGER,
        ImmutableMap.of(
            WorkerNodeService.DISCOVERY_SERVICE_KEY, new WorkerNodeService("ip1", 2, "0", WorkerConfig.DEFAULT_CATEGORY)
        )
    );

    DiscoveryDruidNode druidNode2 = new DiscoveryDruidNode(
        new DruidNode("service", "host2", false, 8080, null, true, false),
        NodeRole.MIDDLE_MANAGER,
        ImmutableMap.of(
            WorkerNodeService.DISCOVERY_SERVICE_KEY, new WorkerNodeService("ip2", 2, "0", WorkerConfig.DEFAULT_CATEGORY)
        )
    );

    druidNodeDiscovery.listener.nodesAdded(ImmutableList.of(druidNode1, druidNode2));

    taskRunner.run(task1);
    Future<TaskStatus> future2 = taskRunner.run(task2);
    Future<TaskStatus> future3 = taskRunner.run(task3);

    Assert.assertTrue(future2.get().isSuccess());
    Assert.assertTrue(future3.get().isSuccess());

    Assert.assertEquals(task1.getId(), Iterables.getOnlyElement(taskRunner.getPendingTasks()).getTaskId());
  }

  /*
  Simulates restart of the Overlord where taskRunner, on start, discovers workers with prexisting tasks.
   */
  @Test(timeout = 60_000L)
  public void testTaskRunnerRestart() throws Exception
  {
    TestDruidNodeDiscovery druidNodeDiscovery = new TestDruidNodeDiscovery();
    DruidNodeDiscoveryProvider druidNodeDiscoveryProvider = EasyMock.createMock(DruidNodeDiscoveryProvider.class);
    EasyMock.expect(druidNodeDiscoveryProvider.getForService(WorkerNodeService.DISCOVERY_SERVICE_KEY))
            .andReturn(druidNodeDiscovery);
    EasyMock.replay(druidNodeDiscoveryProvider);

    ConcurrentMap<String, CustomFunction> workerHolders = new ConcurrentHashMap<>();

    Task task1 = NoopTask.create("task-id-1", 0);
    Task task2 = NoopTask.create("task-id-2", 0);
    Task task3 = NoopTask.create("task-id-3", 0);
    Task task4 = NoopTask.create("task-id-4", 0);
    Task task5 = NoopTask.create("task-id-5", 0);

    TaskStorage taskStorageMock = EasyMock.createStrictMock(TaskStorage.class);
    EasyMock.expect(taskStorageMock.getStatus(task1.getId())).andReturn(Optional.absent());
    EasyMock.expect(taskStorageMock.getStatus(task2.getId())).andReturn(Optional.absent()).times(2);
    EasyMock.expect(taskStorageMock.getStatus(task3.getId())).andReturn(Optional.of(TaskStatus.running(task3.getId())));
    EasyMock.expect(taskStorageMock.getStatus(task4.getId())).andReturn(Optional.of(TaskStatus.running(task4.getId())));
    EasyMock.expect(taskStorageMock.getStatus(task5.getId())).andReturn(Optional.of(TaskStatus.success(task5.getId())));
    EasyMock.replay(taskStorageMock);

    HttpRemoteTaskRunner taskRunner = new HttpRemoteTaskRunner(
        TestHelper.makeJsonMapper(),
        new HttpRemoteTaskRunnerConfig()
        {
          @Override
          public int getPendingTasksRunnerNumThreads()
          {
            return 3;
          }
        },
        EasyMock.createNiceMock(HttpClient.class),
        DSuppliers.of(new AtomicReference<>(DefaultWorkerBehaviorConfig.defaultConfig())),
        new NoopProvisioningStrategy<>(),
        druidNodeDiscoveryProvider,
        taskStorageMock,
        EasyMock.createNiceMock(CuratorFramework.class),
        new IndexerZkConfig(new ZkPathsConfig(), null, null, null, null)
    )
    {
      @Override
      protected WorkerHolder createWorkerHolder(
          ObjectMapper smileMapper,
          HttpClient httpClient,
          HttpRemoteTaskRunnerConfig config,
          ScheduledExecutorService workersSyncExec,
          WorkerHolder.Listener listener,
          Worker worker,
          List<TaskAnnouncement> knownAnnouncements
      )
      {
        if (workerHolders.containsKey(worker.getHost())) {
          return workerHolders.get(worker.getHost()).apply(
              smileMapper,
              httpClient,
              config,
              workersSyncExec,
              listener,
              worker,
              knownAnnouncements
          );
        } else {
          throw new ISE("No WorkerHolder for [%s].", worker.getHost());
        }
      }
    };

    taskRunner.start();

    DiscoveryDruidNode druidNode = new DiscoveryDruidNode(
        new DruidNode("service", "host", false, 1234, null, true, false),
        NodeRole.MIDDLE_MANAGER,
        ImmutableMap.of(
            WorkerNodeService.DISCOVERY_SERVICE_KEY, new WorkerNodeService("ip1", 2, "0", WorkerConfig.DEFAULT_CATEGORY)
        )
    );

    AtomicInteger ticks = new AtomicInteger();
    Set<String> taskShutdowns = new HashSet<>();

    workerHolders.put(
        "host:1234",
        (mapper, httpClient, config, exec, listener, worker, knownAnnouncements) -> createWorkerHolder(
            mapper,
            httpClient,
            config,
            exec,
            listener,
            worker,
            knownAnnouncements,
            ImmutableList.of(
                TaskAnnouncement.create(
                    task1,
                    TaskStatus.success(task1.getId()),
                    TaskLocation.create("host", 1234, 1235)
                ),
                TaskAnnouncement.create(
                    task2,
                    TaskStatus.running(task2.getId()),
                    TaskLocation.create("host", 1234, 1235)
                ),
                TaskAnnouncement.create(
                    task2,
                    TaskStatus.success(task2.getId()),
                    TaskLocation.create("host", 1234, 1235)
                ),
                TaskAnnouncement.create(
                    task3,
                    TaskStatus.success(task3.getId()),
                    TaskLocation.create("host", 1234, 1235)
                ),
                TaskAnnouncement.create(
                    task4,
                    TaskStatus.running(task4.getId()),
                    TaskLocation.create("host", 1234, 1235)
                ),
                TaskAnnouncement.create(
                    task5,
                    TaskStatus.running(task5.getId()),
                    TaskLocation.create("host", 1234, 1235)
                )
            ),
            ImmutableMap.of(),
            ticks,
            taskShutdowns
        )
    );

    druidNodeDiscovery.listener.nodesAdded(
        ImmutableList.of(
            druidNode
        )
    );

    while (ticks.get() < 1) {
      Thread.sleep(100);
    }

    EasyMock.verify(taskStorageMock);

    Assert.assertEquals(ImmutableSet.of(task2.getId(), task5.getId()), taskShutdowns);
    Assert.assertTrue(taskRunner.getPendingTasks().isEmpty());

    TaskRunnerWorkItem item = Iterables.getOnlyElement(taskRunner.getRunningTasks());
    Assert.assertEquals(task4.getId(), item.getTaskId());

    Assert.assertTrue(taskRunner.run(task3).get().isSuccess());

    Assert.assertEquals(2, taskRunner.getKnownTasks().size());

  }

  @Test(timeout = 60_000L)
  public void testWorkerDisapperAndReappearBeforeItsCleanup() throws Exception
  {
    TestDruidNodeDiscovery druidNodeDiscovery = new TestDruidNodeDiscovery();
    DruidNodeDiscoveryProvider druidNodeDiscoveryProvider = EasyMock.createMock(DruidNodeDiscoveryProvider.class);
    EasyMock.expect(druidNodeDiscoveryProvider.getForService(WorkerNodeService.DISCOVERY_SERVICE_KEY))
            .andReturn(druidNodeDiscovery);
    EasyMock.replay(druidNodeDiscoveryProvider);

    ConcurrentMap<String, CustomFunction> workerHolders = new ConcurrentHashMap<>();

    HttpRemoteTaskRunner taskRunner = new HttpRemoteTaskRunner(
        TestHelper.makeJsonMapper(),
        new HttpRemoteTaskRunnerConfig()
        {
          @Override
          public int getPendingTasksRunnerNumThreads()
          {
            return 3;
          }
        },
        EasyMock.createNiceMock(HttpClient.class),
        DSuppliers.of(new AtomicReference<>(DefaultWorkerBehaviorConfig.defaultConfig())),
        new NoopProvisioningStrategy<>(),
        druidNodeDiscoveryProvider,
        EasyMock.createNiceMock(TaskStorage.class),
        EasyMock.createNiceMock(CuratorFramework.class),
        new IndexerZkConfig(new ZkPathsConfig(), null, null, null, null)
    )
    {
      @Override
      protected WorkerHolder createWorkerHolder(
          ObjectMapper smileMapper,
          HttpClient httpClient,
          HttpRemoteTaskRunnerConfig config,
          ScheduledExecutorService workersSyncExec,
          WorkerHolder.Listener listener,
          Worker worker,
          List<TaskAnnouncement> knownAnnouncements
      )
      {
        if (workerHolders.containsKey(worker.getHost())) {
          return workerHolders.get(worker.getHost()).apply(
              smileMapper,
              httpClient,
              config,
              workersSyncExec,
              listener,
              worker,
              knownAnnouncements
          );
        } else {
          throw new ISE("No WorkerHolder for [%s].", worker.getHost());
        }
      }
    };

    taskRunner.start();

    Task task1 = NoopTask.create("task-id-1", 0);
    Task task2 = NoopTask.create("task-id-2", 0);

    DiscoveryDruidNode druidNode = new DiscoveryDruidNode(
        new DruidNode("service", "host", false, 1234, null, true, false),
        NodeRole.MIDDLE_MANAGER,
        ImmutableMap.of(
            WorkerNodeService.DISCOVERY_SERVICE_KEY, new WorkerNodeService("ip1", 2, "0", WorkerConfig.DEFAULT_CATEGORY)
        )
    );

    workerHolders.put(
        "host:1234",
        (mapper, httpClient, config, exec, listener, worker, knownAnnouncements) -> createWorkerHolder(
            mapper,
            httpClient,
            config,
            exec,
            listener,
            worker,
            knownAnnouncements,
            ImmutableList.of(),
            ImmutableMap.of(
                task1, ImmutableList.of(
                    TaskAnnouncement.create(
                        task1,
                        TaskStatus.running(task1.getId()),
                        TaskLocation.unknown()
                    ),
                    TaskAnnouncement.create(
                        task1,
                        TaskStatus.running(task1.getId()),
                        TaskLocation.create("host", 1234, 1235)
                    ),
                    TaskAnnouncement.create(
                        task1,
                        TaskStatus.success(task1.getId()),
                        TaskLocation.create("host", 1234, 1235)
                    )
                ),
                task2, ImmutableList.of(
                    TaskAnnouncement.create(
                        task2,
                        TaskStatus.running(task2.getId()),
                        TaskLocation.unknown()
                    ),
                    TaskAnnouncement.create(
                        task2,
                        TaskStatus.running(task2.getId()),
                        TaskLocation.create("host", 1234, 1235)
                    )
                )
            ),
            new AtomicInteger(),
            ImmutableSet.of()
        )
    );

    druidNodeDiscovery.listener.nodesAdded(
        ImmutableList.of(
            druidNode
        )
    );

    Future<TaskStatus> future1 = taskRunner.run(task1);
    Future<TaskStatus> future2 = taskRunner.run(task2);

    while (taskRunner.getPendingTasks().size() > 0) {
      Thread.sleep(100);
    }

    druidNodeDiscovery.listener.nodesRemoved(
        ImmutableList.of(
            druidNode
        )
    );

    workerHolders.put(
        "host:1234",
        (mapper, httpClient, config, exec, listener, worker, knownAnnouncements) -> createWorkerHolder(
            mapper,
            httpClient,
            config,
            exec,
            listener,
            worker,
            knownAnnouncements,
            ImmutableList.of(
                TaskAnnouncement.create(
                    task2,
                    TaskStatus.running(task2.getId()),
                    TaskLocation.create("host", 1234, 1235)
                ),
                TaskAnnouncement.create(
                    task2,
                    TaskStatus.success(task2.getId()),
                    TaskLocation.create("host", 1234, 1235)
                )

            ),
            ImmutableMap.of(),
            new AtomicInteger(),
            ImmutableSet.of()
        )
    );

    druidNodeDiscovery.listener.nodesAdded(
        ImmutableList.of(
            druidNode
        )
    );

    Assert.assertTrue(future1.get().isSuccess());
    Assert.assertTrue(future2.get().isSuccess());
  }

  @Test(timeout = 60_000L)
  public void testWorkerDisapperAndReappearAfterItsCleanup() throws Exception
  {
    TestDruidNodeDiscovery druidNodeDiscovery = new TestDruidNodeDiscovery();
    DruidNodeDiscoveryProvider druidNodeDiscoveryProvider = EasyMock.createMock(DruidNodeDiscoveryProvider.class);
    EasyMock.expect(druidNodeDiscoveryProvider.getForService(WorkerNodeService.DISCOVERY_SERVICE_KEY))
            .andReturn(druidNodeDiscovery);
    EasyMock.replay(druidNodeDiscoveryProvider);

    ConcurrentMap<String, CustomFunction> workerHolders = new ConcurrentHashMap<>();

    HttpRemoteTaskRunner taskRunner = new HttpRemoteTaskRunner(
        TestHelper.makeJsonMapper(),
        new HttpRemoteTaskRunnerConfig()
        {
          @Override
          public Period getTaskCleanupTimeout()
          {
            return Period.millis(1);
          }
        },
        EasyMock.createNiceMock(HttpClient.class),
        DSuppliers.of(new AtomicReference<>(DefaultWorkerBehaviorConfig.defaultConfig())),
        new NoopProvisioningStrategy<>(),
        druidNodeDiscoveryProvider,
        EasyMock.createNiceMock(TaskStorage.class),
        EasyMock.createNiceMock(CuratorFramework.class),
        new IndexerZkConfig(new ZkPathsConfig(), null, null, null, null)
    )
    {
      @Override
      protected WorkerHolder createWorkerHolder(
          ObjectMapper smileMapper,
          HttpClient httpClient,
          HttpRemoteTaskRunnerConfig config,
          ScheduledExecutorService workersSyncExec,
          WorkerHolder.Listener listener,
          Worker worker,
          List<TaskAnnouncement> knownAnnouncements
      )
      {
        if (workerHolders.containsKey(worker.getHost())) {
          return workerHolders.get(worker.getHost()).apply(
              smileMapper,
              httpClient,
              config,
              workersSyncExec,
              listener,
              worker,
              knownAnnouncements
          );
        } else {
          throw new ISE("No WorkerHolder for [%s].", worker.getHost());
        }
      }
    };

    taskRunner.start();

    Task task1 = NoopTask.create("task-id-1", 0);
    Task task2 = NoopTask.create("task-id-2", 0);

    DiscoveryDruidNode druidNode = new DiscoveryDruidNode(
        new DruidNode("service", "host", false, 1234, null, true, false),
<<<<<<< HEAD
        NodeRole.MIDDLE_MANAGER,
        ImmutableMap.of(WorkerNodeService.DISCOVERY_SERVICE_KEY, new WorkerNodeService("ip1", 2, "0"))
=======
        NodeType.MIDDLE_MANAGER,
        ImmutableMap.of(WorkerNodeService.DISCOVERY_SERVICE_KEY, new WorkerNodeService("ip1", 2, "0", WorkerConfig.DEFAULT_CATEGORY))
>>>>>>> 934547a2
    );

    workerHolders.put(
        "host:1234",
        (mapper, httpClient, config, exec, listener, worker, knownAnnouncements) -> createWorkerHolder(
            mapper,
            httpClient,
            config,
            exec,
            listener,
            worker,
            knownAnnouncements,
            ImmutableList.of(),
            ImmutableMap.of(
                task1, ImmutableList.of(
                    TaskAnnouncement.create(
                        task1,
                        TaskStatus.running(task1.getId()),
                        TaskLocation.unknown()
                    ),
                    TaskAnnouncement.create(
                        task1,
                        TaskStatus.running(task1.getId()),
                        TaskLocation.create("host", 1234, 1235)
                    )
                ),
                task2, ImmutableList.of(
                    TaskAnnouncement.create(
                        task2,
                        TaskStatus.running(task2.getId()),
                        TaskLocation.unknown()
                    ),
                    TaskAnnouncement.create(
                        task2,
                        TaskStatus.running(task2.getId()),
                        TaskLocation.create("host", 1234, 1235)
                    )
                )
            ),
            new AtomicInteger(),
            ImmutableSet.of()
        )
    );

    druidNodeDiscovery.listener.nodesAdded(
        ImmutableList.of(
            druidNode
        )
    );

    Future<TaskStatus> future1 = taskRunner.run(task1);
    Future<TaskStatus> future2 = taskRunner.run(task2);

    while (taskRunner.getPendingTasks().size() > 0) {
      Thread.sleep(100);
    }

    druidNodeDiscovery.listener.nodesRemoved(
        ImmutableList.of(
            druidNode
        )
    );

    Assert.assertTrue(future1.get().isFailure());
    Assert.assertTrue(future2.get().isFailure());

    AtomicInteger ticks = new AtomicInteger();
    Set<String> actualShutdowns = new ConcurrentHashSet<>();

    workerHolders.put(
        "host:1234",
        (mapper, httpClient, config, exec, listener, worker, knownAnnouncements) -> createWorkerHolder(
            mapper,
            httpClient,
            config,
            exec,
            listener,
            worker,
            knownAnnouncements,
            ImmutableList.of(
                TaskAnnouncement.create(
                    task1,
                    TaskStatus.success(task1.getId()),
                    TaskLocation.create("host", 1234, 1235)
                ),
                TaskAnnouncement.create(
                    task2,
                    TaskStatus.running(task2.getId()),
                    TaskLocation.create("host", 1234, 1235)
                )
            ),
            ImmutableMap.of(),
            ticks,
            actualShutdowns
        )
    );

    druidNodeDiscovery.listener.nodesAdded(
        ImmutableList.of(
            druidNode
        )
    );

    while (ticks.get() < 1) {
      Thread.sleep(100);
    }

    Assert.assertEquals(ImmutableSet.of(task2.getId()), actualShutdowns);
    Assert.assertTrue(taskRunner.run(task1).get().isFailure());
    Assert.assertTrue(taskRunner.run(task2).get().isFailure());
  }

  @Test(timeout = 60_000L)
  public void testMarkWorkersLazy() throws Exception
  {
    TestDruidNodeDiscovery druidNodeDiscovery = new TestDruidNodeDiscovery();
    DruidNodeDiscoveryProvider druidNodeDiscoveryProvider = EasyMock.createMock(DruidNodeDiscoveryProvider.class);
    EasyMock.expect(druidNodeDiscoveryProvider.getForService(WorkerNodeService.DISCOVERY_SERVICE_KEY))
            .andReturn(druidNodeDiscovery);
    EasyMock.replay(druidNodeDiscoveryProvider);

    Task task1 = NoopTask.create("task-id-1", 0);
    Task task2 = NoopTask.create("task-id-2", 0);

    ConcurrentMap<String, CustomFunction> workerHolders = new ConcurrentHashMap<>();

    HttpRemoteTaskRunner taskRunner = new HttpRemoteTaskRunner(
        TestHelper.makeJsonMapper(),
        new HttpRemoteTaskRunnerConfig()
        {
          @Override
          public int getPendingTasksRunnerNumThreads()
          {
            return 3;
          }
        },
        EasyMock.createNiceMock(HttpClient.class),
        DSuppliers.of(new AtomicReference<>(DefaultWorkerBehaviorConfig.defaultConfig())),
        new NoopProvisioningStrategy<>(),
        druidNodeDiscoveryProvider,
        EasyMock.createNiceMock(TaskStorage.class),
        EasyMock.createNiceMock(CuratorFramework.class),
        new IndexerZkConfig(new ZkPathsConfig(), null, null, null, null)
    )
    {
      @Override
      protected WorkerHolder createWorkerHolder(
          ObjectMapper smileMapper,
          HttpClient httpClient,
          HttpRemoteTaskRunnerConfig config,
          ScheduledExecutorService workersSyncExec,
          WorkerHolder.Listener listener,
          Worker worker,
          List<TaskAnnouncement> knownAnnouncements
      )
      {
        if (workerHolders.containsKey(worker.getHost())) {
          return workerHolders.get(worker.getHost()).apply(
              smileMapper,
              httpClient,
              config,
              workersSyncExec,
              listener,
              worker,
              knownAnnouncements
          );
        } else {
          throw new ISE("No WorkerHolder for [%s].", worker.getHost());
        }
      }
    };

    taskRunner.start();

    AtomicInteger ticks = new AtomicInteger();

    DiscoveryDruidNode druidNode1 = new DiscoveryDruidNode(
        new DruidNode("service", "host1", false, 8080, null, true, false),
        NodeRole.MIDDLE_MANAGER,
        ImmutableMap.of(
            WorkerNodeService.DISCOVERY_SERVICE_KEY, new WorkerNodeService("ip1", 1, "0", WorkerConfig.DEFAULT_CATEGORY)
        )
    );

    workerHolders.put(
        "host1:8080",
        (mapper, httpClient, config, exec, listener, worker, knownAnnouncements) -> createWorkerHolder(
            mapper,
            httpClient,
            config,
            exec,
            listener,
            worker,
            knownAnnouncements,
            ImmutableList.of(),
            ImmutableMap.of(
                task1, ImmutableList.of(
                    TaskAnnouncement.create(
                        task1,
                        TaskStatus.running(task1.getId()),
                        TaskLocation.unknown()
                    ),
                    TaskAnnouncement.create(
                        task1,
                        TaskStatus.running(task1.getId()),
                        TaskLocation.create("host1", 8080, -1)
                    )
                )
            ),
            ticks,
            ImmutableSet.of()
        )
    );

    druidNodeDiscovery.listener.nodesAdded(ImmutableList.of(druidNode1));

    taskRunner.run(task1);

    while (ticks.get() < 1) {
      Thread.sleep(100);
    }

    DiscoveryDruidNode druidNode2 = new DiscoveryDruidNode(
        new DruidNode("service", "host2", false, 8080, null, true, false),
<<<<<<< HEAD
        NodeRole.MIDDLE_MANAGER,
        ImmutableMap.of(WorkerNodeService.DISCOVERY_SERVICE_KEY, new WorkerNodeService("ip2", 1, "0"))
=======
        NodeType.MIDDLE_MANAGER,
        ImmutableMap.of(WorkerNodeService.DISCOVERY_SERVICE_KEY, new WorkerNodeService("ip2", 1, "0", WorkerConfig.DEFAULT_CATEGORY))
>>>>>>> 934547a2
    );

    workerHolders.put(
        "host2:8080",
        (mapper, httpClient, config, exec, listener, worker, knownAnnouncements) -> createWorkerHolder(
            mapper,
            httpClient,
            config,
            exec,
            listener,
            worker,
            knownAnnouncements,
            ImmutableList.of(),
            ImmutableMap.of(task2, ImmutableList.of()),
            ticks,
            ImmutableSet.of()
        )
    );

    druidNodeDiscovery.listener.nodesAdded(ImmutableList.of(druidNode2));

    taskRunner.run(task2);

    while (ticks.get() < 2) {
      Thread.sleep(100);
    }

    DiscoveryDruidNode druidNode3 = new DiscoveryDruidNode(
        new DruidNode("service", "host3", false, 8080, null, true, false),
<<<<<<< HEAD
        NodeRole.MIDDLE_MANAGER,
        ImmutableMap.of(WorkerNodeService.DISCOVERY_SERVICE_KEY, new WorkerNodeService("ip2", 1, "0"))
=======
        NodeType.MIDDLE_MANAGER,
        ImmutableMap.of(WorkerNodeService.DISCOVERY_SERVICE_KEY, new WorkerNodeService("ip2", 1, "0", WorkerConfig.DEFAULT_CATEGORY))
>>>>>>> 934547a2
    );

    workerHolders.put(
        "host3:8080",
        (mapper, httpClient, config, exec, listener, worker, knownAnnouncements) -> createWorkerHolder(
            mapper,
            httpClient,
            config,
            exec,
            listener,
            worker,
            knownAnnouncements,
            ImmutableList.of(),
            ImmutableMap.of(),
            new AtomicInteger(),
            ImmutableSet.of()
        )
    );

    druidNodeDiscovery.listener.nodesAdded(ImmutableList.of(druidNode3));

    Assert.assertEquals(task1.getId(), Iterables.getOnlyElement(taskRunner.getRunningTasks()).getTaskId());
    Assert.assertEquals(task2.getId(), Iterables.getOnlyElement(taskRunner.getPendingTasks()).getTaskId());

    Assert.assertEquals(
        "host3:8080",
        Iterables.getOnlyElement(taskRunner.markWorkersLazy(Predicates.alwaysTrue(), Integer.MAX_VALUE))
                 .getHost()
    );
  }

  /*
   * Task goes PENDING -> RUNNING -> SUCCESS and few more useless notifications in between.
   */
  @Test
  public void testTaskAddedOrUpdated1() throws Exception
  {
    Task task = NoopTask.create("task");
    List<Object> listenerNotificationsAccumulator = new ArrayList<>();
    HttpRemoteTaskRunner taskRunner = createTaskRunnerForTestTaskAddedOrUpdated(
        EasyMock.createStrictMock(TaskStorage.class),
        listenerNotificationsAccumulator
    );

    WorkerHolder workerHolder = EasyMock.createMock(WorkerHolder.class);
    EasyMock.expect(workerHolder.getWorker()).andReturn(new Worker("http", "worker", "127.0.0.1", 1, "v1", WorkerConfig.DEFAULT_CATEGORY)).anyTimes();
    workerHolder.setLastCompletedTaskTime(EasyMock.anyObject());
    workerHolder.resetContinuouslyFailedTasksCount();
    EasyMock.expect(workerHolder.getContinuouslyFailedTasksCount()).andReturn(0);
    EasyMock.replay(workerHolder);

    Future<TaskStatus> future = taskRunner.run(task);
    Assert.assertEquals(task.getId(), Iterables.getOnlyElement(taskRunner.getPendingTasks()).getTaskId());

    // RUNNING notification from worker
    taskRunner.taskAddedOrUpdated(TaskAnnouncement.create(
        task,
        TaskStatus.running(task.getId()),
        TaskLocation.create("worker", 1000, 1001)
    ), workerHolder);
    Assert.assertEquals(task.getId(), Iterables.getOnlyElement(taskRunner.getRunningTasks()).getTaskId());

    // Another RUNNING notification from worker, notifying change in location
    taskRunner.taskAddedOrUpdated(TaskAnnouncement.create(
        task,
        TaskStatus.running(task.getId()),
        TaskLocation.create("worker", 1, 2)
    ), workerHolder);
    Assert.assertEquals(task.getId(), Iterables.getOnlyElement(taskRunner.getRunningTasks()).getTaskId());

    // Redundant RUNNING notification from worker, ignored
    taskRunner.taskAddedOrUpdated(TaskAnnouncement.create(
        task,
        TaskStatus.running(task.getId()),
        TaskLocation.create("worker", 1, 2)
    ), workerHolder);
    Assert.assertEquals(task.getId(), Iterables.getOnlyElement(taskRunner.getRunningTasks()).getTaskId());

    // Another "rogue-worker" reports running it, and gets asked to shutdown the task
    WorkerHolder rogueWorkerHolder = EasyMock.createMock(WorkerHolder.class);
    EasyMock.expect(rogueWorkerHolder.getWorker())
            .andReturn(new Worker("http", "rogue-worker", "127.0.0.1", 5, "v1", WorkerConfig.DEFAULT_CATEGORY))
            .anyTimes();
    rogueWorkerHolder.shutdownTask(task.getId());
    EasyMock.replay(rogueWorkerHolder);
    taskRunner.taskAddedOrUpdated(TaskAnnouncement.create(
        task,
        TaskStatus.running(task.getId()),
        TaskLocation.create("rogue-worker", 1, 2)
    ), rogueWorkerHolder);
    Assert.assertEquals(task.getId(), Iterables.getOnlyElement(taskRunner.getRunningTasks()).getTaskId());
    EasyMock.verify(rogueWorkerHolder);

    // "rogue-worker" reports FAILURE for the task, ignored
    rogueWorkerHolder = EasyMock.createMock(WorkerHolder.class);
    EasyMock.expect(rogueWorkerHolder.getWorker())
            .andReturn(new Worker("http", "rogue-worker", "127.0.0.1", 5, "v1", WorkerConfig.DEFAULT_CATEGORY))
            .anyTimes();
    EasyMock.replay(rogueWorkerHolder);
    taskRunner.taskAddedOrUpdated(TaskAnnouncement.create(
        task,
        TaskStatus.failure(task.getId()),
        TaskLocation.create("rogue-worker", 1, 2)
    ), rogueWorkerHolder);
    Assert.assertEquals(task.getId(), Iterables.getOnlyElement(taskRunner.getRunningTasks()).getTaskId());
    EasyMock.verify(rogueWorkerHolder);

    // workers sends SUCCESS notification, task is marked SUCCESS now.
    taskRunner.taskAddedOrUpdated(TaskAnnouncement.create(
        task,
        TaskStatus.success(task.getId()),
        TaskLocation.create("worker", 1, 2)
    ), workerHolder);
    Assert.assertEquals(task.getId(), Iterables.getOnlyElement(taskRunner.getCompletedTasks()).getTaskId());
    Assert.assertEquals(TaskState.SUCCESS, future.get().getStatusCode());

    // "rogue-worker" reports running it, and gets asked to shutdown the task
    rogueWorkerHolder = EasyMock.createMock(WorkerHolder.class);
    EasyMock.expect(rogueWorkerHolder.getWorker())
            .andReturn(new Worker("http", "rogue-worker", "127.0.0.1", 5, "v1", WorkerConfig.DEFAULT_CATEGORY))
            .anyTimes();
    rogueWorkerHolder.shutdownTask(task.getId());
    EasyMock.replay(rogueWorkerHolder);
    taskRunner.taskAddedOrUpdated(TaskAnnouncement.create(
        task,
        TaskStatus.running(task.getId()),
        TaskLocation.create("rogue-worker", 1, 2)
    ), rogueWorkerHolder);
    Assert.assertEquals(task.getId(), Iterables.getOnlyElement(taskRunner.getCompletedTasks()).getTaskId());
    EasyMock.verify(rogueWorkerHolder);

    // "rogue-worker" reports FAILURE for the tasks, ignored
    rogueWorkerHolder = EasyMock.createMock(WorkerHolder.class);
    EasyMock.expect(rogueWorkerHolder.getWorker())
            .andReturn(new Worker("http", "rogue-worker", "127.0.0.1", 5, "v1", WorkerConfig.DEFAULT_CATEGORY))
            .anyTimes();
    EasyMock.replay(rogueWorkerHolder);
    taskRunner.taskAddedOrUpdated(TaskAnnouncement.create(
        task,
        TaskStatus.failure(task.getId()),
        TaskLocation.create("rogue-worker", 1, 2)
    ), rogueWorkerHolder);
    Assert.assertEquals(task.getId(), Iterables.getOnlyElement(taskRunner.getCompletedTasks()).getTaskId());
    EasyMock.verify(rogueWorkerHolder);

    Assert.assertEquals(TaskState.SUCCESS, future.get().getStatusCode());

    EasyMock.verify(workerHolder);

    Assert.assertEquals(
        listenerNotificationsAccumulator,
        ImmutableList.of(
            ImmutableList.of(task.getId(), TaskLocation.create("worker", 1000, 1001)),
            ImmutableList.of(task.getId(), TaskLocation.create("worker", 1, 2)),
            ImmutableList.of(task.getId(), TaskStatus.success(task.getId()))
        )
    );
  }

  /*
   * Task goes from PENDING -> SUCCESS . Happens when TaskRunner is given task but a worker reported it being already
   * completed with SUCCESS.
   */
  @Test
  public void testTaskAddedOrUpdated2() throws Exception
  {
    Task task = NoopTask.create("task");
    List<Object> listenerNotificationsAccumulator = new ArrayList<>();
    HttpRemoteTaskRunner taskRunner = createTaskRunnerForTestTaskAddedOrUpdated(
        EasyMock.createStrictMock(TaskStorage.class),
        listenerNotificationsAccumulator
    );

    Worker worker = new Worker("http", "localhost", "127.0.0.1", 1, "v1", WorkerConfig.DEFAULT_CATEGORY);

    WorkerHolder workerHolder = EasyMock.createMock(WorkerHolder.class);
    EasyMock.expect(workerHolder.getWorker()).andReturn(worker).anyTimes();
    workerHolder.setLastCompletedTaskTime(EasyMock.anyObject());
    workerHolder.resetContinuouslyFailedTasksCount();
    EasyMock.expect(workerHolder.getContinuouslyFailedTasksCount()).andReturn(0);
    EasyMock.replay(workerHolder);

    Future<TaskStatus> future = taskRunner.run(task);
    Assert.assertEquals(task.getId(), Iterables.getOnlyElement(taskRunner.getPendingTasks()).getTaskId());

    taskRunner.taskAddedOrUpdated(TaskAnnouncement.create(
        task,
        TaskStatus.success(task.getId()),
        TaskLocation.create("worker", 1, 2)
    ), workerHolder);
    Assert.assertEquals(task.getId(), Iterables.getOnlyElement(taskRunner.getCompletedTasks()).getTaskId());

    Assert.assertEquals(TaskState.SUCCESS, future.get().getStatusCode());

    EasyMock.verify(workerHolder);

    Assert.assertEquals(
        listenerNotificationsAccumulator,
        ImmutableList.of(
            ImmutableList.of(task.getId(), TaskLocation.create("worker", 1, 2)),
            ImmutableList.of(task.getId(), TaskStatus.success(task.getId()))
        )
    );
  }

  /*
   * Notifications received for tasks not known to TaskRunner maybe known to TaskStorage.
   * This could happen when TaskRunner starts and workers reports running/completed tasks on them.
   */
  @Test
  public void testTaskAddedOrUpdated3()
  {
    Task task1 = NoopTask.create("task1");
    Task task2 = NoopTask.create("task2");
    Task task3 = NoopTask.create("task3");
    Task task4 = NoopTask.create("task4");
    Task task5 = NoopTask.create("task5");
    Task task6 = NoopTask.create("task6");

    TaskStorage taskStorage = EasyMock.createMock(TaskStorage.class);
    EasyMock.expect(taskStorage.getStatus(task1.getId())).andReturn(Optional.of(TaskStatus.running(task1.getId())));
    EasyMock.expect(taskStorage.getStatus(task2.getId())).andReturn(Optional.of(TaskStatus.running(task2.getId())));
    EasyMock.expect(taskStorage.getStatus(task3.getId())).andReturn(Optional.of(TaskStatus.success(task3.getId())));
    EasyMock.expect(taskStorage.getStatus(task4.getId())).andReturn(Optional.of(TaskStatus.success(task4.getId())));
    EasyMock.expect(taskStorage.getStatus(task5.getId())).andReturn(Optional.absent());
    EasyMock.expect(taskStorage.getStatus(task6.getId())).andReturn(Optional.absent());
    EasyMock.replay(taskStorage);

    List<Object> listenerNotificationsAccumulator = new ArrayList<>();
    HttpRemoteTaskRunner taskRunner =
        createTaskRunnerForTestTaskAddedOrUpdated(taskStorage, listenerNotificationsAccumulator);

    Worker worker = new Worker("http", "localhost", "127.0.0.1", 1, "v1", WorkerConfig.DEFAULT_CATEGORY);

    WorkerHolder workerHolder = EasyMock.createMock(WorkerHolder.class);
    EasyMock.expect(workerHolder.getWorker()).andReturn(worker).anyTimes();
    workerHolder.setLastCompletedTaskTime(EasyMock.anyObject());
    workerHolder.resetContinuouslyFailedTasksCount();
    EasyMock.expect(workerHolder.getContinuouslyFailedTasksCount()).andReturn(0);
    workerHolder.shutdownTask(task3.getId());
    workerHolder.shutdownTask(task5.getId());
    EasyMock.replay(workerHolder);

    Assert.assertEquals(0, taskRunner.getKnownTasks().size());

    taskRunner.taskAddedOrUpdated(TaskAnnouncement.create(
        task1,
        TaskStatus.running(task1.getId()),
        TaskLocation.create("worker", 1, 2)
    ), workerHolder);

    taskRunner.taskAddedOrUpdated(TaskAnnouncement.create(
        task2,
        TaskStatus.success(task2.getId()),
        TaskLocation.create("worker", 3, 4)
    ), workerHolder);

    taskRunner.taskAddedOrUpdated(TaskAnnouncement.create(
        task3,
        TaskStatus.running(task3.getId()),
        TaskLocation.create("worker", 5, 6)
    ), workerHolder);

    taskRunner.taskAddedOrUpdated(TaskAnnouncement.create(
        task4,
        TaskStatus.success(task4.getId()),
        TaskLocation.create("worker", 7, 8)
    ), workerHolder);

    taskRunner.taskAddedOrUpdated(TaskAnnouncement.create(
        task5,
        TaskStatus.running(task5.getId()),
        TaskLocation.create("worker", 9, 10)
    ), workerHolder);

    taskRunner.taskAddedOrUpdated(TaskAnnouncement.create(
        task6,
        TaskStatus.success(task6.getId()),
        TaskLocation.create("worker", 11, 12)
    ), workerHolder);

    EasyMock.verify(workerHolder, taskStorage);

    Assert.assertEquals(
        listenerNotificationsAccumulator,
        ImmutableList.of(
            ImmutableList.of(task1.getId(), TaskLocation.create("worker", 1, 2)),
            ImmutableList.of(task2.getId(), TaskLocation.create("worker", 3, 4)),
            ImmutableList.of(task2.getId(), TaskStatus.success(task2.getId()))
        )
    );
  }

  private HttpRemoteTaskRunner createTaskRunnerForTestTaskAddedOrUpdated(
      TaskStorage taskStorage,
      List<Object> listenerNotificationsAccumulator
  )
  {
    TestDruidNodeDiscovery druidNodeDiscovery = new TestDruidNodeDiscovery();
    DruidNodeDiscoveryProvider druidNodeDiscoveryProvider = EasyMock.createMock(DruidNodeDiscoveryProvider.class);
    EasyMock.expect(druidNodeDiscoveryProvider.getForService(WorkerNodeService.DISCOVERY_SERVICE_KEY))
            .andReturn(druidNodeDiscovery);
    EasyMock.replay(druidNodeDiscoveryProvider);

    HttpRemoteTaskRunner taskRunner = new HttpRemoteTaskRunner(
        TestHelper.makeJsonMapper(),
        new HttpRemoteTaskRunnerConfig()
        {
          @Override
          public int getPendingTasksRunnerNumThreads()
          {
            return 3;
          }
        },
        EasyMock.createNiceMock(HttpClient.class),
        DSuppliers.of(new AtomicReference<>(DefaultWorkerBehaviorConfig.defaultConfig())),
        new NoopProvisioningStrategy<>(),
        druidNodeDiscoveryProvider,
        taskStorage,
        EasyMock.createNiceMock(CuratorFramework.class),
        new IndexerZkConfig(new ZkPathsConfig(), null, null, null, null)
    );

    taskRunner.start();

    if (listenerNotificationsAccumulator != null) {
      taskRunner.registerListener(
          new TaskRunnerListener()
          {
            @Override
            public String getListenerId()
            {
              return "test-listener";
            }

            @Override
            public void locationChanged(String taskId, TaskLocation newLocation)
            {
              listenerNotificationsAccumulator.add(ImmutableList.of(taskId, newLocation));
            }

            @Override
            public void statusChanged(String taskId, TaskStatus status)
            {
              listenerNotificationsAccumulator.add(ImmutableList.of(taskId, status));
            }
          },
          Execs.directExecutor()
      );
    }

    return taskRunner;
  }

  private static WorkerHolder createWorkerHolder(
      ObjectMapper smileMapper,
      HttpClient httpClient,
      HttpRemoteTaskRunnerConfig config,
      ScheduledExecutorService workersSyncExec,
      WorkerHolder.Listener listener,
      Worker worker,
      List<TaskAnnouncement> knownAnnouncements,

      // simulates task announcements received from worker on first sync call for the tasks that are already
      // running/completed on the worker.
      List<TaskAnnouncement> preExistingTaskAnnouncements,

      // defines behavior for what to do when a particular task is assigned
      Map<Task, List<TaskAnnouncement>> toBeAssignedTasks,

      // incremented on each runnable completion in workersSyncExec, useful for deterministically watching that some
      // work completed
      AtomicInteger ticks,

      // Updated each time a shutdown(taskId) call is received, useful for asserting that expected shutdowns indeed
      // happened.
      Set<String> actualShutdowns
  )
  {
    return new WorkerHolder(smileMapper, httpClient, config, workersSyncExec, listener, worker, knownAnnouncements)
    {
      private final String workerHost;
      private final int workerPort;

      {
        String hostAndPort = worker.getHost();
        int colonIndex = hostAndPort.indexOf(':');
        if (colonIndex == -1) {
          throw new IAE("Invalid host and port: [%s]", colonIndex);
        }
        workerHost = hostAndPort.substring(0, colonIndex);
        workerPort = Integer.parseInt(hostAndPort.substring(colonIndex + 1));
      }

      @Override
      public void start()
      {
        disabled.set(false);

        if (!preExistingTaskAnnouncements.isEmpty()) {
          workersSyncExec.execute(
              () -> {
                for (TaskAnnouncement announcement : preExistingTaskAnnouncements) {
                  tasksSnapshotRef.get().put(announcement.getTaskId(), announcement);
                  listener.taskAddedOrUpdated(announcement, this);
                }
                ticks.incrementAndGet();
              }
          );
        }
      }

      @Override
      public void stop()
      {

      }

      @Override
      public void waitForInitialization()
      {
      }

      @Override
      public boolean assignTask(Task task)
      {
        // artificial sleeps are introduced to simulate some latency.

        try {
          Thread.sleep(500);
        }
        catch (InterruptedException ex) {
          throw new RuntimeException(ex);
        }

        if (toImmutable().getCurrCapacityUsed() > worker.getCapacity()) {
          throw new ISE("Got assigned tasks more than capacity.");
        }

        final List<TaskAnnouncement> announcements;
        if (toBeAssignedTasks.containsKey(task)) {
          announcements = toBeAssignedTasks.get(task);
        } else {
          // no behavior specified for the task, so do default behavior of completing the task
          announcements = new ArrayList<>();
          announcements.add(
              TaskAnnouncement.create(
                  task,
                  TaskStatus.running(task.getId()),
                  TaskLocation.unknown()
              )
          );
          announcements.add(
              TaskAnnouncement.create(
                  task,
                  TaskStatus.running(task.getId()),
                  TaskLocation.create(workerHost, workerPort, -1)
              )
          );
          announcements.add(
              TaskAnnouncement.create(
                  task,
                  TaskStatus.success(task.getId()),
                  TaskLocation.create(workerHost, workerPort, -1)
              )
          );
        }

        workersSyncExec.execute(
            () -> {
              for (TaskAnnouncement announcement : announcements) {
                try {
                  Thread.sleep(100);
                }
                catch (InterruptedException ex) {
                  throw new RuntimeException(ex);
                }

                tasksSnapshotRef.get().put(announcement.getTaskId(), announcement);
                listener.taskAddedOrUpdated(announcement, this);
              }

              ticks.incrementAndGet();
            }
        );
        return true;
      }

      @Override
      public void shutdownTask(String taskId)
      {
        actualShutdowns.add(taskId);
      }
    };
  }

  private static class TestDruidNodeDiscovery implements DruidNodeDiscovery
  {
    Listener listener;

    @Override
    public Collection<DiscoveryDruidNode> getAllNodes()
    {
      throw new UnsupportedOperationException("Not Implemented.");
    }

    @Override
    public void registerListener(Listener listener)
    {
      listener.nodesAdded(ImmutableList.of());
      listener.nodeViewInitialized();
      this.listener = listener;
    }
  }

  private interface CustomFunction
  {
    WorkerHolder apply(
        ObjectMapper smileMapper,
        HttpClient httpClient,
        HttpRemoteTaskRunnerConfig config,
        ScheduledExecutorService workersSyncExec,
        WorkerHolder.Listener listener,
        Worker worker,
        List<TaskAnnouncement> knownAnnouncements
    );
  }
}<|MERGE_RESOLUTION|>--- conflicted
+++ resolved
@@ -663,13 +663,11 @@
 
     DiscoveryDruidNode druidNode = new DiscoveryDruidNode(
         new DruidNode("service", "host", false, 1234, null, true, false),
-<<<<<<< HEAD
         NodeRole.MIDDLE_MANAGER,
-        ImmutableMap.of(WorkerNodeService.DISCOVERY_SERVICE_KEY, new WorkerNodeService("ip1", 2, "0"))
-=======
-        NodeType.MIDDLE_MANAGER,
-        ImmutableMap.of(WorkerNodeService.DISCOVERY_SERVICE_KEY, new WorkerNodeService("ip1", 2, "0", WorkerConfig.DEFAULT_CATEGORY))
->>>>>>> 934547a2
+        ImmutableMap.of(
+            WorkerNodeService.DISCOVERY_SERVICE_KEY,
+            new WorkerNodeService("ip1", 2, "0", WorkerConfig.DEFAULT_CATEGORY)
+        )
     );
 
     workerHolders.put(
@@ -894,13 +892,11 @@
 
     DiscoveryDruidNode druidNode2 = new DiscoveryDruidNode(
         new DruidNode("service", "host2", false, 8080, null, true, false),
-<<<<<<< HEAD
         NodeRole.MIDDLE_MANAGER,
-        ImmutableMap.of(WorkerNodeService.DISCOVERY_SERVICE_KEY, new WorkerNodeService("ip2", 1, "0"))
-=======
-        NodeType.MIDDLE_MANAGER,
-        ImmutableMap.of(WorkerNodeService.DISCOVERY_SERVICE_KEY, new WorkerNodeService("ip2", 1, "0", WorkerConfig.DEFAULT_CATEGORY))
->>>>>>> 934547a2
+        ImmutableMap.of(
+            WorkerNodeService.DISCOVERY_SERVICE_KEY,
+            new WorkerNodeService("ip2", 1, "0", WorkerConfig.DEFAULT_CATEGORY)
+        )
     );
 
     workerHolders.put(
@@ -930,13 +926,11 @@
 
     DiscoveryDruidNode druidNode3 = new DiscoveryDruidNode(
         new DruidNode("service", "host3", false, 8080, null, true, false),
-<<<<<<< HEAD
         NodeRole.MIDDLE_MANAGER,
-        ImmutableMap.of(WorkerNodeService.DISCOVERY_SERVICE_KEY, new WorkerNodeService("ip2", 1, "0"))
-=======
-        NodeType.MIDDLE_MANAGER,
-        ImmutableMap.of(WorkerNodeService.DISCOVERY_SERVICE_KEY, new WorkerNodeService("ip2", 1, "0", WorkerConfig.DEFAULT_CATEGORY))
->>>>>>> 934547a2
+        ImmutableMap.of(
+            WorkerNodeService.DISCOVERY_SERVICE_KEY,
+            new WorkerNodeService("ip2", 1, "0", WorkerConfig.DEFAULT_CATEGORY)
+        )
     );
 
     workerHolders.put(
