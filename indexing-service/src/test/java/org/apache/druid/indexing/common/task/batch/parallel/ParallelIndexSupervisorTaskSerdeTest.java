/*
 * Licensed to the Apache Software Foundation (ASF) under one
 * or more contributor license agreements.  See the NOTICE file
 * distributed with this work for additional information
 * regarding copyright ownership.  The ASF licenses this file
 * to you under the Apache License, Version 2.0 (the
 * "License"); you may not use this file except in compliance
 * with the License.  You may obtain a copy of the License at
 *
 *   http://www.apache.org/licenses/LICENSE-2.0
 *
 * Unless required by applicable law or agreed to in writing,
 * software distributed under the License is distributed on an
 * "AS IS" BASIS, WITHOUT WARRANTIES OR CONDITIONS OF ANY
 * KIND, either express or implied.  See the License for the
 * specific language governing permissions and limitations
 * under the License.
 */

package org.apache.druid.indexing.common.task.batch.parallel;

import com.fasterxml.jackson.databind.ObjectMapper;
import com.fasterxml.jackson.databind.jsontype.NamedType;
import org.apache.druid.common.config.NullHandling;
import org.apache.druid.data.input.impl.CsvInputFormat;
import org.apache.druid.data.input.impl.DimensionsSpec;
import org.apache.druid.data.input.impl.LocalInputSource;
import org.apache.druid.data.input.impl.TimestampSpec;
import org.apache.druid.indexer.partitions.HashedPartitionsSpec;
import org.apache.druid.indexer.partitions.PartitionsSpec;
import org.apache.druid.indexer.partitions.SingleDimensionPartitionsSpec;
import org.apache.druid.indexing.common.TestUtils;
import org.apache.druid.indexing.common.task.Task;
import org.apache.druid.indexing.common.task.TaskResource;
import org.apache.druid.java.util.common.Intervals;
import org.apache.druid.java.util.common.granularity.Granularities;
import org.apache.druid.query.aggregation.AggregatorFactory;
import org.apache.druid.query.aggregation.LongSumAggregatorFactory;
import org.apache.druid.segment.indexing.DataSchema;
import org.apache.druid.segment.indexing.granularity.UniformGranularitySpec;
import org.apache.druid.segment.realtime.firehose.LocalFirehoseFactory;
import org.hamcrest.CoreMatchers;
import org.joda.time.Interval;
import org.junit.Assert;
import org.junit.Rule;
import org.junit.Test;
import org.junit.rules.ExpectedException;

import javax.annotation.Nullable;
import java.io.File;
import java.io.IOException;
import java.util.Arrays;
import java.util.Collections;
import java.util.List;
import java.util.Map;

public class ParallelIndexSupervisorTaskSerdeTest
{
  static {
    NullHandling.initializeForTests();
  }

  private static final ObjectMapper OBJECT_MAPPER = createObjectMapper();
  private static final List<Interval> INTERVALS = Collections.singletonList(Intervals.of("2018/2019"));

  private static ObjectMapper createObjectMapper()
  {
    TestUtils testUtils = new TestUtils();
    ObjectMapper objectMapper = testUtils.getTestObjectMapper();
    objectMapper.registerSubtypes(
        new NamedType(LocalFirehoseFactory.class, "local")
    );
    return objectMapper;
  }

  @Rule
  public ExpectedException expectedException = ExpectedException.none();

  @Test
  public void serde() throws IOException
  {
    ParallelIndexSupervisorTask task = new ParallelIndexSupervisorTaskBuilder()
        .ingestionSpec(
            new ParallelIndexIngestionSpecBuilder()
                .inputIntervals(INTERVALS)
                .build()
        )
        .build();

    String json = OBJECT_MAPPER.writeValueAsString(task);
    Assert.assertEquals(task, OBJECT_MAPPER.readValue(json, Task.class));
  }

  @Test
  public void forceGuaranteedRollupWithMissingIntervals()
  {
    expectedException.expect(IllegalStateException.class);
    expectedException.expectMessage(
        "forceGuaranteedRollup is set but intervals is missing in granularitySpec"
    );

    Integer numShards = 2;
    new ParallelIndexSupervisorTaskBuilder()
        .ingestionSpec(
            new ParallelIndexIngestionSpecBuilder()
                .forceGuaranteedRollup(true)
                .partitionsSpec(new HashedPartitionsSpec(null, numShards, null))
                .build()
        )
        .build();
  }

  @Test
  public void forceGuaranteedRollupWithHashPartitionsMissingNumShards()
  {
    Integer numShards = null;
    ParallelIndexSupervisorTask task = new ParallelIndexSupervisorTaskBuilder()
        .ingestionSpec(
            new ParallelIndexIngestionSpecBuilder()
                .forceGuaranteedRollup(true)
                .partitionsSpec(new HashedPartitionsSpec(null, numShards, null))
                .inputIntervals(INTERVALS)
                .build()
        )
        .build();

    PartitionsSpec partitionsSpec = task.getIngestionSchema().getTuningConfig().getPartitionsSpec();
    Assert.assertThat(partitionsSpec, CoreMatchers.instanceOf(HashedPartitionsSpec.class));
  }

  @Test
  public void forceGuaranteedRollupWithHashPartitionsValid()
  {
    Integer numShards = 2;
    ParallelIndexSupervisorTask task = new ParallelIndexSupervisorTaskBuilder()
        .ingestionSpec(
            new ParallelIndexIngestionSpecBuilder()
                .forceGuaranteedRollup(true)
                .partitionsSpec(new HashedPartitionsSpec(null, numShards, null))
                .inputIntervals(INTERVALS)
                .build()
        )
        .build();

    PartitionsSpec partitionsSpec = task.getIngestionSchema().getTuningConfig().getPartitionsSpec();
    Assert.assertThat(partitionsSpec, CoreMatchers.instanceOf(HashedPartitionsSpec.class));
  }

  @Test
  public void forceGuaranteedRollupWithSingleDimPartitionsMissingDimension()
  {
    expectedException.expect(IllegalArgumentException.class);
    expectedException.expectMessage("partitionDimension must be specified");

    new ParallelIndexSupervisorTaskBuilder()
        .ingestionSpec(
            new ParallelIndexIngestionSpecBuilder()
                .forceGuaranteedRollup(true)
                .partitionsSpec(new SingleDimensionPartitionsSpec(1, null, null, true))
                .inputIntervals(INTERVALS)
                .build()
        )
        .build();
  }

  @Test
  public void forceGuaranteedRollupWithSingleDimPartitionsValid()
  {
    ParallelIndexSupervisorTask task = new ParallelIndexSupervisorTaskBuilder()
        .ingestionSpec(
            new ParallelIndexIngestionSpecBuilder()
                .forceGuaranteedRollup(true)
                .partitionsSpec(new SingleDimensionPartitionsSpec(1, null, "a", true))
                .inputIntervals(INTERVALS)
                .build()
        )
        .build();

    PartitionsSpec partitionsSpec = task.getIngestionSchema().getTuningConfig().getPartitionsSpec();
    Assert.assertThat(partitionsSpec, CoreMatchers.instanceOf(SingleDimensionPartitionsSpec.class));
  }

  private static class ParallelIndexSupervisorTaskBuilder
  {
    private static final String ID = "taskId";
    private final TaskResource taskResource = new TaskResource("group", 1);
    private final Map<String, Object> context = Collections.emptyMap();

    private ParallelIndexIngestionSpec ingestionSpec;

    ParallelIndexSupervisorTaskBuilder ingestionSpec(ParallelIndexIngestionSpec ingestionSpec)
    {
      this.ingestionSpec = ingestionSpec;
      return this;
    }

    ParallelIndexSupervisorTask build()
    {
      return new ParallelIndexSupervisorTask(
          ID,
          null,
          taskResource,
          ingestionSpec,
          context
      );
    }
  }

  private static class ParallelIndexIngestionSpecBuilder
  {
    private static final TimestampSpec TIMESTAMP_SPEC = new TimestampSpec("ts", "auto", null);
    private static final DimensionsSpec DIMENSIONS_SPEC = new DimensionsSpec(
        DimensionsSpec.getDefaultSchemas(Arrays.asList("ts", "dim"))
    );

    private final ParallelIndexIOConfig ioConfig = new ParallelIndexIOConfig(
        null,
        new LocalInputSource(new File("tmp"), "test_*"),
        new CsvInputFormat(Arrays.asList("ts", "dim", "val"), null, null, false, 0),
        false
    );

    // For dataSchema.granularitySpec
    @Nullable
    private List<Interval> inputIntervals = null;

    // For tuningConfig
    @Nullable
    private Boolean forceGuaranteedRollup = null;
    @Nullable
    PartitionsSpec partitionsSpec = null;

    @SuppressWarnings("SameParameterValue")
    ParallelIndexIngestionSpecBuilder inputIntervals(List<Interval> inputIntervals)
    {
      this.inputIntervals = inputIntervals;
      return this;
    }

    @SuppressWarnings("SameParameterValue")
    ParallelIndexIngestionSpecBuilder forceGuaranteedRollup(boolean forceGuaranteedRollup)
    {
      this.forceGuaranteedRollup = forceGuaranteedRollup;
      return this;
    }

    ParallelIndexIngestionSpecBuilder partitionsSpec(PartitionsSpec partitionsSpec)
    {
      this.partitionsSpec = partitionsSpec;
      return this;
    }

    ParallelIndexIngestionSpec build()
    {
      DataSchema dataSchema = new DataSchema(
          "dataSource",
          TIMESTAMP_SPEC,
          DIMENSIONS_SPEC,
          new AggregatorFactory[]{
              new LongSumAggregatorFactory("val", "val")
          },
          new UniformGranularitySpec(Granularities.DAY, Granularities.MINUTE, inputIntervals),
          null
      );

      ParallelIndexTuningConfig tuningConfig = new ParallelIndexTuningConfig(
          null,
          null,
          null,
          null,
          null,
          null,
          null,
          null,
<<<<<<< HEAD
          null,
          null,
=======
>>>>>>> 0a4c0ebf
          partitionsSpec,
          null,
          null,
          null,
          forceGuaranteedRollup,
          null,
          null,
          null,
          null,
          null,
          null,
          null,
          null,
          null,
          null,
          null,
          null,
          null,
          null
      );

      return new ParallelIndexIngestionSpec(dataSchema, ioConfig, tuningConfig);
    }
  }
}<|MERGE_RESOLUTION|>--- conflicted
+++ resolved
@@ -272,11 +272,6 @@
           null,
           null,
           null,
-<<<<<<< HEAD
-          null,
-          null,
-=======
->>>>>>> 0a4c0ebf
           partitionsSpec,
           null,
           null,
