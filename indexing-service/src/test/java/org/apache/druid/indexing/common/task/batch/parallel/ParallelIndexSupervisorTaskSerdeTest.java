--- conflicted
+++ resolved
@@ -156,6 +156,7 @@
     {
       return new ParallelIndexSupervisorTask(
           ID,
+          null,
           taskResource,
           ingestionSpec,
           context,
@@ -181,50 +182,6 @@
             new ArrayList<>(),
             new ArrayList<>()
         ),
-<<<<<<< HEAD
-        new ParallelIndexTuningConfig(
-            null,
-            null,
-            null,
-            null,
-            null,
-            null,
-            null,
-            null,
-            null,
-            null,
-            null,
-            null,
-            null,
-            null,
-            null,
-            null,
-            2,
-            null,
-            null,
-            null,
-            null,
-            null,
-            null,
-            null,
-            null,
-            null
-        )
-    );
-
-    // set up test tools
-    return new ParallelIndexSupervisorTask(
-        "taskId",
-        null,
-        new TaskResource("group", 1),
-        ingestionSpec,
-        new HashMap<>(),
-        new NoopIndexingServiceClient(),
-        new NoopChatHandlerProvider(),
-        new AuthorizerMapper(Collections.emptyMap()),
-        new DropwizardRowIngestionMetersFactory(),
-        new TestAppenderatorsManager()
-=======
         null,
         Arrays.asList("ts", "dim", "val"),
         false,
@@ -238,7 +195,6 @@
     private final ParallelIndexIOConfig ioConfig = new ParallelIndexIOConfig(
         new LocalFirehoseFactory(new File("tmp"), "test_*", null),
         false
->>>>>>> b6b5517c
     );
 
     // For dataSchema.granularitySpec
@@ -293,6 +249,7 @@
           null,
           null,
           null,
+          null,
           partitionsSpec,
           null,
           null,
