--- conflicted
+++ resolved
@@ -179,11 +179,6 @@
             null,
             null,
             null,
-<<<<<<< HEAD
-            null,
-            null,
-=======
->>>>>>> 0a4c0ebf
             numTotalSubTasks,
             null,
             null,
