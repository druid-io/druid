/*
 * Licensed to the Apache Software Foundation (ASF) under one
 * or more contributor license agreements.  See the NOTICE file
 * distributed with this work for additional information
 * regarding copyright ownership.  The ASF licenses this file
 * to you under the Apache License, Version 2.0 (the
 * "License"); you may not use this file except in compliance
 * with the License.  You may obtain a copy of the License at
 *
 *   http://www.apache.org/licenses/LICENSE-2.0
 *
 * Unless required by applicable law or agreed to in writing,
 * software distributed under the License is distributed on an
 * "AS IS" BASIS, WITHOUT WARRANTIES OR CONDITIONS OF ANY
 * KIND, either express or implied.  See the License for the
 * specific language governing permissions and limitations
 * under the License.
 */

package org.apache.druid.indexing.common.task;

import com.fasterxml.jackson.databind.ObjectMapper;
import com.fasterxml.jackson.databind.jsontype.NamedType;
import com.google.common.collect.ImmutableList;
import org.apache.druid.indexer.partitions.DynamicPartitionsSpec;
import org.apache.druid.indexer.partitions.HashedPartitionsSpec;
import org.apache.druid.indexing.common.task.IndexTask.IndexTuningConfig;
import org.apache.druid.jackson.DefaultObjectMapper;
import org.apache.druid.segment.IndexSpec;
import org.apache.druid.segment.data.CompressionFactory.LongEncodingStrategy;
import org.apache.druid.segment.data.CompressionStrategy;
import org.apache.druid.segment.data.RoaringBitmapSerdeFactory;
import org.apache.druid.segment.indexing.TuningConfig;
import org.apache.druid.segment.writeout.OffHeapMemorySegmentWriteOutMediumFactory;
import org.junit.Assert;
import org.junit.BeforeClass;
import org.junit.Rule;
import org.junit.Test;
import org.junit.rules.ExpectedException;

import java.io.IOException;

public class IndexTaskSerdeTest
{
  private static final ObjectMapper MAPPER = new DefaultObjectMapper();

  @Rule
  public ExpectedException expectedException = ExpectedException.none();

  @BeforeClass
  public static void setup()
  {
    MAPPER.registerSubtypes(new NamedType(IndexTuningConfig.class, "index"));
  }

  @Test
  public void testSerdeTuningConfigWithDynamicPartitionsSpec() throws IOException
  {
    final IndexTuningConfig tuningConfig = new IndexTuningConfig(
        null,
        null,
        null,
        100,
        2000L,
        null,
        null,
        null,
        null,
        new DynamicPartitionsSpec(1000, 2000L),
        new IndexSpec(
            new RoaringBitmapSerdeFactory(false),
            CompressionStrategy.LZ4,
            CompressionStrategy.LZF,
            LongEncodingStrategy.LONGS
        ),
        null,
        null,
        false,
        null,
        null,
        100L,
        OffHeapMemorySegmentWriteOutMediumFactory.instance(),
        true,
        10,
        100,
<<<<<<< HEAD
        null
=======
        1234
>>>>>>> 68bb038b
    );
    assertSerdeTuningConfig(tuningConfig);
  }

  @Test
  public void testSerdeTuningConfigWithHashedPartitionsSpec() throws IOException
  {
    final IndexTuningConfig tuningConfig = new IndexTuningConfig(
        null,
        null,
        null,
        100,
        2000L,
        null,
        null,
        null,
        null,
        new HashedPartitionsSpec(null, 10, ImmutableList.of("dim1", "dim2")),
        new IndexSpec(
            new RoaringBitmapSerdeFactory(false),
            CompressionStrategy.LZ4,
            CompressionStrategy.LZF,
            LongEncodingStrategy.LONGS
        ),
        null,
        null,
        true,
        null,
        null,
        100L,
        OffHeapMemorySegmentWriteOutMediumFactory.instance(),
        true,
        10,
        100,
<<<<<<< HEAD
        -1L
=======
        null
>>>>>>> 68bb038b
    );
    assertSerdeTuningConfig(tuningConfig);
  }

  @Test
  public void testSerdeTuningConfigWithDeprecatedDynamicPartitionsSpec() throws IOException
  {
    final IndexTuningConfig tuningConfig = new IndexTuningConfig(
        null,
        1000,
        null,
        100,
        2000L,
        3000L,
        null,
        null,
        null,
        null,
        new IndexSpec(
            new RoaringBitmapSerdeFactory(false),
            CompressionStrategy.LZ4,
            CompressionStrategy.LZF,
            LongEncodingStrategy.LONGS
        ),
        null,
        null,
        false,
        null,
        null,
        100L,
        OffHeapMemorySegmentWriteOutMediumFactory.instance(),
        true,
        10,
        100,
<<<<<<< HEAD
        1L
=======
        null
>>>>>>> 68bb038b
    );
    assertSerdeTuningConfig(tuningConfig);
  }

  @Test
  public void testSerdeTuningConfigWithDeprecatedHashedPartitionsSpec() throws IOException
  {
    final IndexTuningConfig tuningConfig = new IndexTuningConfig(
        null,
        null,
        null,
        100,
        2000L,
        null,
        null,
        10,
        ImmutableList.of("dim1", "dim2"),
        null,
        new IndexSpec(
            new RoaringBitmapSerdeFactory(false),
            CompressionStrategy.LZ4,
            CompressionStrategy.LZF,
            LongEncodingStrategy.LONGS
        ),
        null,
        null,
        false,
        null,
        null,
        100L,
        OffHeapMemorySegmentWriteOutMediumFactory.instance(),
        true,
        10,
        100,
<<<<<<< HEAD
        null
=======
        1234
>>>>>>> 68bb038b
    );
    assertSerdeTuningConfig(tuningConfig);
  }

  @Test
  public void testForceGuaranteedRollupWithDynamicPartitionsSpec()
  {
    expectedException.expect(IllegalArgumentException.class);
    expectedException.expectMessage("DynamicPartitionsSpec cannot be used for perfect rollup");
    final IndexTuningConfig tuningConfig = new IndexTuningConfig(
        null,
        null,
        null,
        100,
        2000L,
        null,
        null,
        null,
        null,
        new DynamicPartitionsSpec(1000, 2000L),
        new IndexSpec(
            new RoaringBitmapSerdeFactory(false),
            CompressionStrategy.LZ4,
            CompressionStrategy.LZF,
            LongEncodingStrategy.LONGS
        ),
        null,
        null,
        true,
        null,
        null,
        100L,
        OffHeapMemorySegmentWriteOutMediumFactory.instance(),
        true,
        10,
        100,
        null
    );
  }

  @Test
  public void testBestEffortRollupWithHashedPartitionsSpec()
  {
    expectedException.expect(IllegalArgumentException.class);
    expectedException.expectMessage("DynamicPartitionsSpec must be used for best-effort rollup");
    final IndexTuningConfig tuningConfig = new IndexTuningConfig(
        null,
        null,
        null,
        100,
        2000L,
        null,
        null,
        null,
        null,
        new HashedPartitionsSpec(null, 10, ImmutableList.of("dim1", "dim2")),
        new IndexSpec(
            new RoaringBitmapSerdeFactory(false),
            CompressionStrategy.LZ4,
            CompressionStrategy.LZF,
            LongEncodingStrategy.LONGS
        ),
        null,
        null,
        false,
        null,
        null,
        100L,
        OffHeapMemorySegmentWriteOutMediumFactory.instance(),
        true,
        10,
        100,
        null
    );
  }

  private static void assertSerdeTuningConfig(IndexTuningConfig tuningConfig) throws IOException
  {
    final byte[] json = MAPPER.writeValueAsBytes(tuningConfig);
    final IndexTuningConfig fromJson = (IndexTuningConfig) MAPPER.readValue(json, TuningConfig.class);
    Assert.assertEquals(tuningConfig, fromJson);
  }
}<|MERGE_RESOLUTION|>--- conflicted
+++ resolved
@@ -83,11 +83,8 @@
         true,
         10,
         100,
-<<<<<<< HEAD
-        null
-=======
-        1234
->>>>>>> 68bb038b
+        1234,
+        null
     );
     assertSerdeTuningConfig(tuningConfig);
   }
@@ -122,11 +119,8 @@
         true,
         10,
         100,
-<<<<<<< HEAD
+        null,
         -1L
-=======
-        null
->>>>>>> 68bb038b
     );
     assertSerdeTuningConfig(tuningConfig);
   }
@@ -161,11 +155,8 @@
         true,
         10,
         100,
-<<<<<<< HEAD
+        null,
         1L
-=======
-        null
->>>>>>> 68bb038b
     );
     assertSerdeTuningConfig(tuningConfig);
   }
@@ -200,11 +191,8 @@
         true,
         10,
         100,
-<<<<<<< HEAD
-        null
-=======
-        1234
->>>>>>> 68bb038b
+        1234,
+        null
     );
     assertSerdeTuningConfig(tuningConfig);
   }
@@ -241,6 +229,7 @@
         true,
         10,
         100,
+        null,
         null
     );
   }
@@ -277,6 +266,7 @@
         true,
         10,
         100,
+        null,
         null
     );
   }
