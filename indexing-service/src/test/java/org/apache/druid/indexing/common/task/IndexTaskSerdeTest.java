/*
 * Licensed to the Apache Software Foundation (ASF) under one
 * or more contributor license agreements.  See the NOTICE file
 * distributed with this work for additional information
 * regarding copyright ownership.  The ASF licenses this file
 * to you under the Apache License, Version 2.0 (the
 * "License"); you may not use this file except in compliance
 * with the License.  You may obtain a copy of the License at
 *
 *   http://www.apache.org/licenses/LICENSE-2.0
 *
 * Unless required by applicable law or agreed to in writing,
 * software distributed under the License is distributed on an
 * "AS IS" BASIS, WITHOUT WARRANTIES OR CONDITIONS OF ANY
 * KIND, either express or implied.  See the License for the
 * specific language governing permissions and limitations
 * under the License.
 */

package org.apache.druid.indexing.common.task;

import com.fasterxml.jackson.databind.ObjectMapper;
import com.fasterxml.jackson.databind.jsontype.NamedType;
import com.google.common.collect.ImmutableList;
import org.apache.druid.indexer.partitions.DynamicPartitionsSpec;
import org.apache.druid.indexer.partitions.HashedPartitionsSpec;
import org.apache.druid.indexing.common.task.IndexTask.IndexTuningConfig;
import org.apache.druid.jackson.DefaultObjectMapper;
import org.apache.druid.segment.IndexSpec;
import org.apache.druid.segment.data.CompressionFactory.LongEncodingStrategy;
import org.apache.druid.segment.data.CompressionStrategy;
import org.apache.druid.segment.data.RoaringBitmapSerdeFactory;
import org.apache.druid.segment.indexing.TuningConfig;
import org.apache.druid.segment.writeout.OffHeapMemorySegmentWriteOutMediumFactory;
import org.junit.Assert;
import org.junit.BeforeClass;
import org.junit.Rule;
import org.junit.Test;
import org.junit.rules.ExpectedException;

import java.io.IOException;

public class IndexTaskSerdeTest
{
  private static final ObjectMapper MAPPER = new DefaultObjectMapper();

  @Rule
  public ExpectedException expectedException = ExpectedException.none();

  @BeforeClass
  public static void setup()
  {
    MAPPER.registerSubtypes(new NamedType(IndexTuningConfig.class, "index"));
  }

  @Test
  public void testSerdeTuningConfigWithDynamicPartitionsSpec() throws IOException
  {
    final IndexTuningConfig tuningConfig = new IndexTuningConfig(
        null,
        null,
        null,
        100,
        2000L,
        null,
        null,
        null,
        null,
        new DynamicPartitionsSpec(1000, 2000L),
        new IndexSpec(
            new RoaringBitmapSerdeFactory(false),
            CompressionStrategy.LZ4,
            CompressionStrategy.LZF,
            LongEncodingStrategy.LONGS
        ),
        null,
        null,
        false,
        null,
        null,
        100L,
        OffHeapMemorySegmentWriteOutMediumFactory.instance(),
        true,
        10,
        100,
<<<<<<< HEAD
        500,
        1000
=======
        1234
>>>>>>> 68bb038b
    );
    assertSerdeTuningConfig(tuningConfig);
  }

  @Test
  public void testSerdeTuningConfigWithHashedPartitionsSpec() throws IOException
  {
    final IndexTuningConfig tuningConfig = new IndexTuningConfig(
        null,
        null,
        null,
        100,
        2000L,
        null,
        null,
        null,
        null,
        new HashedPartitionsSpec(null, 10, ImmutableList.of("dim1", "dim2")),
        new IndexSpec(
            new RoaringBitmapSerdeFactory(false),
            CompressionStrategy.LZ4,
            CompressionStrategy.LZF,
            LongEncodingStrategy.LONGS
        ),
        null,
        null,
        true,
        null,
        null,
        100L,
        OffHeapMemorySegmentWriteOutMediumFactory.instance(),
        true,
        10,
        100,
<<<<<<< HEAD
        null,
=======
>>>>>>> 68bb038b
        null
    );
    assertSerdeTuningConfig(tuningConfig);
  }

  @Test
  public void testSerdeTuningConfigWithDeprecatedDynamicPartitionsSpec() throws IOException
  {
    final IndexTuningConfig tuningConfig = new IndexTuningConfig(
        null,
        1000,
        null,
        100,
        2000L,
        3000L,
        null,
        null,
        null,
        null,
        new IndexSpec(
            new RoaringBitmapSerdeFactory(false),
            CompressionStrategy.LZ4,
            CompressionStrategy.LZF,
            LongEncodingStrategy.LONGS
        ),
        null,
        null,
        false,
        null,
        null,
        100L,
        OffHeapMemorySegmentWriteOutMediumFactory.instance(),
        true,
        10,
        100,
<<<<<<< HEAD
        500,
        1000
=======
        null
>>>>>>> 68bb038b
    );
    assertSerdeTuningConfig(tuningConfig);
  }

  @Test
  public void testSerdeTuningConfigWithDeprecatedHashedPartitionsSpec() throws IOException
  {
    final IndexTuningConfig tuningConfig = new IndexTuningConfig(
        null,
        null,
        null,
        100,
        2000L,
        null,
        null,
        10,
        ImmutableList.of("dim1", "dim2"),
        null,
        new IndexSpec(
            new RoaringBitmapSerdeFactory(false),
            CompressionStrategy.LZ4,
            CompressionStrategy.LZF,
            LongEncodingStrategy.LONGS
        ),
        null,
        null,
        false,
        null,
        null,
        100L,
        OffHeapMemorySegmentWriteOutMediumFactory.instance(),
        true,
        10,
        100,
<<<<<<< HEAD
        500,
        1000
=======
        1234
>>>>>>> 68bb038b
    );
    assertSerdeTuningConfig(tuningConfig);
  }

  @Test
  public void testForceGuaranteedRollupWithDynamicPartitionsSpec()
  {
    expectedException.expect(IllegalArgumentException.class);
    expectedException.expectMessage("DynamicPartitionsSpec cannot be used for perfect rollup");
    final IndexTuningConfig tuningConfig = new IndexTuningConfig(
        null,
        null,
        null,
        100,
        2000L,
        null,
        null,
        null,
        null,
        new DynamicPartitionsSpec(1000, 2000L),
        new IndexSpec(
            new RoaringBitmapSerdeFactory(false),
            CompressionStrategy.LZ4,
            CompressionStrategy.LZF,
            LongEncodingStrategy.LONGS
        ),
        null,
        null,
        true,
        null,
        null,
        100L,
        OffHeapMemorySegmentWriteOutMediumFactory.instance(),
        true,
        10,
        100,
<<<<<<< HEAD
        null,
=======
>>>>>>> 68bb038b
        null
    );
  }

  @Test
  public void testBestEffortRollupWithHashedPartitionsSpec()
  {
    expectedException.expect(IllegalArgumentException.class);
    expectedException.expectMessage("DynamicPartitionsSpec must be used for best-effort rollup");
    final IndexTuningConfig tuningConfig = new IndexTuningConfig(
        null,
        null,
        null,
        100,
        2000L,
        null,
        null,
        null,
        null,
        new HashedPartitionsSpec(null, 10, ImmutableList.of("dim1", "dim2")),
        new IndexSpec(
            new RoaringBitmapSerdeFactory(false),
            CompressionStrategy.LZ4,
            CompressionStrategy.LZF,
            LongEncodingStrategy.LONGS
        ),
        null,
        null,
        false,
        null,
        null,
        100L,
        OffHeapMemorySegmentWriteOutMediumFactory.instance(),
        true,
        10,
        100,
<<<<<<< HEAD
        null,
=======
>>>>>>> 68bb038b
        null
    );
  }

  private static void assertSerdeTuningConfig(IndexTuningConfig tuningConfig) throws IOException
  {
    final byte[] json = MAPPER.writeValueAsBytes(tuningConfig);
    final IndexTuningConfig fromJson = (IndexTuningConfig) MAPPER.readValue(json, TuningConfig.class);
    Assert.assertEquals(tuningConfig, fromJson);
  }
}<|MERGE_RESOLUTION|>--- conflicted
+++ resolved
@@ -83,12 +83,9 @@
         true,
         10,
         100,
-<<<<<<< HEAD
+        1234,
         500,
         1000
-=======
-        1234
->>>>>>> 68bb038b
     );
     assertSerdeTuningConfig(tuningConfig);
   }
@@ -123,10 +120,8 @@
         true,
         10,
         100,
-<<<<<<< HEAD
-        null,
-=======
->>>>>>> 68bb038b
+        null,
+        null,
         null
     );
     assertSerdeTuningConfig(tuningConfig);
@@ -162,12 +157,9 @@
         true,
         10,
         100,
-<<<<<<< HEAD
+        null,
         500,
         1000
-=======
-        null
->>>>>>> 68bb038b
     );
     assertSerdeTuningConfig(tuningConfig);
   }
@@ -202,12 +194,9 @@
         true,
         10,
         100,
-<<<<<<< HEAD
+        1234,
         500,
         1000
-=======
-        1234
->>>>>>> 68bb038b
     );
     assertSerdeTuningConfig(tuningConfig);
   }
@@ -244,10 +233,8 @@
         true,
         10,
         100,
-<<<<<<< HEAD
-        null,
-=======
->>>>>>> 68bb038b
+        null,
+        null,
         null
     );
   }
@@ -284,10 +271,8 @@
         true,
         10,
         100,
-<<<<<<< HEAD
-        null,
-=======
->>>>>>> 68bb038b
+        null,
+        null,
         null
     );
   }
