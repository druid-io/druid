/*
 * Licensed to the Apache Software Foundation (ASF) under one
 * or more contributor license agreements.  See the NOTICE file
 * distributed with this work for additional information
 * regarding copyright ownership.  The ASF licenses this file
 * to you under the Apache License, Version 2.0 (the
 * "License"); you may not use this file except in compliance
 * with the License.  You may obtain a copy of the License at
 *
 *   http://www.apache.org/licenses/LICENSE-2.0
 *
 * Unless required by applicable law or agreed to in writing,
 * software distributed under the License is distributed on an
 * "AS IS" BASIS, WITHOUT WARRANTIES OR CONDITIONS OF ANY
 * KIND, either express or implied.  See the License for the
 * specific language governing permissions and limitations
 * under the License.
 */

package org.apache.druid.indexing.common.task;

import com.fasterxml.jackson.databind.Module;
import com.fasterxml.jackson.databind.ObjectMapper;
import com.fasterxml.jackson.databind.jsontype.NamedType;
import com.google.common.collect.ImmutableList;
import com.google.common.collect.ImmutableMap;
import org.apache.druid.data.input.impl.DimensionsSpec;
import org.apache.druid.data.input.impl.LocalInputSource;
import org.apache.druid.data.input.impl.NoopInputFormat;
import org.apache.druid.data.input.impl.TimestampSpec;
import org.apache.druid.guice.FirehoseModule;
import org.apache.druid.indexer.HadoopIOConfig;
import org.apache.druid.indexer.HadoopIngestionSpec;
import org.apache.druid.indexer.partitions.DynamicPartitionsSpec;
import org.apache.druid.indexer.partitions.PartitionsSpec;
import org.apache.druid.indexing.common.TestUtils;
import org.apache.druid.indexing.common.task.IndexTask.IndexIOConfig;
import org.apache.druid.indexing.common.task.IndexTask.IndexIngestionSpec;
import org.apache.druid.indexing.common.task.IndexTask.IndexTuningConfig;
import org.apache.druid.indexing.common.task.batch.parallel.ParallelIndexTuningConfig;
import org.apache.druid.java.util.common.Intervals;
import org.apache.druid.java.util.common.granularity.Granularities;
import org.apache.druid.query.aggregation.AggregatorFactory;
import org.apache.druid.query.aggregation.DoubleSumAggregatorFactory;
import org.apache.druid.segment.IndexSpec;
import org.apache.druid.segment.incremental.RowIngestionMetersFactory;
import org.apache.druid.segment.indexing.DataSchema;
import org.apache.druid.segment.indexing.RealtimeIOConfig;
import org.apache.druid.segment.indexing.RealtimeTuningConfig;
import org.apache.druid.segment.indexing.granularity.UniformGranularitySpec;
import org.apache.druid.segment.realtime.FireDepartment;
import org.apache.druid.segment.realtime.firehose.LocalFirehoseFactory;
import org.apache.druid.server.security.AuthTestUtils;
import org.apache.druid.timeline.partition.NoneShardSpec;
import org.hamcrest.CoreMatchers;
import org.joda.time.Period;
import org.junit.Assert;
import org.junit.Rule;
import org.junit.Test;
import org.junit.rules.ExpectedException;

import java.io.File;

public class TaskSerdeTest
{
  private final ObjectMapper jsonMapper;
  private final RowIngestionMetersFactory rowIngestionMetersFactory;
  private final IndexSpec indexSpec = new IndexSpec();

  @Rule
  public ExpectedException thrown = ExpectedException.none();

  public TaskSerdeTest()
  {
    TestUtils testUtils = new TestUtils();
    jsonMapper = testUtils.getTestObjectMapper();
    rowIngestionMetersFactory = testUtils.getRowIngestionMetersFactory();

    for (final Module jacksonModule : new FirehoseModule().getJacksonModules()) {
      jsonMapper.registerModule(jacksonModule);
    }
    jsonMapper.registerSubtypes(
        new NamedType(ParallelIndexTuningConfig.class, "index_parallel"),
        new NamedType(IndexTuningConfig.class, "index")
    );
  }

  @Test
  public void testIndexTaskIOConfigDefaults() throws Exception
  {
    final IndexTask.IndexIOConfig ioConfig = jsonMapper.readValue(
        "{\"type\":\"index\",\"inputSource\":{\"type\":\"noop\"},\"inputFormat\":{\"type\":\"noop\"}}",
        IndexTask.IndexIOConfig.class
    );

    Assert.assertEquals(false, ioConfig.isAppendToExisting());
  }

  @Test
  public void testIndexTaskTuningConfigDefaults() throws Exception
  {
    final IndexTask.IndexTuningConfig tuningConfig = jsonMapper.readValue(
        "{\"type\":\"index\"}",
        IndexTask.IndexTuningConfig.class
    );

    Assert.assertFalse(tuningConfig.isReportParseExceptions());
    Assert.assertEquals(new IndexSpec(), tuningConfig.getIndexSpec());
    Assert.assertEquals(new Period(Integer.MAX_VALUE), tuningConfig.getIntermediatePersistPeriod());
    Assert.assertEquals(0, tuningConfig.getMaxPendingPersists());
    Assert.assertEquals(1000000, tuningConfig.getMaxRowsInMemory());
    Assert.assertNull(tuningConfig.getNumShards());
    Assert.assertNull(tuningConfig.getMaxRowsPerSegment());
  }

  @Test
  public void testIndexTaskTuningConfigTargetPartitionSizeOrNumShards() throws Exception
  {
    IndexTask.IndexTuningConfig tuningConfig = jsonMapper.readValue(
        "{\"type\":\"index\", \"targetPartitionSize\":10}",
        IndexTask.IndexTuningConfig.class
    );

    Assert.assertEquals(10, (int) tuningConfig.getMaxRowsPerSegment());
    Assert.assertNull(tuningConfig.getNumShards());

    tuningConfig = jsonMapper.readValue(
        "{\"type\":\"index\"}",
        IndexTask.IndexTuningConfig.class
    );

    Assert.assertNull(tuningConfig.getMaxRowsPerSegment());

    tuningConfig = jsonMapper.readValue(
        "{\"type\":\"index\", \"maxRowsPerSegment\":10}",
        IndexTask.IndexTuningConfig.class
    );

    Assert.assertEquals(10, (int) tuningConfig.getMaxRowsPerSegment());
    Assert.assertNull(tuningConfig.getNumShards());

    tuningConfig = jsonMapper.readValue(
        "{\"type\":\"index\", \"numShards\":10, \"forceGuaranteedRollup\": true}",
        IndexTask.IndexTuningConfig.class
    );

    Assert.assertNull(tuningConfig.getMaxRowsPerSegment());
    Assert.assertEquals(10, (int) tuningConfig.getNumShards());

    tuningConfig = jsonMapper.readValue(
        "{\"type\":\"index\", \"targetPartitionSize\":-1, \"numShards\":10, \"forceGuaranteedRollup\": true}",
        IndexTask.IndexTuningConfig.class
    );

    Assert.assertNull(tuningConfig.getMaxRowsPerSegment());
    Assert.assertEquals(10, (int) tuningConfig.getNumShards());

    tuningConfig = jsonMapper.readValue(
        "{\"type\":\"index\", \"targetPartitionSize\":10, \"numShards\":-1}",
        IndexTask.IndexTuningConfig.class
    );

    Assert.assertNull(tuningConfig.getNumShards());
    Assert.assertEquals(10, (int) tuningConfig.getMaxRowsPerSegment());

    tuningConfig = jsonMapper.readValue(
        "{\"type\":\"index\", \"targetPartitionSize\":-1, \"numShards\":-1, \"forceGuaranteedRollup\": true}",
        IndexTask.IndexTuningConfig.class
    );

    Assert.assertNull(tuningConfig.getNumShards());
    Assert.assertNotNull(tuningConfig.getMaxRowsPerSegment());
    Assert.assertEquals(PartitionsSpec.DEFAULT_MAX_ROWS_PER_SEGMENT, tuningConfig.getMaxRowsPerSegment().intValue());
  }

  @Test
  public void testIndexTaskTuningConfigTargetPartitionSizeAndNumShards() throws Exception
  {
    thrown.expectCause(CoreMatchers.isA(IllegalArgumentException.class));

    jsonMapper.readValue(
        "{\"type\":\"index\", \"targetPartitionSize\":10, \"numShards\":10, \"forceGuaranteedRollup\": true}",
        IndexTask.IndexTuningConfig.class
    );
  }

  @Test
  public void testTaskResourceValid() throws Exception
  {
    TaskResource actual = jsonMapper.readValue(
        "{\"availabilityGroup\":\"index_xxx_mmm\", \"requiredCapacity\":1}",
        TaskResource.class
    );
    Assert.assertNotNull(actual);
    Assert.assertNotNull(actual.getAvailabilityGroup());
    Assert.assertTrue(actual.getRequiredCapacity() > 0);
  }

  @Test
  public void testTaskResourceWithNullAvailabilityGroupShouldFail() throws Exception
  {
    thrown.expectCause(CoreMatchers.isA(NullPointerException.class));
    jsonMapper.readValue(
        "{\"availabilityGroup\":null, \"requiredCapacity\":10}",
        TaskResource.class
    );
  }

  @Test
  public void testTaskResourceWithZeroRequiredCapacityShouldFail() throws Exception
  {
    thrown.expectCause(CoreMatchers.isA(NullPointerException.class));
    jsonMapper.readValue(
        "{\"availabilityGroup\":null, \"requiredCapacity\":0}",
        TaskResource.class
    );
  }

  @Test
  public void testTaskResourceWithNegativeRequiredCapacityShouldFail() throws Exception
  {
    thrown.expectCause(CoreMatchers.isA(NullPointerException.class));
    jsonMapper.readValue(
        "{\"availabilityGroup\":null, \"requiredCapacity\":-1}",
        TaskResource.class
    );
  }

  @Test
  public void testIndexTaskSerde() throws Exception
  {
    final IndexTask task = new IndexTask(
        null,
        null,
        new IndexIngestionSpec(
            new DataSchema(
                "foo",
                new TimestampSpec(null, null, null),
                DimensionsSpec.EMPTY,
                new AggregatorFactory[]{new DoubleSumAggregatorFactory("met", "met")},
                new UniformGranularitySpec(
                    Granularities.DAY,
                    null,
                    ImmutableList.of(Intervals.of("2010-01-01/P2D"))
                ),
                null
            ),
            new IndexIOConfig(null, new LocalInputSource(new File("lol"), "rofl"), new NoopInputFormat(), true),
            new IndexTuningConfig(
                null,
                null,
                null,
                10,
                null,
                null,
                9999,
                null,
                null,
                new DynamicPartitionsSpec(10000, null),
                indexSpec,
                null,
                3,
                false,
                null,
                null,
                null,
                null,
                null,
                null,
                null,
<<<<<<< HEAD
                null,
=======
>>>>>>> 68bb038b
                null
            )
        ),
        null
    );

    final String json = jsonMapper.writeValueAsString(task);

    Thread.sleep(100); // Just want to run the clock a bit to make sure the task id doesn't change
    final IndexTask task2 = (IndexTask) jsonMapper.readValue(json, Task.class);

    Assert.assertEquals("foo", task.getDataSource());

    Assert.assertEquals(task.getId(), task2.getId());
    Assert.assertEquals(task.getGroupId(), task2.getGroupId());
    Assert.assertEquals(task.getDataSource(), task2.getDataSource());

    IndexTask.IndexIOConfig taskIoConfig = task.getIngestionSchema().getIOConfig();
    IndexTask.IndexIOConfig task2IoConfig = task2.getIngestionSchema().getIOConfig();

    Assert.assertTrue(taskIoConfig.getInputSource() instanceof LocalInputSource);
    Assert.assertTrue(task2IoConfig.getInputSource() instanceof LocalInputSource);
    Assert.assertEquals(taskIoConfig.isAppendToExisting(), task2IoConfig.isAppendToExisting());

    IndexTask.IndexTuningConfig taskTuningConfig = task.getIngestionSchema().getTuningConfig();
    IndexTask.IndexTuningConfig task2TuningConfig = task2.getIngestionSchema().getTuningConfig();

    Assert.assertEquals(taskTuningConfig.getBasePersistDirectory(), task2TuningConfig.getBasePersistDirectory());
    Assert.assertEquals(taskTuningConfig.getIndexSpec(), task2TuningConfig.getIndexSpec());
    Assert.assertEquals(
        taskTuningConfig.getIntermediatePersistPeriod(),
        task2TuningConfig.getIntermediatePersistPeriod()
    );
    Assert.assertEquals(taskTuningConfig.getMaxPendingPersists(), task2TuningConfig.getMaxPendingPersists());
    Assert.assertEquals(taskTuningConfig.getMaxRowsInMemory(), task2TuningConfig.getMaxRowsInMemory());
    Assert.assertEquals(taskTuningConfig.getNumShards(), task2TuningConfig.getNumShards());
    Assert.assertEquals(taskTuningConfig.getMaxRowsPerSegment(), task2TuningConfig.getMaxRowsPerSegment());
    Assert.assertEquals(taskTuningConfig.isReportParseExceptions(), task2TuningConfig.isReportParseExceptions());
    Assert.assertEquals(taskTuningConfig.getMaxSegmentIntervalsPermitted(), task2TuningConfig.getMaxSegmentIntervalsPermitted());
    Assert.assertEquals(taskTuningConfig.getMaxAggregateSegmentIntervalShardsPermitted(), task2TuningConfig.getMaxAggregateSegmentIntervalShardsPermitted());
  }

  @Test
  public void testIndexTaskwithResourceSerde() throws Exception
  {
    final IndexTask task = new IndexTask(
        null,
        new TaskResource("rofl", 2),
        new IndexIngestionSpec(
            new DataSchema(
                "foo",
                new TimestampSpec(null, null, null),
                DimensionsSpec.EMPTY,
                new AggregatorFactory[]{new DoubleSumAggregatorFactory("met", "met")},
                new UniformGranularitySpec(
                    Granularities.DAY,
                    null,
                    ImmutableList.of(Intervals.of("2010-01-01/P2D"))
                ),
                null
            ),
            new IndexIOConfig(null, new LocalInputSource(new File("lol"), "rofl"), new NoopInputFormat(), true),
            new IndexTuningConfig(
                null,
                null,
                null,
                10,
                null,
                null,
                null,
                null,
                null,
                new DynamicPartitionsSpec(10000, null),
                indexSpec,
                null,
                3,
                false,
                null,
                null,
                null,
                null,
                null,
                null,
                null,
<<<<<<< HEAD
                null,
=======
>>>>>>> 68bb038b
                null
            )
        ),
        null
    );

    for (final Module jacksonModule : new FirehoseModule().getJacksonModules()) {
      jsonMapper.registerModule(jacksonModule);
    }

    final String json = jsonMapper.writeValueAsString(task);

    Thread.sleep(100); // Just want to run the clock a bit to make sure the task id doesn't change
    final IndexTask task2 = (IndexTask) jsonMapper.readValue(json, Task.class);

    Assert.assertEquals("foo", task.getDataSource());

    Assert.assertEquals(task.getId(), task2.getId());
    Assert.assertEquals(2, task.getTaskResource().getRequiredCapacity());
    Assert.assertEquals("rofl", task.getTaskResource().getAvailabilityGroup());
    Assert.assertEquals(task.getTaskResource().getRequiredCapacity(), task2.getTaskResource().getRequiredCapacity());
    Assert.assertEquals(task.getTaskResource().getAvailabilityGroup(), task2.getTaskResource().getAvailabilityGroup());
    Assert.assertEquals(task.getGroupId(), task2.getGroupId());
    Assert.assertEquals(task.getDataSource(), task2.getDataSource());
    Assert.assertTrue(task.getIngestionSchema().getIOConfig().getInputSource() instanceof LocalInputSource);
    Assert.assertTrue(task2.getIngestionSchema().getIOConfig().getInputSource() instanceof LocalInputSource);
  }

  @Test
  public void testRealtimeIndexTaskSerde() throws Exception
  {

    final RealtimeIndexTask task = new RealtimeIndexTask(
        null,
        new TaskResource("rofl", 2),
        new FireDepartment(
            new DataSchema(
                "foo",
                null,
                new AggregatorFactory[0],
                new UniformGranularitySpec(Granularities.HOUR, Granularities.NONE, null),
                null,
                jsonMapper
            ),
            new RealtimeIOConfig(
                new LocalFirehoseFactory(new File("lol"), "rofl", null),
                (schema, config, metrics) -> null
            ),

            new RealtimeTuningConfig(
                null,
                1,
                10L,
                new Period("PT10M"),
                null,
                null,
                null,
                null,
                1,
                NoneShardSpec.instance(),
                indexSpec,
                null,
                null,
                0,
                0,
                true,
                null,
                null,
                null,
                null
            )
        ),
        null
    );

    final String json = jsonMapper.writeValueAsString(task);

    Thread.sleep(100); // Just want to run the clock a bit to make sure the task id doesn't change
    final RealtimeIndexTask task2 = (RealtimeIndexTask) jsonMapper.readValue(json, Task.class);

    Assert.assertEquals("foo", task.getDataSource());
    Assert.assertEquals(2, task.getTaskResource().getRequiredCapacity());
    Assert.assertEquals("rofl", task.getTaskResource().getAvailabilityGroup());
    Assert.assertEquals(
        new Period("PT10M"),
        task.getRealtimeIngestionSchema()
            .getTuningConfig().getWindowPeriod()
    );
    Assert.assertEquals(
        Granularities.HOUR,
        task.getRealtimeIngestionSchema().getDataSchema().getGranularitySpec().getSegmentGranularity()
    );
    Assert.assertTrue(task.getRealtimeIngestionSchema().getTuningConfig().isReportParseExceptions());

    Assert.assertEquals(task.getId(), task2.getId());
    Assert.assertEquals(task.getGroupId(), task2.getGroupId());
    Assert.assertEquals(task.getDataSource(), task2.getDataSource());
    Assert.assertEquals(task.getTaskResource().getRequiredCapacity(), task2.getTaskResource().getRequiredCapacity());
    Assert.assertEquals(task.getTaskResource().getAvailabilityGroup(), task2.getTaskResource().getAvailabilityGroup());
    Assert.assertEquals(
        task.getRealtimeIngestionSchema().getTuningConfig().getWindowPeriod(),
        task2.getRealtimeIngestionSchema().getTuningConfig().getWindowPeriod()
    );
    Assert.assertEquals(
        task.getRealtimeIngestionSchema().getTuningConfig().getMaxBytesInMemory(),
        task2.getRealtimeIngestionSchema().getTuningConfig().getMaxBytesInMemory()
    );
    Assert.assertEquals(
        task.getRealtimeIngestionSchema().getDataSchema().getGranularitySpec().getSegmentGranularity(),
        task2.getRealtimeIngestionSchema().getDataSchema().getGranularitySpec().getSegmentGranularity()
    );
  }

  @Test
  public void testArchiveTaskSerde() throws Exception
  {
    final ArchiveTask task = new ArchiveTask(
        null,
        "foo",
        Intervals.of("2010-01-01/P1D"),
        null
    );

    final String json = jsonMapper.writeValueAsString(task);

    Thread.sleep(100); // Just want to run the clock a bit to make sure the task id doesn't change
    final ArchiveTask task2 = (ArchiveTask) jsonMapper.readValue(json, Task.class);

    Assert.assertEquals("foo", task.getDataSource());
    Assert.assertEquals(Intervals.of("2010-01-01/P1D"), task.getInterval());

    Assert.assertEquals(task.getId(), task2.getId());
    Assert.assertEquals(task.getGroupId(), task2.getGroupId());
    Assert.assertEquals(task.getDataSource(), task2.getDataSource());
    Assert.assertEquals(task.getInterval(), task2.getInterval());
  }

  @Test
  public void testRestoreTaskSerde() throws Exception
  {
    final RestoreTask task = new RestoreTask(
        null,
        "foo",
        Intervals.of("2010-01-01/P1D"),
        null
    );

    final String json = jsonMapper.writeValueAsString(task);

    Thread.sleep(100); // Just want to run the clock a bit to make sure the task id doesn't change
    final RestoreTask task2 = (RestoreTask) jsonMapper.readValue(json, Task.class);

    Assert.assertEquals("foo", task.getDataSource());
    Assert.assertEquals(Intervals.of("2010-01-01/P1D"), task.getInterval());

    Assert.assertEquals(task.getId(), task2.getId());
    Assert.assertEquals(task.getGroupId(), task2.getGroupId());
    Assert.assertEquals(task.getDataSource(), task2.getDataSource());
    Assert.assertEquals(task.getInterval(), task2.getInterval());
  }

  @Test
  public void testMoveTaskSerde() throws Exception
  {
    final MoveTask task = new MoveTask(
        null,
        "foo",
        Intervals.of("2010-01-01/P1D"),
        ImmutableMap.of("bucket", "hey", "baseKey", "what"),
        null,
        null
    );

    final String json = jsonMapper.writeValueAsString(task);

    Thread.sleep(100); // Just want to run the clock a bit to make sure the task id doesn't change
    final MoveTask task2 = (MoveTask) jsonMapper.readValue(json, Task.class);

    Assert.assertEquals("foo", task.getDataSource());
    Assert.assertEquals(Intervals.of("2010-01-01/P1D"), task.getInterval());
    Assert.assertEquals(ImmutableMap.<String, Object>of("bucket", "hey", "baseKey", "what"), task.getTargetLoadSpec());

    Assert.assertEquals(task.getId(), task2.getId());
    Assert.assertEquals(task.getGroupId(), task2.getGroupId());
    Assert.assertEquals(task.getDataSource(), task2.getDataSource());
    Assert.assertEquals(task.getInterval(), task2.getInterval());
    Assert.assertEquals(task.getTargetLoadSpec(), task2.getTargetLoadSpec());
  }

  @Test
  public void testHadoopIndexTaskSerde() throws Exception
  {
    final HadoopIndexTask task = new HadoopIndexTask(
        null,
        new HadoopIngestionSpec(
            new DataSchema(
                "foo", null, new AggregatorFactory[0], new UniformGranularitySpec(
                Granularities.DAY,
                null,
                ImmutableList.of(Intervals.of("2010-01-01/P1D"))
            ),
                null,
                jsonMapper
            ), new HadoopIOConfig(ImmutableMap.of("paths", "bar"), null, null), null
        ),
        null,
        null,
        "blah",
        jsonMapper,
        null,
        AuthTestUtils.TEST_AUTHORIZER_MAPPER,
        null
    );

    final String json = jsonMapper.writeValueAsString(task);

    final HadoopIndexTask task2 = (HadoopIndexTask) jsonMapper.readValue(json, Task.class);

    Assert.assertEquals("foo", task.getDataSource());

    Assert.assertEquals(task.getId(), task2.getId());
    Assert.assertEquals(task.getGroupId(), task2.getGroupId());
    Assert.assertEquals(task.getDataSource(), task2.getDataSource());
    Assert.assertEquals(
        task.getSpec().getTuningConfig().getJobProperties(),
        task2.getSpec().getTuningConfig().getJobProperties()
    );
    Assert.assertEquals("blah", task.getClasspathPrefix());
    Assert.assertEquals("blah", task2.getClasspathPrefix());
  }
}<|MERGE_RESOLUTION|>--- conflicted
+++ resolved
@@ -268,10 +268,8 @@
                 null,
                 null,
                 null,
-<<<<<<< HEAD
-                null,
-=======
->>>>>>> 68bb038b
+                null,
+                null,
                 null
             )
         ),
@@ -356,10 +354,8 @@
                 null,
                 null,
                 null,
-<<<<<<< HEAD
-                null,
-=======
->>>>>>> 68bb038b
+                null,
+                null,
                 null
             )
         ),
