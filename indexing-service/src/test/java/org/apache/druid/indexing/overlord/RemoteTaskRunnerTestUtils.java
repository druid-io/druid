/*
 * Licensed to the Apache Software Foundation (ASF) under one
 * or more contributor license agreements.  See the NOTICE file
 * distributed with this work for additional information
 * regarding copyright ownership.  The ASF licenses this file
 * to you under the Apache License, Version 2.0 (the
 * "License"); you may not use this file except in compliance
 * with the License.  You may obtain a copy of the License at
 *
 *   http://www.apache.org/licenses/LICENSE-2.0
 *
 * Unless required by applicable law or agreed to in writing,
 * software distributed under the License is distributed on an
 * "AS IS" BASIS, WITHOUT WARRANTIES OR CONDITIONS OF ANY
 * KIND, either express or implied.  See the License for the
 * specific language governing permissions and limitations
 * under the License.
 */

package org.apache.druid.indexing.overlord;

import com.fasterxml.jackson.databind.ObjectMapper;
import com.google.common.base.Joiner;
import com.google.common.base.Preconditions;
import com.google.common.base.Supplier;
import org.apache.curator.framework.CuratorFramework;
import org.apache.curator.framework.CuratorFrameworkFactory;
import org.apache.curator.retry.ExponentialBackoffRetry;
import org.apache.curator.test.TestingCluster;
import org.apache.druid.common.guava.DSuppliers;
import org.apache.druid.curator.PotentiallyGzippedCompressionProvider;
import org.apache.druid.curator.cache.PathChildrenCacheFactory;
import org.apache.druid.indexer.TaskLocation;
import org.apache.druid.indexer.TaskStatus;
import org.apache.druid.indexing.common.IndexingServiceCondition;
import org.apache.druid.indexing.common.TestUtils;
import org.apache.druid.indexing.common.task.Task;
import org.apache.druid.indexing.overlord.autoscaling.NoopProvisioningStrategy;
import org.apache.druid.indexing.overlord.autoscaling.ProvisioningStrategy;
import org.apache.druid.indexing.overlord.config.RemoteTaskRunnerConfig;
import org.apache.druid.indexing.overlord.setup.DefaultWorkerBehaviorConfig;
import org.apache.druid.indexing.overlord.setup.WorkerBehaviorConfig;
import org.apache.druid.indexing.worker.TaskAnnouncement;
import org.apache.druid.indexing.worker.Worker;
import org.apache.druid.indexing.worker.config.WorkerConfig;
import org.apache.druid.java.util.common.StringUtils;
import org.apache.druid.java.util.http.client.HttpClient;
import org.apache.druid.server.initialization.IndexerZkConfig;
import org.apache.druid.server.initialization.ZkPathsConfig;
import org.apache.zookeeper.CreateMode;

import java.util.concurrent.atomic.AtomicReference;

/**
 */
public class RemoteTaskRunnerTestUtils
{
  static final Joiner JOINER = Joiner.on("/");
  static final String BASE_PATH = "/test/druid";
  static final String ANNOUNCEMENTS_PATH = StringUtils.format("%s/indexer/announcements", BASE_PATH);
  static final String TASKS_PATH = StringUtils.format("%s/indexer/tasks", BASE_PATH);
  static final String STATUS_PATH = StringUtils.format("%s/indexer/status", BASE_PATH);
  static final TaskLocation DUMMY_LOCATION = TaskLocation.create("dummy", 9000, -1);

  private TestingCluster testingCluster;

  private CuratorFramework cf;
  private ObjectMapper jsonMapper;

  RemoteTaskRunnerTestUtils()
  {
    TestUtils testUtils = new TestUtils();
    jsonMapper = testUtils.getTestObjectMapper();
  }

  CuratorFramework getCuratorFramework()
  {
    return cf;
  }

  ObjectMapper getObjectMapper()
  {
    return jsonMapper;
  }

  void setUp() throws Exception
  {
    testingCluster = new TestingCluster(1);
    testingCluster.start();

    cf = CuratorFrameworkFactory.builder()
                                .connectString(testingCluster.getConnectString())
                                .retryPolicy(new ExponentialBackoffRetry(1, 10))
                                .compressionProvider(new PotentiallyGzippedCompressionProvider(false))
                                .build();
    cf.start();
    cf.blockUntilConnected();
    cf.create().creatingParentsIfNeeded().forPath(BASE_PATH);
    cf.create().creatingParentsIfNeeded().forPath(TASKS_PATH);
  }

  void tearDown() throws Exception
  {
    cf.close();
    testingCluster.stop();
  }

  RemoteTaskRunner makeRemoteTaskRunner(RemoteTaskRunnerConfig config)
  {
    NoopProvisioningStrategy<WorkerTaskRunner> resourceManagement = new NoopProvisioningStrategy<>();
    return makeRemoteTaskRunner(config, resourceManagement);
  }

  public RemoteTaskRunner makeRemoteTaskRunner(
      RemoteTaskRunnerConfig config,
      ProvisioningStrategy<WorkerTaskRunner> provisioningStrategy
  )
  {
    RemoteTaskRunner remoteTaskRunner = new TestableRemoteTaskRunner(
        jsonMapper,
        config,
        new IndexerZkConfig(
            new ZkPathsConfig()
            {
              @Override
              public String getBase()
              {
                return BASE_PATH;
              }
            }, null, null, null, null
        ),
        cf,
        new PathChildrenCacheFactory.Builder(),
        null,
        DSuppliers.of(new AtomicReference<>(DefaultWorkerBehaviorConfig.defaultConfig())),
        provisioningStrategy
    );

    remoteTaskRunner.start();
    return remoteTaskRunner;
  }

  Worker makeWorker(final String workerId, final int capacity) throws Exception
  {
    Worker worker = new Worker(
        "http",
        workerId,
        workerId,
        capacity,
        "0",
        WorkerConfig.DEFAULT_TIER
    );

    cf.create().creatingParentsIfNeeded().withMode(CreateMode.EPHEMERAL).forPath(
        JOINER.join(ANNOUNCEMENTS_PATH, workerId),
        jsonMapper.writeValueAsBytes(worker)
    );
    cf.create().creatingParentsIfNeeded().forPath(JOINER.join(TASKS_PATH, workerId));

    return worker;
  }

  void disableWorker(Worker worker) throws Exception
  {
    cf.setData().forPath(
<<<<<<< HEAD
        joiner.join(announcementsPath, worker.getHost()),
        jsonMapper.writeValueAsBytes(new Worker(
            worker.getScheme(),
            worker.getHost(),
            worker.getIp(),
            worker.getCapacity(),
            "",
            worker.getTier()
        ))
=======
        JOINER.join(ANNOUNCEMENTS_PATH, worker.getHost()),
        jsonMapper.writeValueAsBytes(new Worker(worker.getScheme(), worker.getHost(), worker.getIp(), worker.getCapacity(), ""))
>>>>>>> 1d42551d
    );
  }

  void mockWorkerRunningTask(final String workerId, final Task task) throws Exception
  {
    cf.delete().forPath(JOINER.join(TASKS_PATH, workerId, task.getId()));

    final String taskStatusPath = JOINER.join(STATUS_PATH, workerId, task.getId());
    TaskAnnouncement taskAnnouncement = TaskAnnouncement.create(task, TaskStatus.running(task.getId()), DUMMY_LOCATION);
    cf.create()
      .creatingParentsIfNeeded()
      .forPath(taskStatusPath, jsonMapper.writeValueAsBytes(taskAnnouncement));

    Preconditions.checkNotNull(
        cf.checkExists().forPath(taskStatusPath),
        "Failed to write status on [%s]",
        taskStatusPath
    );
  }

  void mockWorkerCompleteSuccessfulTask(final String workerId, final Task task) throws Exception
  {
    TaskAnnouncement taskAnnouncement = TaskAnnouncement.create(task, TaskStatus.success(task.getId()), DUMMY_LOCATION);
    cf.setData().forPath(JOINER.join(STATUS_PATH, workerId, task.getId()), jsonMapper.writeValueAsBytes(taskAnnouncement));
  }

  void mockWorkerCompleteFailedTask(final String workerId, final Task task) throws Exception
  {
    TaskAnnouncement taskAnnouncement = TaskAnnouncement.create(task, TaskStatus.failure(task.getId()), DUMMY_LOCATION);
    cf.setData().forPath(JOINER.join(STATUS_PATH, workerId, task.getId()), jsonMapper.writeValueAsBytes(taskAnnouncement));
  }

  boolean workerRunningTask(final String workerId, final String taskId)
  {
    return pathExists(JOINER.join(STATUS_PATH, workerId, taskId));
  }

  boolean taskAnnounced(final String workerId, final String taskId)
  {
    return pathExists(JOINER.join(TASKS_PATH, workerId, taskId));
  }

  boolean pathExists(final String path)
  {
    return TestUtils.conditionValid(
        new IndexingServiceCondition()
        {
          @Override
          public boolean isValid()
          {
            try {
              return cf.checkExists().forPath(path) != null;
            }
            catch (Exception e) {
              throw new RuntimeException(e);
            }
          }

          @Override
          public String toString()
          {
            return StringUtils.format("Path[%s] exists", path);
          }
        }
    );
  }

  public static class TestableRemoteTaskRunner extends RemoteTaskRunner
  {
    private long currentTimeMillis = System.currentTimeMillis();

    public TestableRemoteTaskRunner(
        ObjectMapper jsonMapper,
        RemoteTaskRunnerConfig config,
        IndexerZkConfig indexerZkConfig,
        CuratorFramework cf,
        PathChildrenCacheFactory.Builder pathChildrenCacheFactory,
        HttpClient httpClient,
        Supplier<WorkerBehaviorConfig> workerConfigRef,
        ProvisioningStrategy<WorkerTaskRunner> provisioningStrategy
    )
    {
      super(
          jsonMapper,
          config,
          indexerZkConfig,
          cf,
          pathChildrenCacheFactory,
          httpClient,
          workerConfigRef,
          provisioningStrategy
      );
    }

    void setCurrentTimeMillis(long currentTimeMillis)
    {
      this.currentTimeMillis = currentTimeMillis;
    }

    @Override
    protected long getCurrentTimeMillis()
    {
      return currentTimeMillis;
    }
  }
}<|MERGE_RESOLUTION|>--- conflicted
+++ resolved
@@ -163,8 +163,7 @@
   void disableWorker(Worker worker) throws Exception
   {
     cf.setData().forPath(
-<<<<<<< HEAD
-        joiner.join(announcementsPath, worker.getHost()),
+        JOINER.join(ANNOUNCEMENTS_PATH, worker.getHost()),
         jsonMapper.writeValueAsBytes(new Worker(
             worker.getScheme(),
             worker.getHost(),
@@ -173,10 +172,6 @@
             "",
             worker.getTier()
         ))
-=======
-        JOINER.join(ANNOUNCEMENTS_PATH, worker.getHost()),
-        jsonMapper.writeValueAsBytes(new Worker(worker.getScheme(), worker.getHost(), worker.getIp(), worker.getCapacity(), ""))
->>>>>>> 1d42551d
     );
   }
 
