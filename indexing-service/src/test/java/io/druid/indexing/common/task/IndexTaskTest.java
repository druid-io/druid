--- conflicted
+++ resolved
@@ -35,12 +35,8 @@
 import io.druid.indexing.common.actions.SegmentTransactionalInsertAction;
 import io.druid.indexing.common.actions.TaskAction;
 import io.druid.indexing.common.actions.TaskActionClient;
-<<<<<<< HEAD
+import io.druid.indexing.overlord.SegmentPublishResult;
 import io.druid.java.util.common.granularity.Granularity;
-=======
-import io.druid.indexing.overlord.SegmentPublishResult;
-import io.druid.java.util.common.Granularity;
->>>>>>> a459db68
 import io.druid.query.aggregation.AggregatorFactory;
 import io.druid.query.aggregation.LongSumAggregatorFactory;
 import io.druid.segment.IndexIO;
@@ -111,63 +107,9 @@
     IndexTask indexTask = new IndexTask(
         null,
         null,
-<<<<<<< HEAD
-        new IndexTask.IndexIngestionSpec(
-            new DataSchema(
-                "test",
-                jsonMapper.convertValue(
-                    new StringInputRowParser(
-                        new CSVParseSpec(
-                            new TimestampSpec(
-                                "ts",
-                                "auto",
-                                null
-                            ),
-                            new DimensionsSpec(
-                                DimensionsSpec.getDefaultSchemas(Arrays.asList("ts")),
-                                Lists.<String>newArrayList(),
-                                Lists.<SpatialDimensionSchema>newArrayList()
-                            ),
-                            null,
-                            Arrays.asList("ts", "dim", "val")
-                        ),
-                        null
-                    ),
-                    Map.class
-                ),
-                new AggregatorFactory[]{
-                    new LongSumAggregatorFactory("val", "val")
-                },
-                new UniformGranularitySpec(
-                    Granularity.DAY,
-                    Granularity.MINUTE,
-                    Arrays.asList(new Interval("2014/2015"))
-                ),
-                jsonMapper
-            ),
-            new IndexTask.IndexIOConfig(
-                new LocalFirehoseFactory(
-                    tmpDir,
-                    "druid*",
-                    null
-                )
-            ),
-            new IndexTask.IndexTuningConfig(
-                2,
-                0,
-                null,
-                indexSpec,
-                null,
-                false
-            )
-        ),
-        jsonMapper,
-        null
-=======
         createIngestionSpec(tmpDir, null, 2, null, false, false),
         null,
         jsonMapper
->>>>>>> a459db68
     );
 
     final List<DataSegment> segments = runTask(indexTask);
@@ -203,63 +145,9 @@
     IndexTask indexTask = new IndexTask(
         null,
         null,
-<<<<<<< HEAD
-        new IndexTask.IndexIngestionSpec(
-            new DataSchema(
-                "test",
-                jsonMapper.convertValue(
-                    new StringInputRowParser(
-                        new CSVParseSpec(
-                            new TimestampSpec(
-                                "ts",
-                                "auto",
-                                null
-                            ),
-                            new DimensionsSpec(
-                                DimensionsSpec.getDefaultSchemas(Arrays.asList("ts")),
-                                Lists.<String>newArrayList(),
-                                Lists.<SpatialDimensionSchema>newArrayList()
-                            ),
-                            null,
-                            Arrays.asList("ts", "dim", "val")
-                        ),
-                        null
-                    ),
-                    Map.class
-                ),
-                new AggregatorFactory[]{
-                    new LongSumAggregatorFactory("val", "val")
-                },
-                new UniformGranularitySpec(
-                    Granularity.DAY,
-                    Granularity.MINUTE,
-                    Arrays.asList(new Interval("2014/2015"))
-                ),
-                jsonMapper
-            ),
-            new IndexTask.IndexIOConfig(
-                new LocalFirehoseFactory(
-                    tmpDir,
-                    "druid*",
-                    null
-                )
-            ),
-            new IndexTask.IndexTuningConfig(
-                2,
-                0,
-                null,
-                indexSpec,
-                null,
-                true
-            )
-        ),
-        jsonMapper,
-        null
-=======
         createIngestionSpec(tmpDir, null, 2, null, true, false),
         null,
         jsonMapper
->>>>>>> a459db68
     );
 
     final List<DataSegment> segments = runTask(indexTask);
@@ -295,45 +183,11 @@
     IndexTask indexTask = new IndexTask(
         null,
         null,
-<<<<<<< HEAD
-        new IndexTask.IndexIngestionSpec(
-            new DataSchema(
-                "test",
-                jsonMapper.convertValue(
-                    new StringInputRowParser(
-                        new CSVParseSpec(
-                            new TimestampSpec(
-                                "ts",
-                                "auto",
-                                null
-                            ),
-                            new DimensionsSpec(
-                                DimensionsSpec.getDefaultSchemas(Arrays.asList("ts")),
-                                Lists.<String>newArrayList(),
-                                Lists.<SpatialDimensionSchema>newArrayList()
-                            ),
-                            null,
-                            Arrays.asList("ts", "dim", "val")
-                        ),
-                        null
-                    ),
-                    Map.class
-                ),
-                new AggregatorFactory[]{
-                    new LongSumAggregatorFactory("val", "val")
-                },
-                new ArbitraryGranularitySpec(
-                    Granularity.MINUTE,
-                    Arrays.asList(new Interval("2014/2015"))
-                ),
-                jsonMapper
-=======
         createIngestionSpec(
             tmpDir,
             new ArbitraryGranularitySpec(
-                QueryGranularities.MINUTE,
+                Granularity.MINUTE,
                 Arrays.asList(new Interval("2014/2015"))
->>>>>>> a459db68
             ),
             10,
             null,
@@ -368,7 +222,7 @@
             tmpDir,
             new UniformGranularitySpec(
                 Granularity.HOUR,
-                QueryGranularities.HOUR,
+                Granularity.HOUR,
                 Arrays.asList(new Interval("2015-03-01T08:00:00Z/2015-03-01T09:00:00Z"))
             ),
             50,
@@ -471,7 +325,7 @@
             tmpDir,
             new UniformGranularitySpec(
                 Granularity.HOUR,
-                QueryGranularities.MINUTE,
+                Granularity.MINUTE,
                 null
             ),
             2,
@@ -606,19 +460,7 @@
                         null,
                         Arrays.asList("ts", "dim", "val")
                     ),
-<<<<<<< HEAD
-                    Map.class
-                ),
-                new AggregatorFactory[]{
-                    new LongSumAggregatorFactory("val", "val")
-                },
-                new UniformGranularitySpec(
-                    Granularity.HOUR,
-                    Granularity.HOUR,
-                    Arrays.asList(new Interval("2015-03-01T08:00:00Z/2015-03-01T09:00:00Z"))
-=======
                     null
->>>>>>> a459db68
                 ),
                 Map.class
             ),
@@ -627,7 +469,7 @@
             },
             granularitySpec != null ? granularitySpec : new UniformGranularitySpec(
                 Granularity.DAY,
-                QueryGranularities.MINUTE,
+                Granularity.MINUTE,
                 Arrays.asList(new Interval("2014/2015"))
             ),
             jsonMapper
