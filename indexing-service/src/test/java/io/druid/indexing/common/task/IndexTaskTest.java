--- conflicted
+++ resolved
@@ -84,12 +84,13 @@
       ),
       new DimensionsSpec(
           DimensionsSpec.getDefaultSchemas(Arrays.asList("ts", "dim")),
-          Lists.<String>newArrayList(),
-          Lists.<SpatialDimensionSchema>newArrayList()
+          Lists.newArrayList(),
+          Lists.newArrayList()
       ),
       null,
       Arrays.asList("ts", "dim", "val"),
-      false
+      false,
+      0
   );
 
   private final IndexSpec indexSpec;
@@ -409,7 +410,8 @@
                 ),
                 null,
                 null,
-                true
+                true,
+                0
             ),
             null,
             2,
@@ -461,7 +463,8 @@
                 ),
                 null,
                 Arrays.asList("time", "dim", "val"),
-                true
+                true,
+                0
             ),
             null,
             2,
@@ -572,25 +575,7 @@
             "test",
             jsonMapper.convertValue(
                 new StringInputRowParser(
-<<<<<<< HEAD
-                    new CSVParseSpec(
-                        new TimestampSpec(
-                            "ts",
-                            "auto",
-                            null
-                        ),
-                        new DimensionsSpec(
-                            DimensionsSpec.getDefaultSchemas(Arrays.asList("ts", "dim")),
-                            Lists.<String>newArrayList(),
-                            Lists.<SpatialDimensionSchema>newArrayList()
-                        ),
-                        null,
-                        Arrays.asList("ts", "dim", "val"),
-                        0
-                    ),
-=======
                     parseSpec != null ? parseSpec : DEFAULT_PARSE_SPEC,
->>>>>>> 6ad82f59
                     null
                 ),
                 Map.class
