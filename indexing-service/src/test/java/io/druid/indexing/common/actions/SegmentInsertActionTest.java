/*
 * Licensed to Metamarkets Group Inc. (Metamarkets) under one
 * or more contributor license agreements. See the NOTICE file
 * distributed with this work for additional information
 * regarding copyright ownership. Metamarkets licenses this file
 * to you under the Apache License, Version 2.0 (the
 * "License"); you may not use this file except in compliance
 * with the License. You may obtain a copy of the License at
 *
 * http://www.apache.org/licenses/LICENSE-2.0
 *
 * Unless required by applicable law or agreed to in writing,
 * software distributed under the License is distributed on an
 * "AS IS" BASIS, WITHOUT WARRANTIES OR CONDITIONS OF ANY
 * KIND, either express or implied. See the License for the
 * specific language governing permissions and limitations
 * under the License.
 */

package io.druid.indexing.common.actions;

import com.google.common.collect.ImmutableList;
import com.google.common.collect.ImmutableMap;
import com.google.common.collect.ImmutableSet;
import io.druid.indexing.common.TaskLockType;
import io.druid.indexing.common.task.NoopTask;
import io.druid.indexing.common.task.Task;
import io.druid.timeline.DataSegment;
import io.druid.timeline.partition.LinearShardSpec;
import org.hamcrest.CoreMatchers;
import org.joda.time.Interval;
import org.junit.Assert;
import org.junit.Rule;
import org.junit.Test;
import org.junit.rules.ExpectedException;

import java.util.Set;

public class SegmentInsertActionTest
{
  @Rule
  public ExpectedException thrown = ExpectedException.none();

  @Rule
  public TaskActionTestKit actionTestKit = new TaskActionTestKit();

  private static final String DATA_SOURCE = "none";
  private static final Interval INTERVAL = new Interval("2020/2020T01");
  private static final String PARTY_YEAR = "1999";
  private static final String THE_DISTANT_FUTURE = "3000";

  private static final DataSegment SEGMENT1 = new DataSegment(
      DATA_SOURCE,
      INTERVAL,
      PARTY_YEAR,
      ImmutableMap.<String, Object>of(),
      ImmutableList.<String>of(),
      ImmutableList.<String>of(),
      new LinearShardSpec(0),
      9,
      1024
  );

  private static final DataSegment SEGMENT2 = new DataSegment(
      DATA_SOURCE,
      INTERVAL,
      PARTY_YEAR,
      ImmutableMap.<String, Object>of(),
      ImmutableList.<String>of(),
      ImmutableList.<String>of(),
      new LinearShardSpec(1),
      9,
      1024
  );

  private static final DataSegment SEGMENT3 = new DataSegment(
      DATA_SOURCE,
      INTERVAL,
      THE_DISTANT_FUTURE,
      ImmutableMap.<String, Object>of(),
      ImmutableList.<String>of(),
      ImmutableList.<String>of(),
      new LinearShardSpec(1),
      9,
      1024
  );

  @Test
  public void testSimple() throws Exception
  {
    final Task task = new NoopTask(null, 0, 0, null, null, null);
    final SegmentInsertAction action = new SegmentInsertAction(ImmutableSet.of(SEGMENT1, SEGMENT2));
    actionTestKit.getTaskLockbox().add(task);
<<<<<<< HEAD
    actionTestKit.getTaskLockbox().lock(TaskLockType.EXCLUSIVE, task, new Interval(INTERVAL));
    actionTestKit.getTaskLockbox().upgrade(task, new Interval(INTERVAL));
=======
    actionTestKit.getTaskLockbox().lock(task, new Interval(INTERVAL), 5000);
>>>>>>> 7454fd86
    action.perform(task, actionTestKit.getTaskActionToolbox());

    Assert.assertEquals(
        ImmutableSet.of(SEGMENT1, SEGMENT2),
        ImmutableSet.copyOf(
            actionTestKit.getMetadataStorageCoordinator()
                         .getUsedSegmentsForInterval(DATA_SOURCE, INTERVAL)
        )
    );
  }

  @Test
  public void testFailBadVersion() throws Exception
  {
    final Task task = new NoopTask(null, 0, 0, null, null, null);
    final SegmentInsertAction action = new SegmentInsertAction(ImmutableSet.of(SEGMENT3));
    actionTestKit.getTaskLockbox().add(task);
<<<<<<< HEAD
    actionTestKit.getTaskLockbox().lock(TaskLockType.EXCLUSIVE, task, new Interval(INTERVAL));
    actionTestKit.getTaskLockbox().upgrade(task, new Interval(INTERVAL));
=======
    actionTestKit.getTaskLockbox().lock(task, new Interval(INTERVAL), 5000);
>>>>>>> 7454fd86

    thrown.expect(IllegalStateException.class);
    thrown.expectMessage(CoreMatchers.startsWith("Segments not covered by locks for task"));
    final Set<DataSegment> segments = action.perform(task, actionTestKit.getTaskActionToolbox());
    Assert.assertEquals(ImmutableSet.of(SEGMENT3), segments);
  }
}<|MERGE_RESOLUTION|>--- conflicted
+++ resolved
@@ -91,12 +91,8 @@
     final Task task = new NoopTask(null, 0, 0, null, null, null);
     final SegmentInsertAction action = new SegmentInsertAction(ImmutableSet.of(SEGMENT1, SEGMENT2));
     actionTestKit.getTaskLockbox().add(task);
-<<<<<<< HEAD
-    actionTestKit.getTaskLockbox().lock(TaskLockType.EXCLUSIVE, task, new Interval(INTERVAL));
+    actionTestKit.getTaskLockbox().lock(TaskLockType.EXCLUSIVE, task, new Interval(INTERVAL), 5000);
     actionTestKit.getTaskLockbox().upgrade(task, new Interval(INTERVAL));
-=======
-    actionTestKit.getTaskLockbox().lock(task, new Interval(INTERVAL), 5000);
->>>>>>> 7454fd86
     action.perform(task, actionTestKit.getTaskActionToolbox());
 
     Assert.assertEquals(
@@ -114,12 +110,8 @@
     final Task task = new NoopTask(null, 0, 0, null, null, null);
     final SegmentInsertAction action = new SegmentInsertAction(ImmutableSet.of(SEGMENT3));
     actionTestKit.getTaskLockbox().add(task);
-<<<<<<< HEAD
-    actionTestKit.getTaskLockbox().lock(TaskLockType.EXCLUSIVE, task, new Interval(INTERVAL));
+    actionTestKit.getTaskLockbox().lock(TaskLockType.EXCLUSIVE, task, new Interval(INTERVAL), 5000);
     actionTestKit.getTaskLockbox().upgrade(task, new Interval(INTERVAL));
-=======
-    actionTestKit.getTaskLockbox().lock(task, new Interval(INTERVAL), 5000);
->>>>>>> 7454fd86
 
     thrown.expect(IllegalStateException.class);
     thrown.expectMessage(CoreMatchers.startsWith("Segments not covered by locks for task"));
