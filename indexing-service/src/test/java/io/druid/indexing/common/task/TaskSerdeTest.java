/*
 * Licensed to Metamarkets Group Inc. (Metamarkets) under one
 * or more contributor license agreements. See the NOTICE file
 * distributed with this work for additional information
 * regarding copyright ownership. Metamarkets licenses this file
 * to you under the Apache License, Version 2.0 (the
 * "License"); you may not use this file except in compliance
 * with the License. You may obtain a copy of the License at
 *
 * http://www.apache.org/licenses/LICENSE-2.0
 *
 * Unless required by applicable law or agreed to in writing,
 * software distributed under the License is distributed on an
 * "AS IS" BASIS, WITHOUT WARRANTIES OR CONDITIONS OF ANY
 * KIND, either express or implied. See the License for the
 * specific language governing permissions and limitations
 * under the License.
 */

package io.druid.indexing.common.task;

import com.fasterxml.jackson.databind.Module;
import com.fasterxml.jackson.databind.ObjectMapper;
import com.google.common.collect.ImmutableList;
import com.google.common.collect.ImmutableMap;
import io.druid.client.indexing.ClientAppendQuery;
import io.druid.client.indexing.ClientKillQuery;
import io.druid.client.indexing.ClientMergeQuery;
import io.druid.guice.FirehoseModule;
import io.druid.indexer.HadoopIOConfig;
import io.druid.indexer.HadoopIngestionSpec;
import io.druid.indexing.common.TestUtils;
import io.druid.java.util.common.granularity.Granularities;
import io.druid.query.aggregation.AggregatorFactory;
import io.druid.query.aggregation.CountAggregatorFactory;
import io.druid.query.aggregation.DoubleSumAggregatorFactory;
import io.druid.segment.IndexSpec;
import io.druid.segment.data.CompressedObjectStrategy;
import io.druid.segment.data.CompressionFactory;
import io.druid.segment.data.RoaringBitmapSerdeFactory;
import io.druid.segment.indexing.DataSchema;
import io.druid.segment.indexing.RealtimeIOConfig;
import io.druid.segment.indexing.RealtimeTuningConfig;
import io.druid.segment.indexing.granularity.UniformGranularitySpec;
import io.druid.segment.realtime.FireDepartment;
import io.druid.segment.realtime.FireDepartmentMetrics;
import io.druid.segment.realtime.firehose.LocalFirehoseFactory;
import io.druid.segment.realtime.plumber.Plumber;
import io.druid.segment.realtime.plumber.PlumberSchool;
import io.druid.timeline.DataSegment;
import io.druid.timeline.partition.NoneShardSpec;
import org.hamcrest.CoreMatchers;
import org.joda.time.Interval;
import org.joda.time.Period;
import org.junit.Assert;
import org.junit.Rule;
import org.junit.Test;
import org.junit.rules.ExpectedException;

import java.io.File;
import java.io.IOException;
import java.util.List;

public class TaskSerdeTest
{
  private final ObjectMapper jsonMapper;
  private final IndexSpec indexSpec = new IndexSpec();

  @Rule
  public ExpectedException thrown = ExpectedException.none();

  public TaskSerdeTest()
  {
    TestUtils testUtils = new TestUtils();
    jsonMapper = testUtils.getTestObjectMapper();

    for (final Module jacksonModule : new FirehoseModule().getJacksonModules()) {
      jsonMapper.registerModule(jacksonModule);
    }
  }

  @Test
  public void testIndexTaskIOConfigDefaults() throws Exception
  {
    final IndexTask.IndexIOConfig ioConfig = jsonMapper.readValue(
        "{\"type\":\"index\"}",
        IndexTask.IndexIOConfig.class
    );

    Assert.assertEquals(false, ioConfig.isAppendToExisting());
    Assert.assertEquals(false, ioConfig.isSkipFirehoseCaching());
  }

  @Test
  public void testIndexTaskTuningConfigDefaults() throws Exception
  {
    final IndexTask.IndexTuningConfig tuningConfig = jsonMapper.readValue(
        "{\"type\":\"index\"}",
        IndexTask.IndexTuningConfig.class
    );

    Assert.assertEquals(true, tuningConfig.isBuildV9Directly());
    Assert.assertEquals(false, tuningConfig.isForceExtendableShardSpecs());
    Assert.assertEquals(false, tuningConfig.isReportParseExceptions());
    Assert.assertEquals(new IndexSpec(), tuningConfig.getIndexSpec());
    Assert.assertEquals(new Period(Integer.MAX_VALUE), tuningConfig.getIntermediatePersistPeriod());
    Assert.assertEquals(0, tuningConfig.getMaxPendingPersists());
    Assert.assertEquals(75000, tuningConfig.getMaxRowsInMemory());
    Assert.assertEquals(null, tuningConfig.getNumShards());
    Assert.assertEquals(5000000, (int) tuningConfig.getTargetPartitionSize());
  }

  @Test
  public void testIndexTaskTuningConfigTargetPartitionSizeOrNumShards() throws Exception
  {
    IndexTask.IndexTuningConfig tuningConfig = jsonMapper.readValue(
        "{\"type\":\"index\", \"targetPartitionSize\":10}",
        IndexTask.IndexTuningConfig.class
    );

    Assert.assertEquals(10, (int) tuningConfig.getTargetPartitionSize());
    Assert.assertEquals(null, tuningConfig.getNumShards());

    tuningConfig = jsonMapper.readValue(
        "{\"type\":\"index\", \"numShards\":10}",
        IndexTask.IndexTuningConfig.class
    );

    Assert.assertEquals(null, tuningConfig.getTargetPartitionSize());
    Assert.assertEquals(10, (int) tuningConfig.getNumShards());

    tuningConfig = jsonMapper.readValue(
        "{\"type\":\"index\", \"targetPartitionSize\":-1, \"numShards\":10}",
        IndexTask.IndexTuningConfig.class
    );

    Assert.assertEquals(null, tuningConfig.getTargetPartitionSize());
    Assert.assertEquals(10, (int) tuningConfig.getNumShards());

    tuningConfig = jsonMapper.readValue(
        "{\"type\":\"index\", \"targetPartitionSize\":10, \"numShards\":-1}",
        IndexTask.IndexTuningConfig.class
    );

    Assert.assertEquals(null, tuningConfig.getNumShards());
    Assert.assertEquals(10, (int) tuningConfig.getTargetPartitionSize());

    tuningConfig = jsonMapper.readValue(
        "{\"type\":\"index\", \"targetPartitionSize\":-1, \"numShards\":-1}",
        IndexTask.IndexTuningConfig.class
    );

    Assert.assertEquals(null, tuningConfig.getNumShards());
    Assert.assertEquals(
        IndexTask.IndexTuningConfig.DEFAULT_TARGET_PARTITION_SIZE,
        (int) tuningConfig.getTargetPartitionSize()
    );
  }

  @Test
  public void testIndexTaskTuningConfigTargetPartitionSizeAndNumShards() throws Exception
  {
    thrown.expectCause(CoreMatchers.isA(IllegalArgumentException.class));

    jsonMapper.readValue(
        "{\"type\":\"index\", \"targetPartitionSize\":10, \"numShards\":10}",
        IndexTask.IndexTuningConfig.class
    );
  }

  @Test
  public void testIndexTaskSerde() throws Exception
  {
    final IndexTask task = new IndexTask(
        null,
        null,
        new IndexTask.IndexIngestionSpec(
            new DataSchema(
                "foo",
                null,
                new AggregatorFactory[]{new DoubleSumAggregatorFactory("met", "met")},
                new UniformGranularitySpec(
                    Granularities.DAY,
                    null,
                    ImmutableList.of(new Interval("2010-01-01/P2D"))
                ),
                jsonMapper
            ),
            new IndexTask.IndexIOConfig(new LocalFirehoseFactory(new File("lol"), "rofl", null), true, true),
            new IndexTask.IndexTuningConfig(10000, 10, 9999, null, indexSpec, 3, true, true, true)
        ),
        null,
        jsonMapper
    );

    final String json = jsonMapper.writeValueAsString(task);

    Thread.sleep(100); // Just want to run the clock a bit to make sure the task id doesn't change
    final IndexTask task2 = (IndexTask) jsonMapper.readValue(json, Task.class);

    Assert.assertEquals("foo", task.getDataSource());

    Assert.assertEquals(task.getId(), task2.getId());
    Assert.assertEquals(task.getGroupId(), task2.getGroupId());
    Assert.assertEquals(task.getDataSource(), task2.getDataSource());

    IndexTask.IndexIOConfig taskIoConfig = task.getIngestionSchema().getIOConfig();
    IndexTask.IndexIOConfig task2IoConfig = task2.getIngestionSchema().getIOConfig();

    Assert.assertTrue(taskIoConfig.getFirehoseFactory() instanceof LocalFirehoseFactory);
    Assert.assertTrue(task2IoConfig.getFirehoseFactory() instanceof LocalFirehoseFactory);
    Assert.assertEquals(taskIoConfig.isAppendToExisting(), task2IoConfig.isAppendToExisting());
    Assert.assertEquals(taskIoConfig.isSkipFirehoseCaching(), task2IoConfig.isSkipFirehoseCaching());

    IndexTask.IndexTuningConfig taskTuningConfig = task.getIngestionSchema().getTuningConfig();
    IndexTask.IndexTuningConfig task2TuningConfig = task2.getIngestionSchema().getTuningConfig();

    Assert.assertEquals(taskTuningConfig.getBasePersistDirectory(), task2TuningConfig.getBasePersistDirectory());
    Assert.assertEquals(taskTuningConfig.getIndexSpec(), task2TuningConfig.getIndexSpec());
    Assert.assertEquals(
        taskTuningConfig.getIntermediatePersistPeriod(),
        task2TuningConfig.getIntermediatePersistPeriod()
    );
    Assert.assertEquals(taskTuningConfig.getMaxPendingPersists(), task2TuningConfig.getMaxPendingPersists());
    Assert.assertEquals(taskTuningConfig.getMaxRowsInMemory(), task2TuningConfig.getMaxRowsInMemory());
    Assert.assertEquals(taskTuningConfig.getNumShards(), task2TuningConfig.getNumShards());
    Assert.assertEquals(taskTuningConfig.getTargetPartitionSize(), task2TuningConfig.getTargetPartitionSize());
    Assert.assertEquals(taskTuningConfig.isBuildV9Directly(), task2TuningConfig.isBuildV9Directly());
    Assert.assertEquals(
        taskTuningConfig.isForceExtendableShardSpecs(),
        task2TuningConfig.isForceExtendableShardSpecs()
    );
    Assert.assertEquals(taskTuningConfig.isReportParseExceptions(), task2TuningConfig.isReportParseExceptions());
  }

  @Test
  public void testIndexTaskwithResourceSerde() throws Exception
  {
    final IndexTask task = new IndexTask(
        null,
        new TaskResource("rofl", 2),
        new IndexTask.IndexIngestionSpec(
            new DataSchema(
                "foo",
                null,
                new AggregatorFactory[]{new DoubleSumAggregatorFactory("met", "met")},
                new UniformGranularitySpec(
                    Granularities.DAY,
                    null,
                    ImmutableList.of(new Interval("2010-01-01/P2D"))
                ),
                jsonMapper
            ),
            new IndexTask.IndexIOConfig(new LocalFirehoseFactory(new File("lol"), "rofl", null), true, null),
            new IndexTask.IndexTuningConfig(10000, 10, null, null, indexSpec, 3, true, true, true)
        ),
        null,
        jsonMapper
    );

    for (final Module jacksonModule : new FirehoseModule().getJacksonModules()) {
      jsonMapper.registerModule(jacksonModule);
    }

    final String json = jsonMapper.writeValueAsString(task);

    Thread.sleep(100); // Just want to run the clock a bit to make sure the task id doesn't change
    final IndexTask task2 = (IndexTask) jsonMapper.readValue(json, Task.class);

    Assert.assertEquals("foo", task.getDataSource());

    Assert.assertEquals(task.getId(), task2.getId());
    Assert.assertEquals(2, task.getTaskResource().getRequiredCapacity());
    Assert.assertEquals("rofl", task.getTaskResource().getAvailabilityGroup());
    Assert.assertEquals(task.getTaskResource().getRequiredCapacity(), task2.getTaskResource().getRequiredCapacity());
    Assert.assertEquals(task.getTaskResource().getAvailabilityGroup(), task2.getTaskResource().getAvailabilityGroup());
    Assert.assertEquals(task.getGroupId(), task2.getGroupId());
    Assert.assertEquals(task.getDataSource(), task2.getDataSource());
    Assert.assertTrue(task.getIngestionSchema().getIOConfig().getFirehoseFactory() instanceof LocalFirehoseFactory);
    Assert.assertTrue(task2.getIngestionSchema().getIOConfig().getFirehoseFactory() instanceof LocalFirehoseFactory);
  }

  @Test
  public void testMergeTaskSerde() throws Exception
  {
    final List<DataSegment> segments = ImmutableList.<DataSegment>of(
        DataSegment.builder()
                   .dataSource("foo")
                   .interval(new Interval("2010-01-01/P1D"))
                   .version("1234")
                   .build()
    );
    final List<AggregatorFactory> aggregators = ImmutableList.<AggregatorFactory>of(new CountAggregatorFactory("cnt"));
    final MergeTask task = new MergeTask(
        null,
        "foo",
        segments,
        aggregators,
        true,
        indexSpec,
        true,
        null
    );

    final String json = jsonMapper.writeValueAsString(task);

    Thread.sleep(100); // Just want to run the clock a bit to make sure the task id doesn't change
    final MergeTask task2 = (MergeTask) jsonMapper.readValue(json, Task.class);

    Assert.assertEquals("foo", task.getDataSource());
    Assert.assertEquals(new Interval("2010-01-01/P1D"), task.getInterval());

    Assert.assertEquals(task.getId(), task2.getId());
    Assert.assertEquals(task.getGroupId(), task2.getGroupId());
    Assert.assertEquals(task.getDataSource(), task2.getDataSource());
    Assert.assertEquals(task.getInterval(), task2.getInterval());
    Assert.assertEquals(task.getSegments(), task2.getSegments());
    Assert.assertEquals(
        task.getAggregators().get(0).getName(),
        task2.getAggregators().get(0).getName()
    );

    final MergeTask task3 = (MergeTask) jsonMapper.readValue(
        jsonMapper.writeValueAsString(
            new ClientMergeQuery(
                "foo",
                segments,
                aggregators
            )
        ), Task.class
    );

    Assert.assertEquals("foo", task3.getDataSource());
    Assert.assertEquals(new Interval("2010-01-01/P1D"), task3.getInterval());
    Assert.assertEquals(segments, task3.getSegments());
    Assert.assertEquals(aggregators, task3.getAggregators());
  }

  @Test
  public void testSameIntervalMergeTaskSerde() throws Exception
  {
    final List<AggregatorFactory> aggregators = ImmutableList.<AggregatorFactory>of(new CountAggregatorFactory("cnt"));
    final SameIntervalMergeTask task = new SameIntervalMergeTask(
        null,
        "foo",
        new Interval("2010-01-01/P1D"),
        aggregators,
        true,
        indexSpec,
        true,
        null
    );

    final String json = jsonMapper.writeValueAsString(task);

    Thread.sleep(100); // Just want to run the clock a bit to make sure the task id doesn't change
    final SameIntervalMergeTask task2 = (SameIntervalMergeTask) jsonMapper.readValue(json, Task.class);

    Assert.assertEquals("foo", task.getDataSource());
    Assert.assertEquals(new Interval("2010-01-01/P1D"), task.getInterval());

    Assert.assertEquals(task.getId(), task2.getId());
    Assert.assertEquals(task.getGroupId(), task2.getGroupId());
    Assert.assertEquals(task.getDataSource(), task2.getDataSource());
    Assert.assertEquals(task.getInterval(), task2.getInterval());
    Assert.assertEquals(task.getRollup(), task2.getRollup());
    Assert.assertEquals(task.getBuildV9Directly(), task2.getBuildV9Directly());
    Assert.assertEquals(task.getIndexSpec(), task2.getIndexSpec());
    Assert.assertEquals(
        task.getAggregators().get(0).getName(),
        task2.getAggregators().get(0).getName()
    );
  }

  @Test
  public void testKillTaskSerde() throws Exception
  {
    final KillTask task = new KillTask(
        null,
        "foo",
        new Interval("2010-01-01/P1D"),
        null
    );

    final String json = jsonMapper.writeValueAsString(task);

    Thread.sleep(100); // Just want to run the clock a bit to make sure the task id doesn't change
    final KillTask task2 = (KillTask) jsonMapper.readValue(json, Task.class);

    Assert.assertEquals("foo", task.getDataSource());
    Assert.assertEquals(new Interval("2010-01-01/P1D"), task.getInterval());

    Assert.assertEquals(task.getId(), task2.getId());
    Assert.assertEquals(task.getGroupId(), task2.getGroupId());
    Assert.assertEquals(task.getDataSource(), task2.getDataSource());
    Assert.assertEquals(task.getInterval(), task2.getInterval());

    final KillTask task3 = (KillTask) jsonMapper.readValue(
        jsonMapper.writeValueAsString(
            new ClientKillQuery(
                "foo",
                new Interval("2010-01-01/P1D")
            )
        ), Task.class
    );

    Assert.assertEquals("foo", task3.getDataSource());
    Assert.assertEquals(new Interval("2010-01-01/P1D"), task3.getInterval());
  }

  @Test
  public void testVersionConverterTaskSerde() throws Exception
  {
    final ConvertSegmentTask task = ConvertSegmentTask.create(
        DataSegment.builder().dataSource("foo").interval(new Interval("2010-01-01/P1D")).version("1234").build(),
        null,
        false,
        true,
        null
    );

    final String json = jsonMapper.writeValueAsString(task);

    Thread.sleep(100); // Just want to run the clock a bit to make sure the task id doesn't change
    final ConvertSegmentTask task2 = (ConvertSegmentTask) jsonMapper.readValue(json, Task.class);

    Assert.assertEquals("foo", task.getDataSource());
    Assert.assertEquals(new Interval("2010-01-01/P1D"), task.getInterval());

    Assert.assertEquals(task.getId(), task2.getId());
    Assert.assertEquals(task.getGroupId(), task2.getGroupId());
    Assert.assertEquals(task.getDataSource(), task2.getDataSource());
    Assert.assertEquals(task.getInterval(), task2.getInterval());
    Assert.assertEquals(task.getSegment(), task.getSegment());
  }

  @Test
  public void testVersionConverterSubTaskSerde() throws Exception
  {
    final ConvertSegmentTask.SubTask task = new ConvertSegmentTask.SubTask(
        "myGroupId",
        DataSegment.builder().dataSource("foo").interval(new Interval("2010-01-01/P1D")).version("1234").build(),
        indexSpec,
        false,
        true,
        null
    );

    final String json = jsonMapper.writeValueAsString(task);

    Thread.sleep(100); // Just want to run the clock a bit to make sure the task id doesn't change
    final ConvertSegmentTask.SubTask task2 = (ConvertSegmentTask.SubTask) jsonMapper.readValue(json, Task.class);

    Assert.assertEquals("foo", task.getDataSource());
    Assert.assertEquals("myGroupId", task.getGroupId());

    Assert.assertEquals(task.getId(), task2.getId());
    Assert.assertEquals(task.getGroupId(), task2.getGroupId());
    Assert.assertEquals(task.getDataSource(), task2.getDataSource());
    Assert.assertEquals(task.getSegment(), task2.getSegment());
  }

  @Test
  public void testRealtimeIndexTaskSerde() throws Exception
  {

    final RealtimeIndexTask task = new RealtimeIndexTask(
        null,
        new TaskResource("rofl", 2),
        new FireDepartment(
            new DataSchema(
                "foo",
                null,
                new AggregatorFactory[0],
                new UniformGranularitySpec(Granularities.HOUR, Granularities.NONE, null),
                jsonMapper
            ),
            new RealtimeIOConfig(
                new LocalFirehoseFactory(new File("lol"), "rofl", null), new PlumberSchool()
            {
              @Override
              public Plumber findPlumber(
                  DataSchema schema, RealtimeTuningConfig config, FireDepartmentMetrics metrics
              )
              {
                return null;
              }
            },
                null
            ),

<<<<<<< HEAD
            new RealtimeTuningConfig.Builder()
                .withMaxRowsInMemory(1)
                .withIntermediatePersistPeriod(new Period("PT10M"))
                .withMaxPendingPersists(1)
                .withShardSpec(NoneShardSpec.instance())
                .withIndexSpec(indexSpec)
                .withReportParseExceptions(true)
                .build()
=======
            new RealtimeTuningConfig(
                1,
                new Period("PT10M"),
                null,
                null,
                null,
                null,
                1,
                NoneShardSpec.instance(),
                indexSpec,
                null,
                0,
                0,
                true,
                null,
                null
            )
>>>>>>> 0bcfd935
        ),
        null
    );

    final String json = jsonMapper.writeValueAsString(task);

    Thread.sleep(100); // Just want to run the clock a bit to make sure the task id doesn't change
    final RealtimeIndexTask task2 = (RealtimeIndexTask) jsonMapper.readValue(json, Task.class);

    Assert.assertEquals("foo", task.getDataSource());
    Assert.assertEquals(2, task.getTaskResource().getRequiredCapacity());
    Assert.assertEquals("rofl", task.getTaskResource().getAvailabilityGroup());
    Assert.assertEquals(
        new Period("PT10M"),
        task.getRealtimeIngestionSchema()
            .getTuningConfig().getWindowPeriod()
    );
    Assert.assertEquals(
        Granularities.HOUR,
        task.getRealtimeIngestionSchema().getDataSchema().getGranularitySpec().getSegmentGranularity()
    );
    Assert.assertTrue(task.getRealtimeIngestionSchema().getTuningConfig().isReportParseExceptions());

    Assert.assertEquals(task.getId(), task2.getId());
    Assert.assertEquals(task.getGroupId(), task2.getGroupId());
    Assert.assertEquals(task.getDataSource(), task2.getDataSource());
    Assert.assertEquals(task.getTaskResource().getRequiredCapacity(), task2.getTaskResource().getRequiredCapacity());
    Assert.assertEquals(task.getTaskResource().getAvailabilityGroup(), task2.getTaskResource().getAvailabilityGroup());
    Assert.assertEquals(
        task.getRealtimeIngestionSchema().getTuningConfig().getWindowPeriod(),
        task2.getRealtimeIngestionSchema().getTuningConfig().getWindowPeriod()
    );
    Assert.assertEquals(
        task.getRealtimeIngestionSchema().getDataSchema().getGranularitySpec().getSegmentGranularity(),
        task2.getRealtimeIngestionSchema().getDataSchema().getGranularitySpec().getSegmentGranularity()
    );
  }

  @Test
  public void testAppendTaskSerde() throws Exception
  {
    final List<DataSegment> segments = ImmutableList.of(
        DataSegment.builder()
                   .dataSource("foo")
                   .interval(new Interval("2010-01-01/P1D"))
                   .version("1234")
                   .build(),
        DataSegment.builder()
                   .dataSource("foo")
                   .interval(new Interval("2010-01-02/P1D"))
                   .version("5678")
                   .build()
    );
    final AppendTask task = new AppendTask(
        null,
        "foo",
        segments,
        ImmutableList.<AggregatorFactory>of(
            new CountAggregatorFactory("cnt")
        ),
        indexSpec,
        true,
        null
    );

    final String json = jsonMapper.writeValueAsString(task);

    Thread.sleep(100); // Just want to run the clock a bit to make sure the task id doesn't change
    final AppendTask task2 = (AppendTask) jsonMapper.readValue(json, Task.class);

    Assert.assertEquals("foo", task.getDataSource());
    Assert.assertEquals(new Interval("2010-01-01/P2D"), task.getInterval());

    Assert.assertEquals(task.getId(), task2.getId());
    Assert.assertEquals(task.getGroupId(), task2.getGroupId());
    Assert.assertEquals(task.getDataSource(), task2.getDataSource());
    Assert.assertEquals(task.getInterval(), task2.getInterval());
    Assert.assertEquals(task.getSegments(), task2.getSegments());

    final AppendTask task3 = (AppendTask) jsonMapper.readValue(
        jsonMapper.writeValueAsString(
            new ClientAppendQuery(
                "foo",
                segments
            )
        ), Task.class
    );

    Assert.assertEquals("foo", task3.getDataSource());
    Assert.assertEquals(new Interval("2010-01-01/P2D"), task3.getInterval());
    Assert.assertEquals(task3.getSegments(), segments);
    Assert.assertEquals(task.getAggregators(), task2.getAggregators());
  }

  @Test
  public void testArchiveTaskSerde() throws Exception
  {
    final ArchiveTask task = new ArchiveTask(
        null,
        "foo",
        new Interval("2010-01-01/P1D"),
        null
    );

    final String json = jsonMapper.writeValueAsString(task);

    Thread.sleep(100); // Just want to run the clock a bit to make sure the task id doesn't change
    final ArchiveTask task2 = (ArchiveTask) jsonMapper.readValue(json, Task.class);

    Assert.assertEquals("foo", task.getDataSource());
    Assert.assertEquals(new Interval("2010-01-01/P1D"), task.getInterval());

    Assert.assertEquals(task.getId(), task2.getId());
    Assert.assertEquals(task.getGroupId(), task2.getGroupId());
    Assert.assertEquals(task.getDataSource(), task2.getDataSource());
    Assert.assertEquals(task.getInterval(), task2.getInterval());
  }

  @Test
  public void testRestoreTaskSerde() throws Exception
  {
    final RestoreTask task = new RestoreTask(
        null,
        "foo",
        new Interval("2010-01-01/P1D"),
        null
    );

    final String json = jsonMapper.writeValueAsString(task);

    Thread.sleep(100); // Just want to run the clock a bit to make sure the task id doesn't change
    final RestoreTask task2 = (RestoreTask) jsonMapper.readValue(json, Task.class);

    Assert.assertEquals("foo", task.getDataSource());
    Assert.assertEquals(new Interval("2010-01-01/P1D"), task.getInterval());

    Assert.assertEquals(task.getId(), task2.getId());
    Assert.assertEquals(task.getGroupId(), task2.getGroupId());
    Assert.assertEquals(task.getDataSource(), task2.getDataSource());
    Assert.assertEquals(task.getInterval(), task2.getInterval());
  }

  @Test
  public void testSegmentConvetSerdeReflection() throws IOException
  {
    final ConvertSegmentTask task = ConvertSegmentTask.create(
        new DataSegment(
            "dataSource",
            Interval.parse("1990-01-01/1999-12-31"),
            "version",
            ImmutableMap.<String, Object>of(),
            ImmutableList.of("dim1", "dim2"),
            ImmutableList.of("metric1", "metric2"),
            NoneShardSpec.instance(),
            0,
            12345L
        ),
        indexSpec,
        false,
        true,
        null
    );
    final String json = jsonMapper.writeValueAsString(task);
    final ConvertSegmentTask taskFromJson = jsonMapper.readValue(json, ConvertSegmentTask.class);
    Assert.assertEquals(json, jsonMapper.writeValueAsString(taskFromJson));
  }

  @Test
  public void testSegmentConvertSerde() throws IOException
  {
    final DataSegment segment = new DataSegment(
        "dataSource",
        Interval.parse("1990-01-01/1999-12-31"),
        "version",
        ImmutableMap.<String, Object>of(),
        ImmutableList.of("dim1", "dim2"),
        ImmutableList.of("metric1", "metric2"),
        NoneShardSpec.instance(),
        0,
        12345L
    );
    final ConvertSegmentTask convertSegmentTaskOriginal = ConvertSegmentTask.create(
        segment,
        new IndexSpec(
            new RoaringBitmapSerdeFactory(null),
            CompressedObjectStrategy.CompressionStrategy.LZF,
            CompressedObjectStrategy.CompressionStrategy.UNCOMPRESSED,
            CompressionFactory.LongEncodingStrategy.LONGS
        ),
        false,
        true,
        null
    );
    final String json = jsonMapper.writeValueAsString(convertSegmentTaskOriginal);
    final Task task = jsonMapper.readValue(json, Task.class);
    Assert.assertTrue(task instanceof ConvertSegmentTask);
    final ConvertSegmentTask convertSegmentTask = (ConvertSegmentTask) task;
    Assert.assertEquals(convertSegmentTaskOriginal.getDataSource(), convertSegmentTask.getDataSource());
    Assert.assertEquals(convertSegmentTaskOriginal.getInterval(), convertSegmentTask.getInterval());
    Assert.assertEquals(
        convertSegmentTaskOriginal.getIndexSpec().getBitmapSerdeFactory().getClass().getCanonicalName(),
        convertSegmentTask.getIndexSpec()
                          .getBitmapSerdeFactory()
                          .getClass()
                          .getCanonicalName()
    );
    Assert.assertEquals(
        convertSegmentTaskOriginal.getIndexSpec().getDimensionCompression(),
        convertSegmentTask.getIndexSpec().getDimensionCompression()
    );
    Assert.assertEquals(
        convertSegmentTaskOriginal.getIndexSpec().getMetricCompression(),
        convertSegmentTask.getIndexSpec().getMetricCompression()
    );
    Assert.assertEquals(false, convertSegmentTask.isForce());
    Assert.assertEquals(segment, convertSegmentTask.getSegment());
  }

  @Test
  public void testMoveTaskSerde() throws Exception
  {
    final MoveTask task = new MoveTask(
        null,
        "foo",
        new Interval("2010-01-01/P1D"),
        ImmutableMap.<String, Object>of("bucket", "hey", "baseKey", "what"),
        null,
        null
    );

    final String json = jsonMapper.writeValueAsString(task);

    Thread.sleep(100); // Just want to run the clock a bit to make sure the task id doesn't change
    final MoveTask task2 = (MoveTask) jsonMapper.readValue(json, Task.class);

    Assert.assertEquals("foo", task.getDataSource());
    Assert.assertEquals(new Interval("2010-01-01/P1D"), task.getInterval());
    Assert.assertEquals(ImmutableMap.<String, Object>of("bucket", "hey", "baseKey", "what"), task.getTargetLoadSpec());

    Assert.assertEquals(task.getId(), task2.getId());
    Assert.assertEquals(task.getGroupId(), task2.getGroupId());
    Assert.assertEquals(task.getDataSource(), task2.getDataSource());
    Assert.assertEquals(task.getInterval(), task2.getInterval());
    Assert.assertEquals(task.getTargetLoadSpec(), task2.getTargetLoadSpec());
  }

  @Test
  public void testHadoopIndexTaskSerde() throws Exception
  {
    final HadoopIndexTask task = new HadoopIndexTask(
        null,
        new HadoopIngestionSpec(
            new DataSchema(
                "foo", null, new AggregatorFactory[0], new UniformGranularitySpec(
                Granularities.DAY,
                null,
                ImmutableList.of(new Interval("2010-01-01/P1D"))
            ),
                jsonMapper
            ), new HadoopIOConfig(ImmutableMap.<String, Object>of("paths", "bar"), null, null), null
        ),
        null,
        null,
        "blah",
        jsonMapper,
        null
    );

    final String json = jsonMapper.writeValueAsString(task);

    final HadoopIndexTask task2 = (HadoopIndexTask) jsonMapper.readValue(json, Task.class);

    Assert.assertEquals("foo", task.getDataSource());

    Assert.assertEquals(task.getId(), task2.getId());
    Assert.assertEquals(task.getGroupId(), task2.getGroupId());
    Assert.assertEquals(task.getDataSource(), task2.getDataSource());
    Assert.assertEquals(
        task.getSpec().getTuningConfig().getJobProperties(),
        task2.getSpec().getTuningConfig().getJobProperties()
    );
    Assert.assertEquals("blah", task.getClasspathPrefix());
    Assert.assertEquals("blah", task2.getClasspathPrefix());
  }
}<|MERGE_RESOLUTION|>--- conflicted
+++ resolved
@@ -489,7 +489,6 @@
                 null
             ),
 
-<<<<<<< HEAD
             new RealtimeTuningConfig.Builder()
                 .withMaxRowsInMemory(1)
                 .withIntermediatePersistPeriod(new Period("PT10M"))
@@ -498,25 +497,6 @@
                 .withIndexSpec(indexSpec)
                 .withReportParseExceptions(true)
                 .build()
-=======
-            new RealtimeTuningConfig(
-                1,
-                new Period("PT10M"),
-                null,
-                null,
-                null,
-                null,
-                1,
-                NoneShardSpec.instance(),
-                indexSpec,
-                null,
-                0,
-                0,
-                true,
-                null,
-                null
-            )
->>>>>>> 0bcfd935
         ),
         null
     );
