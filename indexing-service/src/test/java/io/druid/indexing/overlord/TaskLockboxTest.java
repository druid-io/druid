/*
 * Licensed to Metamarkets Group Inc. (Metamarkets) under one
 * or more contributor license agreements. See the NOTICE file
 * distributed with this work for additional information
 * regarding copyright ownership. Metamarkets licenses this file
 * to you under the Apache License, Version 2.0 (the
 * "License"); you may not use this file except in compliance
 * with the License. You may obtain a copy of the License at
 *
 * http://www.apache.org/licenses/LICENSE-2.0
 *
 * Unless required by applicable law or agreed to in writing,
 * software distributed under the License is distributed on an
 * "AS IS" BASIS, WITHOUT WARRANTIES OR CONDITIONS OF ANY
 * KIND, either express or implied. See the License for the
 * specific language governing permissions and limitations
 * under the License.
 */

package io.druid.indexing.overlord;

import com.fasterxml.jackson.databind.ObjectMapper;
import com.google.common.base.Optional;
import com.google.common.collect.ImmutableList;
import com.metamx.emitter.EmittingLogger;
import com.metamx.emitter.service.ServiceEmitter;
import io.druid.indexing.common.TaskLock;
import io.druid.indexing.common.TaskStatus;
import io.druid.indexing.common.config.TaskStorageConfig;
import io.druid.indexing.common.task.NoopTask;
import io.druid.indexing.common.task.Task;
import io.druid.jackson.DefaultObjectMapper;
import io.druid.java.util.common.ISE;
import io.druid.java.util.common.Intervals;
import io.druid.java.util.common.StringUtils;
import io.druid.metadata.EntryExistsException;
import io.druid.metadata.SQLMetadataStorageActionHandlerFactory;
import io.druid.metadata.TestDerbyConnector;
import org.easymock.EasyMock;
<<<<<<< HEAD
import org.joda.time.Period;
=======
import org.joda.time.Interval;
>>>>>>> de9ba97d
import org.junit.Assert;
import org.junit.Before;
import org.junit.Rule;
import org.junit.Test;
import org.junit.rules.ExpectedException;

import java.util.List;
import java.util.stream.Collectors;

public class TaskLockboxTest
{
  @Rule
  public final TestDerbyConnector.DerbyConnectorRule derby = new TestDerbyConnector.DerbyConnectorRule();

  private final ObjectMapper objectMapper = new DefaultObjectMapper();
  private TaskStorage taskStorage;
  private TaskLockbox lockbox;

  @Rule
  public final ExpectedException exception = ExpectedException.none();

  @Before
  public void setup()
  {
    final TestDerbyConnector derbyConnector = derby.getConnector();
    derbyConnector.createTaskTables();
    taskStorage = new MetadataTaskStorage(
        derbyConnector,
        new TaskStorageConfig(null),
        new SQLMetadataStorageActionHandlerFactory(
            derbyConnector,
            derby.metadataTablesConfigSupplier().get(),
            objectMapper
        )
    );
    ServiceEmitter emitter = EasyMock.createMock(ServiceEmitter.class);
    EmittingLogger.registerEmitter(emitter);
    EasyMock.replay(emitter);

    lockbox = new TaskLockbox(taskStorage);
  }

  @Test
  public void testLock() throws InterruptedException
  {
    Task task = NoopTask.create();
    lockbox.add(task);
    Assert.assertNotNull(lockbox.lock(task, Intervals.of("2015-01-01/2015-01-02")));
  }

  @Test(expected = IllegalStateException.class)
  public void testLockForInactiveTask() throws InterruptedException
  {
    lockbox.lock(NoopTask.create(), Intervals.of("2015-01-01/2015-01-02"));
  }

  @Test
  public void testLockAfterTaskComplete() throws InterruptedException
  {
    Task task = NoopTask.create();
    exception.expect(ISE.class);
    exception.expectMessage("Unable to grant lock to inactive Task");
    lockbox.add(task);
    lockbox.remove(task);
    lockbox.lock(task, Intervals.of("2015-01-01/2015-01-02"));
  }

  @Test
  public void testTryLock()
  {
    Task task = NoopTask.create();
    lockbox.add(task);
    Assert.assertTrue(lockbox.tryLock(task, Intervals.of("2015-01-01/2015-01-03")).isPresent());

    // try to take lock for task 2 for overlapping interval
    Task task2 = NoopTask.create();
    lockbox.add(task2);
    Assert.assertFalse(lockbox.tryLock(task2, Intervals.of("2015-01-01/2015-01-02")).isPresent());

    // task 1 unlocks the lock
    lockbox.remove(task);

    // Now task2 should be able to get the lock
    Assert.assertTrue(lockbox.tryLock(task2, Intervals.of("2015-01-01/2015-01-02")).isPresent());
  }

  @Test
  public void testTrySmallerLock()
  {
    Task task = NoopTask.create();
    lockbox.add(task);
    Optional<TaskLock> lock1 = lockbox.tryLock(task, Intervals.of("2015-01-01/2015-01-03"));
    Assert.assertTrue(lock1.isPresent());
    Assert.assertEquals(Intervals.of("2015-01-01/2015-01-03"), lock1.get().getInterval());

    // same task tries to take partially overlapping interval; should fail
    Assert.assertFalse(lockbox.tryLock(task, Intervals.of("2015-01-02/2015-01-04")).isPresent());

    // same task tries to take contained interval; should succeed and should match the original lock
    Optional<TaskLock> lock2 = lockbox.tryLock(task, Intervals.of("2015-01-01/2015-01-02"));
    Assert.assertTrue(lock2.isPresent());
    Assert.assertEquals(Intervals.of("2015-01-01/2015-01-03"), lock2.get().getInterval());

    // only the first lock should actually exist
    Assert.assertEquals(
        ImmutableList.of(lock1.get()),
        lockbox.findLocksForTask(task)
    );
  }


  @Test(expected = IllegalStateException.class)
  public void testTryLockForInactiveTask()
  {
    Assert.assertFalse(lockbox.tryLock(NoopTask.create(), Intervals.of("2015-01-01/2015-01-02")).isPresent());
  }

  @Test
  public void testTryLockAfterTaskComplete()
  {
    Task task = NoopTask.create();
    exception.expect(ISE.class);
    exception.expectMessage("Unable to grant lock to inactive Task");
    lockbox.add(task);
    lockbox.remove(task);
    Assert.assertFalse(lockbox.tryLock(task, Intervals.of("2015-01-01/2015-01-02")).isPresent());
  }

  @Test
  public void testTimeoutForLock() throws InterruptedException
  {
    Task task1 = NoopTask.create();
    Task task2 = NoopTask.create();

    lockbox.add(task1);
    lockbox.add(task2);
<<<<<<< HEAD
    exception.expect(InterruptedException.class);
    exception.expectMessage("can not acquire lock for interval");
    lockbox.lock(task1, Intervals.of("2015-01-01/2015-01-02"));
    lockbox.lock(task2, Intervals.of("2015-01-01/2015-01-15"));
=======
    Assert.assertNotNull(lockbox.lock(task1, new Interval("2015-01-01/2015-01-02"), 5000));
    Assert.assertNull(lockbox.lock(task2, new Interval("2015-01-01/2015-01-15"), 1000));
>>>>>>> de9ba97d
  }

  @Test
  public void testSyncFromStorage() throws EntryExistsException
  {
    final TaskLockbox originalBox = new TaskLockbox(taskStorage);
    for (int i = 0; i < 5; i++) {
      final Task task = NoopTask.create();
      taskStorage.insert(task, TaskStatus.running(task.getId()));
      originalBox.add(task);
      Assert.assertTrue(
          originalBox.tryLock(task, Intervals.of(StringUtils.format("2017-01-0%d/2017-01-0%d", (i + 1), (i + 2))))
                     .isPresent()
      );
    }

    final List<TaskLock> beforeLocksInStorage = taskStorage.getActiveTasks().stream()
                                                           .flatMap(task -> taskStorage.getLocks(task.getId()).stream())
                                                           .collect(Collectors.toList());

    final TaskLockbox newBox = new TaskLockbox(taskStorage);
    newBox.syncFromStorage();

    Assert.assertEquals(originalBox.getAllLocks(), newBox.getAllLocks());
    Assert.assertEquals(originalBox.getActiveTasks(), newBox.getActiveTasks());

    final List<TaskLock> afterLocksInStorage = taskStorage.getActiveTasks().stream()
                                                          .flatMap(task -> taskStorage.getLocks(task.getId()).stream())
                                                          .collect(Collectors.toList());

    Assert.assertEquals(beforeLocksInStorage, afterLocksInStorage);
  }
}<|MERGE_RESOLUTION|>--- conflicted
+++ resolved
@@ -37,11 +37,6 @@
 import io.druid.metadata.SQLMetadataStorageActionHandlerFactory;
 import io.druid.metadata.TestDerbyConnector;
 import org.easymock.EasyMock;
-<<<<<<< HEAD
-import org.joda.time.Period;
-=======
-import org.joda.time.Interval;
->>>>>>> de9ba97d
 import org.junit.Assert;
 import org.junit.Before;
 import org.junit.Rule;
@@ -178,15 +173,8 @@
 
     lockbox.add(task1);
     lockbox.add(task2);
-<<<<<<< HEAD
-    exception.expect(InterruptedException.class);
-    exception.expectMessage("can not acquire lock for interval");
-    lockbox.lock(task1, Intervals.of("2015-01-01/2015-01-02"));
-    lockbox.lock(task2, Intervals.of("2015-01-01/2015-01-15"));
-=======
-    Assert.assertNotNull(lockbox.lock(task1, new Interval("2015-01-01/2015-01-02"), 5000));
-    Assert.assertNull(lockbox.lock(task2, new Interval("2015-01-01/2015-01-15"), 1000));
->>>>>>> de9ba97d
+    lockbox.lock(task1, Intervals.of("2015-01-01/2015-01-02"), 5000);
+    lockbox.lock(task2, Intervals.of("2015-01-01/2015-01-15"), 5000);
   }
 
   @Test
