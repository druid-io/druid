/*
 * Licensed to Metamarkets Group Inc. (Metamarkets) under one
 * or more contributor license agreements. See the NOTICE file
 * distributed with this work for additional information
 * regarding copyright ownership. Metamarkets licenses this file
 * to you under the Apache License, Version 2.0 (the
 * "License"); you may not use this file except in compliance
 * with the License. You may obtain a copy of the License at
 *
 * http://www.apache.org/licenses/LICENSE-2.0
 *
 * Unless required by applicable law or agreed to in writing,
 * software distributed under the License is distributed on an
 * "AS IS" BASIS, WITHOUT WARRANTIES OR CONDITIONS OF ANY
 * KIND, either express or implied. See the License for the
 * specific language governing permissions and limitations
 * under the License.
 */

package io.druid.indexing.overlord.setup;

import com.google.common.collect.ImmutableMap;
import com.google.common.collect.ImmutableSet;
import com.google.common.collect.Sets;
import io.druid.indexing.common.task.NoopTask;
import io.druid.indexing.overlord.ImmutableWorkerInfo;
import io.druid.indexing.overlord.config.RemoteTaskRunnerConfig;
import io.druid.indexing.worker.Worker;
import io.druid.java.util.common.DateTimes;
import org.junit.Assert;
import org.junit.Test;

public class EqualDistributionWorkerSelectStrategyTest
{
  private static final ImmutableMap<String, ImmutableWorkerInfo> WORKERS_FOR_AFFINITY_TESTS =
      ImmutableMap.of(
          "localhost0",
          new ImmutableWorkerInfo(
              new Worker("http", "localhost0", "localhost0", 2, "v1"), 0,
              Sets.<String>newHashSet(),
              Sets.<String>newHashSet(),
              DateTimes.nowUtc()
          ),
          "localhost1",
          new ImmutableWorkerInfo(
              new Worker("http", "localhost1", "localhost1", 2, "v1"), 0,
              Sets.<String>newHashSet(),
              Sets.<String>newHashSet(),
              DateTimes.nowUtc()
          ),
          "localhost2",
          new ImmutableWorkerInfo(
              new Worker("http", "localhost2", "localhost2", 2, "v1"), 1,
              Sets.<String>newHashSet(),
              Sets.<String>newHashSet(),
              DateTimes.nowUtc()
          ),
          "localhost3",
          new ImmutableWorkerInfo(
              new Worker("http", "localhost3", "localhost3", 2, "v1"), 1,
              Sets.<String>newHashSet(),
              Sets.<String>newHashSet(),
              DateTimes.nowUtc()
          )
      );

  @Test
  public void testFindWorkerForTask() throws Exception
  {
    final EqualDistributionWorkerSelectStrategy strategy = new EqualDistributionWorkerSelectStrategy(null);

    ImmutableWorkerInfo worker = strategy.findWorkerForTask(
        new RemoteTaskRunnerConfig(),
        ImmutableMap.of(
            "lhost",
            new ImmutableWorkerInfo(
                new Worker("http", "lhost", "lhost", 1, "v1"), 0,
                Sets.<String>newHashSet(),
                Sets.<String>newHashSet(),
                DateTimes.nowUtc()
            ),
            "localhost",
            new ImmutableWorkerInfo(
                new Worker("http", "localhost", "localhost", 1, "v1"), 1,
                Sets.<String>newHashSet(),
                Sets.<String>newHashSet(),
                DateTimes.nowUtc()
            )
        ),
        new NoopTask(null, 1, 0, null, null, null)
        {
          @Override
          public String getDataSource()
          {
            return "foo";
          }
        }
    );
    Assert.assertEquals("lhost", worker.getWorker().getHost());
  }

  @Test
  public void testFindWorkerForTaskWhenSameCurrCapacityUsed() throws Exception
  {
<<<<<<< HEAD
    final EqualDistributionWorkerSelectStrategy strategy = new EqualDistributionWorkerSelectStrategy();

    Optional<ImmutableWorkerInfo> optional = strategy.findWorkerForTask(
=======
    final EqualDistributionWorkerSelectStrategy strategy = new EqualDistributionWorkerSelectStrategy(null);

    ImmutableWorkerInfo worker = strategy.findWorkerForTask(
>>>>>>> 1df458b3
        new RemoteTaskRunnerConfig(),
        ImmutableMap.of(
            "lhost",
            new ImmutableWorkerInfo(
<<<<<<< HEAD
                new Worker("lhost", "lhost", 5, "v1"), 5,
                Sets.<String>newHashSet(),
                Sets.<String>newHashSet(),
                DateTime.now()
            ),
            "localhost",
            new ImmutableWorkerInfo(
                new Worker("localhost", "localhost", 10, "v1"), 5,
                Sets.<String>newHashSet(),
                Sets.<String>newHashSet(),
                DateTime.now()
=======
                new Worker("http", "lhost", "lhost", 5, "v1"), 5,
                Sets.<String>newHashSet(),
                Sets.<String>newHashSet(),
                DateTimes.nowUtc()
            ),
            "localhost",
            new ImmutableWorkerInfo(
                new Worker("http", "localhost", "localhost", 10, "v1"), 5,
                Sets.<String>newHashSet(),
                Sets.<String>newHashSet(),
                DateTimes.nowUtc()
>>>>>>> 1df458b3
            )
        ),
        new NoopTask(null, 1, 0, null, null, null)
        {
          @Override
          public String getDataSource()
          {
            return "foo";
          }
        }
    );
<<<<<<< HEAD
    ImmutableWorkerInfo worker = optional.get();
=======
>>>>>>> 1df458b3
    Assert.assertEquals("localhost", worker.getWorker().getHost());
  }

  @Test
  public void testOneDisableWorkerDifferentUsedCapacity() throws Exception
  {
    String DISABLED_VERSION = "";
    final EqualDistributionWorkerSelectStrategy strategy = new EqualDistributionWorkerSelectStrategy(null);

    ImmutableWorkerInfo worker = strategy.findWorkerForTask(
        new RemoteTaskRunnerConfig(),
        ImmutableMap.of(
            "lhost",
            new ImmutableWorkerInfo(
<<<<<<< HEAD
                new Worker("disableHost", "disableHost", 10, DISABLED_VERSION), 2,
                Sets.<String>newHashSet(),
                Sets.<String>newHashSet(),
                DateTime.now()
            ),
            "localhost",
            new ImmutableWorkerInfo(
                new Worker("enableHost", "enableHost", 10, "v1"), 5,
                Sets.<String>newHashSet(),
                Sets.<String>newHashSet(),
                DateTime.now()
=======
                new Worker("http", "disableHost", "disableHost", 10, DISABLED_VERSION), 2,
                Sets.<String>newHashSet(),
                Sets.<String>newHashSet(),
                DateTimes.nowUtc()
            ),
            "localhost",
            new ImmutableWorkerInfo(
                new Worker("http", "enableHost", "enableHost", 10, "v1"), 5,
                Sets.<String>newHashSet(),
                Sets.<String>newHashSet(),
                DateTimes.nowUtc()
>>>>>>> 1df458b3
            )
        ),
        new NoopTask(null, 1, 0, null, null, null)
        {
          @Override
          public String getDataSource()
          {
            return "foo";
          }
        }
    );
    Assert.assertEquals("enableHost", worker.getWorker().getHost());
  }

  @Test
  public void testOneDisableWorkerSameUsedCapacity() throws Exception
  {
    String DISABLED_VERSION = "";
    final EqualDistributionWorkerSelectStrategy strategy = new EqualDistributionWorkerSelectStrategy(null);

<<<<<<< HEAD
    Optional<ImmutableWorkerInfo> optional = strategy.findWorkerForTask(
=======
    ImmutableWorkerInfo worker = strategy.findWorkerForTask(
>>>>>>> 1df458b3
        new RemoteTaskRunnerConfig(),
        ImmutableMap.of(
            "lhost",
            new ImmutableWorkerInfo(
<<<<<<< HEAD
                new Worker("disableHost", "disableHost", 10, DISABLED_VERSION), 5,
                Sets.<String>newHashSet(),
                Sets.<String>newHashSet(),
                DateTime.now()
            ),
            "localhost",
            new ImmutableWorkerInfo(
                new Worker("enableHost", "enableHost", 10, "v1"), 5,
                Sets.<String>newHashSet(),
                Sets.<String>newHashSet(),
                DateTime.now()
=======
                new Worker("http", "disableHost", "disableHost", 10, DISABLED_VERSION), 5,
                Sets.<String>newHashSet(),
                Sets.<String>newHashSet(),
                DateTimes.nowUtc()
            ),
            "localhost",
            new ImmutableWorkerInfo(
                new Worker("http", "enableHost", "enableHost", 10, "v1"), 5,
                Sets.<String>newHashSet(),
                Sets.<String>newHashSet(),
                DateTimes.nowUtc()
>>>>>>> 1df458b3
            )
        ),
        new NoopTask(null, 1, 0, null, null, null)
        {
          @Override
          public String getDataSource()
          {
            return "foo";
          }
        }
    );
    Assert.assertEquals("enableHost", worker.getWorker().getHost());
  }

  @Test
  public void testWeakAffinity()
  {
    EqualDistributionWorkerSelectStrategy strategy = new EqualDistributionWorkerSelectStrategy(
        new AffinityConfig(
            ImmutableMap.of(
                "foo", ImmutableSet.of("localhost1", "localhost2", "localhost3"),
                "bar", ImmutableSet.of("nonexistent-worker")
            ),
            false
        )
    );

    ImmutableWorkerInfo workerFoo = strategy.findWorkerForTask(
        new RemoteTaskRunnerConfig(),
        WORKERS_FOR_AFFINITY_TESTS,
        createDummyTask("foo")
    );
    Assert.assertEquals("localhost1", workerFoo.getWorker().getHost());

    // With weak affinity, bar (which has no affinity workers available) can use a non-affinity worker.
    ImmutableWorkerInfo workerBar = strategy.findWorkerForTask(
        new RemoteTaskRunnerConfig(),
        WORKERS_FOR_AFFINITY_TESTS,
        createDummyTask("bar")
    );
    Assert.assertEquals("localhost0", workerBar.getWorker().getHost());

    ImmutableWorkerInfo workerBaz = strategy.findWorkerForTask(
        new RemoteTaskRunnerConfig(),
        WORKERS_FOR_AFFINITY_TESTS,
        createDummyTask("baz")
    );
    Assert.assertEquals("localhost0", workerBaz.getWorker().getHost());
  }

  @Test
  public void testStrongAffinity()
  {
    EqualDistributionWorkerSelectStrategy strategy = new EqualDistributionWorkerSelectStrategy(
        new AffinityConfig(
            ImmutableMap.of(
                "foo", ImmutableSet.of("localhost1", "localhost2", "localhost3"),
                "bar", ImmutableSet.of("nonexistent-worker")
            ),
            true
        )
    );

    ImmutableWorkerInfo workerFoo = strategy.findWorkerForTask(
        new RemoteTaskRunnerConfig(),
        WORKERS_FOR_AFFINITY_TESTS,
        createDummyTask("foo")
    );
    Assert.assertEquals("localhost1", workerFoo.getWorker().getHost());

    // With strong affinity, no workers can be found for bar.
    ImmutableWorkerInfo workerBar = strategy.findWorkerForTask(
        new RemoteTaskRunnerConfig(),
        WORKERS_FOR_AFFINITY_TESTS,
        createDummyTask("bar")
    );
    Assert.assertNull(workerBar);

    ImmutableWorkerInfo workerBaz = strategy.findWorkerForTask(
        new RemoteTaskRunnerConfig(),
        WORKERS_FOR_AFFINITY_TESTS,
        createDummyTask("baz")
    );
    Assert.assertEquals("localhost0", workerBaz.getWorker().getHost());
  }

  private static NoopTask createDummyTask(final String dataSource)
  {
    return new NoopTask(null, 1, 0, null, null, null)
    {
      @Override
      public String getDataSource()
      {
        return dataSource;
      }
    };
  }
}<|MERGE_RESOLUTION|>--- conflicted
+++ resolved
@@ -102,32 +102,13 @@
   @Test
   public void testFindWorkerForTaskWhenSameCurrCapacityUsed() throws Exception
   {
-<<<<<<< HEAD
-    final EqualDistributionWorkerSelectStrategy strategy = new EqualDistributionWorkerSelectStrategy();
-
-    Optional<ImmutableWorkerInfo> optional = strategy.findWorkerForTask(
-=======
-    final EqualDistributionWorkerSelectStrategy strategy = new EqualDistributionWorkerSelectStrategy(null);
-
-    ImmutableWorkerInfo worker = strategy.findWorkerForTask(
->>>>>>> 1df458b3
-        new RemoteTaskRunnerConfig(),
-        ImmutableMap.of(
-            "lhost",
-            new ImmutableWorkerInfo(
-<<<<<<< HEAD
-                new Worker("lhost", "lhost", 5, "v1"), 5,
-                Sets.<String>newHashSet(),
-                Sets.<String>newHashSet(),
-                DateTime.now()
-            ),
-            "localhost",
-            new ImmutableWorkerInfo(
-                new Worker("localhost", "localhost", 10, "v1"), 5,
-                Sets.<String>newHashSet(),
-                Sets.<String>newHashSet(),
-                DateTime.now()
-=======
+    final EqualDistributionWorkerSelectStrategy strategy = new EqualDistributionWorkerSelectStrategy(null);
+
+    ImmutableWorkerInfo worker = strategy.findWorkerForTask(
+        new RemoteTaskRunnerConfig(),
+        ImmutableMap.of(
+            "lhost",
+            new ImmutableWorkerInfo(
                 new Worker("http", "lhost", "lhost", 5, "v1"), 5,
                 Sets.<String>newHashSet(),
                 Sets.<String>newHashSet(),
@@ -139,22 +120,17 @@
                 Sets.<String>newHashSet(),
                 Sets.<String>newHashSet(),
                 DateTimes.nowUtc()
->>>>>>> 1df458b3
-            )
-        ),
-        new NoopTask(null, 1, 0, null, null, null)
-        {
-          @Override
-          public String getDataSource()
-          {
-            return "foo";
-          }
-        }
-    );
-<<<<<<< HEAD
-    ImmutableWorkerInfo worker = optional.get();
-=======
->>>>>>> 1df458b3
+            )
+        ),
+        new NoopTask(null, 1, 0, null, null, null)
+        {
+          @Override
+          public String getDataSource()
+          {
+            return "foo";
+          }
+        }
+    );
     Assert.assertEquals("localhost", worker.getWorker().getHost());
   }
 
@@ -169,19 +145,6 @@
         ImmutableMap.of(
             "lhost",
             new ImmutableWorkerInfo(
-<<<<<<< HEAD
-                new Worker("disableHost", "disableHost", 10, DISABLED_VERSION), 2,
-                Sets.<String>newHashSet(),
-                Sets.<String>newHashSet(),
-                DateTime.now()
-            ),
-            "localhost",
-            new ImmutableWorkerInfo(
-                new Worker("enableHost", "enableHost", 10, "v1"), 5,
-                Sets.<String>newHashSet(),
-                Sets.<String>newHashSet(),
-                DateTime.now()
-=======
                 new Worker("http", "disableHost", "disableHost", 10, DISABLED_VERSION), 2,
                 Sets.<String>newHashSet(),
                 Sets.<String>newHashSet(),
@@ -193,7 +156,6 @@
                 Sets.<String>newHashSet(),
                 Sets.<String>newHashSet(),
                 DateTimes.nowUtc()
->>>>>>> 1df458b3
             )
         ),
         new NoopTask(null, 1, 0, null, null, null)
@@ -214,28 +176,11 @@
     String DISABLED_VERSION = "";
     final EqualDistributionWorkerSelectStrategy strategy = new EqualDistributionWorkerSelectStrategy(null);
 
-<<<<<<< HEAD
-    Optional<ImmutableWorkerInfo> optional = strategy.findWorkerForTask(
-=======
-    ImmutableWorkerInfo worker = strategy.findWorkerForTask(
->>>>>>> 1df458b3
-        new RemoteTaskRunnerConfig(),
-        ImmutableMap.of(
-            "lhost",
-            new ImmutableWorkerInfo(
-<<<<<<< HEAD
-                new Worker("disableHost", "disableHost", 10, DISABLED_VERSION), 5,
-                Sets.<String>newHashSet(),
-                Sets.<String>newHashSet(),
-                DateTime.now()
-            ),
-            "localhost",
-            new ImmutableWorkerInfo(
-                new Worker("enableHost", "enableHost", 10, "v1"), 5,
-                Sets.<String>newHashSet(),
-                Sets.<String>newHashSet(),
-                DateTime.now()
-=======
+    ImmutableWorkerInfo worker = strategy.findWorkerForTask(
+        new RemoteTaskRunnerConfig(),
+        ImmutableMap.of(
+            "lhost",
+            new ImmutableWorkerInfo(
                 new Worker("http", "disableHost", "disableHost", 10, DISABLED_VERSION), 5,
                 Sets.<String>newHashSet(),
                 Sets.<String>newHashSet(),
@@ -247,7 +192,6 @@
                 Sets.<String>newHashSet(),
                 Sets.<String>newHashSet(),
                 DateTimes.nowUtc()
->>>>>>> 1df458b3
             )
         ),
         new NoopTask(null, 1, 0, null, null, null)
