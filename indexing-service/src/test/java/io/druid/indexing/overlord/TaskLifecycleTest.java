--- conflicted
+++ resolved
@@ -1177,30 +1177,10 @@
         // PlumberSchool - Realtime Index Task always uses RealtimePlumber which is hardcoded in RealtimeIndexTask class
         null
     );
-<<<<<<< HEAD
     RealtimeTuningConfig realtimeTuningConfig = new RealtimeTuningConfig.Builder()
         .withMaxRowsInMemory(1000)
         .withIntermediatePersistPeriod(new Period("P1Y"))
         .build();
-=======
-    RealtimeTuningConfig realtimeTuningConfig = new RealtimeTuningConfig(
-        1000,
-        new Period("P1Y"),
-        null, //default window period of 10 minutes
-        null, // base persist dir ignored by Realtime Index task
-        null,
-        null,
-        null,
-        null,
-        null,
-        null,
-        0,
-        0,
-        null,
-        null,
-        null
-    );
->>>>>>> 0bcfd935
     FireDepartment fireDepartment = new FireDepartment(dataSchema, realtimeIOConfig, realtimeTuningConfig);
     return new RealtimeIndexTask(
         taskId,
