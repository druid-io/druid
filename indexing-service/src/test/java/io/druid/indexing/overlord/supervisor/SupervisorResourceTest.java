/*
 * Licensed to Metamarkets Group Inc. (Metamarkets) under one
 * or more contributor license agreements. See the NOTICE file
 * distributed with this work for additional information
 * regarding copyright ownership. Metamarkets licenses this file
 * to you under the Apache License, Version 2.0 (the
 * "License"); you may not use this file except in compliance
 * with the License. You may obtain a copy of the License at
 *
 * http://www.apache.org/licenses/LICENSE-2.0
 *
 * Unless required by applicable law or agreed to in writing,
 * software distributed under the License is distributed on an
 * "AS IS" BASIS, WITHOUT WARRANTIES OR CONDITIONS OF ANY
 * KIND, either express or implied. See the License for the
 * specific language governing permissions and limitations
 * under the License.
 */

package io.druid.indexing.overlord.supervisor;

import com.google.common.base.Optional;
import com.google.common.collect.ImmutableList;
import com.google.common.collect.ImmutableMap;
import com.google.common.collect.ImmutableSet;
import com.google.common.collect.Lists;
import com.google.common.collect.Maps;
import io.druid.indexing.overlord.DataSourceMetadata;
import io.druid.indexing.overlord.TaskMaster;
import io.druid.java.util.common.DateTimes;
import io.druid.server.security.Access;
import io.druid.server.security.Action;
import io.druid.server.security.AuthConfig;
import io.druid.server.security.AuthenticationResult;
import io.druid.server.security.Authorizer;
import io.druid.server.security.AuthorizerMapper;
import io.druid.server.security.Resource;
import org.easymock.Capture;
import org.easymock.EasyMock;
import org.easymock.EasyMockRunner;
import org.easymock.EasyMockSupport;
import org.easymock.Mock;
import org.junit.Assert;
import org.junit.Before;
import org.junit.Test;
import org.junit.runner.RunWith;

import javax.servlet.http.HttpServletRequest;
import javax.ws.rs.core.Response;
import java.util.List;
import java.util.Map;
import java.util.Set;

@RunWith(EasyMockRunner.class)
public class SupervisorResourceTest extends EasyMockSupport
{
  @Mock
  private TaskMaster taskMaster;

  @Mock
  private SupervisorManager supervisorManager;

  @Mock
  private HttpServletRequest request;

  private SupervisorResource supervisorResource;

  @Before
  public void setUp()
  {
<<<<<<< HEAD
    supervisorResource = new SupervisorResource(taskMaster, AuthTestUtils.TEST_AUTHORIZER_MAPPER);
=======
    supervisorResource = new SupervisorResource(
        taskMaster,
        new AuthConfig(),
        new AuthorizerMapper(null) {
          @Override
          public Authorizer getAuthorizer(String name)
          {
            return new Authorizer()
            {
              @Override
              public Access authorize(
                  AuthenticationResult authenticationResult, Resource resource, Action action
              )
              {
                if (authenticationResult.getIdentity().equals("druid")) {
                  return Access.OK;
                } else {
                  if (resource.getName().equals("datasource2")) {
                    return new Access(false, "not authorized.");
                  } else {
                    return Access.OK;
                  }
                }
              }
            };
          }
        }
    );
>>>>>>> d159a4fa
  }

  @Test
  public void testSpecPost()
  {
    SupervisorSpec spec = new TestSupervisorSpec("my-id", null) {

      @Override
      public List<String> getDataSources()
      {
        return Lists.newArrayList("datasource1");
      }
    };

    EasyMock.expect(taskMaster.getSupervisorManager()).andReturn(Optional.of(supervisorManager));
    EasyMock.expect(supervisorManager.createOrUpdateAndStartSupervisor(spec)).andReturn(true);
    EasyMock.expect(request.getAttribute(AuthConfig.DRUID_AUTHORIZATION_CHECKED)).andReturn(null).atLeastOnce();
    EasyMock.expect(request.getAttribute(AuthConfig.DRUID_AUTHENTICATION_RESULT)).andReturn(
        new AuthenticationResult("druid", "druid", null)
    ).atLeastOnce();
    request.setAttribute(AuthConfig.DRUID_AUTHORIZATION_CHECKED, true);
    EasyMock.expectLastCall().anyTimes();
    replayAll();

    Response response = supervisorResource.specPost(spec, request);
    verifyAll();

    Assert.assertEquals(200, response.getStatus());
    Assert.assertEquals(ImmutableMap.of("id", "my-id"), response.getEntity());
    resetAll();

    EasyMock.expect(taskMaster.getSupervisorManager()).andReturn(Optional.<SupervisorManager>absent());
    replayAll();

    response = supervisorResource.specPost(spec, request);
    verifyAll();

    Assert.assertEquals(503, response.getStatus());
  }

  @Test
  public void testSpecGetAll()
  {
    Set<String> supervisorIds = ImmutableSet.of("id1", "id2");
    SupervisorSpec spec1 = new TestSupervisorSpec("id1", null) {

      @Override
      public List<String> getDataSources()
      {
        return Lists.newArrayList("datasource1");
      }
    };
    SupervisorSpec spec2 = new TestSupervisorSpec("id2", null) {

      @Override
      public List<String> getDataSources()
      {
        return Lists.newArrayList("datasource2");
      }
    };

    EasyMock.expect(taskMaster.getSupervisorManager()).andReturn(Optional.of(supervisorManager));
    EasyMock.expect(supervisorManager.getSupervisorIds()).andReturn(supervisorIds).atLeastOnce();
    EasyMock.expect(supervisorManager.getSupervisorSpec("id1")).andReturn(Optional.of(spec1));
    EasyMock.expect(supervisorManager.getSupervisorSpec("id2")).andReturn(Optional.of(spec2));
    EasyMock.expect(request.getAttribute(AuthConfig.DRUID_AUTHORIZATION_CHECKED)).andReturn(null).atLeastOnce();
    EasyMock.expect(request.getAttribute(AuthConfig.DRUID_AUTHENTICATION_RESULT)).andReturn(
        new AuthenticationResult("druid", "druid", null)
    ).atLeastOnce();
    request.setAttribute(AuthConfig.DRUID_AUTHORIZATION_CHECKED, true);
    EasyMock.expectLastCall().anyTimes();
    replayAll();

    Response response = supervisorResource.specGetAll(request);
    verifyAll();

    Assert.assertEquals(200, response.getStatus());
    Assert.assertEquals(supervisorIds, response.getEntity());
    resetAll();

    EasyMock.expect(taskMaster.getSupervisorManager()).andReturn(Optional.<SupervisorManager>absent());
    replayAll();

    response = supervisorResource.specGetAll(request);
    verifyAll();

    Assert.assertEquals(503, response.getStatus());
  }

  @Test
  public void testSpecGet()
  {
    SupervisorSpec spec = new TestSupervisorSpec("my-id", null);

    EasyMock.expect(taskMaster.getSupervisorManager()).andReturn(Optional.of(supervisorManager)).times(2);
    EasyMock.expect(supervisorManager.getSupervisorSpec("my-id")).andReturn(Optional.of(spec));
    EasyMock.expect(supervisorManager.getSupervisorSpec("my-id-2")).andReturn(Optional.<SupervisorSpec>absent());
    replayAll();

    Response response = supervisorResource.specGet("my-id");

    Assert.assertEquals(200, response.getStatus());
    Assert.assertEquals(spec, response.getEntity());

    response = supervisorResource.specGet("my-id-2");

    Assert.assertEquals(404, response.getStatus());
    verifyAll();

    resetAll();

    EasyMock.expect(taskMaster.getSupervisorManager()).andReturn(Optional.<SupervisorManager>absent());
    replayAll();

    response = supervisorResource.specGet("my-id");
    verifyAll();

    Assert.assertEquals(503, response.getStatus());
  }

  @Test
  public void testSpecGetStatus()
  {
    SupervisorReport report = new SupervisorReport("id", DateTimes.nowUtc())
    {
      @Override
      public Object getPayload()
      {
        return null;
      }
    };

    EasyMock.expect(taskMaster.getSupervisorManager()).andReturn(Optional.of(supervisorManager)).times(2);
    EasyMock.expect(supervisorManager.getSupervisorStatus("my-id")).andReturn(Optional.of(report));
    EasyMock.expect(supervisorManager.getSupervisorStatus("my-id-2")).andReturn(Optional.<SupervisorReport>absent());
    replayAll();

    Response response = supervisorResource.specGetStatus("my-id");

    Assert.assertEquals(200, response.getStatus());
    Assert.assertEquals(report, response.getEntity());

    response = supervisorResource.specGetStatus("my-id-2");

    Assert.assertEquals(404, response.getStatus());
    verifyAll();

    resetAll();

    EasyMock.expect(taskMaster.getSupervisorManager()).andReturn(Optional.<SupervisorManager>absent());
    replayAll();

    response = supervisorResource.specGetStatus("my-id");
    verifyAll();

    Assert.assertEquals(503, response.getStatus());
  }

  @Test
  public void testShutdown()
  {
    EasyMock.expect(taskMaster.getSupervisorManager()).andReturn(Optional.of(supervisorManager)).times(2);
    EasyMock.expect(supervisorManager.stopAndRemoveSupervisor("my-id")).andReturn(true);
    EasyMock.expect(supervisorManager.stopAndRemoveSupervisor("my-id-2")).andReturn(false);
    replayAll();

    Response response = supervisorResource.shutdown("my-id");

    Assert.assertEquals(200, response.getStatus());
    Assert.assertEquals(ImmutableMap.of("id", "my-id"), response.getEntity());

    response = supervisorResource.shutdown("my-id-2");

    Assert.assertEquals(404, response.getStatus());
    verifyAll();

    resetAll();

    EasyMock.expect(taskMaster.getSupervisorManager()).andReturn(Optional.<SupervisorManager>absent());
    replayAll();

    response = supervisorResource.shutdown("my-id");
    verifyAll();

    Assert.assertEquals(503, response.getStatus());
  }

  @Test
  public void testSpecGetAllHistory()
  {
    Map<String, List<VersionedSupervisorSpec>> history = Maps.newHashMap();
    history.put("id1", null);
    history.put("id2", null);

    EasyMock.expect(taskMaster.getSupervisorManager()).andReturn(Optional.of(supervisorManager)).times(2);
    EasyMock.expect(supervisorManager.getSupervisorHistory()).andReturn(history);
    SupervisorSpec spec1 = new TestSupervisorSpec("id1", null) {

      @Override
      public List<String> getDataSources()
      {
        return Lists.newArrayList("datasource1");
      }
    };
    SupervisorSpec spec2 = new TestSupervisorSpec("id2", null) {

      @Override
      public List<String> getDataSources()
      {
        return Lists.newArrayList("datasource2");
      }
    };
    EasyMock.expect(supervisorManager.getSupervisorSpec("id1")).andReturn(Optional.of(spec1)).atLeastOnce();
    EasyMock.expect(supervisorManager.getSupervisorSpec("id2")).andReturn(Optional.of(spec2)).atLeastOnce();
    EasyMock.expect(request.getAttribute(AuthConfig.DRUID_AUTHORIZATION_CHECKED)).andReturn(null).atLeastOnce();
    EasyMock.expect(request.getAttribute(AuthConfig.DRUID_AUTHENTICATION_RESULT)).andReturn(
        new AuthenticationResult("druid", "druid", null)
    ).atLeastOnce();
    request.setAttribute(AuthConfig.DRUID_AUTHORIZATION_CHECKED, true);
    EasyMock.expectLastCall().anyTimes();
    replayAll();

    Response response = supervisorResource.specGetAllHistory(request);

    Assert.assertEquals(200, response.getStatus());
    Assert.assertEquals(history, response.getEntity());

    resetAll();

    EasyMock.expect(taskMaster.getSupervisorManager()).andReturn(Optional.<SupervisorManager>absent());
    replayAll();

    response = supervisorResource.specGetAllHistory(request);
    verifyAll();

    Assert.assertEquals(503, response.getStatus());
  }

  @Test
<<<<<<< HEAD
  public void testSpecGetHistory()
=======
  public void testSpecGetAllHistoryWithAuthFailureFiltering() throws Exception
  {
    Map<String, List<VersionedSupervisorSpec>> history = Maps.newHashMap();
    history.put("id1", null);
    history.put("id2", null);

    EasyMock.expect(taskMaster.getSupervisorManager()).andReturn(Optional.of(supervisorManager)).times(2);
    EasyMock.expect(supervisorManager.getSupervisorHistory()).andReturn(history);
    SupervisorSpec spec1 = new TestSupervisorSpec("id1", null) {

      @Override
      public List<String> getDataSources()
      {
        return Lists.newArrayList("datasource1");
      }
    };
    SupervisorSpec spec2 = new TestSupervisorSpec("id2", null) {

      @Override
      public List<String> getDataSources()
      {
        return Lists.newArrayList("datasource2");
      }
    };
    EasyMock.expect(supervisorManager.getSupervisorSpec("id1")).andReturn(Optional.of(spec1)).atLeastOnce();
    EasyMock.expect(supervisorManager.getSupervisorSpec("id2")).andReturn(Optional.of(spec2)).atLeastOnce();
    EasyMock.expect(request.getAttribute(AuthConfig.DRUID_AUTHORIZATION_CHECKED)).andReturn(null).atLeastOnce();
    EasyMock.expect(request.getAttribute(AuthConfig.DRUID_AUTHENTICATION_RESULT)).andReturn(
        new AuthenticationResult("wronguser", "druid", null)
    ).atLeastOnce();
    request.setAttribute(AuthConfig.DRUID_AUTHORIZATION_CHECKED, true);
    EasyMock.expectLastCall().anyTimes();
    replayAll();

    Response response = supervisorResource.specGetAllHistory(request);

    Map<String, List<VersionedSupervisorSpec>> filteredHistory = Maps.newHashMap();
    filteredHistory.put("id1", null);

    Assert.assertEquals(200, response.getStatus());
    Assert.assertEquals(filteredHistory, response.getEntity());

    resetAll();

    EasyMock.expect(taskMaster.getSupervisorManager()).andReturn(Optional.<SupervisorManager>absent());
    replayAll();

    response = supervisorResource.specGetAllHistory(request);
    verifyAll();

    Assert.assertEquals(503, response.getStatus());
  }

  @Test
  public void testSpecGetHistory() throws Exception
>>>>>>> d159a4fa
  {
    List<VersionedSupervisorSpec> versions = ImmutableList.of(
        new VersionedSupervisorSpec(null, "v1"),
        new VersionedSupervisorSpec(null, "v2")
    );
    Map<String, List<VersionedSupervisorSpec>> history = Maps.newHashMap();
    history.put("id1", versions);
    history.put("id2", null);

    EasyMock.expect(taskMaster.getSupervisorManager()).andReturn(Optional.of(supervisorManager)).times(2);
    EasyMock.expect(supervisorManager.getSupervisorHistory()).andReturn(history).times(2);
    replayAll();

    Response response = supervisorResource.specGetHistory("id1");

    Assert.assertEquals(200, response.getStatus());
    Assert.assertEquals(versions, response.getEntity());

    response = supervisorResource.specGetHistory("id3");

    Assert.assertEquals(404, response.getStatus());

    resetAll();

    EasyMock.expect(taskMaster.getSupervisorManager()).andReturn(Optional.<SupervisorManager>absent());
    replayAll();

    response = supervisorResource.specGetHistory("id1");
    verifyAll();

    Assert.assertEquals(503, response.getStatus());
  }

  @Test
  public void testReset()
  {
    Capture<String> id1 = Capture.newInstance();
    Capture<String> id2 = Capture.newInstance();
    EasyMock.expect(taskMaster.getSupervisorManager()).andReturn(Optional.of(supervisorManager)).times(2);
    EasyMock.expect(supervisorManager.resetSupervisor(EasyMock.capture(id1), EasyMock.anyObject(DataSourceMetadata.class))).andReturn(true);
    EasyMock.expect(supervisorManager.resetSupervisor(EasyMock.capture(id2), EasyMock.anyObject(DataSourceMetadata.class))).andReturn(false);
    replayAll();

    Response response = supervisorResource.reset("my-id");

    Assert.assertEquals(200, response.getStatus());
    Assert.assertEquals(ImmutableMap.of("id", "my-id"), response.getEntity());

    response = supervisorResource.reset("my-id-2");

    Assert.assertEquals(404, response.getStatus());
    Assert.assertEquals("my-id", id1.getValue());
    Assert.assertEquals("my-id-2", id2.getValue());
    verifyAll();

    resetAll();

    EasyMock.expect(taskMaster.getSupervisorManager()).andReturn(Optional.<SupervisorManager>absent());
    replayAll();

    response = supervisorResource.shutdown("my-id");

    Assert.assertEquals(503, response.getStatus());
    verifyAll();
  }

  private static class TestSupervisorSpec implements SupervisorSpec
  {
    private final String id;
    private final Supervisor supervisor;

    public TestSupervisorSpec(String id, Supervisor supervisor)
    {
      this.id = id;
      this.supervisor = supervisor;
    }

    @Override
    public String getId()
    {
      return id;
    }

    @Override
    public Supervisor createSupervisor()
    {
      return supervisor;
    }

    @Override
    public List<String> getDataSources()
    {
      return null;
    }
  }
}<|MERGE_RESOLUTION|>--- conflicted
+++ resolved
@@ -68,12 +68,8 @@
   @Before
   public void setUp()
   {
-<<<<<<< HEAD
-    supervisorResource = new SupervisorResource(taskMaster, AuthTestUtils.TEST_AUTHORIZER_MAPPER);
-=======
     supervisorResource = new SupervisorResource(
         taskMaster,
-        new AuthConfig(),
         new AuthorizerMapper(null) {
           @Override
           public Authorizer getAuthorizer(String name)
@@ -99,7 +95,6 @@
           }
         }
     );
->>>>>>> d159a4fa
   }
 
   @Test
@@ -339,10 +334,7 @@
   }
 
   @Test
-<<<<<<< HEAD
-  public void testSpecGetHistory()
-=======
-  public void testSpecGetAllHistoryWithAuthFailureFiltering() throws Exception
+  public void testSpecGetAllHistoryWithAuthFailureFiltering()
   {
     Map<String, List<VersionedSupervisorSpec>> history = Maps.newHashMap();
     history.put("id1", null);
@@ -396,8 +388,7 @@
   }
 
   @Test
-  public void testSpecGetHistory() throws Exception
->>>>>>> d159a4fa
+  public void testSpecGetHistory()
   {
     List<VersionedSupervisorSpec> versions = ImmutableList.of(
         new VersionedSupervisorSpec(null, "v1"),
