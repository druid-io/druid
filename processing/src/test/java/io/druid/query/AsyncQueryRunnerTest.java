/*
 * Licensed to Metamarkets Group Inc. (Metamarkets) under one
 * or more contributor license agreements. See the NOTICE file
 * distributed with this work for additional information
 * regarding copyright ownership. Metamarkets licenses this file
 * to you under the Apache License, Version 2.0 (the
 * "License"); you may not use this file except in compliance
 * with the License. You may obtain a copy of the License at
 *
 * http://www.apache.org/licenses/LICENSE-2.0
 *
 * Unless required by applicable law or agreed to in writing,
 * software distributed under the License is distributed on an
 * "AS IS" BASIS, WITHOUT WARRANTIES OR CONDITIONS OF ANY
 * KIND, either express or implied. See the License for the
 * specific language governing permissions and limitations
 * under the License.
 */

package io.druid.query;

import com.google.common.collect.ImmutableMap;
import com.google.common.collect.Lists;
import com.google.common.util.concurrent.ListenableFuture;
import io.druid.java.util.common.guava.Sequence;
import io.druid.java.util.common.guava.Sequences;
import io.druid.query.aggregation.AggregatorFactory;
import io.druid.query.aggregation.CountAggregatorFactory;
import org.easymock.EasyMock;
import org.junit.Assert;
import org.junit.Test;

import java.util.Collections;
import java.util.Map;
import java.util.concurrent.CountDownLatch;
import java.util.concurrent.ExecutorService;
import java.util.concurrent.Executors;
import java.util.concurrent.TimeoutException;

public class AsyncQueryRunnerTest
{

  private final static long TEST_TIMEOUT = 60000;
  
  private final ExecutorService executor;
  private final Query query;

  public AsyncQueryRunnerTest()
  {
    this.executor = Executors.newSingleThreadExecutor();
    query = Druids.newTimeseriesQueryBuilder()
              .dataSource("test")
              .intervals("2014/2015")
              .aggregators(Lists.<AggregatorFactory>newArrayList(new CountAggregatorFactory("count")))
              .build();
  }
  
  @Test(timeout = TEST_TIMEOUT)
  public void testAsyncNature() throws Exception
  {
    final CountDownLatch latch = new CountDownLatch(1);
    QueryRunner baseRunner = new QueryRunner()
    {
      @Override
      public Sequence run(QueryPlus queryPlus, Map responseContext)
      {
        try {
          latch.await();
          return Sequences.simple(Lists.newArrayList(1));
        }
        catch (InterruptedException ex) {
          throw new RuntimeException(ex);
        }
      }
    };
    
<<<<<<< HEAD
    AsyncQueryRunner asyncRunner = new AsyncQueryRunner<>(baseRunner, executor,
        QueryRunnerTestHelper.NOOP_QUERYWATCHER);

    Sequence lazy = asyncRunner.run(QueryPlus.wrap(query), Collections.EMPTY_MAP);
=======
    AsyncQueryRunner asyncRunner = new AsyncQueryRunner<>(
        baseRunner,
        executor,
        QueryRunnerTestHelper.NOOP_QUERYWATCHER
    );
    
    Sequence lazy = asyncRunner.run(query, Collections.EMPTY_MAP);
>>>>>>> c0beb78f
    latch.countDown();
    Assert.assertEquals(Lists.newArrayList(1), Sequences.toList(lazy, Lists.newArrayList()));
  }
  
  @Test(timeout = TEST_TIMEOUT)
  public void testQueryTimeoutHonored()
  {
    QueryRunner baseRunner = new QueryRunner()
    {
      @Override
      public Sequence run(QueryPlus queryPlus, Map responseContext)
      {
        try {
          Thread.sleep(Long.MAX_VALUE);
          throw new RuntimeException("query should not have completed");
        }
        catch (InterruptedException ex) {
          throw new RuntimeException(ex);
        }
      }
    };
    
    AsyncQueryRunner asyncRunner = new AsyncQueryRunner<>(
        baseRunner,
        executor,
        QueryRunnerTestHelper.NOOP_QUERYWATCHER
    );

    Sequence lazy = asyncRunner.run(
<<<<<<< HEAD
        QueryPlus.wrap(query.withOverriddenContext(ImmutableMap.of(QueryContexts.TIMEOUT_KEY, 1))),
=======
        query.withOverriddenContext(ImmutableMap.of(QueryContexts.TIMEOUT_KEY, 1)),
>>>>>>> c0beb78f
        Collections.EMPTY_MAP
    );

    try {
      Sequences.toList(lazy, Lists.newArrayList());
    }
    catch (RuntimeException ex) {
      Assert.assertTrue(ex.getCause() instanceof TimeoutException);
      return;
    }
    Assert.fail();
  }

  @Test
  public void testQueryRegistration()
  {
    QueryRunner baseRunner = new QueryRunner()
    {
      @Override
      public Sequence run(QueryPlus queryPlus, Map responseContext)
      {
        return null;
      }
    };

    QueryWatcher mock = EasyMock.createMock(QueryWatcher.class);
    mock.registerQuery(EasyMock.eq(query), EasyMock.anyObject(ListenableFuture.class));
    EasyMock.replay(mock);

<<<<<<< HEAD
    AsyncQueryRunner asyncRunner = new AsyncQueryRunner<>(baseRunner, executor,
        mock);

    asyncRunner.run(QueryPlus.wrap(query), Collections.EMPTY_MAP);
=======
    AsyncQueryRunner asyncRunner = new AsyncQueryRunner<>(baseRunner, executor, mock);
    
    asyncRunner.run(query, Collections.EMPTY_MAP);
>>>>>>> c0beb78f
    EasyMock.verify(mock);
  }
}<|MERGE_RESOLUTION|>--- conflicted
+++ resolved
@@ -74,20 +74,13 @@
       }
     };
     
-<<<<<<< HEAD
-    AsyncQueryRunner asyncRunner = new AsyncQueryRunner<>(baseRunner, executor,
-        QueryRunnerTestHelper.NOOP_QUERYWATCHER);
-
-    Sequence lazy = asyncRunner.run(QueryPlus.wrap(query), Collections.EMPTY_MAP);
-=======
     AsyncQueryRunner asyncRunner = new AsyncQueryRunner<>(
         baseRunner,
         executor,
         QueryRunnerTestHelper.NOOP_QUERYWATCHER
     );
-    
-    Sequence lazy = asyncRunner.run(query, Collections.EMPTY_MAP);
->>>>>>> c0beb78f
+
+    Sequence lazy = asyncRunner.run(QueryPlus.wrap(query), Collections.EMPTY_MAP);
     latch.countDown();
     Assert.assertEquals(Lists.newArrayList(1), Sequences.toList(lazy, Lists.newArrayList()));
   }
@@ -117,11 +110,7 @@
     );
 
     Sequence lazy = asyncRunner.run(
-<<<<<<< HEAD
         QueryPlus.wrap(query.withOverriddenContext(ImmutableMap.of(QueryContexts.TIMEOUT_KEY, 1))),
-=======
-        query.withOverriddenContext(ImmutableMap.of(QueryContexts.TIMEOUT_KEY, 1)),
->>>>>>> c0beb78f
         Collections.EMPTY_MAP
     );
 
@@ -138,29 +127,15 @@
   @Test
   public void testQueryRegistration()
   {
-    QueryRunner baseRunner = new QueryRunner()
-    {
-      @Override
-      public Sequence run(QueryPlus queryPlus, Map responseContext)
-      {
-        return null;
-      }
-    };
+    QueryRunner baseRunner = (queryPlus, responseContext) -> null;
 
     QueryWatcher mock = EasyMock.createMock(QueryWatcher.class);
     mock.registerQuery(EasyMock.eq(query), EasyMock.anyObject(ListenableFuture.class));
     EasyMock.replay(mock);
 
-<<<<<<< HEAD
-    AsyncQueryRunner asyncRunner = new AsyncQueryRunner<>(baseRunner, executor,
-        mock);
+    AsyncQueryRunner asyncRunner = new AsyncQueryRunner<>(baseRunner, executor, mock);
 
     asyncRunner.run(QueryPlus.wrap(query), Collections.EMPTY_MAP);
-=======
-    AsyncQueryRunner asyncRunner = new AsyncQueryRunner<>(baseRunner, executor, mock);
-    
-    asyncRunner.run(query, Collections.EMPTY_MAP);
->>>>>>> c0beb78f
     EasyMock.verify(mock);
   }
 }