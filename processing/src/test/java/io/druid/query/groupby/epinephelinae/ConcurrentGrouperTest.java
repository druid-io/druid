--- conflicted
+++ resolved
@@ -326,53 +326,5 @@
     {
       return null;
     }
-<<<<<<< HEAD
-  };
-
-  @Test(timeout = 5000L)
-  public void testAggregate() throws InterruptedException, ExecutionException
-  {
-    final ConcurrentGrouper<Long> grouper = new ConcurrentGrouper<>(
-        bufferSupplier,
-        keySerdeFactory,
-        null_factory,
-        new AggregatorFactory[]{new CountAggregatorFactory("cnt")},
-        24,
-        0.7f,
-        1,
-        null,
-        null,
-        8,
-        null,
-        false,
-        MoreExecutors.listeningDecorator(Execs.multiThreaded(4, "concurrent-grouper-test-%d")),
-        0,
-        false,
-        0
-    );
-
-    Future<?>[] futures = new Future[8];
-
-    for (int i = 0; i < 8; i++) {
-      futures[i] = service.submit(new Runnable()
-      {
-        @Override
-        public void run()
-        {
-          grouper.init();
-          for (long i = 0; i < 100; i++) {
-            grouper.aggregate(0L);
-          }
-        }
-      });
-    }
-
-    for (Future eachFuture : futures) {
-      eachFuture.get();
-    }
-
-    grouper.close();
-=======
->>>>>>> 9d91ffd0
   }
 }