/*
 * Licensed to Metamarkets Group Inc. (Metamarkets) under one
 * or more contributor license agreements. See the NOTICE file
 * distributed with this work for additional information
 * regarding copyright ownership. Metamarkets licenses this file
 * to you under the Apache License, Version 2.0 (the
 * "License"); you may not use this file except in compliance
 * with the License. You may obtain a copy of the License at
 *
 * http://www.apache.org/licenses/LICENSE-2.0
 *
 * Unless required by applicable law or agreed to in writing,
 * software distributed under the License is distributed on an
 * "AS IS" BASIS, WITHOUT WARRANTIES OR CONDITIONS OF ANY
 * KIND, either express or implied. See the License for the
 * specific language governing permissions and limitations
 * under the License.
 */

package io.druid.query.groupby;

import com.fasterxml.jackson.databind.ObjectMapper;
import com.fasterxml.jackson.dataformat.smile.SmileFactory;
import com.google.common.base.Functions;
import com.google.common.base.Supplier;
import com.google.common.base.Suppliers;
import com.google.common.collect.ImmutableList;
import com.google.common.collect.ImmutableMap;
import com.google.common.collect.Iterables;
import com.google.common.collect.Lists;
import com.google.common.collect.Maps;
import com.google.common.collect.Ordering;
import com.google.common.collect.Sets;
import com.google.common.util.concurrent.MoreExecutors;
import io.druid.collections.BlockingPool;
import io.druid.collections.StupidPool;
import io.druid.data.input.Row;
import io.druid.jackson.DefaultObjectMapper;
import io.druid.java.util.common.IAE;
import io.druid.java.util.common.ISE;
import io.druid.java.util.common.granularity.DurationGranularity;
import io.druid.java.util.common.granularity.Granularities;
import io.druid.java.util.common.granularity.PeriodGranularity;
import io.druid.java.util.common.guava.MergeSequence;
import io.druid.java.util.common.guava.Sequence;
import io.druid.java.util.common.guava.Sequences;
import io.druid.java.util.common.parsers.ParseException;
import io.druid.js.JavaScriptConfig;
import io.druid.query.BySegmentResultValue;
import io.druid.query.BySegmentResultValueClass;
import io.druid.query.DruidProcessingConfig;
import io.druid.query.Druids;
import io.druid.query.FinalizeResultsQueryRunner;
import io.druid.query.QueryContexts;
import io.druid.query.QueryDataSource;
import io.druid.query.QueryPlus;
import io.druid.query.QueryRunner;
import io.druid.query.QueryRunnerTestHelper;
import io.druid.query.QueryToolChest;
import io.druid.query.ResourceLimitExceededException;
import io.druid.query.Result;
import io.druid.query.aggregation.AggregatorFactory;
import io.druid.query.aggregation.CountAggregatorFactory;
import io.druid.query.aggregation.DoubleMaxAggregatorFactory;
import io.druid.query.aggregation.DoubleSumAggregatorFactory;
import io.druid.query.aggregation.FilteredAggregatorFactory;
import io.druid.query.aggregation.JavaScriptAggregatorFactory;
import io.druid.query.aggregation.LongMaxAggregatorFactory;
import io.druid.query.aggregation.LongSumAggregatorFactory;
import io.druid.query.aggregation.PostAggregator;
import io.druid.query.aggregation.cardinality.CardinalityAggregatorFactory;
import io.druid.query.aggregation.first.LongFirstAggregatorFactory;
import io.druid.query.aggregation.hyperloglog.HyperUniqueFinalizingPostAggregator;
import io.druid.query.aggregation.hyperloglog.HyperUniquesAggregatorFactory;
import io.druid.query.aggregation.last.LongLastAggregatorFactory;
import io.druid.query.aggregation.post.ArithmeticPostAggregator;
import io.druid.query.aggregation.post.ConstantPostAggregator;
import io.druid.query.aggregation.post.ExpressionPostAggregator;
import io.druid.query.aggregation.post.FieldAccessPostAggregator;
import io.druid.query.dimension.DefaultDimensionSpec;
import io.druid.query.dimension.DimensionSpec;
import io.druid.query.dimension.ExtractionDimensionSpec;
import io.druid.query.dimension.ListFilteredDimensionSpec;
import io.druid.query.dimension.RegexFilteredDimensionSpec;
import io.druid.query.extraction.CascadeExtractionFn;
import io.druid.query.extraction.DimExtractionFn;
import io.druid.query.extraction.ExtractionFn;
import io.druid.query.extraction.JavaScriptExtractionFn;
import io.druid.query.extraction.MapLookupExtractor;
import io.druid.query.extraction.RegexDimExtractionFn;
import io.druid.query.extraction.StrlenExtractionFn;
import io.druid.query.extraction.TimeFormatExtractionFn;
import io.druid.query.filter.AndDimFilter;
import io.druid.query.filter.BoundDimFilter;
import io.druid.query.filter.DimFilter;
import io.druid.query.filter.ExtractionDimFilter;
import io.druid.query.filter.InDimFilter;
import io.druid.query.filter.JavaScriptDimFilter;
import io.druid.query.filter.OrDimFilter;
import io.druid.query.filter.RegexDimFilter;
import io.druid.query.filter.SearchQueryDimFilter;
import io.druid.query.filter.SelectorDimFilter;
import io.druid.query.groupby.having.BaseHavingSpec;
import io.druid.query.groupby.having.DimFilterHavingSpec;
import io.druid.query.groupby.having.DimensionSelectorHavingSpec;
import io.druid.query.groupby.having.EqualToHavingSpec;
import io.druid.query.groupby.having.GreaterThanHavingSpec;
import io.druid.query.groupby.having.HavingSpec;
import io.druid.query.groupby.having.OrHavingSpec;
import io.druid.query.groupby.orderby.DefaultLimitSpec;
import io.druid.query.groupby.orderby.LimitSpec;
import io.druid.query.groupby.orderby.OrderByColumnSpec;
import io.druid.query.groupby.strategy.GroupByStrategySelector;
import io.druid.query.groupby.strategy.GroupByStrategyV1;
import io.druid.query.groupby.strategy.GroupByStrategyV2;
import io.druid.query.lookup.LookupExtractionFn;
import io.druid.query.ordering.StringComparators;
import io.druid.query.search.search.ContainsSearchQuerySpec;
import io.druid.query.spec.MultipleIntervalSegmentSpec;
import io.druid.segment.TestHelper;
import io.druid.segment.column.Column;
import io.druid.segment.column.ValueType;
import io.druid.segment.virtual.ExpressionVirtualColumn;
import org.joda.time.DateTime;
import org.joda.time.DateTimeZone;
import org.joda.time.Interval;
import org.joda.time.Period;
import org.junit.Assert;
import org.junit.Ignore;
import org.junit.Rule;
import org.junit.Test;
import org.junit.rules.ExpectedException;
import org.junit.runner.RunWith;
import org.junit.runners.Parameterized;

import java.io.IOException;
import java.nio.ByteBuffer;
import java.util.ArrayList;
import java.util.Arrays;
import java.util.Collection;
import java.util.Comparator;
import java.util.HashMap;
import java.util.Iterator;
import java.util.List;
import java.util.Map;
import java.util.concurrent.ExecutorService;
import java.util.concurrent.Executors;

import static org.junit.Assert.assertEquals;

@RunWith(Parameterized.class)
public class GroupByQueryRunnerTest
{
  public static final ObjectMapper DEFAULT_MAPPER = new DefaultObjectMapper(new SmileFactory());
  public static final DruidProcessingConfig DEFAULT_PROCESSING_CONFIG = new DruidProcessingConfig()
  {
    @Override
    public String getFormatString()
    {
      return null;
    }

    @Override
    public int intermediateComputeSizeBytes()
    {
      return 10 * 1024 * 1024;
    }

    @Override
    public int getNumMergeBuffers()
    {
      // There are some tests that need to allocate two buffers (simulating two levels of merging)
      return 2;
    }

    @Override
    public int getNumThreads()
    {
      return 2;
    }
  };

  private final QueryRunner<Row> runner;
  private GroupByQueryRunnerFactory factory;
  private GroupByQueryConfig config;
  private final String testName;

  @Rule
  public ExpectedException expectedException = ExpectedException.none();

  public static List<GroupByQueryConfig> testConfigs()
  {
    final GroupByQueryConfig v1Config = new GroupByQueryConfig()
    {
      @Override
      public String toString()
      {
        return "v1";
      }

      @Override
      public String getDefaultStrategy()
      {
        return GroupByStrategySelector.STRATEGY_V1;
      }
    };
    final GroupByQueryConfig v1SingleThreadedConfig = new GroupByQueryConfig()
    {
      @Override
      public boolean isSingleThreaded()
      {
        return true;
      }

      @Override
      public String getDefaultStrategy()
      {
        return GroupByStrategySelector.STRATEGY_V1;
      }

      @Override
      public String toString()
      {
        return "v1SingleThreaded";
      }
    };
    final GroupByQueryConfig v2Config = new GroupByQueryConfig()
    {
      @Override
      public String getDefaultStrategy()
      {
        return GroupByStrategySelector.STRATEGY_V2;
      }

      @Override
      public String toString()
      {
        return "v2";
      }
    };
    final GroupByQueryConfig v2SmallBufferConfig = new GroupByQueryConfig()
    {
      @Override
      public String getDefaultStrategy()
      {
        return GroupByStrategySelector.STRATEGY_V2;
      }

      @Override
      public int getBufferGrouperMaxSize()
      {
        return 2;
      }

      @Override
      public long getMaxOnDiskStorage()
      {
        return 10L * 1024 * 1024;
      }

      @Override
      public String toString()
      {
        return "v2SmallBuffer";
      }
    };
    final GroupByQueryConfig v2SmallDictionaryConfig = new GroupByQueryConfig()
    {
      @Override
      public String getDefaultStrategy()
      {
        return GroupByStrategySelector.STRATEGY_V2;
      }

      @Override
      public long getMaxMergingDictionarySize()
      {
        return 400;
      }

      @Override
      public long getMaxOnDiskStorage()
      {
        return 10L * 1024 * 1024;
      }

      @Override
      public String toString()
      {
        return "v2SmallDictionary";
      }
    };

    v1Config.setMaxIntermediateRows(10000);
    v1SingleThreadedConfig.setMaxIntermediateRows(10000);

    return ImmutableList.of(
        v1Config,
        v1SingleThreadedConfig,
        v2Config,
        v2SmallBufferConfig,
        v2SmallDictionaryConfig
    );
  }

  public static GroupByQueryRunnerFactory makeQueryRunnerFactory(
      final GroupByQueryConfig config
  )
  {
    return makeQueryRunnerFactory(DEFAULT_MAPPER, config, DEFAULT_PROCESSING_CONFIG);
  }

  public static GroupByQueryRunnerFactory makeQueryRunnerFactory(
      final ObjectMapper mapper,
      final GroupByQueryConfig config
  )
  {
    return makeQueryRunnerFactory(mapper, config, DEFAULT_PROCESSING_CONFIG);
  }

  public static GroupByQueryRunnerFactory makeQueryRunnerFactory(
      final ObjectMapper mapper,
      final GroupByQueryConfig config,
      final DruidProcessingConfig processingConfig
  )
  {
    final Supplier<GroupByQueryConfig> configSupplier = Suppliers.ofInstance(config);
    final StupidPool<ByteBuffer> bufferPool = new StupidPool<>(
        "GroupByQueryEngine-bufferPool",
        new Supplier<ByteBuffer>()
        {
          @Override
          public ByteBuffer get()
          {
            return ByteBuffer.allocateDirect(processingConfig.intermediateComputeSizeBytes());
          }
        }
    );
    final BlockingPool<ByteBuffer> mergeBufferPool = new BlockingPool<>(
        new Supplier<ByteBuffer>()
        {
          @Override
          public ByteBuffer get()
          {
            return ByteBuffer.allocateDirect(processingConfig.intermediateComputeSizeBytes());
          }
        },
        processingConfig.getNumMergeBuffers()
    );
    final GroupByStrategySelector strategySelector = new GroupByStrategySelector(
        configSupplier,
        new GroupByStrategyV1(
            configSupplier,
            new GroupByQueryEngine(configSupplier, bufferPool),
            QueryRunnerTestHelper.NOOP_QUERYWATCHER,
            bufferPool
        ),
        new GroupByStrategyV2(
            processingConfig,
            configSupplier,
            bufferPool,
            mergeBufferPool,
            mapper,
            QueryRunnerTestHelper.NOOP_QUERYWATCHER
        )
    );
    final GroupByQueryQueryToolChest toolChest = new GroupByQueryQueryToolChest(
        strategySelector,
        QueryRunnerTestHelper.sameThreadIntervalChunkingQueryRunnerDecorator()
    );
    return new GroupByQueryRunnerFactory(
        strategySelector,
        toolChest
    );
  }

  @Parameterized.Parameters(name = "{0}")
  public static Collection<?> constructorFeeder() throws IOException
  {
    final List<Object[]> constructors = Lists.newArrayList();
    for (GroupByQueryConfig config : testConfigs()) {
      final GroupByQueryRunnerFactory factory = makeQueryRunnerFactory(config);
      for (QueryRunner<Row> runner : QueryRunnerTestHelper.makeQueryRunners(factory)) {
        final String testName = String.format(
            "config=%s, runner=%s",
            config.toString(),
            runner.toString()
        );
        constructors.add(new Object[]{testName, config, factory, runner});
      }
    }

    return constructors;
  }

  public GroupByQueryRunnerTest(
      String testName, GroupByQueryConfig config, GroupByQueryRunnerFactory factory, QueryRunner runner
  )
  {
    this.testName = testName;
    this.config = config;
    this.factory = factory;
    this.runner = factory.mergeRunners(MoreExecutors.sameThreadExecutor(), ImmutableList.<QueryRunner<Row>>of(runner));
  }

  @Test
  public void testGroupBy()
  {
    GroupByQuery query = GroupByQuery
        .builder()
        .setDataSource(QueryRunnerTestHelper.dataSource)
        .setQuerySegmentSpec(QueryRunnerTestHelper.firstToThird)
        .setDimensions(Lists.<DimensionSpec>newArrayList(new DefaultDimensionSpec("quality", "alias")))
        .setAggregatorSpecs(
            Arrays.asList(
                QueryRunnerTestHelper.rowsCount,
                new LongSumAggregatorFactory("idx", "index")
            )
        )
        .setGranularity(QueryRunnerTestHelper.dayGran)
        .build();

    List<Row> expectedResults = Arrays.asList(
        GroupByQueryRunnerTestHelper.createExpectedRow("2011-04-01", "alias", "automotive", "rows", 1L, "idx", 135L),
        GroupByQueryRunnerTestHelper.createExpectedRow("2011-04-01", "alias", "business", "rows", 1L, "idx", 118L),
        GroupByQueryRunnerTestHelper.createExpectedRow("2011-04-01", "alias", "entertainment", "rows", 1L, "idx", 158L),
        GroupByQueryRunnerTestHelper.createExpectedRow("2011-04-01", "alias", "health", "rows", 1L, "idx", 120L),
        GroupByQueryRunnerTestHelper.createExpectedRow("2011-04-01", "alias", "mezzanine", "rows", 3L, "idx", 2870L),
        GroupByQueryRunnerTestHelper.createExpectedRow("2011-04-01", "alias", "news", "rows", 1L, "idx", 121L),
        GroupByQueryRunnerTestHelper.createExpectedRow("2011-04-01", "alias", "premium", "rows", 3L, "idx", 2900L),
        GroupByQueryRunnerTestHelper.createExpectedRow("2011-04-01", "alias", "technology", "rows", 1L, "idx", 78L),
        GroupByQueryRunnerTestHelper.createExpectedRow("2011-04-01", "alias", "travel", "rows", 1L, "idx", 119L),

        GroupByQueryRunnerTestHelper.createExpectedRow("2011-04-02", "alias", "automotive", "rows", 1L, "idx", 147L),
        GroupByQueryRunnerTestHelper.createExpectedRow("2011-04-02", "alias", "business", "rows", 1L, "idx", 112L),
        GroupByQueryRunnerTestHelper.createExpectedRow("2011-04-02", "alias", "entertainment", "rows", 1L, "idx", 166L),
        GroupByQueryRunnerTestHelper.createExpectedRow("2011-04-02", "alias", "health", "rows", 1L, "idx", 113L),
        GroupByQueryRunnerTestHelper.createExpectedRow("2011-04-02", "alias", "mezzanine", "rows", 3L, "idx", 2447L),
        GroupByQueryRunnerTestHelper.createExpectedRow("2011-04-02", "alias", "news", "rows", 1L, "idx", 114L),
        GroupByQueryRunnerTestHelper.createExpectedRow("2011-04-02", "alias", "premium", "rows", 3L, "idx", 2505L),
        GroupByQueryRunnerTestHelper.createExpectedRow("2011-04-02", "alias", "technology", "rows", 1L, "idx", 97L),
        GroupByQueryRunnerTestHelper.createExpectedRow("2011-04-02", "alias", "travel", "rows", 1L, "idx", 126L)
    );

    Iterable<Row> results = GroupByQueryRunnerTestHelper.runQuery(factory, runner, query);
    TestHelper.assertExpectedObjects(expectedResults, results, "");
  }

  @Test
  public void testGroupByWithDurationGranularity()
  {
    GroupByQuery query = GroupByQuery
        .builder()
        .setDataSource(QueryRunnerTestHelper.dataSource)
        .setQuerySegmentSpec(QueryRunnerTestHelper.firstToThird)
        .setDimensions(Lists.<DimensionSpec>newArrayList(new DefaultDimensionSpec("quality", "alias")))
        .setAggregatorSpecs(
            Arrays.asList(
                QueryRunnerTestHelper.rowsCount,
                new LongSumAggregatorFactory("idx", "index")
            )
        )
        .setGranularity(new DurationGranularity(86400L, 0L))
        .build();

    List<Row> expectedResults = Arrays.asList(
        GroupByQueryRunnerTestHelper.createExpectedRow("2011-04-01", "alias", "automotive", "rows", 1L, "idx", 135L),
        GroupByQueryRunnerTestHelper.createExpectedRow("2011-04-01", "alias", "business", "rows", 1L, "idx", 118L),
        GroupByQueryRunnerTestHelper.createExpectedRow("2011-04-01", "alias", "entertainment", "rows", 1L, "idx", 158L),
        GroupByQueryRunnerTestHelper.createExpectedRow("2011-04-01", "alias", "health", "rows", 1L, "idx", 120L),
        GroupByQueryRunnerTestHelper.createExpectedRow("2011-04-01", "alias", "mezzanine", "rows", 3L, "idx", 2870L),
        GroupByQueryRunnerTestHelper.createExpectedRow("2011-04-01", "alias", "news", "rows", 1L, "idx", 121L),
        GroupByQueryRunnerTestHelper.createExpectedRow("2011-04-01", "alias", "premium", "rows", 3L, "idx", 2900L),
        GroupByQueryRunnerTestHelper.createExpectedRow("2011-04-01", "alias", "technology", "rows", 1L, "idx", 78L),
        GroupByQueryRunnerTestHelper.createExpectedRow("2011-04-01", "alias", "travel", "rows", 1L, "idx", 119L),

        GroupByQueryRunnerTestHelper.createExpectedRow("2011-04-02", "alias", "automotive", "rows", 1L, "idx", 147L),
        GroupByQueryRunnerTestHelper.createExpectedRow("2011-04-02", "alias", "business", "rows", 1L, "idx", 112L),
        GroupByQueryRunnerTestHelper.createExpectedRow("2011-04-02", "alias", "entertainment", "rows", 1L, "idx", 166L),
        GroupByQueryRunnerTestHelper.createExpectedRow("2011-04-02", "alias", "health", "rows", 1L, "idx", 113L),
        GroupByQueryRunnerTestHelper.createExpectedRow("2011-04-02", "alias", "mezzanine", "rows", 3L, "idx", 2447L),
        GroupByQueryRunnerTestHelper.createExpectedRow("2011-04-02", "alias", "news", "rows", 1L, "idx", 114L),
        GroupByQueryRunnerTestHelper.createExpectedRow("2011-04-02", "alias", "premium", "rows", 3L, "idx", 2505L),
        GroupByQueryRunnerTestHelper.createExpectedRow("2011-04-02", "alias", "technology", "rows", 1L, "idx", 97L),
        GroupByQueryRunnerTestHelper.createExpectedRow("2011-04-02", "alias", "travel", "rows", 1L, "idx", 126L)
    );

    Iterable<Row> results = GroupByQueryRunnerTestHelper.runQuery(factory, runner, query);
    TestHelper.assertExpectedObjects(expectedResults, results, "");
  }

  @Test
  public void testGroupByWithOutputNameCollisions()
  {
    expectedException.expect(IllegalArgumentException.class);
    expectedException.expectMessage("Duplicate output name[alias]");

    GroupByQuery query = GroupByQuery
        .builder()
        .setDataSource(QueryRunnerTestHelper.dataSource)
        .setQuerySegmentSpec(QueryRunnerTestHelper.firstToThird)
        .setDimensions(Lists.<DimensionSpec>newArrayList(new DefaultDimensionSpec("quality", "alias")))
        .setAggregatorSpecs(
            Arrays.asList(
                QueryRunnerTestHelper.rowsCount,
                new LongSumAggregatorFactory("alias", "index")
            )
        )
        .setGranularity(QueryRunnerTestHelper.dayGran)
        .build();
  }

  @Test
  public void testGroupByWithSortDimsFirst()
  {
    GroupByQuery query = GroupByQuery
        .builder()
        .setDataSource(QueryRunnerTestHelper.dataSource)
        .setQuerySegmentSpec(QueryRunnerTestHelper.firstToThird)
        .setDimensions(Lists.<DimensionSpec>newArrayList(new DefaultDimensionSpec("quality", "alias")))
        .setAggregatorSpecs(
            Arrays.asList(
                QueryRunnerTestHelper.rowsCount,
                new LongSumAggregatorFactory("idx", "index")
            )
        )
        .setGranularity(QueryRunnerTestHelper.dayGran)
        .setContext(ImmutableMap.<String, Object>of("sortByDimsFirst", true, "groupByStrategy", "v2"))
        .build();

    List<Row> expectedResults = Arrays.asList(
        GroupByQueryRunnerTestHelper.createExpectedRow("2011-04-01", "alias", "automotive", "rows", 1L, "idx", 135L),
        GroupByQueryRunnerTestHelper.createExpectedRow("2011-04-02", "alias", "automotive", "rows", 1L, "idx", 147L),

        GroupByQueryRunnerTestHelper.createExpectedRow("2011-04-01", "alias", "business", "rows", 1L, "idx", 118L),
        GroupByQueryRunnerTestHelper.createExpectedRow("2011-04-02", "alias", "business", "rows", 1L, "idx", 112L),

        GroupByQueryRunnerTestHelper.createExpectedRow("2011-04-01", "alias", "entertainment", "rows", 1L, "idx", 158L),
        GroupByQueryRunnerTestHelper.createExpectedRow("2011-04-02", "alias", "entertainment", "rows", 1L, "idx", 166L),

        GroupByQueryRunnerTestHelper.createExpectedRow("2011-04-01", "alias", "health", "rows", 1L, "idx", 120L),
        GroupByQueryRunnerTestHelper.createExpectedRow("2011-04-02", "alias", "health", "rows", 1L, "idx", 113L),

        GroupByQueryRunnerTestHelper.createExpectedRow("2011-04-01", "alias", "mezzanine", "rows", 3L, "idx", 2870L),
        GroupByQueryRunnerTestHelper.createExpectedRow("2011-04-02", "alias", "mezzanine", "rows", 3L, "idx", 2447L),

        GroupByQueryRunnerTestHelper.createExpectedRow("2011-04-01", "alias", "news", "rows", 1L, "idx", 121L),
        GroupByQueryRunnerTestHelper.createExpectedRow("2011-04-02", "alias", "news", "rows", 1L, "idx", 114L),

        GroupByQueryRunnerTestHelper.createExpectedRow("2011-04-01", "alias", "premium", "rows", 3L, "idx", 2900L),
        GroupByQueryRunnerTestHelper.createExpectedRow("2011-04-02", "alias", "premium", "rows", 3L, "idx", 2505L),

        GroupByQueryRunnerTestHelper.createExpectedRow("2011-04-01", "alias", "technology", "rows", 1L, "idx", 78L),
        GroupByQueryRunnerTestHelper.createExpectedRow("2011-04-02", "alias", "technology", "rows", 1L, "idx", 97L),

        GroupByQueryRunnerTestHelper.createExpectedRow("2011-04-01", "alias", "travel", "rows", 1L, "idx", 119L),
        GroupByQueryRunnerTestHelper.createExpectedRow("2011-04-02", "alias", "travel", "rows", 1L, "idx", 126L)
    );

    Iterable<Row> results = GroupByQueryRunnerTestHelper.runQuery(factory, runner, query);
    TestHelper.assertExpectedObjects(expectedResults, results, "");
  }

  @Test
  public void testGroupByWithChunkPeriod()
  {
    GroupByQuery query = GroupByQuery
        .builder()
        .setDataSource(QueryRunnerTestHelper.dataSource)
        .setQuerySegmentSpec(QueryRunnerTestHelper.firstToThird)
        .setDimensions(Lists.<DimensionSpec>newArrayList(new DefaultDimensionSpec("quality", "alias")))
        .setAggregatorSpecs(
            Arrays.asList(
                QueryRunnerTestHelper.rowsCount,
                new LongSumAggregatorFactory("idx", "index")
            )
        )
        .setGranularity(QueryRunnerTestHelper.allGran)
        .setContext(ImmutableMap.<String, Object>of("chunkPeriod", "P1D"))
        .build();

    List<Row> expectedResults = Arrays.asList(
        GroupByQueryRunnerTestHelper.createExpectedRow("2011-04-01", "alias", "automotive", "rows", 2L, "idx", 282L),
        GroupByQueryRunnerTestHelper.createExpectedRow("2011-04-01", "alias", "business", "rows", 2L, "idx", 230L),
        GroupByQueryRunnerTestHelper.createExpectedRow("2011-04-01", "alias", "entertainment", "rows", 2L, "idx", 324L),
        GroupByQueryRunnerTestHelper.createExpectedRow("2011-04-01", "alias", "health", "rows", 2L, "idx", 233L),
        GroupByQueryRunnerTestHelper.createExpectedRow("2011-04-01", "alias", "mezzanine", "rows", 6L, "idx", 5317L),
        GroupByQueryRunnerTestHelper.createExpectedRow("2011-04-01", "alias", "news", "rows", 2L, "idx", 235L),
        GroupByQueryRunnerTestHelper.createExpectedRow("2011-04-01", "alias", "premium", "rows", 6L, "idx", 5405L),
        GroupByQueryRunnerTestHelper.createExpectedRow("2011-04-01", "alias", "technology", "rows", 2L, "idx", 175L),
        GroupByQueryRunnerTestHelper.createExpectedRow("2011-04-01", "alias", "travel", "rows", 2L, "idx", 245L)
    );

    Iterable<Row> results = GroupByQueryRunnerTestHelper.runQuery(factory, runner, query);
    TestHelper.assertExpectedObjects(expectedResults, results, "");
  }

  @Test
  public void testGroupByNoAggregators()
  {
    GroupByQuery query = GroupByQuery
        .builder()
        .setDataSource(QueryRunnerTestHelper.dataSource)
        .setQuerySegmentSpec(QueryRunnerTestHelper.firstToThird)
        .setDimensions(Lists.<DimensionSpec>newArrayList(new DefaultDimensionSpec("quality", "alias")))
        .setGranularity(QueryRunnerTestHelper.dayGran)
        .build();

    List<Row> expectedResults = Arrays.asList(
        GroupByQueryRunnerTestHelper.createExpectedRow("2011-04-01", "alias", "automotive"),
        GroupByQueryRunnerTestHelper.createExpectedRow("2011-04-01", "alias", "business"),
        GroupByQueryRunnerTestHelper.createExpectedRow("2011-04-01", "alias", "entertainment"),
        GroupByQueryRunnerTestHelper.createExpectedRow("2011-04-01", "alias", "health"),
        GroupByQueryRunnerTestHelper.createExpectedRow("2011-04-01", "alias", "mezzanine"),
        GroupByQueryRunnerTestHelper.createExpectedRow("2011-04-01", "alias", "news"),
        GroupByQueryRunnerTestHelper.createExpectedRow("2011-04-01", "alias", "premium"),
        GroupByQueryRunnerTestHelper.createExpectedRow("2011-04-01", "alias", "technology"),
        GroupByQueryRunnerTestHelper.createExpectedRow("2011-04-01", "alias", "travel"),

        GroupByQueryRunnerTestHelper.createExpectedRow("2011-04-02", "alias", "automotive"),
        GroupByQueryRunnerTestHelper.createExpectedRow("2011-04-02", "alias", "business"),
        GroupByQueryRunnerTestHelper.createExpectedRow("2011-04-02", "alias", "entertainment"),
        GroupByQueryRunnerTestHelper.createExpectedRow("2011-04-02", "alias", "health"),
        GroupByQueryRunnerTestHelper.createExpectedRow("2011-04-02", "alias", "mezzanine"),
        GroupByQueryRunnerTestHelper.createExpectedRow("2011-04-02", "alias", "news"),
        GroupByQueryRunnerTestHelper.createExpectedRow("2011-04-02", "alias", "premium"),
        GroupByQueryRunnerTestHelper.createExpectedRow("2011-04-02", "alias", "technology"),
        GroupByQueryRunnerTestHelper.createExpectedRow("2011-04-02", "alias", "travel")
    );

    Iterable<Row> results = GroupByQueryRunnerTestHelper.runQuery(factory, runner, query);
    TestHelper.assertExpectedObjects(expectedResults, results, "");
  }

  @Test
  public void testMultiValueDimension()
  {
    GroupByQuery query = GroupByQuery
        .builder()
        .setDataSource(QueryRunnerTestHelper.dataSource)
        .setQuerySegmentSpec(QueryRunnerTestHelper.firstToThird)
        .setDimensions(Lists.<DimensionSpec>newArrayList(new DefaultDimensionSpec("placementish", "alias")))
        .setAggregatorSpecs(
            Arrays.asList(
                QueryRunnerTestHelper.rowsCount,
                new LongSumAggregatorFactory("idx", "index")
            )
        )
        .setGranularity(QueryRunnerTestHelper.allGran)
        .build();

    List<Row> expectedResults = Arrays.asList(
        GroupByQueryRunnerTestHelper.createExpectedRow("2011-04-01", "alias", "a", "rows", 2L, "idx", 282L),
        GroupByQueryRunnerTestHelper.createExpectedRow("2011-04-01", "alias", "b", "rows", 2L, "idx", 230L),
        GroupByQueryRunnerTestHelper.createExpectedRow("2011-04-01", "alias", "e", "rows", 2L, "idx", 324L),
        GroupByQueryRunnerTestHelper.createExpectedRow("2011-04-01", "alias", "h", "rows", 2L, "idx", 233L),
        GroupByQueryRunnerTestHelper.createExpectedRow("2011-04-01", "alias", "m", "rows", 6L, "idx", 5317L),
        GroupByQueryRunnerTestHelper.createExpectedRow("2011-04-01", "alias", "n", "rows", 2L, "idx", 235L),
        GroupByQueryRunnerTestHelper.createExpectedRow("2011-04-01", "alias", "p", "rows", 6L, "idx", 5405L),
        GroupByQueryRunnerTestHelper.createExpectedRow("2011-04-01", "alias", "preferred", "rows", 26L, "idx", 12446L),
        GroupByQueryRunnerTestHelper.createExpectedRow("2011-04-01", "alias", "t", "rows", 4L, "idx", 420L)
    );

    Iterable<Row> results = GroupByQueryRunnerTestHelper.runQuery(factory, runner, query);
    TestHelper.assertExpectedObjects(expectedResults, results, "");
  }

  @Test
  public void testTwoMultiValueDimensions()
  {
    GroupByQuery query = GroupByQuery
        .builder()
        .setDataSource(QueryRunnerTestHelper.dataSource)
        .setQuerySegmentSpec(QueryRunnerTestHelper.firstToThird)
        .setDimFilter(new SelectorDimFilter("placementish", "a", null))
        .setDimensions(
            Lists.<DimensionSpec>newArrayList(
                new DefaultDimensionSpec("placementish", "alias"),
                new DefaultDimensionSpec("placementish", "alias2")
            )
        )
        .setAggregatorSpecs(
            Arrays.asList(
                QueryRunnerTestHelper.rowsCount,
                new LongSumAggregatorFactory("idx", "index")
            )
        )
        .setGranularity(QueryRunnerTestHelper.allGran)
        .build();

    List<Row> expectedResults = Arrays.asList(
        GroupByQueryRunnerTestHelper.createExpectedRow("2011-04-01", "alias", "a", "alias2", "a", "rows", 2L, "idx", 282L),
        GroupByQueryRunnerTestHelper.createExpectedRow("2011-04-01", "alias", "a", "alias2", "preferred", "rows", 2L, "idx", 282L),
        GroupByQueryRunnerTestHelper.createExpectedRow("2011-04-01", "alias", "preferred", "alias2", "a", "rows", 2L, "idx", 282L),
        GroupByQueryRunnerTestHelper.createExpectedRow("2011-04-01", "alias", "preferred", "alias2", "preferred", "rows", 2L, "idx", 282L)
    );

    Iterable<Row> results = GroupByQueryRunnerTestHelper.runQuery(factory, runner, query);
    TestHelper.assertExpectedObjects(expectedResults, results, "");
  }

  @Test
  public void testMultipleDimensionsOneOfWhichIsMultiValue1()
  {
    GroupByQuery query = GroupByQuery
        .builder()
        .setDataSource(QueryRunnerTestHelper.dataSource)
        .setQuerySegmentSpec(QueryRunnerTestHelper.firstToThird)
        .setDimensions(Lists.<DimensionSpec>newArrayList(
            new DefaultDimensionSpec("placementish", "alias"),
            new DefaultDimensionSpec("quality", "quality")
        ))
        .setAggregatorSpecs(
            Arrays.asList(
                QueryRunnerTestHelper.rowsCount,
                new LongSumAggregatorFactory("idx", "index")
            )
        )
        .setGranularity(QueryRunnerTestHelper.allGran)
        .build();

    List<Row> expectedResults = Arrays.asList(
        GroupByQueryRunnerTestHelper.createExpectedRow(
            "2011-04-01",
            "quality",
            "automotive",
            "alias",
            "a",
            "rows",
            2L,
            "idx",
            282L
        ),
        GroupByQueryRunnerTestHelper.createExpectedRow(
            "2011-04-01",
            "quality",
            "business",
            "alias",
            "b",
            "rows",
            2L,
            "idx",
            230L
        ),
        GroupByQueryRunnerTestHelper.createExpectedRow(
            "2011-04-01",
            "quality",
            "entertainment",
            "alias",
            "e",
            "rows",
            2L,
            "idx",
            324L
        ),
        GroupByQueryRunnerTestHelper.createExpectedRow(
            "2011-04-01",
            "quality",
            "health",
            "alias",
            "h",
            "rows",
            2L,
            "idx",
            233L
        ),
        GroupByQueryRunnerTestHelper.createExpectedRow(
            "2011-04-01",
            "quality",
            "mezzanine",
            "alias",
            "m",
            "rows",
            6L,
            "idx",
            5317L
        ),
        GroupByQueryRunnerTestHelper.createExpectedRow(
            "2011-04-01",
            "quality",
            "news",
            "alias",
            "n",
            "rows",
            2L,
            "idx",
            235L
        ),
        GroupByQueryRunnerTestHelper.createExpectedRow(
            "2011-04-01",
            "quality",
            "premium",
            "alias",
            "p",
            "rows",
            6L,
            "idx",
            5405L
        ),
        GroupByQueryRunnerTestHelper.createExpectedRow(
            "2011-04-01",
            "quality",
            "automotive",
            "alias",
            "preferred",
            "rows",
            2L,
            "idx",
            282L
        ),
        GroupByQueryRunnerTestHelper.createExpectedRow(
            "2011-04-01",
            "quality",
            "business",
            "alias",
            "preferred",
            "rows",
            2L,
            "idx",
            230L
        ),
        GroupByQueryRunnerTestHelper.createExpectedRow(
            "2011-04-01",
            "quality",
            "entertainment",
            "alias",
            "preferred",
            "rows",
            2L,
            "idx",
            324L
        ),
        GroupByQueryRunnerTestHelper.createExpectedRow(
            "2011-04-01",
            "quality",
            "health",
            "alias",
            "preferred",
            "rows",
            2L,
            "idx",
            233L
        ),
        GroupByQueryRunnerTestHelper.createExpectedRow(
            "2011-04-01",
            "quality",
            "mezzanine",
            "alias",
            "preferred",
            "rows",
            6L,
            "idx",
            5317L
        ),
        GroupByQueryRunnerTestHelper.createExpectedRow(
            "2011-04-01",
            "quality",
            "news",
            "alias",
            "preferred",
            "rows",
            2L,
            "idx",
            235L
        ),
        GroupByQueryRunnerTestHelper.createExpectedRow(
            "2011-04-01",
            "quality",
            "premium",
            "alias",
            "preferred",
            "rows",
            6L,
            "idx",
            5405L
        ),
        GroupByQueryRunnerTestHelper.createExpectedRow(
            "2011-04-01",
            "quality",
            "technology",
            "alias",
            "preferred",
            "rows",
            2L,
            "idx",
            175L
        ),
        GroupByQueryRunnerTestHelper.createExpectedRow(
            "2011-04-01",
            "quality",
            "travel",
            "alias",
            "preferred",
            "rows",
            2L,
            "idx",
            245L
        ),
        GroupByQueryRunnerTestHelper.createExpectedRow(
            "2011-04-01",
            "quality",
            "technology",
            "alias",
            "t",
            "rows",
            2L,
            "idx",
            175L
        ),
        GroupByQueryRunnerTestHelper.createExpectedRow(
            "2011-04-01",
            "quality",
            "travel",
            "alias",
            "t",
            "rows",
            2L,
            "idx",
            245L
        )
    );

    Iterable<Row> results = GroupByQueryRunnerTestHelper.runQuery(factory, runner, query);
    List<Row> res = Lists.newArrayList(results);
    TestHelper.assertExpectedObjects(expectedResults, results, "");
  }

  @Test
  public void testMultipleDimensionsOneOfWhichIsMultiValueDifferentOrder()
  {
    GroupByQuery query = GroupByQuery
        .builder()
        .setDataSource(QueryRunnerTestHelper.dataSource)
        .setQuerySegmentSpec(QueryRunnerTestHelper.firstToThird)
        .setDimensions(Lists.<DimensionSpec>newArrayList(
            new DefaultDimensionSpec("quality", "quality"),
            new DefaultDimensionSpec("placementish", "alias")
        ))
        .setAggregatorSpecs(
            Arrays.asList(
                QueryRunnerTestHelper.rowsCount,
                new LongSumAggregatorFactory("idx", "index")
            )
        )
        .setGranularity(QueryRunnerTestHelper.allGran)
        .build();

    List<Row> expectedResults = Arrays.asList(
        GroupByQueryRunnerTestHelper.createExpectedRow(
            "2011-04-01",
            "quality",
            "automotive",
            "alias",
            "a",
            "rows",
            2L,
            "idx",
            282L
        ),
        GroupByQueryRunnerTestHelper.createExpectedRow(
            "2011-04-01",
            "quality",
            "automotive",
            "alias",
            "preferred",
            "rows",
            2L,
            "idx",
            282L
        ),
        GroupByQueryRunnerTestHelper.createExpectedRow(
            "2011-04-01",
            "quality",
            "business",
            "alias",
            "b",
            "rows",
            2L,
            "idx",
            230L
        ),
        GroupByQueryRunnerTestHelper.createExpectedRow(
            "2011-04-01",
            "quality",
            "business",
            "alias",
            "preferred",
            "rows",
            2L,
            "idx",
            230L
        ),
        GroupByQueryRunnerTestHelper.createExpectedRow(
            "2011-04-01",
            "quality",
            "entertainment",
            "alias",
            "e",
            "rows",
            2L,
            "idx",
            324L
        ),
        GroupByQueryRunnerTestHelper.createExpectedRow(
            "2011-04-01",
            "quality",
            "entertainment",
            "alias",
            "preferred",
            "rows",
            2L,
            "idx",
            324L
        ),
        GroupByQueryRunnerTestHelper.createExpectedRow(
            "2011-04-01",
            "quality",
            "health",
            "alias",
            "h",
            "rows",
            2L,
            "idx",
            233L
        ),
        GroupByQueryRunnerTestHelper.createExpectedRow(
            "2011-04-01",
            "quality",
            "health",
            "alias",
            "preferred",
            "rows",
            2L,
            "idx",
            233L
        ),
        GroupByQueryRunnerTestHelper.createExpectedRow(
            "2011-04-01",
            "quality",
            "mezzanine",
            "alias",
            "m",
            "rows",
            6L,
            "idx",
            5317L
        ),
        GroupByQueryRunnerTestHelper.createExpectedRow(
            "2011-04-01",
            "quality",
            "mezzanine",
            "alias",
            "preferred",
            "rows",
            6L,
            "idx",
            5317L
        ),
        GroupByQueryRunnerTestHelper.createExpectedRow(
            "2011-04-01",
            "quality",
            "news",
            "alias",
            "n",
            "rows",
            2L,
            "idx",
            235L
        ),
        GroupByQueryRunnerTestHelper.createExpectedRow(
            "2011-04-01",
            "quality",
            "news",
            "alias",
            "preferred",
            "rows",
            2L,
            "idx",
            235L
        ),
        GroupByQueryRunnerTestHelper.createExpectedRow(
            "2011-04-01",
            "quality",
            "premium",
            "alias",
            "p",
            "rows",
            6L,
            "idx",
            5405L
        ),
        GroupByQueryRunnerTestHelper.createExpectedRow(
            "2011-04-01",
            "quality",
            "premium",
            "alias",
            "preferred",
            "rows",
            6L,
            "idx",
            5405L
        ),
        GroupByQueryRunnerTestHelper.createExpectedRow(
            "2011-04-01",
            "quality",
            "technology",
            "alias",
            "preferred",
            "rows",
            2L,
            "idx",
            175L
        ),
        GroupByQueryRunnerTestHelper.createExpectedRow(
            "2011-04-01",
            "quality",
            "technology",
            "alias",
            "t",
            "rows",
            2L,
            "idx",
            175L
        ),
        GroupByQueryRunnerTestHelper.createExpectedRow(
            "2011-04-01",
            "quality",
            "travel",
            "alias",
            "preferred",
            "rows",
            2L,
            "idx",
            245L
        ),
        GroupByQueryRunnerTestHelper.createExpectedRow(
            "2011-04-01",
            "quality",
            "travel",
            "alias",
            "t",
            "rows",
            2L,
            "idx",
            245L
        )
    );

    Iterable<Row> results = GroupByQueryRunnerTestHelper.runQuery(factory, runner, query);
    TestHelper.assertExpectedObjects(expectedResults, results, "");
  }

  @Test
  public void testGroupByMaxRowsLimitContextOverride()
  {
    GroupByQuery query = GroupByQuery
        .builder()
        .setDataSource(QueryRunnerTestHelper.dataSource)
        .setQuerySegmentSpec(QueryRunnerTestHelper.firstToThird)
        .setDimensions(Lists.<DimensionSpec>newArrayList(new DefaultDimensionSpec("quality", "alias")))
        .setAggregatorSpecs(
            Arrays.asList(
                QueryRunnerTestHelper.rowsCount,
                new LongSumAggregatorFactory("idx", "index")
            )
        )
        .setGranularity(QueryRunnerTestHelper.dayGran)
        .setContext(ImmutableMap.<String, Object>of("maxResults", 1))
        .build();

    List<Row> expectedResults = null;
    if (config.getDefaultStrategy().equals(GroupByStrategySelector.STRATEGY_V1)) {
      expectedException.expect(ResourceLimitExceededException.class);
    } else {
      expectedResults = Arrays.asList(
        GroupByQueryRunnerTestHelper.createExpectedRow("2011-04-01", "alias", "automotive", "rows", 1L, "idx", 135L),
        GroupByQueryRunnerTestHelper.createExpectedRow("2011-04-01", "alias", "business", "rows", 1L, "idx", 118L),
        GroupByQueryRunnerTestHelper.createExpectedRow("2011-04-01", "alias", "entertainment", "rows", 1L, "idx", 158L),
        GroupByQueryRunnerTestHelper.createExpectedRow("2011-04-01", "alias", "health", "rows", 1L, "idx", 120L),
        GroupByQueryRunnerTestHelper.createExpectedRow("2011-04-01", "alias", "mezzanine", "rows", 3L, "idx", 2870L),
        GroupByQueryRunnerTestHelper.createExpectedRow("2011-04-01", "alias", "news", "rows", 1L, "idx", 121L),
        GroupByQueryRunnerTestHelper.createExpectedRow("2011-04-01", "alias", "premium", "rows", 3L, "idx", 2900L),
        GroupByQueryRunnerTestHelper.createExpectedRow("2011-04-01", "alias", "technology", "rows", 1L, "idx", 78L),
        GroupByQueryRunnerTestHelper.createExpectedRow("2011-04-01", "alias", "travel", "rows", 1L, "idx", 119L),

        GroupByQueryRunnerTestHelper.createExpectedRow("2011-04-02", "alias", "automotive", "rows", 1L, "idx", 147L),
        GroupByQueryRunnerTestHelper.createExpectedRow("2011-04-02", "alias", "business", "rows", 1L, "idx", 112L),
        GroupByQueryRunnerTestHelper.createExpectedRow("2011-04-02", "alias", "entertainment", "rows", 1L, "idx", 166L),
        GroupByQueryRunnerTestHelper.createExpectedRow("2011-04-02", "alias", "health", "rows", 1L, "idx", 113L),
        GroupByQueryRunnerTestHelper.createExpectedRow("2011-04-02", "alias", "mezzanine", "rows", 3L, "idx", 2447L),
        GroupByQueryRunnerTestHelper.createExpectedRow("2011-04-02", "alias", "news", "rows", 1L, "idx", 114L),
        GroupByQueryRunnerTestHelper.createExpectedRow("2011-04-02", "alias", "premium", "rows", 3L, "idx", 2505L),
        GroupByQueryRunnerTestHelper.createExpectedRow("2011-04-02", "alias", "technology", "rows", 1L, "idx", 97L),
        GroupByQueryRunnerTestHelper.createExpectedRow("2011-04-02", "alias", "travel", "rows", 1L, "idx", 126L)
      );
    }

    Iterable<Row> results = GroupByQueryRunnerTestHelper.runQuery(factory, runner, query);
    TestHelper.assertExpectedObjects(expectedResults, results, "");
  }

  @Test
  public void testGroupByTimeoutContextOverride()
  {
    GroupByQuery query = GroupByQuery
        .builder()
        .setDataSource(QueryRunnerTestHelper.dataSource)
        .setQuerySegmentSpec(QueryRunnerTestHelper.firstToThird)
        .setDimensions(Lists.<DimensionSpec>newArrayList(new DefaultDimensionSpec("quality", "alias")))
        .setAggregatorSpecs(
            Arrays.asList(
                QueryRunnerTestHelper.rowsCount,
                new LongSumAggregatorFactory("idx", "index")
            )
        )
        .setGranularity(QueryRunnerTestHelper.dayGran)
        .setContext(ImmutableMap.<String, Object>of(QueryContexts.TIMEOUT_KEY, 60000))
        .build();

    List<Row> expectedResults = Arrays.asList(
        GroupByQueryRunnerTestHelper.createExpectedRow("2011-04-01", "alias", "automotive", "rows", 1L, "idx", 135L),
        GroupByQueryRunnerTestHelper.createExpectedRow("2011-04-01", "alias", "business", "rows", 1L, "idx", 118L),
        GroupByQueryRunnerTestHelper.createExpectedRow("2011-04-01", "alias", "entertainment", "rows", 1L, "idx", 158L),
        GroupByQueryRunnerTestHelper.createExpectedRow("2011-04-01", "alias", "health", "rows", 1L, "idx", 120L),
        GroupByQueryRunnerTestHelper.createExpectedRow("2011-04-01", "alias", "mezzanine", "rows", 3L, "idx", 2870L),
        GroupByQueryRunnerTestHelper.createExpectedRow("2011-04-01", "alias", "news", "rows", 1L, "idx", 121L),
        GroupByQueryRunnerTestHelper.createExpectedRow("2011-04-01", "alias", "premium", "rows", 3L, "idx", 2900L),
        GroupByQueryRunnerTestHelper.createExpectedRow("2011-04-01", "alias", "technology", "rows", 1L, "idx", 78L),
        GroupByQueryRunnerTestHelper.createExpectedRow("2011-04-01", "alias", "travel", "rows", 1L, "idx", 119L),

        GroupByQueryRunnerTestHelper.createExpectedRow("2011-04-02", "alias", "automotive", "rows", 1L, "idx", 147L),
        GroupByQueryRunnerTestHelper.createExpectedRow("2011-04-02", "alias", "business", "rows", 1L, "idx", 112L),
        GroupByQueryRunnerTestHelper.createExpectedRow("2011-04-02", "alias", "entertainment", "rows", 1L, "idx", 166L),
        GroupByQueryRunnerTestHelper.createExpectedRow("2011-04-02", "alias", "health", "rows", 1L, "idx", 113L),
        GroupByQueryRunnerTestHelper.createExpectedRow("2011-04-02", "alias", "mezzanine", "rows", 3L, "idx", 2447L),
        GroupByQueryRunnerTestHelper.createExpectedRow("2011-04-02", "alias", "news", "rows", 1L, "idx", 114L),
        GroupByQueryRunnerTestHelper.createExpectedRow("2011-04-02", "alias", "premium", "rows", 3L, "idx", 2505L),
        GroupByQueryRunnerTestHelper.createExpectedRow("2011-04-02", "alias", "technology", "rows", 1L, "idx", 97L),
        GroupByQueryRunnerTestHelper.createExpectedRow("2011-04-02", "alias", "travel", "rows", 1L, "idx", 126L)
    );

    Iterable<Row> results = GroupByQueryRunnerTestHelper.runQuery(factory, runner, query);
    TestHelper.assertExpectedObjects(expectedResults, results, "");
  }

  @Test
  public void testGroupByMaxOnDiskStorageContextOverride()
  {
    GroupByQuery query = GroupByQuery
        .builder()
        .setDataSource(QueryRunnerTestHelper.dataSource)
        .setQuerySegmentSpec(QueryRunnerTestHelper.firstToThird)
        .setDimensions(Lists.<DimensionSpec>newArrayList(new DefaultDimensionSpec("quality", "alias")))
        .setAggregatorSpecs(
            Arrays.asList(
                QueryRunnerTestHelper.rowsCount,
                new LongSumAggregatorFactory("idx", "index")
            )
        )
        .setGranularity(QueryRunnerTestHelper.dayGran)
        .setContext(ImmutableMap.<String, Object>of("maxOnDiskStorage", 0, "bufferGrouperMaxSize", 1))
        .build();

    List<Row> expectedResults = null;
    if (config.getDefaultStrategy().equals(GroupByStrategySelector.STRATEGY_V2)) {
      expectedException.expect(ResourceLimitExceededException.class);
      expectedException.expectMessage("Not enough aggregation table space to execute this query");
    } else {
      expectedResults = Arrays.asList(
          GroupByQueryRunnerTestHelper.createExpectedRow("2011-04-01", "alias", "automotive", "rows", 1L, "idx", 135L),
          GroupByQueryRunnerTestHelper.createExpectedRow("2011-04-01", "alias", "business", "rows", 1L, "idx", 118L),
          GroupByQueryRunnerTestHelper.createExpectedRow("2011-04-01", "alias", "entertainment", "rows", 1L, "idx", 158L),
          GroupByQueryRunnerTestHelper.createExpectedRow("2011-04-01", "alias", "health", "rows", 1L, "idx", 120L),
          GroupByQueryRunnerTestHelper.createExpectedRow("2011-04-01", "alias", "mezzanine", "rows", 3L, "idx", 2870L),
          GroupByQueryRunnerTestHelper.createExpectedRow("2011-04-01", "alias", "news", "rows", 1L, "idx", 121L),
          GroupByQueryRunnerTestHelper.createExpectedRow("2011-04-01", "alias", "premium", "rows", 3L, "idx", 2900L),
          GroupByQueryRunnerTestHelper.createExpectedRow("2011-04-01", "alias", "technology", "rows", 1L, "idx", 78L),
          GroupByQueryRunnerTestHelper.createExpectedRow("2011-04-01", "alias", "travel", "rows", 1L, "idx", 119L),

          GroupByQueryRunnerTestHelper.createExpectedRow("2011-04-02", "alias", "automotive", "rows", 1L, "idx", 147L),
          GroupByQueryRunnerTestHelper.createExpectedRow("2011-04-02", "alias", "business", "rows", 1L, "idx", 112L),
          GroupByQueryRunnerTestHelper.createExpectedRow("2011-04-02", "alias", "entertainment", "rows", 1L, "idx", 166L),
          GroupByQueryRunnerTestHelper.createExpectedRow("2011-04-02", "alias", "health", "rows", 1L, "idx", 113L),
          GroupByQueryRunnerTestHelper.createExpectedRow("2011-04-02", "alias", "mezzanine", "rows", 3L, "idx", 2447L),
          GroupByQueryRunnerTestHelper.createExpectedRow("2011-04-02", "alias", "news", "rows", 1L, "idx", 114L),
          GroupByQueryRunnerTestHelper.createExpectedRow("2011-04-02", "alias", "premium", "rows", 3L, "idx", 2505L),
          GroupByQueryRunnerTestHelper.createExpectedRow("2011-04-02", "alias", "technology", "rows", 1L, "idx", 97L),
          GroupByQueryRunnerTestHelper.createExpectedRow("2011-04-02", "alias", "travel", "rows", 1L, "idx", 126L)
      );
    }

    Iterable<Row> results = GroupByQueryRunnerTestHelper.runQuery(factory, runner, query);
    TestHelper.assertExpectedObjects(expectedResults, results, "");
  }

  @Test
  public void testNotEnoughDictionarySpaceThroughContextOverride()
  {
    GroupByQuery query = GroupByQuery
        .builder()
        .setDataSource(QueryRunnerTestHelper.dataSource)
        .setQuerySegmentSpec(QueryRunnerTestHelper.firstToThird)
        .setDimensions(Lists.<DimensionSpec>newArrayList(new DefaultDimensionSpec("quality", "alias")))
        .setAggregatorSpecs(
            Arrays.asList(
                QueryRunnerTestHelper.rowsCount,
                new LongSumAggregatorFactory("idx", "index")
            )
        )
        .setGranularity(QueryRunnerTestHelper.dayGran)
        .setContext(ImmutableMap.<String, Object>of("maxOnDiskStorage", 0, "maxMergingDictionarySize", 1))
        .build();

    List<Row> expectedResults = null;
    if (config.getDefaultStrategy().equals(GroupByStrategySelector.STRATEGY_V2)) {
      expectedException.expect(ResourceLimitExceededException.class);
      expectedException.expectMessage("Not enough dictionary space to execute this query");
    } else {
      expectedResults = Arrays.asList(
          GroupByQueryRunnerTestHelper.createExpectedRow("2011-04-01", "alias", "automotive", "rows", 1L, "idx", 135L),
          GroupByQueryRunnerTestHelper.createExpectedRow("2011-04-01", "alias", "business", "rows", 1L, "idx", 118L),
          GroupByQueryRunnerTestHelper.createExpectedRow("2011-04-01", "alias", "entertainment", "rows", 1L, "idx", 158L),
          GroupByQueryRunnerTestHelper.createExpectedRow("2011-04-01", "alias", "health", "rows", 1L, "idx", 120L),
          GroupByQueryRunnerTestHelper.createExpectedRow("2011-04-01", "alias", "mezzanine", "rows", 3L, "idx", 2870L),
          GroupByQueryRunnerTestHelper.createExpectedRow("2011-04-01", "alias", "news", "rows", 1L, "idx", 121L),
          GroupByQueryRunnerTestHelper.createExpectedRow("2011-04-01", "alias", "premium", "rows", 3L, "idx", 2900L),
          GroupByQueryRunnerTestHelper.createExpectedRow("2011-04-01", "alias", "technology", "rows", 1L, "idx", 78L),
          GroupByQueryRunnerTestHelper.createExpectedRow("2011-04-01", "alias", "travel", "rows", 1L, "idx", 119L),

          GroupByQueryRunnerTestHelper.createExpectedRow("2011-04-02", "alias", "automotive", "rows", 1L, "idx", 147L),
          GroupByQueryRunnerTestHelper.createExpectedRow("2011-04-02", "alias", "business", "rows", 1L, "idx", 112L),
          GroupByQueryRunnerTestHelper.createExpectedRow("2011-04-02", "alias", "entertainment", "rows", 1L, "idx", 166L),
          GroupByQueryRunnerTestHelper.createExpectedRow("2011-04-02", "alias", "health", "rows", 1L, "idx", 113L),
          GroupByQueryRunnerTestHelper.createExpectedRow("2011-04-02", "alias", "mezzanine", "rows", 3L, "idx", 2447L),
          GroupByQueryRunnerTestHelper.createExpectedRow("2011-04-02", "alias", "news", "rows", 1L, "idx", 114L),
          GroupByQueryRunnerTestHelper.createExpectedRow("2011-04-02", "alias", "premium", "rows", 3L, "idx", 2505L),
          GroupByQueryRunnerTestHelper.createExpectedRow("2011-04-02", "alias", "technology", "rows", 1L, "idx", 97L),
          GroupByQueryRunnerTestHelper.createExpectedRow("2011-04-02", "alias", "travel", "rows", 1L, "idx", 126L)
      );
    }

    Iterable<Row> results = GroupByQueryRunnerTestHelper.runQuery(factory, runner, query);
    TestHelper.assertExpectedObjects(expectedResults, results, "");
  }

  @Test
  public void testNotEnoughDiskSpaceThroughContextOverride()
  {
    GroupByQuery query = GroupByQuery
        .builder()
        .setDataSource(QueryRunnerTestHelper.dataSource)
        .setQuerySegmentSpec(QueryRunnerTestHelper.firstToThird)
        .setDimensions(Lists.<DimensionSpec>newArrayList(new DefaultDimensionSpec("quality", "alias")))
        .setAggregatorSpecs(
            Arrays.asList(
                QueryRunnerTestHelper.rowsCount,
                new LongSumAggregatorFactory("idx", "index")
            )
        )
        .setGranularity(QueryRunnerTestHelper.dayGran)
        .setContext(ImmutableMap.<String, Object>of("maxOnDiskStorage", 1, "maxMergingDictionarySize", 1))
        .build();

    List<Row> expectedResults = null;
    if (config.getDefaultStrategy().equals(GroupByStrategySelector.STRATEGY_V2)) {
      expectedException.expect(ResourceLimitExceededException.class);
      if (config.getMaxOnDiskStorage() > 0) {
        // The error message always mentions disk if you have spilling enabled (maxOnDiskStorage > 0)
        expectedException.expectMessage("Not enough disk space to execute this query");
      } else {
        expectedException.expectMessage("Not enough dictionary space to execute this query");
      }
    } else {
      expectedResults = Arrays.asList(
          GroupByQueryRunnerTestHelper.createExpectedRow("2011-04-01", "alias", "automotive", "rows", 1L, "idx", 135L),
          GroupByQueryRunnerTestHelper.createExpectedRow("2011-04-01", "alias", "business", "rows", 1L, "idx", 118L),
          GroupByQueryRunnerTestHelper.createExpectedRow("2011-04-01", "alias", "entertainment", "rows", 1L, "idx", 158L),
          GroupByQueryRunnerTestHelper.createExpectedRow("2011-04-01", "alias", "health", "rows", 1L, "idx", 120L),
          GroupByQueryRunnerTestHelper.createExpectedRow("2011-04-01", "alias", "mezzanine", "rows", 3L, "idx", 2870L),
          GroupByQueryRunnerTestHelper.createExpectedRow("2011-04-01", "alias", "news", "rows", 1L, "idx", 121L),
          GroupByQueryRunnerTestHelper.createExpectedRow("2011-04-01", "alias", "premium", "rows", 3L, "idx", 2900L),
          GroupByQueryRunnerTestHelper.createExpectedRow("2011-04-01", "alias", "technology", "rows", 1L, "idx", 78L),
          GroupByQueryRunnerTestHelper.createExpectedRow("2011-04-01", "alias", "travel", "rows", 1L, "idx", 119L),

          GroupByQueryRunnerTestHelper.createExpectedRow("2011-04-02", "alias", "automotive", "rows", 1L, "idx", 147L),
          GroupByQueryRunnerTestHelper.createExpectedRow("2011-04-02", "alias", "business", "rows", 1L, "idx", 112L),
          GroupByQueryRunnerTestHelper.createExpectedRow("2011-04-02", "alias", "entertainment", "rows", 1L, "idx", 166L),
          GroupByQueryRunnerTestHelper.createExpectedRow("2011-04-02", "alias", "health", "rows", 1L, "idx", 113L),
          GroupByQueryRunnerTestHelper.createExpectedRow("2011-04-02", "alias", "mezzanine", "rows", 3L, "idx", 2447L),
          GroupByQueryRunnerTestHelper.createExpectedRow("2011-04-02", "alias", "news", "rows", 1L, "idx", 114L),
          GroupByQueryRunnerTestHelper.createExpectedRow("2011-04-02", "alias", "premium", "rows", 3L, "idx", 2505L),
          GroupByQueryRunnerTestHelper.createExpectedRow("2011-04-02", "alias", "technology", "rows", 1L, "idx", 97L),
          GroupByQueryRunnerTestHelper.createExpectedRow("2011-04-02", "alias", "travel", "rows", 1L, "idx", 126L)
      );
    }

    Iterable<Row> results = GroupByQueryRunnerTestHelper.runQuery(factory, runner, query);
    TestHelper.assertExpectedObjects(expectedResults, results, "");
  }

  @Test
  public void testSubqueryWithOuterMaxOnDiskStorageContextOverride()
  {
    final GroupByQuery subquery = GroupByQuery
        .builder()
        .setDataSource(QueryRunnerTestHelper.dataSource)
        .setQuerySegmentSpec(QueryRunnerTestHelper.fullOnInterval)
        .setDimensions(Lists.<DimensionSpec>newArrayList(new DefaultDimensionSpec("quality", "alias")))
        .setGranularity(QueryRunnerTestHelper.dayGran)
        .setLimitSpec(
            new DefaultLimitSpec(
                ImmutableList.of(new OrderByColumnSpec("alias", OrderByColumnSpec.Direction.ASCENDING)),
                null
            )
        )
        .setContext(
            ImmutableMap.<String, Object>of(
                "maxOnDiskStorage", Integer.MAX_VALUE,
                "bufferGrouperMaxSize", Integer.MAX_VALUE
            )
        )
        .build();

    final GroupByQuery query = GroupByQuery
        .builder()
        .setDataSource(subquery)
        .setQuerySegmentSpec(QueryRunnerTestHelper.firstToThird)
        .setDimensions(Lists.<DimensionSpec>newArrayList())
        .setAggregatorSpecs(ImmutableList.<AggregatorFactory>of(new CountAggregatorFactory("count")))
        .setGranularity(QueryRunnerTestHelper.allGran)
        .setContext(ImmutableMap.<String, Object>of("maxOnDiskStorage", 0, "bufferGrouperMaxSize", 0))
        .build();

    // v1 strategy throws an exception for this query because it tries to merge the noop outer
    // and default inner limit specs, then apply the resulting spec to the outer query, which
    // fails because the inner limit spec refers to columns that don't exist in the outer
    // query. I'm not sure why it does this.

    if (config.getDefaultStrategy().equals(GroupByStrategySelector.STRATEGY_V1)) {
      expectedException.expect(ISE.class);
      expectedException.expectMessage("Unknown column in order clause");
      GroupByQueryRunnerTestHelper.runQuery(factory, runner, query);
    } else {
      expectedException.expect(ResourceLimitExceededException.class);
      expectedException.expectMessage("Not enough aggregation table space to execute this query");
      GroupByQueryRunnerTestHelper.runQuery(factory, runner, query);
    }
  }

  @Test
  public void testGroupByWithRebucketRename()
  {
    Map<String, String> map = new HashMap<>();
    map.put("automotive", "automotive0");
    map.put("business", "business0");
    map.put("entertainment", "entertainment0");
    map.put("health", "health0");
    map.put("mezzanine", "mezzanine0");
    map.put("news", "news0");
    map.put("premium", "premium0");
    map.put("technology", "technology0");
    map.put("travel", "travel0");
    GroupByQuery query = GroupByQuery
        .builder()
        .setDataSource(QueryRunnerTestHelper.dataSource)
        .setQuerySegmentSpec(QueryRunnerTestHelper.firstToThird)
        .setDimensions(
            Lists.<DimensionSpec>newArrayList(
                new ExtractionDimensionSpec(
                    "quality",
                    "alias",
                    new LookupExtractionFn(new MapLookupExtractor(map, false), false, null, false, false)
                )
            )
        )
        .setAggregatorSpecs(
            Arrays.asList(
                QueryRunnerTestHelper.rowsCount,
                new LongSumAggregatorFactory("idx", "index")
            )
        )
        .setGranularity(QueryRunnerTestHelper.dayGran)
        .build();

    List<Row> expectedResults = Arrays.asList(
        GroupByQueryRunnerTestHelper.createExpectedRow("2011-04-01", "alias", "automotive0", "rows", 1L, "idx", 135L),
        GroupByQueryRunnerTestHelper.createExpectedRow("2011-04-01", "alias", "business0", "rows", 1L, "idx", 118L),
        GroupByQueryRunnerTestHelper.createExpectedRow(
            "2011-04-01",
            "alias",
            "entertainment0",
            "rows",
            1L,
            "idx",
            158L
        ),
        GroupByQueryRunnerTestHelper.createExpectedRow("2011-04-01", "alias", "health0", "rows", 1L, "idx", 120L),
        GroupByQueryRunnerTestHelper.createExpectedRow("2011-04-01", "alias", "mezzanine0", "rows", 3L, "idx", 2870L),
        GroupByQueryRunnerTestHelper.createExpectedRow("2011-04-01", "alias", "news0", "rows", 1L, "idx", 121L),
        GroupByQueryRunnerTestHelper.createExpectedRow("2011-04-01", "alias", "premium0", "rows", 3L, "idx", 2900L),
        GroupByQueryRunnerTestHelper.createExpectedRow("2011-04-01", "alias", "technology0", "rows", 1L, "idx", 78L),
        GroupByQueryRunnerTestHelper.createExpectedRow("2011-04-01", "alias", "travel0", "rows", 1L, "idx", 119L),

        GroupByQueryRunnerTestHelper.createExpectedRow("2011-04-02", "alias", "automotive0", "rows", 1L, "idx", 147L),
        GroupByQueryRunnerTestHelper.createExpectedRow("2011-04-02", "alias", "business0", "rows", 1L, "idx", 112L),
        GroupByQueryRunnerTestHelper.createExpectedRow(
            "2011-04-02",
            "alias",
            "entertainment0",
            "rows",
            1L,
            "idx",
            166L
        ),
        GroupByQueryRunnerTestHelper.createExpectedRow("2011-04-02", "alias", "health0", "rows", 1L, "idx", 113L),
        GroupByQueryRunnerTestHelper.createExpectedRow("2011-04-02", "alias", "mezzanine0", "rows", 3L, "idx", 2447L),
        GroupByQueryRunnerTestHelper.createExpectedRow("2011-04-02", "alias", "news0", "rows", 1L, "idx", 114L),
        GroupByQueryRunnerTestHelper.createExpectedRow("2011-04-02", "alias", "premium0", "rows", 3L, "idx", 2505L),
        GroupByQueryRunnerTestHelper.createExpectedRow("2011-04-02", "alias", "technology0", "rows", 1L, "idx", 97L),
        GroupByQueryRunnerTestHelper.createExpectedRow("2011-04-02", "alias", "travel0", "rows", 1L, "idx", 126L)
    );

    Iterable<Row> results = GroupByQueryRunnerTestHelper.runQuery(factory, runner, query);
    TestHelper.assertExpectedObjects(expectedResults, results, "");
  }


  @Test
  public void testGroupByWithSimpleRenameRetainMissingNonInjective()
  {
    Map<String, String> map = new HashMap<>();
    map.put("automotive", "automotive0");
    map.put("business", "business0");
    map.put("entertainment", "entertainment0");
    map.put("health", "health0");
    map.put("mezzanine", "mezzanine0");
    map.put("news", "news0");
    map.put("premium", "premium0");
    map.put("technology", "technology0");
    map.put("travel", "travel0");
    GroupByQuery query = GroupByQuery
        .builder()
        .setDataSource(QueryRunnerTestHelper.dataSource)
        .setQuerySegmentSpec(QueryRunnerTestHelper.firstToThird)
        .setDimensions(
            Lists.<DimensionSpec>newArrayList(
                new ExtractionDimensionSpec(
                    "quality",
                    "alias",
                    new LookupExtractionFn(new MapLookupExtractor(map, false), true, null, false, false)
                )
            )
        )
        .setAggregatorSpecs(
            Arrays.asList(
                QueryRunnerTestHelper.rowsCount,
                new LongSumAggregatorFactory("idx", "index")
            )
        )
        .setGranularity(QueryRunnerTestHelper.dayGran)
        .build();

    List<Row> expectedResults = Arrays.asList(
        GroupByQueryRunnerTestHelper.createExpectedRow("2011-04-01", "alias", "automotive0", "rows", 1L, "idx", 135L),
        GroupByQueryRunnerTestHelper.createExpectedRow("2011-04-01", "alias", "business0", "rows", 1L, "idx", 118L),
        GroupByQueryRunnerTestHelper.createExpectedRow(
            "2011-04-01",
            "alias",
            "entertainment0",
            "rows",
            1L,
            "idx",
            158L
        ),
        GroupByQueryRunnerTestHelper.createExpectedRow("2011-04-01", "alias", "health0", "rows", 1L, "idx", 120L),
        GroupByQueryRunnerTestHelper.createExpectedRow("2011-04-01", "alias", "mezzanine0", "rows", 3L, "idx", 2870L),
        GroupByQueryRunnerTestHelper.createExpectedRow("2011-04-01", "alias", "news0", "rows", 1L, "idx", 121L),
        GroupByQueryRunnerTestHelper.createExpectedRow("2011-04-01", "alias", "premium0", "rows", 3L, "idx", 2900L),
        GroupByQueryRunnerTestHelper.createExpectedRow("2011-04-01", "alias", "technology0", "rows", 1L, "idx", 78L),
        GroupByQueryRunnerTestHelper.createExpectedRow("2011-04-01", "alias", "travel0", "rows", 1L, "idx", 119L),

        GroupByQueryRunnerTestHelper.createExpectedRow("2011-04-02", "alias", "automotive0", "rows", 1L, "idx", 147L),
        GroupByQueryRunnerTestHelper.createExpectedRow("2011-04-02", "alias", "business0", "rows", 1L, "idx", 112L),
        GroupByQueryRunnerTestHelper.createExpectedRow(
            "2011-04-02",
            "alias",
            "entertainment0",
            "rows",
            1L,
            "idx",
            166L
        ),
        GroupByQueryRunnerTestHelper.createExpectedRow("2011-04-02", "alias", "health0", "rows", 1L, "idx", 113L),
        GroupByQueryRunnerTestHelper.createExpectedRow("2011-04-02", "alias", "mezzanine0", "rows", 3L, "idx", 2447L),
        GroupByQueryRunnerTestHelper.createExpectedRow("2011-04-02", "alias", "news0", "rows", 1L, "idx", 114L),
        GroupByQueryRunnerTestHelper.createExpectedRow("2011-04-02", "alias", "premium0", "rows", 3L, "idx", 2505L),
        GroupByQueryRunnerTestHelper.createExpectedRow("2011-04-02", "alias", "technology0", "rows", 1L, "idx", 97L),
        GroupByQueryRunnerTestHelper.createExpectedRow("2011-04-02", "alias", "travel0", "rows", 1L, "idx", 126L)
    );

    Iterable<Row> results = GroupByQueryRunnerTestHelper.runQuery(factory, runner, query);
    TestHelper.assertExpectedObjects(expectedResults, results, "");
  }


  @Test
  public void testGroupByWithSimpleRenameRetainMissing()
  {
    Map<String, String> map = new HashMap<>();
    map.put("automotive", "automotive0");
    map.put("business", "business0");
    map.put("entertainment", "entertainment0");
    map.put("health", "health0");
    map.put("mezzanine", "mezzanine0");
    map.put("news", "news0");
    map.put("premium", "premium0");
    map.put("technology", "technology0");
    map.put("travel", "travel0");
    GroupByQuery query = GroupByQuery
        .builder()
        .setDataSource(QueryRunnerTestHelper.dataSource)
        .setQuerySegmentSpec(QueryRunnerTestHelper.firstToThird)
        .setDimensions(
            Lists.<DimensionSpec>newArrayList(
                new ExtractionDimensionSpec(
                    "quality",
                    "alias",
                    new LookupExtractionFn(new MapLookupExtractor(map, false), true, null, true, false)
                )
            )
        )
        .setAggregatorSpecs(
            Arrays.asList(
                QueryRunnerTestHelper.rowsCount,
                new LongSumAggregatorFactory("idx", "index")
            )
        )
        .setGranularity(QueryRunnerTestHelper.dayGran)
        .build();

    List<Row> expectedResults = Arrays.asList(
        GroupByQueryRunnerTestHelper.createExpectedRow("2011-04-01", "alias", "automotive0", "rows", 1L, "idx", 135L),
        GroupByQueryRunnerTestHelper.createExpectedRow("2011-04-01", "alias", "business0", "rows", 1L, "idx", 118L),
        GroupByQueryRunnerTestHelper.createExpectedRow(
            "2011-04-01",
            "alias",
            "entertainment0",
            "rows",
            1L,
            "idx",
            158L
        ),
        GroupByQueryRunnerTestHelper.createExpectedRow("2011-04-01", "alias", "health0", "rows", 1L, "idx", 120L),
        GroupByQueryRunnerTestHelper.createExpectedRow("2011-04-01", "alias", "mezzanine0", "rows", 3L, "idx", 2870L),
        GroupByQueryRunnerTestHelper.createExpectedRow("2011-04-01", "alias", "news0", "rows", 1L, "idx", 121L),
        GroupByQueryRunnerTestHelper.createExpectedRow("2011-04-01", "alias", "premium0", "rows", 3L, "idx", 2900L),
        GroupByQueryRunnerTestHelper.createExpectedRow("2011-04-01", "alias", "technology0", "rows", 1L, "idx", 78L),
        GroupByQueryRunnerTestHelper.createExpectedRow("2011-04-01", "alias", "travel0", "rows", 1L, "idx", 119L),

        GroupByQueryRunnerTestHelper.createExpectedRow("2011-04-02", "alias", "automotive0", "rows", 1L, "idx", 147L),
        GroupByQueryRunnerTestHelper.createExpectedRow("2011-04-02", "alias", "business0", "rows", 1L, "idx", 112L),
        GroupByQueryRunnerTestHelper.createExpectedRow(
            "2011-04-02",
            "alias",
            "entertainment0",
            "rows",
            1L,
            "idx",
            166L
        ),
        GroupByQueryRunnerTestHelper.createExpectedRow("2011-04-02", "alias", "health0", "rows", 1L, "idx", 113L),
        GroupByQueryRunnerTestHelper.createExpectedRow("2011-04-02", "alias", "mezzanine0", "rows", 3L, "idx", 2447L),
        GroupByQueryRunnerTestHelper.createExpectedRow("2011-04-02", "alias", "news0", "rows", 1L, "idx", 114L),
        GroupByQueryRunnerTestHelper.createExpectedRow("2011-04-02", "alias", "premium0", "rows", 3L, "idx", 2505L),
        GroupByQueryRunnerTestHelper.createExpectedRow("2011-04-02", "alias", "technology0", "rows", 1L, "idx", 97L),
        GroupByQueryRunnerTestHelper.createExpectedRow("2011-04-02", "alias", "travel0", "rows", 1L, "idx", 126L)
    );

    Iterable<Row> results = GroupByQueryRunnerTestHelper.runQuery(factory, runner, query);
    TestHelper.assertExpectedObjects(expectedResults, results, "");
  }


  @Test
  public void testGroupByWithSimpleRenameAndMissingString()
  {
    Map<String, String> map = new HashMap<>();
    map.put("automotive", "automotive0");
    map.put("business", "business0");
    map.put("entertainment", "entertainment0");
    map.put("health", "health0");
    map.put("mezzanine", "mezzanine0");
    map.put("news", "news0");
    map.put("premium", "premium0");
    map.put("technology", "technology0");
    map.put("travel", "travel0");
    GroupByQuery query = GroupByQuery
        .builder()
        .setDataSource(QueryRunnerTestHelper.dataSource)
        .setQuerySegmentSpec(QueryRunnerTestHelper.firstToThird)
        .setDimensions(
            Lists.<DimensionSpec>newArrayList(
                new ExtractionDimensionSpec(
                    "quality",
                    "alias",
                    new LookupExtractionFn(new MapLookupExtractor(map, false), false, "MISSING", true, false)
                )
            )
        )
        .setAggregatorSpecs(
            Arrays.asList(
                QueryRunnerTestHelper.rowsCount,
                new LongSumAggregatorFactory("idx", "index")
            )
        )
        .setGranularity(QueryRunnerTestHelper.dayGran)
        .build();

    List<Row> expectedResults = Arrays.asList(
        GroupByQueryRunnerTestHelper.createExpectedRow("2011-04-01", "alias", "automotive0", "rows", 1L, "idx", 135L),
        GroupByQueryRunnerTestHelper.createExpectedRow("2011-04-01", "alias", "business0", "rows", 1L, "idx", 118L),
        GroupByQueryRunnerTestHelper.createExpectedRow(
            "2011-04-01",
            "alias",
            "entertainment0",
            "rows",
            1L,
            "idx",
            158L
        ),
        GroupByQueryRunnerTestHelper.createExpectedRow("2011-04-01", "alias", "health0", "rows", 1L, "idx", 120L),
        GroupByQueryRunnerTestHelper.createExpectedRow("2011-04-01", "alias", "mezzanine0", "rows", 3L, "idx", 2870L),
        GroupByQueryRunnerTestHelper.createExpectedRow("2011-04-01", "alias", "news0", "rows", 1L, "idx", 121L),
        GroupByQueryRunnerTestHelper.createExpectedRow("2011-04-01", "alias", "premium0", "rows", 3L, "idx", 2900L),
        GroupByQueryRunnerTestHelper.createExpectedRow("2011-04-01", "alias", "technology0", "rows", 1L, "idx", 78L),
        GroupByQueryRunnerTestHelper.createExpectedRow("2011-04-01", "alias", "travel0", "rows", 1L, "idx", 119L),

        GroupByQueryRunnerTestHelper.createExpectedRow("2011-04-02", "alias", "automotive0", "rows", 1L, "idx", 147L),
        GroupByQueryRunnerTestHelper.createExpectedRow("2011-04-02", "alias", "business0", "rows", 1L, "idx", 112L),
        GroupByQueryRunnerTestHelper.createExpectedRow(
            "2011-04-02",
            "alias",
            "entertainment0",
            "rows",
            1L,
            "idx",
            166L
        ),
        GroupByQueryRunnerTestHelper.createExpectedRow("2011-04-02", "alias", "health0", "rows", 1L, "idx", 113L),
        GroupByQueryRunnerTestHelper.createExpectedRow("2011-04-02", "alias", "mezzanine0", "rows", 3L, "idx", 2447L),
        GroupByQueryRunnerTestHelper.createExpectedRow("2011-04-02", "alias", "news0", "rows", 1L, "idx", 114L),
        GroupByQueryRunnerTestHelper.createExpectedRow("2011-04-02", "alias", "premium0", "rows", 3L, "idx", 2505L),
        GroupByQueryRunnerTestHelper.createExpectedRow("2011-04-02", "alias", "technology0", "rows", 1L, "idx", 97L),
        GroupByQueryRunnerTestHelper.createExpectedRow("2011-04-02", "alias", "travel0", "rows", 1L, "idx", 126L)
    );

    Iterable<Row> results = GroupByQueryRunnerTestHelper.runQuery(factory, runner, query);
    TestHelper.assertExpectedObjects(expectedResults, results, "");
  }

  @Test
  public void testGroupByWithSimpleRename()
  {
    Map<String, String> map = new HashMap<>();
    map.put("automotive", "automotive0");
    map.put("business", "business0");
    map.put("entertainment", "entertainment0");
    map.put("health", "health0");
    map.put("mezzanine", "mezzanine0");
    map.put("news", "news0");
    map.put("premium", "premium0");
    map.put("technology", "technology0");
    map.put("travel", "travel0");
    GroupByQuery query = GroupByQuery
        .builder()
        .setDataSource(QueryRunnerTestHelper.dataSource)
        .setQuerySegmentSpec(QueryRunnerTestHelper.firstToThird)
        .setDimensions(
            Lists.<DimensionSpec>newArrayList(
                new ExtractionDimensionSpec(
                    "quality",
                    "alias",
                    new LookupExtractionFn(new MapLookupExtractor(map, false), false, null, true, false)
                )
            )
        )
        .setAggregatorSpecs(
            Arrays.asList(
                QueryRunnerTestHelper.rowsCount,
                new LongSumAggregatorFactory("idx", "index")
            )
        )
        .setGranularity(QueryRunnerTestHelper.dayGran)
        .build();

    List<Row> expectedResults = Arrays.asList(
        GroupByQueryRunnerTestHelper.createExpectedRow("2011-04-01", "alias", "automotive0", "rows", 1L, "idx", 135L),
        GroupByQueryRunnerTestHelper.createExpectedRow("2011-04-01", "alias", "business0", "rows", 1L, "idx", 118L),
        GroupByQueryRunnerTestHelper.createExpectedRow(
            "2011-04-01",
            "alias",
            "entertainment0",
            "rows",
            1L,
            "idx",
            158L
        ),
        GroupByQueryRunnerTestHelper.createExpectedRow("2011-04-01", "alias", "health0", "rows", 1L, "idx", 120L),
        GroupByQueryRunnerTestHelper.createExpectedRow("2011-04-01", "alias", "mezzanine0", "rows", 3L, "idx", 2870L),
        GroupByQueryRunnerTestHelper.createExpectedRow("2011-04-01", "alias", "news0", "rows", 1L, "idx", 121L),
        GroupByQueryRunnerTestHelper.createExpectedRow("2011-04-01", "alias", "premium0", "rows", 3L, "idx", 2900L),
        GroupByQueryRunnerTestHelper.createExpectedRow("2011-04-01", "alias", "technology0", "rows", 1L, "idx", 78L),
        GroupByQueryRunnerTestHelper.createExpectedRow("2011-04-01", "alias", "travel0", "rows", 1L, "idx", 119L),

        GroupByQueryRunnerTestHelper.createExpectedRow("2011-04-02", "alias", "automotive0", "rows", 1L, "idx", 147L),
        GroupByQueryRunnerTestHelper.createExpectedRow("2011-04-02", "alias", "business0", "rows", 1L, "idx", 112L),
        GroupByQueryRunnerTestHelper.createExpectedRow(
            "2011-04-02",
            "alias",
            "entertainment0",
            "rows",
            1L,
            "idx",
            166L
        ),
        GroupByQueryRunnerTestHelper.createExpectedRow("2011-04-02", "alias", "health0", "rows", 1L, "idx", 113L),
        GroupByQueryRunnerTestHelper.createExpectedRow("2011-04-02", "alias", "mezzanine0", "rows", 3L, "idx", 2447L),
        GroupByQueryRunnerTestHelper.createExpectedRow("2011-04-02", "alias", "news0", "rows", 1L, "idx", 114L),
        GroupByQueryRunnerTestHelper.createExpectedRow("2011-04-02", "alias", "premium0", "rows", 3L, "idx", 2505L),
        GroupByQueryRunnerTestHelper.createExpectedRow("2011-04-02", "alias", "technology0", "rows", 1L, "idx", 97L),
        GroupByQueryRunnerTestHelper.createExpectedRow("2011-04-02", "alias", "travel0", "rows", 1L, "idx", 126L)
    );

    Iterable<Row> results = GroupByQueryRunnerTestHelper.runQuery(factory, runner, query);
    TestHelper.assertExpectedObjects(expectedResults, results, "");
  }

  @Test
  public void testGroupByWithUniques()
  {
    GroupByQuery query = GroupByQuery
        .builder()
        .setDataSource(QueryRunnerTestHelper.dataSource)
        .setQuerySegmentSpec(QueryRunnerTestHelper.firstToThird)
        .setAggregatorSpecs(
            Arrays.asList(
                QueryRunnerTestHelper.rowsCount,
                QueryRunnerTestHelper.qualityUniques
            )
        )
        .setGranularity(QueryRunnerTestHelper.allGran)
        .build();

    List<Row> expectedResults = Arrays.asList(
        GroupByQueryRunnerTestHelper.createExpectedRow(
            "2011-04-01",
            "rows",
            26L,
            "uniques",
            QueryRunnerTestHelper.UNIQUES_9
        )
    );

    Iterable<Row> results = GroupByQueryRunnerTestHelper.runQuery(factory, runner, query);
    TestHelper.assertExpectedObjects(expectedResults, results, "");
  }

  @Test(expected = IllegalArgumentException.class)
  public void testGroupByWithUniquesAndPostAggWithSameName()
  {
    GroupByQuery query = GroupByQuery
        .builder()
        .setDataSource(QueryRunnerTestHelper.dataSource)
        .setQuerySegmentSpec(QueryRunnerTestHelper.firstToThird)
        .setAggregatorSpecs(
            Arrays.<AggregatorFactory>asList(
                QueryRunnerTestHelper.rowsCount,
                new HyperUniquesAggregatorFactory(
                    "quality_uniques",
                    "quality_uniques"
                )
            )
        )
        .setPostAggregatorSpecs(
            Arrays.<PostAggregator>asList(
                new HyperUniqueFinalizingPostAggregator("quality_uniques", "quality_uniques")
            )
        )
        .setGranularity(QueryRunnerTestHelper.allGran)
        .build();

    List<Row> expectedResults = Arrays.asList(
        GroupByQueryRunnerTestHelper.createExpectedRow(
            "2011-04-01",
            "rows",
            26L,
            "quality_uniques",
            QueryRunnerTestHelper.UNIQUES_9
        )
    );

    Iterable<Row> results = GroupByQueryRunnerTestHelper.runQuery(factory, runner, query);
    TestHelper.assertExpectedObjects(expectedResults, results, "");
  }

  @Test
  public void testGroupByWithCardinality()
  {
    GroupByQuery query = GroupByQuery
        .builder()
        .setDataSource(QueryRunnerTestHelper.dataSource)
        .setQuerySegmentSpec(QueryRunnerTestHelper.firstToThird)
        .setAggregatorSpecs(
            Arrays.asList(
                QueryRunnerTestHelper.rowsCount,
                QueryRunnerTestHelper.qualityCardinality
            )
        )
        .setGranularity(QueryRunnerTestHelper.allGran)
        .build();

    List<Row> expectedResults = Arrays.asList(
        GroupByQueryRunnerTestHelper.createExpectedRow(
            "2011-04-01",
            "rows",
            26L,
            "cardinality",
            QueryRunnerTestHelper.UNIQUES_9
        )
    );

    Iterable<Row> results = GroupByQueryRunnerTestHelper.runQuery(factory, runner, query);
    TestHelper.assertExpectedObjects(expectedResults, results, "");
  }

  @Test
  public void testGroupByWithFirstLast()
  {
    GroupByQuery query = GroupByQuery
        .builder()
        .setDataSource(QueryRunnerTestHelper.dataSource)
        .setQuerySegmentSpec(QueryRunnerTestHelper.fullOnInterval)
        .setDimensions(Lists.<DimensionSpec>newArrayList(new DefaultDimensionSpec("market", "market")))
        .setAggregatorSpecs(
            Arrays.asList(
                new LongFirstAggregatorFactory("first", "index"),
                new LongLastAggregatorFactory("last", "index")
            )
        )
        .setGranularity(QueryRunnerTestHelper.monthGran)
        .build();

    List<Row> expectedResults = Arrays.asList(
        GroupByQueryRunnerTestHelper.createExpectedRow("2011-01-01", "market", "spot", "first", 100L, "last", 155L),
        GroupByQueryRunnerTestHelper.createExpectedRow("2011-01-01", "market", "total_market", "first", 1000L, "last", 1127L),
        GroupByQueryRunnerTestHelper.createExpectedRow("2011-01-01", "market", "upfront", "first", 800L, "last", 943L),
        GroupByQueryRunnerTestHelper.createExpectedRow("2011-02-01", "market", "spot", "first", 132L, "last", 114L),
        GroupByQueryRunnerTestHelper.createExpectedRow("2011-02-01", "market", "total_market", "first", 1203L, "last", 1292L),
        GroupByQueryRunnerTestHelper.createExpectedRow("2011-02-01", "market", "upfront", "first", 1667L, "last", 1101L),
        GroupByQueryRunnerTestHelper.createExpectedRow("2011-03-01", "market", "spot", "first", 153L, "last", 125L),
        GroupByQueryRunnerTestHelper.createExpectedRow("2011-03-01", "market", "total_market", "first", 1124L, "last", 1366L),
        GroupByQueryRunnerTestHelper.createExpectedRow("2011-03-01", "market", "upfront", "first", 1166L, "last", 1063L),
        GroupByQueryRunnerTestHelper.createExpectedRow("2011-04-01", "market", "spot", "first", 135L, "last", 120L),
        GroupByQueryRunnerTestHelper.createExpectedRow("2011-04-01", "market", "total_market", "first", 1314L, "last", 1029L),
        GroupByQueryRunnerTestHelper.createExpectedRow("2011-04-01", "market", "upfront", "first", 1447L, "last", 780L)
    );

    Iterable<Row> results = GroupByQueryRunnerTestHelper.runQuery(factory, runner, query);
    TestHelper.assertExpectedObjects(expectedResults, results, "");
  }

  @Test
  public void testGroupByWithNoResult()
  {
    GroupByQuery query = GroupByQuery
        .builder()
        .setDataSource(QueryRunnerTestHelper.dataSource)
        .setQuerySegmentSpec(QueryRunnerTestHelper.emptyInterval)
        .setDimensions(Lists.<DimensionSpec>newArrayList(new DefaultDimensionSpec("market", "market")))
        .setAggregatorSpecs(
            Arrays.asList(
                QueryRunnerTestHelper.rowsCount,
                QueryRunnerTestHelper.indexLongSum,
                QueryRunnerTestHelper.qualityCardinality,
                new LongFirstAggregatorFactory("first", "index"),
                new LongLastAggregatorFactory("last", "index")
            )
        )
        .setGranularity(QueryRunnerTestHelper.dayGran)
        .build();

    List<Row> expectedResults = ImmutableList.of();
    Iterable<Row> results = GroupByQueryRunnerTestHelper.runQuery(factory, runner, query);
    assertEquals(expectedResults, results);
  }

  @Test
  public void testGroupByWithNullProducingDimExtractionFn()
  {
    final ExtractionFn nullExtractionFn = new RegexDimExtractionFn("(\\w{1})", false, null)
    {
      @Override
      public byte[] getCacheKey()
      {
        return new byte[]{(byte) 0xFF};
      }

      @Override
      public String apply(String dimValue)
      {
        return dimValue.equals("mezzanine") ? null : super.apply(dimValue);
      }
    };
    GroupByQuery query = GroupByQuery
        .builder()
        .setDataSource(QueryRunnerTestHelper.dataSource)
        .setQuerySegmentSpec(QueryRunnerTestHelper.firstToThird)
        .setAggregatorSpecs(
            Arrays.asList(
                QueryRunnerTestHelper.rowsCount,
                new LongSumAggregatorFactory("idx", "index")
            )
        )
        .setGranularity(QueryRunnerTestHelper.dayGran)
        .setDimensions(
            Lists.<DimensionSpec>newArrayList(
                new ExtractionDimensionSpec("quality", "alias", nullExtractionFn)
            )
        )
        .build();

    List<Row> expectedResults = Arrays.asList(
        GroupByQueryRunnerTestHelper.createExpectedRow("2011-04-01", "alias", null, "rows", 3L, "idx", 2870L),
        GroupByQueryRunnerTestHelper.createExpectedRow("2011-04-01", "alias", "a", "rows", 1L, "idx", 135L),
        GroupByQueryRunnerTestHelper.createExpectedRow("2011-04-01", "alias", "b", "rows", 1L, "idx", 118L),
        GroupByQueryRunnerTestHelper.createExpectedRow("2011-04-01", "alias", "e", "rows", 1L, "idx", 158L),
        GroupByQueryRunnerTestHelper.createExpectedRow("2011-04-01", "alias", "h", "rows", 1L, "idx", 120L),
        GroupByQueryRunnerTestHelper.createExpectedRow("2011-04-01", "alias", "n", "rows", 1L, "idx", 121L),
        GroupByQueryRunnerTestHelper.createExpectedRow("2011-04-01", "alias", "p", "rows", 3L, "idx", 2900L),
        GroupByQueryRunnerTestHelper.createExpectedRow("2011-04-01", "alias", "t", "rows", 2L, "idx", 197L),

        GroupByQueryRunnerTestHelper.createExpectedRow("2011-04-02", "alias", null, "rows", 3L, "idx", 2447L),
        GroupByQueryRunnerTestHelper.createExpectedRow("2011-04-02", "alias", "a", "rows", 1L, "idx", 147L),
        GroupByQueryRunnerTestHelper.createExpectedRow("2011-04-02", "alias", "b", "rows", 1L, "idx", 112L),
        GroupByQueryRunnerTestHelper.createExpectedRow("2011-04-02", "alias", "e", "rows", 1L, "idx", 166L),
        GroupByQueryRunnerTestHelper.createExpectedRow("2011-04-02", "alias", "h", "rows", 1L, "idx", 113L),
        GroupByQueryRunnerTestHelper.createExpectedRow("2011-04-02", "alias", "n", "rows", 1L, "idx", 114L),
        GroupByQueryRunnerTestHelper.createExpectedRow("2011-04-02", "alias", "p", "rows", 3L, "idx", 2505L),
        GroupByQueryRunnerTestHelper.createExpectedRow("2011-04-02", "alias", "t", "rows", 2L, "idx", 223L)
    );

    TestHelper.assertExpectedObjects(
        expectedResults,
        GroupByQueryRunnerTestHelper.runQuery(factory, runner, query),
        ""
    );
  }

  @Test
  @Ignore
  /**
   * This test exists only to show what the current behavior is and not necessarily to define that this is
   * correct behavior.  In fact, the behavior when returning the empty string from a DimExtractionFn is, by
   * contract, undefined, so this can do anything.
   */
  public void testGroupByWithEmptyStringProducingDimExtractionFn()
  {
    final ExtractionFn emptyStringExtractionFn = new RegexDimExtractionFn("(\\w{1})", false, null)
    {
      @Override
      public byte[] getCacheKey()
      {
        return new byte[]{(byte) 0xFF};
      }

      @Override
      public String apply(String dimValue)
      {
        return dimValue.equals("mezzanine") ? "" : super.apply(dimValue);
      }
    };

    GroupByQuery query = GroupByQuery
        .builder()
        .setDataSource(QueryRunnerTestHelper.dataSource)
        .setQuerySegmentSpec(QueryRunnerTestHelper.firstToThird)
        .setAggregatorSpecs(
            Arrays.asList(
                QueryRunnerTestHelper.rowsCount,
                new LongSumAggregatorFactory("idx", "index")
            )
        )
        .setGranularity(QueryRunnerTestHelper.dayGran)
        .setDimensions(
            Lists.<DimensionSpec>newArrayList(
                new ExtractionDimensionSpec("quality", "alias", emptyStringExtractionFn)
            )
        )
        .build();

    List<Row> expectedResults = Arrays.asList(
        GroupByQueryRunnerTestHelper.createExpectedRow("2011-04-01", "alias", "", "rows", 3L, "idx", 2870L),
        GroupByQueryRunnerTestHelper.createExpectedRow("2011-04-01", "alias", "a", "rows", 1L, "idx", 135L),
        GroupByQueryRunnerTestHelper.createExpectedRow("2011-04-01", "alias", "b", "rows", 1L, "idx", 118L),
        GroupByQueryRunnerTestHelper.createExpectedRow("2011-04-01", "alias", "e", "rows", 1L, "idx", 158L),
        GroupByQueryRunnerTestHelper.createExpectedRow("2011-04-01", "alias", "h", "rows", 1L, "idx", 120L),
        GroupByQueryRunnerTestHelper.createExpectedRow("2011-04-01", "alias", "n", "rows", 1L, "idx", 121L),
        GroupByQueryRunnerTestHelper.createExpectedRow("2011-04-01", "alias", "p", "rows", 3L, "idx", 2900L),
        GroupByQueryRunnerTestHelper.createExpectedRow("2011-04-01", "alias", "t", "rows", 2L, "idx", 197L),

        GroupByQueryRunnerTestHelper.createExpectedRow("2011-04-02", "alias", "", "rows", 3L, "idx", 2447L),
        GroupByQueryRunnerTestHelper.createExpectedRow("2011-04-02", "alias", "a", "rows", 1L, "idx", 147L),
        GroupByQueryRunnerTestHelper.createExpectedRow("2011-04-02", "alias", "b", "rows", 1L, "idx", 112L),
        GroupByQueryRunnerTestHelper.createExpectedRow("2011-04-02", "alias", "e", "rows", 1L, "idx", 166L),
        GroupByQueryRunnerTestHelper.createExpectedRow("2011-04-02", "alias", "h", "rows", 1L, "idx", 113L),
        GroupByQueryRunnerTestHelper.createExpectedRow("2011-04-02", "alias", "n", "rows", 1L, "idx", 114L),
        GroupByQueryRunnerTestHelper.createExpectedRow("2011-04-02", "alias", "p", "rows", 3L, "idx", 2505L),
        GroupByQueryRunnerTestHelper.createExpectedRow("2011-04-02", "alias", "t", "rows", 2L, "idx", 223L)
    );

    TestHelper.assertExpectedObjects(
        expectedResults,
        GroupByQueryRunnerTestHelper.runQuery(factory, runner, query),
        ""
    );
  }

  @Test
  public void testGroupByWithTimeZone()
  {
    DateTimeZone tz = DateTimeZone.forID("America/Los_Angeles");

    GroupByQuery query = GroupByQuery.builder()
                                     .setDataSource(QueryRunnerTestHelper.dataSource)
                                     .setInterval("2011-03-31T00:00:00-07:00/2011-04-02T00:00:00-07:00")
                                     .setDimensions(
                                         Lists.newArrayList(
                                             (DimensionSpec) new DefaultDimensionSpec(
                                                 "quality",
                                                 "alias"
                                             )
                                         )
                                     )
                                     .setAggregatorSpecs(
                                         Arrays.asList(
                                             QueryRunnerTestHelper.rowsCount,
                                             new LongSumAggregatorFactory(
                                                 "idx",
                                                 "index"
                                             )
                                         )
                                     )
                                     .setGranularity(
                                         new PeriodGranularity(
                                             new Period("P1D"),
                                             null,
                                             tz
                                         )
                                     )
                                     .build();

    List<Row> expectedResults = Arrays.asList(
        GroupByQueryRunnerTestHelper.createExpectedRow(
            new DateTime("2011-03-31", tz),
            "alias",
            "automotive",
            "rows",
            1L,
            "idx",
            135L
        ),
        GroupByQueryRunnerTestHelper.createExpectedRow(
            new DateTime("2011-03-31", tz),
            "alias",
            "business",
            "rows",
            1L,
            "idx",
            118L
        ),
        GroupByQueryRunnerTestHelper.createExpectedRow(
            new DateTime("2011-03-31", tz),
            "alias",
            "entertainment",
            "rows",
            1L,
            "idx",
            158L
        ),
        GroupByQueryRunnerTestHelper.createExpectedRow(
            new DateTime("2011-03-31", tz),
            "alias",
            "health",
            "rows",
            1L,
            "idx",
            120L
        ),
        GroupByQueryRunnerTestHelper.createExpectedRow(
            new DateTime("2011-03-31", tz),
            "alias",
            "mezzanine",
            "rows",
            3L,
            "idx",
            2870L
        ),
        GroupByQueryRunnerTestHelper.createExpectedRow(
            new DateTime("2011-03-31", tz),
            "alias",
            "news",
            "rows",
            1L,
            "idx",
            121L
        ),
        GroupByQueryRunnerTestHelper.createExpectedRow(
            new DateTime("2011-03-31", tz),
            "alias",
            "premium",
            "rows",
            3L,
            "idx",
            2900L
        ),
        GroupByQueryRunnerTestHelper.createExpectedRow(
            new DateTime("2011-03-31", tz),
            "alias",
            "technology",
            "rows",
            1L,
            "idx",
            78L
        ),
        GroupByQueryRunnerTestHelper.createExpectedRow(
            new DateTime("2011-03-31", tz),
            "alias",
            "travel",
            "rows",
            1L,
            "idx",
            119L
        ),

        GroupByQueryRunnerTestHelper.createExpectedRow(
            new DateTime("2011-04-01", tz),
            "alias",
            "automotive",
            "rows",
            1L,
            "idx",
            147L
        ),
        GroupByQueryRunnerTestHelper.createExpectedRow(
            new DateTime("2011-04-01", tz),
            "alias",
            "business",
            "rows",
            1L,
            "idx",
            112L
        ),
        GroupByQueryRunnerTestHelper.createExpectedRow(
            new DateTime("2011-04-01", tz),
            "alias",
            "entertainment",
            "rows",
            1L,
            "idx",
            166L
        ),
        GroupByQueryRunnerTestHelper.createExpectedRow(
            new DateTime("2011-04-01", tz),
            "alias",
            "health",
            "rows",
            1L,
            "idx",
            113L
        ),
        GroupByQueryRunnerTestHelper.createExpectedRow(
            new DateTime("2011-04-01", tz),
            "alias",
            "mezzanine",
            "rows",
            3L,
            "idx",
            2447L
        ),
        GroupByQueryRunnerTestHelper.createExpectedRow(
            new DateTime("2011-04-01", tz),
            "alias",
            "news",
            "rows",
            1L,
            "idx",
            114L
        ),
        GroupByQueryRunnerTestHelper.createExpectedRow(
            new DateTime("2011-04-01", tz),
            "alias",
            "premium",
            "rows",
            3L,
            "idx",
            2505L
        ),
        GroupByQueryRunnerTestHelper.createExpectedRow(
            new DateTime("2011-04-01", tz),
            "alias",
            "technology",
            "rows",
            1L,
            "idx",
            97L
        ),
        GroupByQueryRunnerTestHelper.createExpectedRow(
            new DateTime("2011-04-01", tz),
            "alias",
            "travel",
            "rows",
            1L,
            "idx",
            126L
        )
    );

    Iterable<Row> results = GroupByQueryRunnerTestHelper.runQuery(factory, runner, query);
    TestHelper.assertExpectedObjects(expectedResults, results, "");
  }

  @Test
  public void testMergeResults()
  {
    GroupByQuery.Builder builder = GroupByQuery
        .builder()
        .setDataSource(QueryRunnerTestHelper.dataSource)
        .setInterval("2011-04-02/2011-04-04")
        .setDimensions(Lists.<DimensionSpec>newArrayList(new DefaultDimensionSpec("quality", "alias")))
        .setAggregatorSpecs(
            Arrays.asList(
                QueryRunnerTestHelper.rowsCount,
                new LongSumAggregatorFactory("idx", "index")
            )
        )
        .setGranularity(new PeriodGranularity(new Period("P1M"), null, null));

    final GroupByQuery fullQuery = builder.build();
    final GroupByQuery allGranQuery = builder.copy().setGranularity(Granularities.ALL).build();

    QueryRunner mergedRunner = factory.getToolchest().mergeResults(
        new QueryRunner<Row>()
        {
          @Override
          public Sequence<Row> run(
              QueryPlus<Row> queryPlus, Map<String, Object> responseContext
          )
          {
            // simulate two daily segments
            final QueryPlus queryPlus1 = queryPlus.withQuerySegmentSpec(
                new MultipleIntervalSegmentSpec(Lists.newArrayList(new Interval("2011-04-02/2011-04-03")))
            );
            final QueryPlus queryPlus2 = queryPlus.withQuerySegmentSpec(
                new MultipleIntervalSegmentSpec(Lists.newArrayList(new Interval("2011-04-03/2011-04-04")))
            );
            return new MergeSequence(
                queryPlus.getQuery().getResultOrdering(),
                Sequences.simple(
                    Arrays.asList(runner.run(queryPlus1, responseContext), runner.run(queryPlus2, responseContext))
                )
            );
          }
        }
    );

    List<Row> expectedResults = Arrays.asList(
        GroupByQueryRunnerTestHelper.createExpectedRow("2011-04-01", "alias", "automotive", "rows", 2L, "idx", 269L),
        GroupByQueryRunnerTestHelper.createExpectedRow("2011-04-01", "alias", "business", "rows", 2L, "idx", 217L),
        GroupByQueryRunnerTestHelper.createExpectedRow("2011-04-01", "alias", "entertainment", "rows", 2L, "idx", 319L),
        GroupByQueryRunnerTestHelper.createExpectedRow("2011-04-01", "alias", "health", "rows", 2L, "idx", 216L),
        GroupByQueryRunnerTestHelper.createExpectedRow("2011-04-01", "alias", "mezzanine", "rows", 6L, "idx", 4420L),
        GroupByQueryRunnerTestHelper.createExpectedRow("2011-04-01", "alias", "news", "rows", 2L, "idx", 221L),
        GroupByQueryRunnerTestHelper.createExpectedRow("2011-04-01", "alias", "premium", "rows", 6L, "idx", 4416L),
        GroupByQueryRunnerTestHelper.createExpectedRow("2011-04-01", "alias", "technology", "rows", 2L, "idx", 177L),
        GroupByQueryRunnerTestHelper.createExpectedRow("2011-04-01", "alias", "travel", "rows", 2L, "idx", 243L)
    );

    Map<String, Object> context = Maps.newHashMap();
    TestHelper.assertExpectedObjects(expectedResults, mergedRunner.run(fullQuery, context), "merged");

    List<Row> allGranExpectedResults = Arrays.asList(
        GroupByQueryRunnerTestHelper.createExpectedRow("2011-04-02", "alias", "automotive", "rows", 2L, "idx", 269L),
        GroupByQueryRunnerTestHelper.createExpectedRow("2011-04-02", "alias", "business", "rows", 2L, "idx", 217L),
        GroupByQueryRunnerTestHelper.createExpectedRow("2011-04-02", "alias", "entertainment", "rows", 2L, "idx", 319L),
        GroupByQueryRunnerTestHelper.createExpectedRow("2011-04-02", "alias", "health", "rows", 2L, "idx", 216L),
        GroupByQueryRunnerTestHelper.createExpectedRow("2011-04-02", "alias", "mezzanine", "rows", 6L, "idx", 4420L),
        GroupByQueryRunnerTestHelper.createExpectedRow("2011-04-02", "alias", "news", "rows", 2L, "idx", 221L),
        GroupByQueryRunnerTestHelper.createExpectedRow("2011-04-02", "alias", "premium", "rows", 6L, "idx", 4416L),
        GroupByQueryRunnerTestHelper.createExpectedRow("2011-04-02", "alias", "technology", "rows", 2L, "idx", 177L),
        GroupByQueryRunnerTestHelper.createExpectedRow("2011-04-02", "alias", "travel", "rows", 2L, "idx", 243L)
    );

    TestHelper.assertExpectedObjects(allGranExpectedResults, mergedRunner.run(allGranQuery, context), "merged");
  }

  @Test
  public void testMergeResultsWithLimit()
  {
    for (int limit = 1; limit < 20; ++limit) {
      doTestMergeResultsWithValidLimit(limit);
    }
  }

  private void doTestMergeResultsWithValidLimit(final int limit)
  {
    GroupByQuery.Builder builder = GroupByQuery
        .builder()
        .setDataSource(QueryRunnerTestHelper.dataSource)
        .setInterval("2011-04-02/2011-04-04")
        .setDimensions(Lists.<DimensionSpec>newArrayList(new DefaultDimensionSpec("quality", "alias")))
        .setAggregatorSpecs(
            Arrays.asList(
                QueryRunnerTestHelper.rowsCount,
                new LongSumAggregatorFactory("idx", "index")
            )
        )
        .setGranularity(new PeriodGranularity(new Period("P1M"), null, null))
        .setLimit(limit);

    final GroupByQuery fullQuery = builder.build();

    List<Row> expectedResults = Arrays.asList(
        GroupByQueryRunnerTestHelper.createExpectedRow("2011-04-01", "alias", "automotive", "rows", 2L, "idx", 269L),
        GroupByQueryRunnerTestHelper.createExpectedRow("2011-04-01", "alias", "business", "rows", 2L, "idx", 217L),
        GroupByQueryRunnerTestHelper.createExpectedRow("2011-04-01", "alias", "entertainment", "rows", 2L, "idx", 319L),
        GroupByQueryRunnerTestHelper.createExpectedRow("2011-04-01", "alias", "health", "rows", 2L, "idx", 216L),
        GroupByQueryRunnerTestHelper.createExpectedRow("2011-04-01", "alias", "mezzanine", "rows", 6L, "idx", 4420L),
        GroupByQueryRunnerTestHelper.createExpectedRow("2011-04-01", "alias", "news", "rows", 2L, "idx", 221L),
        GroupByQueryRunnerTestHelper.createExpectedRow("2011-04-01", "alias", "premium", "rows", 6L, "idx", 4416L),
        GroupByQueryRunnerTestHelper.createExpectedRow("2011-04-01", "alias", "technology", "rows", 2L, "idx", 177L),
        GroupByQueryRunnerTestHelper.createExpectedRow("2011-04-01", "alias", "travel", "rows", 2L, "idx", 243L)
    );

    QueryRunner<Row> mergeRunner = factory.getToolchest().mergeResults(runner);

    Map<String, Object> context = Maps.newHashMap();
    TestHelper.assertExpectedObjects(
        Iterables.limit(expectedResults, limit), mergeRunner.run(fullQuery, context), String.format("limit: %d", limit)
    );
  }

  @Test
  public void testMergeResultsAcrossMultipleDaysWithLimitAndOrderBy()
  {
    final int limit = 14;
    GroupByQuery.Builder builder = GroupByQuery
        .builder()
        .setDataSource(QueryRunnerTestHelper.dataSource)
        .setInterval(QueryRunnerTestHelper.firstToThird)
        .setDimensions(Lists.<DimensionSpec>newArrayList(new DefaultDimensionSpec("quality", "alias")))
        .setAggregatorSpecs(
            Arrays.asList(
                QueryRunnerTestHelper.rowsCount,
                new LongSumAggregatorFactory("idx", "index")
            )
        )
        .setGranularity(Granularities.DAY)
        .setLimit(limit)
        .addOrderByColumn("idx", OrderByColumnSpec.Direction.DESCENDING);

    GroupByQuery fullQuery = builder.build();

    List<Row> expectedResults = Arrays.asList(
        GroupByQueryRunnerTestHelper.createExpectedRow("2011-04-01", "alias", "premium", "rows", 3L, "idx", 2900L),
        GroupByQueryRunnerTestHelper.createExpectedRow("2011-04-01", "alias", "mezzanine", "rows", 3L, "idx", 2870L),
        GroupByQueryRunnerTestHelper.createExpectedRow("2011-04-01", "alias", "entertainment", "rows", 1L, "idx", 158L),
        GroupByQueryRunnerTestHelper.createExpectedRow("2011-04-01", "alias", "automotive", "rows", 1L, "idx", 135L),
        GroupByQueryRunnerTestHelper.createExpectedRow("2011-04-01", "alias", "news", "rows", 1L, "idx", 121L),
        GroupByQueryRunnerTestHelper.createExpectedRow("2011-04-01", "alias", "health", "rows", 1L, "idx", 120L),
        GroupByQueryRunnerTestHelper.createExpectedRow("2011-04-01", "alias", "travel", "rows", 1L, "idx", 119L),
        GroupByQueryRunnerTestHelper.createExpectedRow("2011-04-01", "alias", "business", "rows", 1L, "idx", 118L),
        GroupByQueryRunnerTestHelper.createExpectedRow("2011-04-01", "alias", "technology", "rows", 1L, "idx", 78L),

        GroupByQueryRunnerTestHelper.createExpectedRow("2011-04-02", "alias", "premium", "rows", 3L, "idx", 2505L),
        GroupByQueryRunnerTestHelper.createExpectedRow("2011-04-02", "alias", "mezzanine", "rows", 3L, "idx", 2447L),
        GroupByQueryRunnerTestHelper.createExpectedRow("2011-04-02", "alias", "entertainment", "rows", 1L, "idx", 166L),
        GroupByQueryRunnerTestHelper.createExpectedRow("2011-04-02", "alias", "automotive", "rows", 1L, "idx", 147L),
        GroupByQueryRunnerTestHelper.createExpectedRow("2011-04-02", "alias", "travel", "rows", 1L, "idx", 126L)
    );

    QueryRunner<Row> mergeRunner = factory.getToolchest().mergeResults(runner);

    Map<String, Object> context = Maps.newHashMap();
    TestHelper.assertExpectedObjects(
        Iterables.limit(expectedResults, limit), mergeRunner.run(fullQuery, context), String.format("limit: %d", limit)
    );
  }

  @Test
  public void testMergeResultsAcrossMultipleDaysWithLimitAndOrderByUsingMathExpressions()
  {
    final int limit = 14;
    GroupByQuery.Builder builder = GroupByQuery
        .builder()
        .setDataSource(QueryRunnerTestHelper.dataSource)
        .setInterval(QueryRunnerTestHelper.firstToThird)
        .setVirtualColumns(
            new ExpressionVirtualColumn("expr", "index * 2 + indexMin / 10")
        )
        .setDimensions(Lists.<DimensionSpec>newArrayList(new DefaultDimensionSpec("quality", "alias")))
        .setAggregatorSpecs(
            Arrays.asList(
                QueryRunnerTestHelper.rowsCount,
                new LongSumAggregatorFactory("idx", "expr")
            )
        )
        .setGranularity(Granularities.DAY)
        .setLimit(limit)
        .addOrderByColumn("idx", OrderByColumnSpec.Direction.DESCENDING);

    GroupByQuery fullQuery = builder.build();

    List<Row> expectedResults = Arrays.asList(
        GroupByQueryRunnerTestHelper.createExpectedRow("2011-04-01", "alias", "premium", "rows", 3L, "idx", 6090L),
        GroupByQueryRunnerTestHelper.createExpectedRow("2011-04-01", "alias", "mezzanine", "rows", 3L, "idx", 6030L),
        GroupByQueryRunnerTestHelper.createExpectedRow("2011-04-01", "alias", "entertainment", "rows", 1L, "idx", 333L),
        GroupByQueryRunnerTestHelper.createExpectedRow("2011-04-01", "alias", "automotive", "rows", 1L, "idx", 285L),
        GroupByQueryRunnerTestHelper.createExpectedRow("2011-04-01", "alias", "news", "rows", 1L, "idx", 255L),
        GroupByQueryRunnerTestHelper.createExpectedRow("2011-04-01", "alias", "health", "rows", 1L, "idx", 252L),
        GroupByQueryRunnerTestHelper.createExpectedRow("2011-04-01", "alias", "travel", "rows", 1L, "idx", 251L),
        GroupByQueryRunnerTestHelper.createExpectedRow("2011-04-01", "alias", "business", "rows", 1L, "idx", 248L),
        GroupByQueryRunnerTestHelper.createExpectedRow("2011-04-01", "alias", "technology", "rows", 1L, "idx", 165L),

        GroupByQueryRunnerTestHelper.createExpectedRow("2011-04-02", "alias", "premium", "rows", 3L, "idx", 5262L),
        GroupByQueryRunnerTestHelper.createExpectedRow("2011-04-02", "alias", "mezzanine", "rows", 3L, "idx", 5141L),
        GroupByQueryRunnerTestHelper.createExpectedRow("2011-04-02", "alias", "entertainment", "rows", 1L, "idx", 348L),
        GroupByQueryRunnerTestHelper.createExpectedRow("2011-04-02", "alias", "automotive", "rows", 1L, "idx", 309L),
        GroupByQueryRunnerTestHelper.createExpectedRow("2011-04-02", "alias", "travel", "rows", 1L, "idx", 265L)
    );

    QueryRunner<Row> mergeRunner = factory.getToolchest().mergeResults(runner);

    Map<String, Object> context = Maps.newHashMap();
    TestHelper.assertExpectedObjects(
        Iterables.limit(expectedResults, limit), mergeRunner.run(fullQuery, context), String.format("limit: %d", limit)
    );
  }

  @Test(expected = IllegalArgumentException.class)
  public void testMergeResultsWithNegativeLimit()
  {
    GroupByQuery.Builder builder = GroupByQuery
        .builder()
        .setDataSource(QueryRunnerTestHelper.dataSource)
        .setInterval("2011-04-02/2011-04-04")
        .setDimensions(Lists.<DimensionSpec>newArrayList(new DefaultDimensionSpec("quality", "alias")))
        .setAggregatorSpecs(
            Arrays.asList(
                QueryRunnerTestHelper.rowsCount,
                new LongSumAggregatorFactory("idx", "index")
            )
        )
        .setGranularity(new PeriodGranularity(new Period("P1M"), null, null))
        .setLimit(-1);

    builder.build();
  }

  @Test
  public void testMergeResultsWithOrderBy()
  {
    LimitSpec[] orderBySpecs = new LimitSpec[]{
        new DefaultLimitSpec(OrderByColumnSpec.ascending("idx"), null),
        new DefaultLimitSpec(OrderByColumnSpec.ascending("rows", "idx"), null),
        new DefaultLimitSpec(OrderByColumnSpec.descending("idx"), null),
        new DefaultLimitSpec(OrderByColumnSpec.descending("rows", "idx"), null),
        };

    final Comparator<Row> idxComparator =
        new Comparator<Row>()
        {
          @Override
          public int compare(Row o1, Row o2)
          {
            return Float.compare(o1.getFloatMetric("idx"), o2.getFloatMetric("idx"));
          }
        };

    Comparator<Row> rowsIdxComparator =
        new Comparator<Row>()
        {

          @Override
          public int compare(Row o1, Row o2)
          {
            int value = Float.compare(o1.getFloatMetric("rows"), o2.getFloatMetric("rows"));
            if (value != 0) {
              return value;
            }

            return idxComparator.compare(o1, o2);
          }
        };

    List<Row> allResults = Arrays.asList(
        GroupByQueryRunnerTestHelper.createExpectedRow("2011-04-01", "alias", "automotive", "rows", 2L, "idx", 269L),
        GroupByQueryRunnerTestHelper.createExpectedRow("2011-04-01", "alias", "business", "rows", 2L, "idx", 217L),
        GroupByQueryRunnerTestHelper.createExpectedRow("2011-04-01", "alias", "entertainment", "rows", 2L, "idx", 319L),
        GroupByQueryRunnerTestHelper.createExpectedRow("2011-04-01", "alias", "health", "rows", 2L, "idx", 216L),
        GroupByQueryRunnerTestHelper.createExpectedRow("2011-04-01", "alias", "mezzanine", "rows", 6L, "idx", 4420L),
        GroupByQueryRunnerTestHelper.createExpectedRow("2011-04-01", "alias", "news", "rows", 2L, "idx", 221L),
        GroupByQueryRunnerTestHelper.createExpectedRow("2011-04-01", "alias", "premium", "rows", 6L, "idx", 4416L),
        GroupByQueryRunnerTestHelper.createExpectedRow("2011-04-01", "alias", "technology", "rows", 2L, "idx", 177L),
        GroupByQueryRunnerTestHelper.createExpectedRow("2011-04-01", "alias", "travel", "rows", 2L, "idx", 243L)
    );

    List<List<Row>> expectedResults = Lists.newArrayList(
        Ordering.from(idxComparator).sortedCopy(allResults),
        Ordering.from(rowsIdxComparator).sortedCopy(allResults),
        Ordering.from(idxComparator).reverse().sortedCopy(allResults),
        Ordering.from(rowsIdxComparator).reverse().sortedCopy(allResults)
    );

    for (int i = 0; i < orderBySpecs.length; ++i) {
      doTestMergeResultsWithOrderBy(orderBySpecs[i], expectedResults.get(i));
    }
  }

  private void doTestMergeResultsWithOrderBy(LimitSpec orderBySpec, List<Row> expectedResults)
  {
    GroupByQuery.Builder builder = GroupByQuery
        .builder()
        .setDataSource(QueryRunnerTestHelper.dataSource)
        .setInterval("2011-04-02/2011-04-04")
        .setDimensions(Lists.<DimensionSpec>newArrayList(new DefaultDimensionSpec("quality", "alias")))
        .setAggregatorSpecs(
            Arrays.asList(
                QueryRunnerTestHelper.rowsCount,
                new LongSumAggregatorFactory("idx", "index")
            )
        )
        .setGranularity(new PeriodGranularity(new Period("P1M"), null, null))
        .setLimitSpec(orderBySpec);

    final GroupByQuery fullQuery = builder.build();

    QueryRunner mergedRunner = factory.getToolchest().mergeResults(
        new QueryRunner<Row>()
        {
          @Override
          public Sequence<Row> run(
              QueryPlus<Row> queryPlus, Map<String, Object> responseContext
          )
          {
            // simulate two daily segments
            final QueryPlus queryPlus1 = queryPlus.withQuerySegmentSpec(
                new MultipleIntervalSegmentSpec(Lists.newArrayList(new Interval("2011-04-02/2011-04-03")))
            );
            final QueryPlus queryPlus2 = queryPlus.withQuerySegmentSpec(
                new MultipleIntervalSegmentSpec(Lists.newArrayList(new Interval("2011-04-03/2011-04-04")))
            );
            return new MergeSequence(
                queryPlus.getQuery().getResultOrdering(),
                Sequences.simple(
                    Arrays.asList(runner.run(queryPlus1, responseContext), runner.run(queryPlus2, responseContext))
                )
            );
          }
        }
    );

    Map<String, Object> context = Maps.newHashMap();
    TestHelper.assertExpectedObjects(expectedResults, mergedRunner.run(fullQuery, context), "merged");
  }

  @Test
  public void testGroupByOrderLimit() throws Exception
  {
    GroupByQuery.Builder builder = GroupByQuery
        .builder()
        .setDataSource(QueryRunnerTestHelper.dataSource)
        .setInterval("2011-04-02/2011-04-04")
        .setDimensions(Lists.<DimensionSpec>newArrayList(new DefaultDimensionSpec("quality", "alias")))
        .setAggregatorSpecs(
            Arrays.asList(
                QueryRunnerTestHelper.rowsCount,
                new LongSumAggregatorFactory("idx", "index")
            )
        )
        .addOrderByColumn("rows")
        .addOrderByColumn("alias", OrderByColumnSpec.Direction.DESCENDING)
        .setGranularity(new PeriodGranularity(new Period("P1M"), null, null));

    final GroupByQuery query = builder.build();

    List<Row> expectedResults = Arrays.asList(
        GroupByQueryRunnerTestHelper.createExpectedRow("2011-04-01", "alias", "travel", "rows", 2L, "idx", 243L),
        GroupByQueryRunnerTestHelper.createExpectedRow("2011-04-01", "alias", "technology", "rows", 2L, "idx", 177L),
        GroupByQueryRunnerTestHelper.createExpectedRow("2011-04-01", "alias", "news", "rows", 2L, "idx", 221L),
        GroupByQueryRunnerTestHelper.createExpectedRow("2011-04-01", "alias", "health", "rows", 2L, "idx", 216L),
        GroupByQueryRunnerTestHelper.createExpectedRow("2011-04-01", "alias", "entertainment", "rows", 2L, "idx", 319L),
        GroupByQueryRunnerTestHelper.createExpectedRow("2011-04-01", "alias", "business", "rows", 2L, "idx", 217L),
        GroupByQueryRunnerTestHelper.createExpectedRow("2011-04-01", "alias", "automotive", "rows", 2L, "idx", 269L),
        GroupByQueryRunnerTestHelper.createExpectedRow("2011-04-01", "alias", "premium", "rows", 6L, "idx", 4416L),
        GroupByQueryRunnerTestHelper.createExpectedRow("2011-04-01", "alias", "mezzanine", "rows", 6L, "idx", 4420L)
    );

    Map<String, Object> context = Maps.newHashMap();
    QueryRunner<Row> mergeRunner = factory.getToolchest().mergeResults(runner);
    TestHelper.assertExpectedObjects(expectedResults, mergeRunner.run(query, context), "no-limit");

    TestHelper.assertExpectedObjects(
        Iterables.limit(expectedResults, 5), mergeRunner.run(builder.setLimit(5).build(), context), "limited"
    );

    // Now try it with an expression based aggregator.
    builder.setLimit(Integer.MAX_VALUE)
           .setAggregatorSpecs(
               Arrays.asList(
                   QueryRunnerTestHelper.rowsCount,
                   new DoubleSumAggregatorFactory("idx", null, "index / 2 + indexMin")
               )
           );

    expectedResults = GroupByQueryRunnerTestHelper.createExpectedRows(
        new String[]{"__time", "alias", "rows", "idx"},
        new Object[]{"2011-04-01", "travel", 2L, 365.4876403808594D},
        new Object[]{"2011-04-01", "technology", 2L, 267.3737487792969D},
        new Object[]{"2011-04-01", "news", 2L, 333.3147277832031D},
        new Object[]{"2011-04-01", "health", 2L, 325.467529296875D},
        new Object[]{"2011-04-01", "entertainment", 2L, 479.916015625D},
        new Object[]{"2011-04-01", "business", 2L, 328.083740234375D},
        new Object[]{"2011-04-01", "automotive", 2L, 405.5966796875D},
        new Object[]{"2011-04-01", "premium", 6L, 6627.927734375D},
        new Object[]{"2011-04-01", "mezzanine", 6L, 6635.47998046875D}
    );

    TestHelper.assertExpectedObjects(expectedResults, mergeRunner.run(builder.build(), context), "no-limit");
    TestHelper.assertExpectedObjects(
        Iterables.limit(expectedResults, 5), mergeRunner.run(builder.setLimit(5).build(), context), "limited"
    );

    // Now try it with an expression virtual column.
    builder.setLimit(Integer.MAX_VALUE)
           .setVirtualColumns(
               new ExpressionVirtualColumn("expr", "index / 2 + indexMin")
           )
           .setAggregatorSpecs(
               Arrays.asList(
                   QueryRunnerTestHelper.rowsCount,
                   new DoubleSumAggregatorFactory("idx", "expr")
               )
           );

    TestHelper.assertExpectedObjects(expectedResults, mergeRunner.run(builder.build(), context), "no-limit");
    TestHelper.assertExpectedObjects(
        Iterables.limit(expectedResults, 5), mergeRunner.run(builder.setLimit(5).build(), context), "limited"
    );
  }

  @Test
  public void testGroupByWithOrderLimit2() throws Exception
  {
    GroupByQuery.Builder builder = GroupByQuery
        .builder()
        .setDataSource(QueryRunnerTestHelper.dataSource)
        .setInterval("2011-04-02/2011-04-04")
        .setDimensions(Lists.<DimensionSpec>newArrayList(new DefaultDimensionSpec("quality", "alias")))
        .setAggregatorSpecs(
            Arrays.asList(
                QueryRunnerTestHelper.rowsCount,
                new LongSumAggregatorFactory("idx", "index")
            )
        )
        .addOrderByColumn("rows", OrderByColumnSpec.Direction.DESCENDING)
        .addOrderByColumn("alias", OrderByColumnSpec.Direction.DESCENDING)
        .setGranularity(new PeriodGranularity(new Period("P1M"), null, null));

    final GroupByQuery query = builder.build();

    List<Row> expectedResults = Arrays.asList(
        GroupByQueryRunnerTestHelper.createExpectedRow("2011-04-01", "alias", "premium", "rows", 6L, "idx", 4416L),
        GroupByQueryRunnerTestHelper.createExpectedRow("2011-04-01", "alias", "mezzanine", "rows", 6L, "idx", 4420L),
        GroupByQueryRunnerTestHelper.createExpectedRow("2011-04-01", "alias", "travel", "rows", 2L, "idx", 243L),
        GroupByQueryRunnerTestHelper.createExpectedRow("2011-04-01", "alias", "technology", "rows", 2L, "idx", 177L),
        GroupByQueryRunnerTestHelper.createExpectedRow("2011-04-01", "alias", "news", "rows", 2L, "idx", 221L),
        GroupByQueryRunnerTestHelper.createExpectedRow("2011-04-01", "alias", "health", "rows", 2L, "idx", 216L),
        GroupByQueryRunnerTestHelper.createExpectedRow("2011-04-01", "alias", "entertainment", "rows", 2L, "idx", 319L),
        GroupByQueryRunnerTestHelper.createExpectedRow("2011-04-01", "alias", "business", "rows", 2L, "idx", 217L),
        GroupByQueryRunnerTestHelper.createExpectedRow("2011-04-01", "alias", "automotive", "rows", 2L, "idx", 269L)
    );

    Map<String, Object> context = Maps.newHashMap();
    QueryRunner<Row> mergeRunner = factory.getToolchest().mergeResults(runner);
    TestHelper.assertExpectedObjects(expectedResults, mergeRunner.run(query, context), "no-limit");
    TestHelper.assertExpectedObjects(
        Iterables.limit(expectedResults, 5), mergeRunner.run(builder.setLimit(5).build(), context), "limited"
    );
  }

  @Test
  public void testGroupByWithOrderLimit3() throws Exception
  {
    GroupByQuery.Builder builder = GroupByQuery
        .builder()
        .setDataSource(QueryRunnerTestHelper.dataSource)
        .setInterval("2011-04-02/2011-04-04")
        .setDimensions(Lists.<DimensionSpec>newArrayList(new DefaultDimensionSpec("quality", "alias")))
        .setAggregatorSpecs(
            Arrays.asList(
                QueryRunnerTestHelper.rowsCount,
                new DoubleSumAggregatorFactory("idx", "index")
            )
        )
        .addOrderByColumn("idx", OrderByColumnSpec.Direction.DESCENDING)
        .addOrderByColumn("alias", OrderByColumnSpec.Direction.DESCENDING)
        .setGranularity(new PeriodGranularity(new Period("P1M"), null, null));

    GroupByQuery query = builder.build();

    List<Row> expectedResults = GroupByQueryRunnerTestHelper.createExpectedRows(
        new String[]{"__time", "alias", "rows", "idx"},
        new Object[]{"2011-04-01", "mezzanine", 6L, 4423.6533203125D},
        new Object[]{"2011-04-01", "premium", 6L, 4418.61865234375D},
        new Object[]{"2011-04-01", "entertainment", 2L, 319.94403076171875D},
        new Object[]{"2011-04-01", "automotive", 2L, 270.3977966308594D},
        new Object[]{"2011-04-01", "travel", 2L, 243.65843200683594D},
        new Object[]{"2011-04-01", "news", 2L, 222.20980834960938D},
        new Object[]{"2011-04-01", "business", 2L, 218.7224884033203D},
        new Object[]{"2011-04-01", "health", 2L, 216.97836303710938D},
        new Object[]{"2011-04-01", "technology", 2L, 178.24917602539062D}
    );

    Map<String, Object> context = Maps.newHashMap();
    QueryRunner<Row> mergeRunner = factory.getToolchest().mergeResults(runner);
    TestHelper.assertExpectedObjects(expectedResults, mergeRunner.run(query, context), "no-limit");
    TestHelper.assertExpectedObjects(
        Iterables.limit(expectedResults, 5), mergeRunner.run(builder.setLimit(5).build(), context), "limited"
    );
  }

  @Test
  public void testGroupByOrderLimitNumeric() throws Exception
  {
    GroupByQuery.Builder builder = GroupByQuery
        .builder()
        .setDataSource(QueryRunnerTestHelper.dataSource)
        .setInterval("2011-04-02/2011-04-04")
        .setDimensions(Lists.<DimensionSpec>newArrayList(new DefaultDimensionSpec("quality", "alias")))
        .setAggregatorSpecs(
            Arrays.asList(
                QueryRunnerTestHelper.rowsCount,
                new LongSumAggregatorFactory("idx", "index")
            )
        )
        .addOrderByColumn(new OrderByColumnSpec("rows", OrderByColumnSpec.Direction.DESCENDING, StringComparators.NUMERIC))
        .addOrderByColumn(new OrderByColumnSpec("alias", OrderByColumnSpec.Direction.ASCENDING, StringComparators.NUMERIC))
        .setGranularity(new PeriodGranularity(new Period("P1M"), null, null));

    final GroupByQuery query = builder.build();

    List<Row> expectedResults = Arrays.asList(
        GroupByQueryRunnerTestHelper.createExpectedRow("2011-04-01", "alias", "mezzanine", "rows", 6L, "idx", 4420L),
        GroupByQueryRunnerTestHelper.createExpectedRow("2011-04-01", "alias", "premium", "rows", 6L, "idx", 4416L),
        GroupByQueryRunnerTestHelper.createExpectedRow("2011-04-01", "alias", "automotive", "rows", 2L, "idx", 269L),
        GroupByQueryRunnerTestHelper.createExpectedRow("2011-04-01", "alias", "business", "rows", 2L, "idx", 217L),
        GroupByQueryRunnerTestHelper.createExpectedRow("2011-04-01", "alias", "entertainment", "rows", 2L, "idx", 319L),
        GroupByQueryRunnerTestHelper.createExpectedRow("2011-04-01", "alias", "health", "rows", 2L, "idx", 216L),
        GroupByQueryRunnerTestHelper.createExpectedRow("2011-04-01", "alias", "news", "rows", 2L, "idx", 221L),
        GroupByQueryRunnerTestHelper.createExpectedRow("2011-04-01", "alias", "technology", "rows", 2L, "idx", 177L),
        GroupByQueryRunnerTestHelper.createExpectedRow("2011-04-01", "alias", "travel", "rows", 2L, "idx", 243L)
    );

    Map<String, Object> context = Maps.newHashMap();
    QueryRunner<Row> mergeRunner = factory.getToolchest().mergeResults(runner);
    TestHelper.assertExpectedObjects(expectedResults, mergeRunner.run(query, context), "no-limit");
    TestHelper.assertExpectedObjects(
        Iterables.limit(expectedResults, 5), mergeRunner.run(builder.setLimit(5).build(), context), "limited"
    );
  }

  @Test
  public void testGroupByWithSameCaseOrdering()
  {
    GroupByQuery query = new GroupByQuery.Builder()
        .setDataSource(QueryRunnerTestHelper.dataSource)
        .setGranularity(QueryRunnerTestHelper.allGran)
        .setDimensions(
            Arrays.<DimensionSpec>asList(
                new DefaultDimensionSpec(
                    QueryRunnerTestHelper.marketDimension,
                    "marketalias"
                )
            )
        )
        .setInterval(QueryRunnerTestHelper.fullOnInterval)
        .setLimitSpec(
            new DefaultLimitSpec(
                Lists.newArrayList(
                    new OrderByColumnSpec(
                        "marketalias",
                        OrderByColumnSpec.Direction.DESCENDING
                    )
                ), 3
            )
        )
        .setAggregatorSpecs(
            Lists.<AggregatorFactory>newArrayList(
                QueryRunnerTestHelper.rowsCount
            )
        )
        .build();

    List<Row> expectedResults = Arrays.asList(
        GroupByQueryRunnerTestHelper.createExpectedRow(
            "1970-01-01T00:00:00.000Z",
            "marketalias",
            "upfront",
            "rows",
            186L
        ),
        GroupByQueryRunnerTestHelper.createExpectedRow(
            "1970-01-01T00:00:00.000Z",
            "marketalias",
            "total_market",
            "rows",
            186L
        ),
        GroupByQueryRunnerTestHelper.createExpectedRow(
            "1970-01-01T00:00:00.000Z",
            "marketalias",
            "spot",
            "rows",
            837L
        )
    );

    Iterable<Row> results = GroupByQueryRunnerTestHelper.runQuery(factory, runner, query);
    TestHelper.assertExpectedObjects(expectedResults, results, "order-limit");
  }

  @Test
  public void testGroupByWithOrderLimit4()
  {
    GroupByQuery query = new GroupByQuery.Builder()
        .setDataSource(QueryRunnerTestHelper.dataSource)
        .setGranularity(QueryRunnerTestHelper.allGran)
        .setDimensions(
            Arrays.<DimensionSpec>asList(
                new DefaultDimensionSpec(
                    QueryRunnerTestHelper.marketDimension,
                    QueryRunnerTestHelper.marketDimension
                )
            )
        )
        .setInterval(QueryRunnerTestHelper.fullOnInterval)
        .setLimitSpec(
            new DefaultLimitSpec(
                Lists.newArrayList(
                    new OrderByColumnSpec(
                        QueryRunnerTestHelper.marketDimension,
                        OrderByColumnSpec.Direction.DESCENDING
                    )
                ), 3
            )
        )
        .setAggregatorSpecs(
            Lists.<AggregatorFactory>newArrayList(
                QueryRunnerTestHelper.rowsCount
            )
        )
        .build();

    List<Row> expectedResults = Arrays.asList(
        GroupByQueryRunnerTestHelper.createExpectedRow("1970-01-01T00:00:00.000Z", "market", "upfront", "rows", 186L),
        GroupByQueryRunnerTestHelper.createExpectedRow(
            "1970-01-01T00:00:00.000Z",
            "market",
            "total_market",
            "rows",
            186L
        ),
        GroupByQueryRunnerTestHelper.createExpectedRow("1970-01-01T00:00:00.000Z", "market", "spot", "rows", 837L)
    );

    Iterable<Row> results = GroupByQueryRunnerTestHelper.runQuery(factory, runner, query);
    TestHelper.assertExpectedObjects(expectedResults, results, "order-limit");
  }

  @Test
  public void testGroupByWithOrderOnHyperUnique()
  {
    GroupByQuery query = new GroupByQuery.Builder()
        .setDataSource(QueryRunnerTestHelper.dataSource)
        .setGranularity(QueryRunnerTestHelper.allGran)
        .setDimensions(
            Arrays.<DimensionSpec>asList(
                new DefaultDimensionSpec(
                    QueryRunnerTestHelper.marketDimension,
                    QueryRunnerTestHelper.marketDimension
                )
            )
        )
        .setInterval(QueryRunnerTestHelper.fullOnInterval)
        .setLimitSpec(
            new DefaultLimitSpec(
                Lists.newArrayList(
                    new OrderByColumnSpec(
                        QueryRunnerTestHelper.uniqueMetric,
                        OrderByColumnSpec.Direction.DESCENDING
                    )
                ), 3
            )
        )
        .setAggregatorSpecs(
            Lists.<AggregatorFactory>newArrayList(
                QueryRunnerTestHelper.qualityUniques
            )
        )
        .setPostAggregatorSpecs(
            Lists.<PostAggregator>newArrayList(
                new HyperUniqueFinalizingPostAggregator(
                    QueryRunnerTestHelper.hyperUniqueFinalizingPostAggMetric,
                    QueryRunnerTestHelper.uniqueMetric
                )
            )
        )
        .build();

    List<Row> expectedResults = Arrays.asList(
        GroupByQueryRunnerTestHelper.createExpectedRow(
            "1970-01-01T00:00:00.000Z",
            "market",
            "spot",
            QueryRunnerTestHelper.uniqueMetric,
            QueryRunnerTestHelper.UNIQUES_9,
            QueryRunnerTestHelper.hyperUniqueFinalizingPostAggMetric,
            QueryRunnerTestHelper.UNIQUES_9
        ),
        GroupByQueryRunnerTestHelper.createExpectedRow(
            "1970-01-01T00:00:00.000Z",
            "market",
            "upfront",
            QueryRunnerTestHelper.uniqueMetric,
            QueryRunnerTestHelper.UNIQUES_2,
            QueryRunnerTestHelper.hyperUniqueFinalizingPostAggMetric,
            QueryRunnerTestHelper.UNIQUES_2
        ),
        GroupByQueryRunnerTestHelper.createExpectedRow(
            "1970-01-01T00:00:00.000Z",
            "market",
            "total_market",
            QueryRunnerTestHelper.uniqueMetric,
            QueryRunnerTestHelper.UNIQUES_2,
            QueryRunnerTestHelper.hyperUniqueFinalizingPostAggMetric,
            QueryRunnerTestHelper.UNIQUES_2
        )
    );

    Iterable<Row> results = GroupByQueryRunnerTestHelper.runQuery(factory, runner, query);
    TestHelper.assertExpectedObjects(expectedResults, results, "order-limit");
  }

  @Test
  public void testGroupByWithHavingOnHyperUnique()
  {
    GroupByQuery query = new GroupByQuery.Builder()
        .setDataSource(QueryRunnerTestHelper.dataSource)
        .setGranularity(QueryRunnerTestHelper.allGran)
        .setDimensions(
            Arrays.<DimensionSpec>asList(
                new DefaultDimensionSpec(
                    QueryRunnerTestHelper.marketDimension,
                    QueryRunnerTestHelper.marketDimension
                )
            )
        )
        .setInterval(QueryRunnerTestHelper.fullOnInterval)
        .setLimitSpec(
            new DefaultLimitSpec(
                Lists.newArrayList(
                    new OrderByColumnSpec(
                        QueryRunnerTestHelper.uniqueMetric,
                        OrderByColumnSpec.Direction.DESCENDING
                    )
                ), 3
            )
        )
        .setHavingSpec(
            new GreaterThanHavingSpec(
                QueryRunnerTestHelper.uniqueMetric,
                8
            )
        )
        .setAggregatorSpecs(
            Lists.<AggregatorFactory>newArrayList(
                QueryRunnerTestHelper.qualityUniques
            )
        )
        .setPostAggregatorSpecs(
            Lists.<PostAggregator>newArrayList(
                new HyperUniqueFinalizingPostAggregator(
                    QueryRunnerTestHelper.hyperUniqueFinalizingPostAggMetric,
                    QueryRunnerTestHelper.uniqueMetric
                )
            )
        )
        .build();

    List<Row> expectedResults = Arrays.asList(
        GroupByQueryRunnerTestHelper.createExpectedRow(
            "1970-01-01T00:00:00.000Z",
            "market",
            "spot",
            QueryRunnerTestHelper.uniqueMetric,
            QueryRunnerTestHelper.UNIQUES_9,
            QueryRunnerTestHelper.hyperUniqueFinalizingPostAggMetric,
            QueryRunnerTestHelper.UNIQUES_9
        )
    );

    // havingSpec equalTo/greaterThan/lessThan do not work on complex aggregators, even if they could be finalized.
    // See also: https://github.com/druid-io/druid/issues/2507
    expectedException.expect(ParseException.class);
    expectedException.expectMessage("Unknown type[class io.druid.hll.HLLCV1]");
    Iterable<Row> results = GroupByQueryRunnerTestHelper.runQuery(factory, runner, query);
    TestHelper.assertExpectedObjects(expectedResults, results, "order-limit");
  }

  @Test
  public void testGroupByWithHavingOnFinalizedHyperUnique()
  {
    GroupByQuery query = new GroupByQuery.Builder()
        .setDataSource(QueryRunnerTestHelper.dataSource)
        .setGranularity(QueryRunnerTestHelper.allGran)
        .setDimensions(
            Arrays.<DimensionSpec>asList(
                new DefaultDimensionSpec(
                    QueryRunnerTestHelper.marketDimension,
                    QueryRunnerTestHelper.marketDimension
                )
            )
        )
        .setInterval(QueryRunnerTestHelper.fullOnInterval)
        .setLimitSpec(
            new DefaultLimitSpec(
                Lists.newArrayList(
                    new OrderByColumnSpec(
                        QueryRunnerTestHelper.hyperUniqueFinalizingPostAggMetric,
                        OrderByColumnSpec.Direction.DESCENDING
                    )
                ), 3
            )
        )
        .setHavingSpec(
            new GreaterThanHavingSpec(
                QueryRunnerTestHelper.hyperUniqueFinalizingPostAggMetric,
                8
            )
        )
        .setAggregatorSpecs(
            Lists.<AggregatorFactory>newArrayList(
                QueryRunnerTestHelper.qualityUniques
            )
        )
        .setPostAggregatorSpecs(
            Lists.<PostAggregator>newArrayList(
                new HyperUniqueFinalizingPostAggregator(
                    QueryRunnerTestHelper.hyperUniqueFinalizingPostAggMetric,
                    QueryRunnerTestHelper.uniqueMetric
                )
            )
        )
        .build();

    List<Row> expectedResults = Arrays.asList(
        GroupByQueryRunnerTestHelper.createExpectedRow(
            "1970-01-01T00:00:00.000Z",
            "market",
            "spot",
            QueryRunnerTestHelper.uniqueMetric,
            QueryRunnerTestHelper.UNIQUES_9,
            QueryRunnerTestHelper.hyperUniqueFinalizingPostAggMetric,
            QueryRunnerTestHelper.UNIQUES_9
        )
    );

    Iterable<Row> results = GroupByQueryRunnerTestHelper.runQuery(factory, runner, query);
    TestHelper.assertExpectedObjects(expectedResults, results, "order-limit");
  }

  @Test
  public void testGroupByWithLimitOnFinalizedHyperUnique()
  {
    GroupByQuery query = new GroupByQuery.Builder()
        .setDataSource(QueryRunnerTestHelper.dataSource)
        .setGranularity(QueryRunnerTestHelper.allGran)
        .setDimensions(
            Arrays.<DimensionSpec>asList(
                new DefaultDimensionSpec(
                    QueryRunnerTestHelper.marketDimension,
                    QueryRunnerTestHelper.marketDimension
                )
            )
        )
        .setInterval(QueryRunnerTestHelper.fullOnInterval)
        .setLimitSpec(
            new DefaultLimitSpec(
                Lists.newArrayList(
                    new OrderByColumnSpec(
                        QueryRunnerTestHelper.hyperUniqueFinalizingPostAggMetric,
                        OrderByColumnSpec.Direction.DESCENDING
                    )
                ), 3
            )
        )
        .setAggregatorSpecs(
            Lists.<AggregatorFactory>newArrayList(
                QueryRunnerTestHelper.qualityUniques
            )
        )
        .setPostAggregatorSpecs(
            Lists.<PostAggregator>newArrayList(
                new HyperUniqueFinalizingPostAggregator(
                    QueryRunnerTestHelper.hyperUniqueFinalizingPostAggMetric,
                    QueryRunnerTestHelper.uniqueMetric
                )
            )
        )
        .build();

    List<Row> expectedResults = Arrays.asList(
        GroupByQueryRunnerTestHelper.createExpectedRow(
            "1970-01-01T00:00:00.000Z",
            "market",
            "spot",
            QueryRunnerTestHelper.uniqueMetric,
            QueryRunnerTestHelper.UNIQUES_9,
            QueryRunnerTestHelper.hyperUniqueFinalizingPostAggMetric,
            QueryRunnerTestHelper.UNIQUES_9
        ),
        GroupByQueryRunnerTestHelper.createExpectedRow(
            "1970-01-01T00:00:00.000Z",
            "market",
            "upfront",
            QueryRunnerTestHelper.uniqueMetric,
            QueryRunnerTestHelper.UNIQUES_2,
            QueryRunnerTestHelper.hyperUniqueFinalizingPostAggMetric,
            QueryRunnerTestHelper.UNIQUES_2
        ),
        GroupByQueryRunnerTestHelper.createExpectedRow(
            "1970-01-01T00:00:00.000Z",
            "market",
            "total_market",
            QueryRunnerTestHelper.uniqueMetric,
            QueryRunnerTestHelper.UNIQUES_2,
            QueryRunnerTestHelper.hyperUniqueFinalizingPostAggMetric,
            QueryRunnerTestHelper.UNIQUES_2
        )
    );

    Iterable<Row> results = GroupByQueryRunnerTestHelper.runQuery(factory, runner, query);
    TestHelper.assertExpectedObjects(expectedResults, results, "order-limit");
  }

  @Test
  public void testGroupByWithAlphaNumericDimensionOrder()
  {
    Map<String, String> map = new HashMap<>();
    map.put("automotive", "health105");
    map.put("business", "health20");
    map.put("entertainment", "travel47");
    map.put("health", "health55");
    map.put("mezzanine", "health09");
    map.put("news", "health0000");
    map.put("premium", "health999");
    map.put("technology", "travel123");
    map.put("travel", "travel555");

    GroupByQuery query = GroupByQuery
        .builder()
        .setDataSource(QueryRunnerTestHelper.dataSource)
        .setQuerySegmentSpec(QueryRunnerTestHelper.firstToThird)
        .setDimensions(
            Lists.<DimensionSpec>newArrayList(
                new ExtractionDimensionSpec(
                    "quality",
                    "alias",
                    new LookupExtractionFn(new MapLookupExtractor(map, false), false, null, false, false)
                )
            )
        )
        .setAggregatorSpecs(
            Arrays.asList(
                QueryRunnerTestHelper.rowsCount,
                new LongSumAggregatorFactory("idx", "index")
            )
        )
        .setLimitSpec(new DefaultLimitSpec(Lists.<OrderByColumnSpec>newArrayList(
            new OrderByColumnSpec("alias", null, StringComparators.ALPHANUMERIC)), null))
        .setGranularity(QueryRunnerTestHelper.dayGran)
        .build();

    List<Row> expectedResults = Arrays.asList(
        GroupByQueryRunnerTestHelper.createExpectedRow("2011-04-01", "alias", "health0000", "rows", 1L, "idx", 121L),
        GroupByQueryRunnerTestHelper.createExpectedRow("2011-04-01", "alias", "health09", "rows", 3L, "idx", 2870L),
        GroupByQueryRunnerTestHelper.createExpectedRow("2011-04-01", "alias", "health20", "rows", 1L, "idx", 118L),
        GroupByQueryRunnerTestHelper.createExpectedRow("2011-04-01", "alias", "health55", "rows", 1L, "idx", 120L),
        GroupByQueryRunnerTestHelper.createExpectedRow("2011-04-01", "alias", "health105", "rows", 1L, "idx", 135L),
        GroupByQueryRunnerTestHelper.createExpectedRow("2011-04-01", "alias", "health999", "rows", 3L, "idx", 2900L),
        GroupByQueryRunnerTestHelper.createExpectedRow("2011-04-01", "alias", "travel47", "rows", 1L, "idx", 158L),
        GroupByQueryRunnerTestHelper.createExpectedRow("2011-04-01", "alias", "travel123", "rows", 1L, "idx", 78L),
        GroupByQueryRunnerTestHelper.createExpectedRow("2011-04-01", "alias", "travel555", "rows", 1L, "idx", 119L),
        GroupByQueryRunnerTestHelper.createExpectedRow("2011-04-02", "alias", "health0000", "rows", 1L, "idx", 114L),
        GroupByQueryRunnerTestHelper.createExpectedRow("2011-04-02", "alias", "health09", "rows", 3L, "idx", 2447L),
        GroupByQueryRunnerTestHelper.createExpectedRow("2011-04-02", "alias", "health20", "rows", 1L, "idx", 112L),
        GroupByQueryRunnerTestHelper.createExpectedRow("2011-04-02", "alias", "health55", "rows", 1L, "idx", 113L),
        GroupByQueryRunnerTestHelper.createExpectedRow("2011-04-02", "alias", "health105", "rows", 1L, "idx", 147L),
        GroupByQueryRunnerTestHelper.createExpectedRow("2011-04-02", "alias", "health999", "rows", 3L, "idx", 2505L),
        GroupByQueryRunnerTestHelper.createExpectedRow("2011-04-02", "alias", "travel47", "rows", 1L, "idx", 166L),
        GroupByQueryRunnerTestHelper.createExpectedRow("2011-04-02", "alias", "travel123", "rows", 1L, "idx", 97L),
        GroupByQueryRunnerTestHelper.createExpectedRow("2011-04-02", "alias", "travel555", "rows", 1L, "idx", 126L)
    );

    Iterable<Row> results = GroupByQueryRunnerTestHelper.runQuery(factory, runner, query);
    TestHelper.assertExpectedObjects(expectedResults, results, "");
  }

  @Ignore
  @Test
  // This is a test to verify per limit groupings, but Druid currently does not support this functionality. At a point
  // in time when Druid does support this, we can re-evaluate this test.
  public void testLimitPerGrouping()
  {
    GroupByQuery query = new GroupByQuery.Builder()
        .setDataSource(QueryRunnerTestHelper.dataSource)
        .setGranularity(QueryRunnerTestHelper.dayGran)
        .setDimensions(
            Arrays.<DimensionSpec>asList(
                new DefaultDimensionSpec(
                    QueryRunnerTestHelper.marketDimension,
                    QueryRunnerTestHelper.marketDimension
                )
            )
        )
        .setInterval(QueryRunnerTestHelper.firstToThird)
        // Using a limitSpec here to achieve a per group limit is incorrect.
        // Limit is applied on the overall results.
        .setLimitSpec(
            new DefaultLimitSpec(
                Lists.newArrayList(
                    new OrderByColumnSpec(
                        "rows",
                        OrderByColumnSpec.Direction.DESCENDING
                    )
                ), 2
            )
        )
        .setAggregatorSpecs(
            Lists.<AggregatorFactory>newArrayList(
                QueryRunnerTestHelper.rowsCount
            )
        )
        .build();

    List<Row> expectedResults = Arrays.asList(
        GroupByQueryRunnerTestHelper.createExpectedRow("2011-04-01T00:00:00.000Z", "market", "spot", "rows", 9L),
        GroupByQueryRunnerTestHelper.createExpectedRow("2011-04-02T00:00:00.000Z", "market", "spot", "rows", 9L)
    );

    Iterable<Row> results = GroupByQueryRunnerTestHelper.runQuery(factory, runner, query);
    Iterator resultsIter = results.iterator();
    Iterator expectedResultsIter = expectedResults.iterator();

    final Object next1 = resultsIter.next();
    Object expectedNext1 = expectedResultsIter.next();
    assertEquals("order-limit", expectedNext1, next1);

    final Object next2 = resultsIter.next();
    Object expectedNext2 = expectedResultsIter.next();
    Assert.assertNotEquals("order-limit", expectedNext2, next2);
  }

  @Test
  public void testPostAggMergedHavingSpec()
  {
    List<Row> expectedResults = Arrays.asList(
        GroupByQueryRunnerTestHelper.createExpectedRow(
            "2011-04-01",
            "alias",
            "mezzanine",
            "rows",
            6L,
            "index",
            4420L,
            QueryRunnerTestHelper.addRowsIndexConstantMetric,
            (double) (6L + 4420L + 1L)
        ),
        GroupByQueryRunnerTestHelper.createExpectedRow(
            "2011-04-01",
            "alias",
            "premium",
            "rows",
            6L,
            "index",
            4416L,
            QueryRunnerTestHelper.addRowsIndexConstantMetric,
            (double) (6L + 4416L + 1L)
        )
    );

    GroupByQuery.Builder builder = GroupByQuery
        .builder()
        .setDataSource(QueryRunnerTestHelper.dataSource)
        .setInterval("2011-04-02/2011-04-04")
        .setDimensions(Lists.<DimensionSpec>newArrayList(new DefaultDimensionSpec("quality", "alias")))
        .setAggregatorSpecs(
            Arrays.asList(
                QueryRunnerTestHelper.rowsCount,
                new LongSumAggregatorFactory("index", "index")
            )
        )
        .setPostAggregatorSpecs(ImmutableList.<PostAggregator>of(QueryRunnerTestHelper.addRowsIndexConstant))
        .setGranularity(new PeriodGranularity(new Period("P1M"), null, null))
        .setHavingSpec(
            new OrHavingSpec(
                ImmutableList.<HavingSpec>of(
                    new GreaterThanHavingSpec(QueryRunnerTestHelper.addRowsIndexConstantMetric, 1000L)
                )
            )
        );

    final GroupByQuery fullQuery = builder.build();

    QueryRunner mergedRunner = factory.getToolchest().mergeResults(
        new QueryRunner<Row>()
        {
          @Override
          public Sequence<Row> run(
              QueryPlus<Row> queryPlus, Map<String, Object> responseContext
          )
          {
            // simulate two daily segments
            final QueryPlus queryPlus1 = queryPlus.withQuerySegmentSpec(
                new MultipleIntervalSegmentSpec(Lists.newArrayList(new Interval("2011-04-02/2011-04-03")))
            );
            final QueryPlus queryPlus2 = queryPlus.withQuerySegmentSpec(
                new MultipleIntervalSegmentSpec(Lists.newArrayList(new Interval("2011-04-03/2011-04-04")))
            );
            return new MergeSequence(
                queryPlus.getQuery().getResultOrdering(),
                Sequences.simple(
                    Arrays.asList(runner.run(queryPlus1, responseContext), runner.run(queryPlus2, responseContext))
                )
            );
          }
        }
    );

    Map<String, Object> context = Maps.newHashMap();
    TestHelper.assertExpectedObjects(expectedResults, mergedRunner.run(fullQuery, context), "merged");
  }

  @Test
  public void testGroupByWithOrderLimitHavingSpec()
  {
    GroupByQuery.Builder builder = GroupByQuery
        .builder()
        .setDataSource(QueryRunnerTestHelper.dataSource)
        .setInterval("2011-01-25/2011-01-28")
        .setDimensions(Lists.<DimensionSpec>newArrayList(new DefaultDimensionSpec("quality", "alias")))
        .setAggregatorSpecs(
            Arrays.asList(
                QueryRunnerTestHelper.rowsCount,
                new DoubleSumAggregatorFactory("index", "index")
            )
        )
        .setGranularity(Granularities.ALL)
        .setHavingSpec(new GreaterThanHavingSpec("index", 310L))
        .setLimitSpec(
            new DefaultLimitSpec(
                Lists.newArrayList(
                    new OrderByColumnSpec(
                        "index",
                        OrderByColumnSpec.Direction.ASCENDING
                    )
                ),
                5
            )
        );

    List<Row> expectedResults = Arrays.asList(
        GroupByQueryRunnerTestHelper.createExpectedRow(
            "2011-01-25",
            "alias",
            "business",
            "rows",
            3L,
            "index",
            312.38165283203125
        ),
        GroupByQueryRunnerTestHelper.createExpectedRow(
            "2011-01-25",
            "alias",
            "news",
            "rows",
            3L,
            "index",
            312.7834167480469
        ),
        GroupByQueryRunnerTestHelper.createExpectedRow(
            "2011-01-25",
            "alias",
            "technology",
            "rows",
            3L,
            "index",
            324.6412353515625
        ),
        GroupByQueryRunnerTestHelper.createExpectedRow(
            "2011-01-25",
            "alias",
            "travel",
            "rows",
            3L,
            "index",
            393.36322021484375
        ),
        GroupByQueryRunnerTestHelper.createExpectedRow(
            "2011-01-25",
            "alias",
            "health",
            "rows",
            3L,
            "index",
            511.2996826171875
        )
    );

    GroupByQuery fullQuery = builder.build();
    Iterable<Row> results = GroupByQueryRunnerTestHelper.runQuery(factory, runner, fullQuery);
    TestHelper.assertExpectedObjects(
        expectedResults,
        results,
        ""
    );
  }

  @Test
  public void testPostAggHavingSpec()
  {
    List<Row> expectedResults = Arrays.asList(
        GroupByQueryRunnerTestHelper.createExpectedRow(
            "2011-04-01",
            "alias",
            "mezzanine",
            "rows",
            6L,
            "index",
            4420L,
            QueryRunnerTestHelper.addRowsIndexConstantMetric,
            (double) (6L + 4420L + 1L)
        ),
        GroupByQueryRunnerTestHelper.createExpectedRow(
            "2011-04-01",
            "alias",
            "premium",
            "rows",
            6L,
            "index",
            4416L,
            QueryRunnerTestHelper.addRowsIndexConstantMetric,
            (double) (6L + 4416L + 1L)
        )
    );

    GroupByQuery.Builder builder = GroupByQuery
        .builder()
        .setDataSource(QueryRunnerTestHelper.dataSource)
        .setInterval("2011-04-02/2011-04-04")
        .setDimensions(Lists.<DimensionSpec>newArrayList(new DefaultDimensionSpec("quality", "alias")))
        .setAggregatorSpecs(
            Arrays.asList(
                QueryRunnerTestHelper.rowsCount,
                new LongSumAggregatorFactory("index", "index")
            )
        )
        .setPostAggregatorSpecs(ImmutableList.<PostAggregator>of(QueryRunnerTestHelper.addRowsIndexConstant))
        .setGranularity(new PeriodGranularity(new Period("P1M"), null, null))
        .setHavingSpec(
            new OrHavingSpec(
                ImmutableList.<HavingSpec>of(
                    new GreaterThanHavingSpec(QueryRunnerTestHelper.addRowsIndexConstantMetric, 1000L)
                )
            )
        );

    final GroupByQuery fullQuery = builder.build();
    TestHelper.assertExpectedObjects(
        expectedResults,
        GroupByQueryRunnerTestHelper.runQuery(factory, runner, fullQuery),
        ""
    );
  }


  @Test
  public void testHavingSpec()
  {
    List<Row> expectedResults = Arrays.asList(
        GroupByQueryRunnerTestHelper.createExpectedRow("2011-04-01", "alias", "business", "rows", 2L, "idx", 217L),
        GroupByQueryRunnerTestHelper.createExpectedRow("2011-04-01", "alias", "mezzanine", "rows", 6L, "idx", 4420L),
        GroupByQueryRunnerTestHelper.createExpectedRow("2011-04-01", "alias", "premium", "rows", 6L, "idx", 4416L)
    );

    GroupByQuery.Builder builder = GroupByQuery
        .builder()
        .setDataSource(QueryRunnerTestHelper.dataSource)
        .setInterval("2011-04-02/2011-04-04")
        .setDimensions(Lists.<DimensionSpec>newArrayList(new DefaultDimensionSpec("quality", "alias")))
        .setAggregatorSpecs(
            Arrays.asList(
                QueryRunnerTestHelper.rowsCount,
                new LongSumAggregatorFactory("idx", "index")
            )
        )
        .setGranularity(new PeriodGranularity(new Period("P1M"), null, null))
        .setHavingSpec(
            new OrHavingSpec(
                ImmutableList.<HavingSpec>of(
                    new GreaterThanHavingSpec("rows", 2L),
                    new EqualToHavingSpec("idx", 217L)
                )
            )
        );

    final GroupByQuery fullQuery = builder.build();
    TestHelper.assertExpectedObjects(
        expectedResults,
        GroupByQueryRunnerTestHelper.runQuery(factory, runner, fullQuery),
        ""
    );
  }

  @Test
  public void testDimFilterHavingSpec()
  {
    List<Row> expectedResults = Arrays.asList(
        GroupByQueryRunnerTestHelper.createExpectedRow("2011-04-01", "alias", "business", "rows", 2L, "idx", 217L),
        GroupByQueryRunnerTestHelper.createExpectedRow("2011-04-01", "alias", "mezzanine", "rows", 6L, "idx", 4420L),
        GroupByQueryRunnerTestHelper.createExpectedRow("2011-04-01", "alias", "premium", "rows", 6L, "idx", 4416L)
    );

    final DimFilterHavingSpec havingSpec = new DimFilterHavingSpec(
        new AndDimFilter(
            ImmutableList.of(
                new OrDimFilter(
                    ImmutableList.of(
                        new BoundDimFilter("rows", "2", null, true, false, null, null, StringComparators.NUMERIC),
                        new SelectorDimFilter("idx", "217", null)
                    )
                ),
                new SelectorDimFilter("__time", String.valueOf(new DateTime("2011-04-01").getMillis()), null)
            )
        )
    );

    GroupByQuery.Builder builder = GroupByQuery
        .builder()
        .setDataSource(QueryRunnerTestHelper.dataSource)
        .setInterval("2011-04-02/2011-04-04")
        .setDimensions(Lists.<DimensionSpec>newArrayList(new DefaultDimensionSpec("quality", "alias")))
        .setAggregatorSpecs(
            Arrays.asList(
                QueryRunnerTestHelper.rowsCount,
                new LongSumAggregatorFactory("idx", "index")
            )
        )
        .setGranularity(new PeriodGranularity(new Period("P1M"), null, null))
        .setHavingSpec(havingSpec);

    final GroupByQuery fullQuery = builder.build();
    TestHelper.assertExpectedObjects(
        expectedResults,
        GroupByQueryRunnerTestHelper.runQuery(factory, runner, fullQuery),
        ""
    );
  }

  @Test
  public void testDimFilterHavingSpecWithExtractionFns()
  {
    String extractionJsFn = "function(str) { return 'super-' + str; }";
    ExtractionFn extractionFn = new JavaScriptExtractionFn(extractionJsFn, false, JavaScriptConfig.getEnabledInstance());

    String extractionJsFn2 = "function(num) { return num + 10; }";
    ExtractionFn extractionFn2 = new JavaScriptExtractionFn(extractionJsFn2, false, JavaScriptConfig.getEnabledInstance());

    List<Row> expectedResults = Arrays.asList(
        GroupByQueryRunnerTestHelper.createExpectedRow("2011-04-01", "alias", "business", "rows", 2L, "idx", 217L),
        GroupByQueryRunnerTestHelper.createExpectedRow("2011-04-01", "alias", "mezzanine", "rows", 6L, "idx", 4420L),
        GroupByQueryRunnerTestHelper.createExpectedRow("2011-04-01", "alias", "premium", "rows", 6L, "idx", 4416L)
    );

    final DimFilterHavingSpec havingSpec = new DimFilterHavingSpec(
        new OrDimFilter(
            ImmutableList.of(
                new BoundDimFilter("rows", "12", null, true, false, null, extractionFn2, StringComparators.NUMERIC),
                new SelectorDimFilter("idx", "super-217", extractionFn)
            )
        )
    );

    GroupByQuery.Builder builder = GroupByQuery
        .builder()
        .setDataSource(QueryRunnerTestHelper.dataSource)
        .setInterval("2011-04-02/2011-04-04")
        .setDimensions(Lists.<DimensionSpec>newArrayList(new DefaultDimensionSpec("quality", "alias")))
        .setAggregatorSpecs(
            Arrays.asList(
                QueryRunnerTestHelper.rowsCount,
                new LongSumAggregatorFactory("idx", "index")
            )
        )
        .setGranularity(new PeriodGranularity(new Period("P1M"), null, null))
        .setHavingSpec(havingSpec);

    final GroupByQuery fullQuery = builder.build();
    TestHelper.assertExpectedObjects(
        expectedResults,
        GroupByQueryRunnerTestHelper.runQuery(factory, runner, fullQuery),
        ""
    );
  }

  @Test
  public void testMergedHavingSpec()
  {
    List<Row> expectedResults = Arrays.asList(
        GroupByQueryRunnerTestHelper.createExpectedRow("2011-04-01", "alias", "business", "rows", 2L, "idx", 217L),
        GroupByQueryRunnerTestHelper.createExpectedRow("2011-04-01", "alias", "mezzanine", "rows", 6L, "idx", 4420L),
        GroupByQueryRunnerTestHelper.createExpectedRow("2011-04-01", "alias", "premium", "rows", 6L, "idx", 4416L)
    );

    GroupByQuery.Builder builder = GroupByQuery
        .builder()
        .setDataSource(QueryRunnerTestHelper.dataSource)
        .setInterval("2011-04-02/2011-04-04")
        .setDimensions(Lists.<DimensionSpec>newArrayList(new DefaultDimensionSpec("quality", "alias")))
        .setAggregatorSpecs(
            Arrays.asList(
                QueryRunnerTestHelper.rowsCount,
                new LongSumAggregatorFactory("idx", "index")
            )
        )
        .setGranularity(new PeriodGranularity(new Period("P1M"), null, null))
        .setHavingSpec(
            new OrHavingSpec(
                ImmutableList.<HavingSpec>of(
                    new GreaterThanHavingSpec("rows", 2L),
                    new EqualToHavingSpec("idx", 217L)
                )
            )
        );

    GroupByQuery fullQuery = builder.build();

    QueryRunner mergedRunner = factory.getToolchest().mergeResults(
        new QueryRunner<Row>()
        {
          @Override
          public Sequence<Row> run(
              QueryPlus<Row> queryPlus, Map<String, Object> responseContext
          )
          {
            // simulate two daily segments
            final QueryPlus queryPlus1 = queryPlus.withQuerySegmentSpec(
                new MultipleIntervalSegmentSpec(Lists.newArrayList(new Interval("2011-04-02/2011-04-03")))
            );
            final QueryPlus queryPlus2 = queryPlus.withQuerySegmentSpec(
                new MultipleIntervalSegmentSpec(Lists.newArrayList(new Interval("2011-04-03/2011-04-04")))
            );
            return new MergeSequence(
                queryPlus.getQuery().getResultOrdering(),
                Sequences.simple(
                    Arrays.asList(runner.run(queryPlus1, responseContext), runner.run(queryPlus2, responseContext))
                )
            );
          }
        }
    );

    Map<String, Object> context = Maps.newHashMap();
    TestHelper.assertExpectedObjects(expectedResults, mergedRunner.run(fullQuery, context), "merged");
  }

  @Test
  public void testMergedPostAggHavingSpec()
  {
    List<Row> expectedResults = Arrays.asList(
        GroupByQueryRunnerTestHelper.createExpectedRow(
            "2011-04-01",
            "alias",
            "business",
            "rows",
            2L,
            "idx",
            217L,
            "rows_times_10",
            20.0
        ),
        GroupByQueryRunnerTestHelper.createExpectedRow(
            "2011-04-01",
            "alias",
            "mezzanine",
            "rows",
            6L,
            "idx",
            4420L,
            "rows_times_10",
            60.0
        ),
        GroupByQueryRunnerTestHelper.createExpectedRow(
            "2011-04-01",
            "alias",
            "premium",
            "rows",
            6L,
            "idx",
            4416L,
            "rows_times_10",
            60.0
        )
    );

    GroupByQuery.Builder builder = GroupByQuery
        .builder()
        .setDataSource(QueryRunnerTestHelper.dataSource)
        .setInterval("2011-04-02/2011-04-04")
        .setDimensions(Lists.<DimensionSpec>newArrayList(new DefaultDimensionSpec("quality", "alias")))
        .setAggregatorSpecs(
            Arrays.asList(
                QueryRunnerTestHelper.rowsCount,
                new LongSumAggregatorFactory("idx", "index")
            )
        )
        .setPostAggregatorSpecs(
            Arrays.<PostAggregator>asList(
                new ArithmeticPostAggregator(
                    "rows_times_10",
                    "*",
                    Arrays.<PostAggregator>asList(
                        new FieldAccessPostAggregator(
                            "rows",
                            "rows"
                        ),
                        new ConstantPostAggregator(
                            "const",
                            10L
                        )
                    )
                )
            )
        )
        .setGranularity(new PeriodGranularity(new Period("P1M"), null, null))
        .setHavingSpec(
            new OrHavingSpec(
                ImmutableList.<HavingSpec>of(
                    new GreaterThanHavingSpec("rows_times_10", 20L),
                    new EqualToHavingSpec("idx", 217L)
                )
            )
        );

    GroupByQuery fullQuery = builder.build();

    QueryRunner mergedRunner = factory.getToolchest().mergeResults(
        new QueryRunner<Row>()
        {
          @Override
          public Sequence<Row> run(
              QueryPlus<Row> queryPlus, Map<String, Object> responseContext
          )
          {
            // simulate two daily segments
            final QueryPlus queryPlus1 = queryPlus.withQuerySegmentSpec(
                new MultipleIntervalSegmentSpec(Lists.newArrayList(new Interval("2011-04-02/2011-04-03")))
            );
            final QueryPlus queryPlus2 = queryPlus.withQuerySegmentSpec(
                new MultipleIntervalSegmentSpec(Lists.newArrayList(new Interval("2011-04-03/2011-04-04")))
            );
            return new MergeSequence(
                queryPlus.getQuery().getResultOrdering(),
                Sequences.simple(
                    Arrays.asList(runner.run(queryPlus1, responseContext), runner.run(queryPlus2, responseContext))
                )
            );
          }
        }
    );

    Map<String, Object> context = Maps.newHashMap();
    // add an extra layer of merging, simulate broker forwarding query to historical
    TestHelper.assertExpectedObjects(
        expectedResults,
        factory.getToolchest().postMergeQueryDecoration(
            factory.getToolchest().mergeResults(
                factory.getToolchest().preMergeQueryDecoration(mergedRunner)
            )
        ).run(fullQuery, context),
        "merged"
    );

    fullQuery = fullQuery.withPostAggregatorSpecs(
        Arrays.<PostAggregator>asList(
            new ExpressionPostAggregator("rows_times_10", "rows * 10.0")
        )
    );

    TestHelper.assertExpectedObjects(
        expectedResults,
        factory.getToolchest().postMergeQueryDecoration(
            factory.getToolchest().mergeResults(
                factory.getToolchest().preMergeQueryDecoration(mergedRunner)
            )
        ).run(fullQuery, context),
        "merged"
    );
  }

  @Test
  public void testGroupByWithRegEx() throws Exception
  {
    GroupByQuery.Builder builder = GroupByQuery
        .builder()
        .setDataSource(QueryRunnerTestHelper.dataSource)
        .setInterval("2011-04-02/2011-04-04")
        .setDimFilter(new RegexDimFilter("quality", "auto.*", null))
        .setDimensions(Lists.<DimensionSpec>newArrayList(new DefaultDimensionSpec("quality", "quality")))
        .setAggregatorSpecs(
            Arrays.<AggregatorFactory>asList(
                QueryRunnerTestHelper.rowsCount
            )
        )
        .setGranularity(new PeriodGranularity(new Period("P1M"), null, null));

    final GroupByQuery query = builder.build();

    List<Row> expectedResults = Arrays.asList(
        GroupByQueryRunnerTestHelper.createExpectedRow("2011-04-01", "quality", "automotive", "rows", 2L)
    );

    QueryRunner<Row> mergeRunner = factory.getToolchest().mergeResults(runner);
    Map<String, Object> context = Maps.newHashMap();
    TestHelper.assertExpectedObjects(expectedResults, mergeRunner.run(query, context), "no-limit");
  }

  @Test
  public void testGroupByWithNonexistentDimension() throws Exception
  {
    GroupByQuery.Builder builder = GroupByQuery
        .builder()
        .setDataSource(QueryRunnerTestHelper.dataSource)
        .setInterval("2011-04-02/2011-04-04")
        .addDimension("billy")
        .addDimension("quality")
        .setAggregatorSpecs(
            Arrays.<AggregatorFactory>asList(
                QueryRunnerTestHelper.rowsCount
            )
        )
        .setGranularity(new PeriodGranularity(new Period("P1M"), null, null));

    final GroupByQuery query = builder.build();

    List<Row> expectedResults = Arrays.asList(
        GroupByQueryRunnerTestHelper.createExpectedRow(
            "2011-04-01",
            "billy",
            null,
            "quality",
            "automotive",
            "rows",
            2L
        ),
        GroupByQueryRunnerTestHelper.createExpectedRow("2011-04-01", "billy", null, "quality", "business", "rows", 2L),
        GroupByQueryRunnerTestHelper.createExpectedRow(
            "2011-04-01",
            "billy",
            null,
            "quality",
            "entertainment",
            "rows",
            2L
        ),
        GroupByQueryRunnerTestHelper.createExpectedRow("2011-04-01", "billy", null, "quality", "health", "rows", 2L),
        GroupByQueryRunnerTestHelper.createExpectedRow("2011-04-01", "billy", null, "quality", "mezzanine", "rows", 6L),
        GroupByQueryRunnerTestHelper.createExpectedRow("2011-04-01", "billy", null, "quality", "news", "rows", 2L),
        GroupByQueryRunnerTestHelper.createExpectedRow("2011-04-01", "billy", null, "quality", "premium", "rows", 6L),
        GroupByQueryRunnerTestHelper.createExpectedRow(
            "2011-04-01",
            "billy",
            null,
            "quality",
            "technology",
            "rows",
            2L
        ),
        GroupByQueryRunnerTestHelper.createExpectedRow("2011-04-01", "billy", null, "quality", "travel", "rows", 2L)
    );

    Map<String, Object> context = Maps.newHashMap();
    QueryRunner<Row> mergeRunner = factory.getToolchest().mergeResults(runner);
    TestHelper.assertExpectedObjects(expectedResults, mergeRunner.run(query, context), "no-limit");
  }

  // A subquery identical to the query should yield identical results
  @Test
  public void testIdenticalSubquery()
  {
    GroupByQuery subquery = GroupByQuery
        .builder()
        .setDataSource(QueryRunnerTestHelper.dataSource)
        .setQuerySegmentSpec(QueryRunnerTestHelper.firstToThird)
        .setDimensions(Lists.<DimensionSpec>newArrayList(new DefaultDimensionSpec("quality", "alias")))
        .setDimFilter(new JavaScriptDimFilter(
            "quality",
            "function(dim){ return true; }",
            null,
            JavaScriptConfig.getEnabledInstance()
        ))
        .setAggregatorSpecs(
            Arrays.asList(
                QueryRunnerTestHelper.rowsCount,
                new LongSumAggregatorFactory("idx", "index"),
                new LongSumAggregatorFactory("indexMaxPlusTen", "indexMaxPlusTen")
            )
        )
        .setGranularity(QueryRunnerTestHelper.dayGran)
        .build();

    GroupByQuery query = GroupByQuery
        .builder()
        .setDataSource(subquery)
        .setQuerySegmentSpec(QueryRunnerTestHelper.firstToThird)
        .setDimensions(Lists.<DimensionSpec>newArrayList(new DefaultDimensionSpec("alias", "alias")))
        .setAggregatorSpecs(
            Arrays.<AggregatorFactory>asList(
                new LongSumAggregatorFactory("rows", "rows"),
                new LongSumAggregatorFactory("idx", "idx")
            )
        )
        .setGranularity(QueryRunnerTestHelper.dayGran)
        .build();

    List<Row> expectedResults = Arrays.asList(
        GroupByQueryRunnerTestHelper.createExpectedRow("2011-04-01", "alias", "automotive", "rows", 1L, "idx", 135L),
        GroupByQueryRunnerTestHelper.createExpectedRow("2011-04-01", "alias", "business", "rows", 1L, "idx", 118L),
        GroupByQueryRunnerTestHelper.createExpectedRow("2011-04-01", "alias", "entertainment", "rows", 1L, "idx", 158L),
        GroupByQueryRunnerTestHelper.createExpectedRow("2011-04-01", "alias", "health", "rows", 1L, "idx", 120L),
        GroupByQueryRunnerTestHelper.createExpectedRow("2011-04-01", "alias", "mezzanine", "rows", 3L, "idx", 2870L),
        GroupByQueryRunnerTestHelper.createExpectedRow("2011-04-01", "alias", "news", "rows", 1L, "idx", 121L),
        GroupByQueryRunnerTestHelper.createExpectedRow("2011-04-01", "alias", "premium", "rows", 3L, "idx", 2900L),
        GroupByQueryRunnerTestHelper.createExpectedRow("2011-04-01", "alias", "technology", "rows", 1L, "idx", 78L),
        GroupByQueryRunnerTestHelper.createExpectedRow("2011-04-01", "alias", "travel", "rows", 1L, "idx", 119L),

        GroupByQueryRunnerTestHelper.createExpectedRow("2011-04-02", "alias", "automotive", "rows", 1L, "idx", 147L),
        GroupByQueryRunnerTestHelper.createExpectedRow("2011-04-02", "alias", "business", "rows", 1L, "idx", 112L),
        GroupByQueryRunnerTestHelper.createExpectedRow("2011-04-02", "alias", "entertainment", "rows", 1L, "idx", 166L),
        GroupByQueryRunnerTestHelper.createExpectedRow("2011-04-02", "alias", "health", "rows", 1L, "idx", 113L),
        GroupByQueryRunnerTestHelper.createExpectedRow("2011-04-02", "alias", "mezzanine", "rows", 3L, "idx", 2447L),
        GroupByQueryRunnerTestHelper.createExpectedRow("2011-04-02", "alias", "news", "rows", 1L, "idx", 114L),
        GroupByQueryRunnerTestHelper.createExpectedRow("2011-04-02", "alias", "premium", "rows", 3L, "idx", 2505L),
        GroupByQueryRunnerTestHelper.createExpectedRow("2011-04-02", "alias", "technology", "rows", 1L, "idx", 97L),
        GroupByQueryRunnerTestHelper.createExpectedRow("2011-04-02", "alias", "travel", "rows", 1L, "idx", 126L)
    );

    // Subqueries are handled by the ToolChest
    Iterable<Row> results = GroupByQueryRunnerTestHelper.runQuery(factory, runner, query);
    TestHelper.assertExpectedObjects(expectedResults, results, "");
  }

  @Test
  public void testSubqueryWithMultipleIntervalsInOuterQuery()
  {
    GroupByQuery subquery = GroupByQuery
        .builder()
        .setDataSource(QueryRunnerTestHelper.dataSource)
        .setQuerySegmentSpec(QueryRunnerTestHelper.firstToThird)
        .setDimensions(Lists.<DimensionSpec>newArrayList(new DefaultDimensionSpec("quality", "alias")))
        .setDimFilter(new JavaScriptDimFilter(
            "quality",
            "function(dim){ return true; }",
            null,
            JavaScriptConfig.getEnabledInstance()
        ))
        .setAggregatorSpecs(
            Arrays.asList(
                QueryRunnerTestHelper.rowsCount,
                new LongSumAggregatorFactory("idx", "index"),
                new LongSumAggregatorFactory("indexMaxPlusTen", "indexMaxPlusTen")
            )
        )
        .setGranularity(QueryRunnerTestHelper.dayGran)
        .build();

    GroupByQuery query = GroupByQuery
        .builder()
        .setDataSource(subquery)
        .setQuerySegmentSpec(
            new MultipleIntervalSegmentSpec(
                ImmutableList.of(
                    new Interval("2011-04-01T00:00:00.000Z/2011-04-01T23:58:00.000Z"),
                    new Interval("2011-04-02T00:00:00.000Z/2011-04-03T00:00:00.000Z")
                )
            )
        )
        .setDimensions(Lists.<DimensionSpec>newArrayList(new DefaultDimensionSpec("alias", "alias")))
        .setAggregatorSpecs(
            Arrays.<AggregatorFactory>asList(
                new LongSumAggregatorFactory("rows", "rows"),
                new LongSumAggregatorFactory("idx", "idx")
            )
        )
        .setGranularity(QueryRunnerTestHelper.dayGran)
        .build();

    List<Row> expectedResults = Arrays.asList(
        GroupByQueryRunnerTestHelper.createExpectedRow("2011-04-01", "alias", "automotive", "rows", 1L, "idx", 135L),
        GroupByQueryRunnerTestHelper.createExpectedRow("2011-04-01", "alias", "business", "rows", 1L, "idx", 118L),
        GroupByQueryRunnerTestHelper.createExpectedRow("2011-04-01", "alias", "entertainment", "rows", 1L, "idx", 158L),
        GroupByQueryRunnerTestHelper.createExpectedRow("2011-04-01", "alias", "health", "rows", 1L, "idx", 120L),
        GroupByQueryRunnerTestHelper.createExpectedRow("2011-04-01", "alias", "mezzanine", "rows", 3L, "idx", 2870L),
        GroupByQueryRunnerTestHelper.createExpectedRow("2011-04-01", "alias", "news", "rows", 1L, "idx", 121L),
        GroupByQueryRunnerTestHelper.createExpectedRow("2011-04-01", "alias", "premium", "rows", 3L, "idx", 2900L),
        GroupByQueryRunnerTestHelper.createExpectedRow("2011-04-01", "alias", "technology", "rows", 1L, "idx", 78L),
        GroupByQueryRunnerTestHelper.createExpectedRow("2011-04-01", "alias", "travel", "rows", 1L, "idx", 119L),

        GroupByQueryRunnerTestHelper.createExpectedRow("2011-04-02", "alias", "automotive", "rows", 1L, "idx", 147L),
        GroupByQueryRunnerTestHelper.createExpectedRow("2011-04-02", "alias", "business", "rows", 1L, "idx", 112L),
        GroupByQueryRunnerTestHelper.createExpectedRow("2011-04-02", "alias", "entertainment", "rows", 1L, "idx", 166L),
        GroupByQueryRunnerTestHelper.createExpectedRow("2011-04-02", "alias", "health", "rows", 1L, "idx", 113L),
        GroupByQueryRunnerTestHelper.createExpectedRow("2011-04-02", "alias", "mezzanine", "rows", 3L, "idx", 2447L),
        GroupByQueryRunnerTestHelper.createExpectedRow("2011-04-02", "alias", "news", "rows", 1L, "idx", 114L),
        GroupByQueryRunnerTestHelper.createExpectedRow("2011-04-02", "alias", "premium", "rows", 3L, "idx", 2505L),
        GroupByQueryRunnerTestHelper.createExpectedRow("2011-04-02", "alias", "technology", "rows", 1L, "idx", 97L),
        GroupByQueryRunnerTestHelper.createExpectedRow("2011-04-02", "alias", "travel", "rows", 1L, "idx", 126L)
    );

    // Subqueries are handled by the ToolChest
    Iterable<Row> results = GroupByQueryRunnerTestHelper.runQuery(factory, runner, query);
    TestHelper.assertExpectedObjects(expectedResults, results, "");
  }

  @Test
  public void testSubqueryWithMultipleIntervalsInOuterQueryAndChunkPeriod()
  {
    GroupByQuery subquery = GroupByQuery
        .builder()
        .setDataSource(QueryRunnerTestHelper.dataSource)
        .setQuerySegmentSpec(QueryRunnerTestHelper.firstToThird)
        .setDimensions(Lists.<DimensionSpec>newArrayList(new DefaultDimensionSpec("quality", "alias")))
        .setDimFilter(new JavaScriptDimFilter(
            "quality",
            "function(dim){ return true; }",
            null,
            JavaScriptConfig.getEnabledInstance()
        ))
        .setAggregatorSpecs(
            Arrays.asList(
                QueryRunnerTestHelper.rowsCount,
                new LongSumAggregatorFactory("idx", "index"),
                new LongSumAggregatorFactory("indexMaxPlusTen", "indexMaxPlusTen")
            )
        )
        .setGranularity(QueryRunnerTestHelper.dayGran)
        .setContext(ImmutableMap.<String, Object>of("chunkPeriod", "P1D"))
        .build();

    GroupByQuery query = GroupByQuery
        .builder()
        .setDataSource(subquery)
        .setQuerySegmentSpec(
            new MultipleIntervalSegmentSpec(
                ImmutableList.of(
                    new Interval("2011-04-01T00:00:00.000Z/2011-04-01T23:58:00.000Z"),
                    new Interval("2011-04-02T00:00:00.000Z/2011-04-03T00:00:00.000Z")
                )
            )
        )
        .setDimensions(Lists.<DimensionSpec>newArrayList(new DefaultDimensionSpec("alias", "alias")))
        .setAggregatorSpecs(
            Arrays.<AggregatorFactory>asList(
                new LongSumAggregatorFactory("rows", "rows"),
                new LongSumAggregatorFactory("idx", "idx")
            )
        )
        .setGranularity(QueryRunnerTestHelper.dayGran)
        .build();

    List<Row> expectedResults = Arrays.asList(
        GroupByQueryRunnerTestHelper.createExpectedRow("2011-04-01", "alias", "automotive", "rows", 1L, "idx", 135L),
        GroupByQueryRunnerTestHelper.createExpectedRow("2011-04-01", "alias", "business", "rows", 1L, "idx", 118L),
        GroupByQueryRunnerTestHelper.createExpectedRow("2011-04-01", "alias", "entertainment", "rows", 1L, "idx", 158L),
        GroupByQueryRunnerTestHelper.createExpectedRow("2011-04-01", "alias", "health", "rows", 1L, "idx", 120L),
        GroupByQueryRunnerTestHelper.createExpectedRow("2011-04-01", "alias", "mezzanine", "rows", 3L, "idx", 2870L),
        GroupByQueryRunnerTestHelper.createExpectedRow("2011-04-01", "alias", "news", "rows", 1L, "idx", 121L),
        GroupByQueryRunnerTestHelper.createExpectedRow("2011-04-01", "alias", "premium", "rows", 3L, "idx", 2900L),
        GroupByQueryRunnerTestHelper.createExpectedRow("2011-04-01", "alias", "technology", "rows", 1L, "idx", 78L),
        GroupByQueryRunnerTestHelper.createExpectedRow("2011-04-01", "alias", "travel", "rows", 1L, "idx", 119L),

        GroupByQueryRunnerTestHelper.createExpectedRow("2011-04-02", "alias", "automotive", "rows", 1L, "idx", 147L),
        GroupByQueryRunnerTestHelper.createExpectedRow("2011-04-02", "alias", "business", "rows", 1L, "idx", 112L),
        GroupByQueryRunnerTestHelper.createExpectedRow("2011-04-02", "alias", "entertainment", "rows", 1L, "idx", 166L),
        GroupByQueryRunnerTestHelper.createExpectedRow("2011-04-02", "alias", "health", "rows", 1L, "idx", 113L),
        GroupByQueryRunnerTestHelper.createExpectedRow("2011-04-02", "alias", "mezzanine", "rows", 3L, "idx", 2447L),
        GroupByQueryRunnerTestHelper.createExpectedRow("2011-04-02", "alias", "news", "rows", 1L, "idx", 114L),
        GroupByQueryRunnerTestHelper.createExpectedRow("2011-04-02", "alias", "premium", "rows", 3L, "idx", 2505L),
        GroupByQueryRunnerTestHelper.createExpectedRow("2011-04-02", "alias", "technology", "rows", 1L, "idx", 97L),
        GroupByQueryRunnerTestHelper.createExpectedRow("2011-04-02", "alias", "travel", "rows", 1L, "idx", 126L)
    );

    // Subqueries are handled by the ToolChest
    Iterable<Row> results = GroupByQueryRunnerTestHelper.runQuery(factory, runner, query);
    TestHelper.assertExpectedObjects(expectedResults, results, "");
  }

  @Test
  public void testSubqueryWithExtractionFnInOuterQuery()
  {
    //https://github.com/druid-io/druid/issues/2556

    GroupByQuery subquery = GroupByQuery
        .builder()
        .setDataSource(QueryRunnerTestHelper.dataSource)
        .setQuerySegmentSpec(QueryRunnerTestHelper.firstToThird)
        .setDimensions(Lists.<DimensionSpec>newArrayList(new DefaultDimensionSpec("quality", "alias")))
        .setDimFilter(new JavaScriptDimFilter(
            "quality",
            "function(dim){ return true; }",
            null,
            JavaScriptConfig.getEnabledInstance()
        ))
        .setAggregatorSpecs(
            Arrays.asList(
                QueryRunnerTestHelper.rowsCount,
                new LongSumAggregatorFactory("idx", "index"),
                new LongSumAggregatorFactory("indexMaxPlusTen", "indexMaxPlusTen")
            )
        )
        .setGranularity(QueryRunnerTestHelper.dayGran)
        .build();

    GroupByQuery query = GroupByQuery
        .builder()
        .setDataSource(subquery)
        .setQuerySegmentSpec(
            new MultipleIntervalSegmentSpec(
                ImmutableList.of(
                    new Interval("2011-04-01T00:00:00.000Z/2011-04-03T00:00:00.000Z")
                )
            )
        )
        .setDimensions(Lists.<DimensionSpec>newArrayList(
            new ExtractionDimensionSpec(
                "alias",
                "alias",
                new RegexDimExtractionFn("(a).*", true, "a")
            )
                       )
        )
        .setAggregatorSpecs(
            Arrays.<AggregatorFactory>asList(
                new LongSumAggregatorFactory("rows", "rows"),
                new LongSumAggregatorFactory("idx", "idx")
            )
        )
        .setGranularity(QueryRunnerTestHelper.dayGran)
        .build();

    List<Row> expectedResults = Arrays.asList(
        GroupByQueryRunnerTestHelper.createExpectedRow("2011-04-01", "alias", "a", "rows", 13L, "idx", 6619L),
        GroupByQueryRunnerTestHelper.createExpectedRow("2011-04-02", "alias", "a", "rows", 13L, "idx", 5827L)
    );

    // Subqueries are handled by the ToolChest
    Iterable<Row> results = GroupByQueryRunnerTestHelper.runQuery(factory, runner, query);
    TestHelper.assertExpectedObjects(expectedResults, results, "");
  }

  @Test
  public void testDifferentGroupingSubquery()
  {
    GroupByQuery subquery = GroupByQuery
        .builder()
        .setDataSource(QueryRunnerTestHelper.dataSource)
        .setQuerySegmentSpec(QueryRunnerTestHelper.firstToThird)
        .setDimensions(Lists.<DimensionSpec>newArrayList(new DefaultDimensionSpec("quality", "alias")))
        .setAggregatorSpecs(
            Arrays.asList(
                QueryRunnerTestHelper.rowsCount,
                new LongSumAggregatorFactory("idx", "index"),
                new LongSumAggregatorFactory("indexMaxPlusTen", "indexMaxPlusTen")
            )
        )
        .setGranularity(QueryRunnerTestHelper.dayGran)
        .build();

    GroupByQuery query = GroupByQuery
        .builder()
        .setDataSource(subquery)
        .setQuerySegmentSpec(QueryRunnerTestHelper.firstToThird)
        .setAggregatorSpecs(
            Arrays.<AggregatorFactory>asList(
                QueryRunnerTestHelper.rowsCount,
                new DoubleMaxAggregatorFactory("idx", "idx"),
                new DoubleMaxAggregatorFactory("indexMaxPlusTen", "indexMaxPlusTen")
            )
        )
        .setGranularity(QueryRunnerTestHelper.dayGran)
        .build();

    List<Row> expectedResults = GroupByQueryRunnerTestHelper.createExpectedRows(
        new String[]{"__time", "rows", "idx", "indexMaxPlusTen"},
        new Object[]{"2011-04-01", 9L, 2900.0, 2930.0},
        new Object[]{"2011-04-02", 9L, 2505.0, 2535.0}
    );

    TestHelper.assertExpectedObjects(
        expectedResults,
        GroupByQueryRunnerTestHelper.runQuery(factory, runner, query), ""
    );

    subquery = new GroupByQuery.Builder(subquery)
        .setVirtualColumns(
            new ExpressionVirtualColumn("expr", "-index + 100")
        )
        .setAggregatorSpecs(
            Arrays.asList(
                QueryRunnerTestHelper.rowsCount,
                new LongSumAggregatorFactory("idx", "expr"),
                new LongSumAggregatorFactory("indexMaxPlusTen", "indexMaxPlusTen")
            )
        ).build();
    query = (GroupByQuery) query.withDataSource(new QueryDataSource(subquery));

    expectedResults = GroupByQueryRunnerTestHelper.createExpectedRows(
        new String[]{"__time", "rows", "idx", "indexMaxPlusTen"},
        new Object[]{"2011-04-01", 9L, 21.0, 2930.0},
        new Object[]{"2011-04-02", 9L, 2.0, 2535.0}
    );

    TestHelper.assertExpectedObjects(
        expectedResults,
        GroupByQueryRunnerTestHelper.runQuery(factory, runner, query), ""
    );
  }

  @Test
  public void testDifferentGroupingSubqueryMultipleAggregatorsOnSameField()
  {
    GroupByQuery subquery = GroupByQuery
        .builder()
        .setDataSource(QueryRunnerTestHelper.dataSource)
        .setQuerySegmentSpec(QueryRunnerTestHelper.firstToThird)
        .setDimensions(Lists.<DimensionSpec>newArrayList(new DefaultDimensionSpec("quality", "alias")))
        .setAggregatorSpecs(
            Arrays.asList(
                QueryRunnerTestHelper.rowsCount,
                new LongSumAggregatorFactory("idx", "index")
            )
        )
        .setPostAggregatorSpecs(
            Lists.<PostAggregator>newArrayList(
                new ArithmeticPostAggregator(
                    "post_agg",
                    "+",
                    Lists.<PostAggregator>newArrayList(
                        new FieldAccessPostAggregator("idx", "idx"),
                        new FieldAccessPostAggregator("idx", "idx")
                    )
                )
            )
        )
        .setGranularity(QueryRunnerTestHelper.dayGran)
        .build();

    GroupByQuery query = GroupByQuery
        .builder()
        .setDataSource(subquery)
        .setQuerySegmentSpec(QueryRunnerTestHelper.firstToThird)
        .setAggregatorSpecs(
            Arrays.<AggregatorFactory>asList(
                new DoubleMaxAggregatorFactory("idx1", "idx"),
                new DoubleMaxAggregatorFactory("idx2", "idx"),
                new DoubleMaxAggregatorFactory("idx3", "post_agg"),
                new DoubleMaxAggregatorFactory("idx4", "post_agg")
            )
        )
        .setGranularity(QueryRunnerTestHelper.dayGran)
        .build();

    List<Row> expectedResults = Arrays.asList(
        GroupByQueryRunnerTestHelper.createExpectedRow("2011-04-01", "idx1", 2900.0, "idx2", 2900.0,
                                                       "idx3", 5800.0, "idx4", 5800.0
        ),
        GroupByQueryRunnerTestHelper.createExpectedRow("2011-04-02", "idx1", 2505.0, "idx2", 2505.0,
                                                       "idx3", 5010.0, "idx4", 5010.0
        )
    );

    Iterable<Row> results = GroupByQueryRunnerTestHelper.runQuery(factory, runner, query);
    TestHelper.assertExpectedObjects(expectedResults, results, "");
  }


  @Test
  public void testDifferentGroupingSubqueryWithFilter()
  {
    GroupByQuery subquery = GroupByQuery
        .builder()
        .setDataSource(QueryRunnerTestHelper.dataSource)
        .setQuerySegmentSpec(QueryRunnerTestHelper.firstToThird)
        .setDimensions(Lists.<DimensionSpec>newArrayList(new DefaultDimensionSpec("quality", "quality")))
        .setAggregatorSpecs(
            Arrays.asList(
                QueryRunnerTestHelper.rowsCount,
                new LongSumAggregatorFactory("idx", "index")
            )
        )
        .setGranularity(QueryRunnerTestHelper.dayGran)
        .build();

    GroupByQuery query = GroupByQuery
        .builder()
        .setDataSource(subquery)
        .setQuerySegmentSpec(QueryRunnerTestHelper.firstToThird)
        .setAggregatorSpecs(
            Arrays.<AggregatorFactory>asList(
                new DoubleMaxAggregatorFactory("idx", "idx")
            )
        )
        .setDimFilter(
            new OrDimFilter(
                Lists.<DimFilter>newArrayList(
                    new SelectorDimFilter("quality", "automotive", null),
                    new SelectorDimFilter("quality", "premium", null),
                    new SelectorDimFilter("quality", "mezzanine", null),
                    new SelectorDimFilter("quality", "business", null),
                    new SelectorDimFilter("quality", "entertainment", null),
                    new SelectorDimFilter("quality", "health", null),
                    new SelectorDimFilter("quality", "news", null),
                    new SelectorDimFilter("quality", "technology", null),
                    new SelectorDimFilter("quality", "travel", null)
                )
            )
        )
        .setGranularity(QueryRunnerTestHelper.dayGran)
        .build();

    List<Row> expectedResults = Arrays.asList(
        GroupByQueryRunnerTestHelper.createExpectedRow("2011-04-01", "idx", 2900.0),
        GroupByQueryRunnerTestHelper.createExpectedRow("2011-04-02", "idx", 2505.0)
    );

    Iterable<Row> results = GroupByQueryRunnerTestHelper.runQuery(factory, runner, query);
    TestHelper.assertExpectedObjects(expectedResults, results, "");
  }

  @Test
  public void testDifferentIntervalSubquery()
  {
    GroupByQuery subquery = GroupByQuery
        .builder()
        .setDataSource(QueryRunnerTestHelper.dataSource)
        .setQuerySegmentSpec(QueryRunnerTestHelper.firstToThird)
        .setDimensions(Lists.<DimensionSpec>newArrayList(new DefaultDimensionSpec("quality", "alias")))
        .setAggregatorSpecs(
            Arrays.asList(
                QueryRunnerTestHelper.rowsCount,
                new LongSumAggregatorFactory("idx", "index")
            )
        )
        .setGranularity(QueryRunnerTestHelper.dayGran)
        .build();

    GroupByQuery query = GroupByQuery
        .builder()
        .setDataSource(subquery)
        .setQuerySegmentSpec(QueryRunnerTestHelper.secondOnly)
        .setAggregatorSpecs(
            Arrays.<AggregatorFactory>asList(
                new DoubleMaxAggregatorFactory("idx", "idx")
            )
        )
        .setGranularity(QueryRunnerTestHelper.dayGran)
        .build();

    List<Row> expectedResults = Arrays.asList(
        GroupByQueryRunnerTestHelper.createExpectedRow("2011-04-02", "idx", 2505.0)
    );

    Iterable<Row> results = GroupByQueryRunnerTestHelper.runQuery(factory, runner, query);
    TestHelper.assertExpectedObjects(expectedResults, results, "");
  }

  @Test
  public void testGroupByTimeExtractionNamedUnderUnderTime()
  {
    expectedException.expect(IAE.class);
    expectedException.expectMessage(
        "'__time' cannot be used as an output name for dimensions, aggregators, or post-aggregators."
    );

    GroupByQuery query = GroupByQuery
        .builder()
        .setDataSource(QueryRunnerTestHelper.dataSource)
        .setQuerySegmentSpec(QueryRunnerTestHelper.fullOnInterval)
        .setDimensions(
            Lists.newArrayList(
                new DefaultDimensionSpec("market", "market"),
                new ExtractionDimensionSpec(
                    Column.TIME_COLUMN_NAME,
                    Column.TIME_COLUMN_NAME,
                    new TimeFormatExtractionFn("EEEE", null, null, null, false)
                )
            )
        )
        .setAggregatorSpecs(
            Arrays.asList(
                QueryRunnerTestHelper.rowsCount,
                QueryRunnerTestHelper.indexDoubleSum
            )
        )
        .setPostAggregatorSpecs(Arrays.<PostAggregator>asList(QueryRunnerTestHelper.addRowsIndexConstant))
        .setGranularity(QueryRunnerTestHelper.allGran)
        .setDimFilter(
            new OrDimFilter(
                Arrays.<DimFilter>asList(
                    new SelectorDimFilter("market", "spot", null),
                    new SelectorDimFilter("market", "upfront", null)
                )
            )
        )
        .setLimitSpec(new DefaultLimitSpec(ImmutableList.<OrderByColumnSpec>of(), 1))
        .build();
  }

  @Test
  public void testGroupByWithUnderUnderTimeAsDimensionNameWithHavingAndLimit()
  {
    expectedException.expect(IAE.class);
    expectedException.expectMessage(
        "'__time' cannot be used as an output name for dimensions, aggregators, or post-aggregators."
    );

    GroupByQuery query = GroupByQuery
        .builder()
        .setDataSource(QueryRunnerTestHelper.dataSource)
        .setQuerySegmentSpec(QueryRunnerTestHelper.firstToThird)
        .setDimensions(Lists.<DimensionSpec>newArrayList(new DefaultDimensionSpec("quality", "__time")))
        .setAggregatorSpecs(
            Arrays.asList(
                QueryRunnerTestHelper.rowsCount,
                new LongSumAggregatorFactory("idx", "index")
            )
        )
        .setGranularity(QueryRunnerTestHelper.dayGran)
        .setHavingSpec(
            new OrHavingSpec(
                ImmutableList.<HavingSpec>of(
                    new DimensionSelectorHavingSpec("__time", "automotive", null),
                    new DimensionSelectorHavingSpec("__time", "business", null)
                )
            )
        )
        .setLimitSpec(
            new DefaultLimitSpec(
                ImmutableList.of(new OrderByColumnSpec("__time", OrderByColumnSpec.Direction.DESCENDING)),
                null
            )
        )
        .build();
  }

  @Test
  public void testEmptySubquery()
  {
    GroupByQuery subquery = GroupByQuery
        .builder()
        .setDataSource(QueryRunnerTestHelper.dataSource)
        .setQuerySegmentSpec(QueryRunnerTestHelper.emptyInterval)
        .setDimensions(Lists.<DimensionSpec>newArrayList(new DefaultDimensionSpec("quality", "alias")))
        .setAggregatorSpecs(
            Arrays.asList(
                QueryRunnerTestHelper.rowsCount,
                new LongSumAggregatorFactory("idx", "index")
            )
        )
        .setGranularity(QueryRunnerTestHelper.dayGran)
        .build();

    GroupByQuery query = GroupByQuery
        .builder()
        .setDataSource(subquery)
        .setQuerySegmentSpec(QueryRunnerTestHelper.firstToThird)
        .setAggregatorSpecs(
            Arrays.<AggregatorFactory>asList(
                new DoubleMaxAggregatorFactory("idx", "idx")
            )
        )
        .setGranularity(QueryRunnerTestHelper.dayGran)
        .build();

    Iterable<Row> results = GroupByQueryRunnerTestHelper.runQuery(factory, runner, query);
    Assert.assertFalse(results.iterator().hasNext());
  }

  @Test
  public void testSubqueryWithPostAggregators()
  {
    final GroupByQuery subquery = GroupByQuery
        .builder()
        .setDataSource(QueryRunnerTestHelper.dataSource)
        .setQuerySegmentSpec(QueryRunnerTestHelper.firstToThird)
        .setDimensions(Lists.<DimensionSpec>newArrayList(new DefaultDimensionSpec("quality", "alias")))
        .setDimFilter(new JavaScriptDimFilter(
            "quality",
            "function(dim){ return true; }",
            null,
            JavaScriptConfig.getEnabledInstance()
        ))
        .setAggregatorSpecs(
            Arrays.asList(
                QueryRunnerTestHelper.rowsCount,
                new LongSumAggregatorFactory("idx_subagg", "index")
            )
        )
        .setPostAggregatorSpecs(
            Arrays.<PostAggregator>asList(
                new ArithmeticPostAggregator(
                    "idx_subpostagg", "+", Arrays.asList(
                    new FieldAccessPostAggregator("the_idx_subagg", "idx_subagg"),
                    new ConstantPostAggregator("thousand", 1000)
                )
                )

            )
        )
        .setGranularity(QueryRunnerTestHelper.dayGran)
        .build();

    final GroupByQuery query = GroupByQuery
        .builder()
        .setDataSource(subquery)
        .setQuerySegmentSpec(QueryRunnerTestHelper.firstToThird)
        .setDimensions(Lists.<DimensionSpec>newArrayList(new DefaultDimensionSpec("alias", "alias")))
        .setAggregatorSpecs(
            Arrays.<AggregatorFactory>asList(
                new LongSumAggregatorFactory("rows", "rows"),
                new LongSumAggregatorFactory("idx", "idx_subpostagg")
            )
        )
        .setPostAggregatorSpecs(
            Arrays.<PostAggregator>asList(
                new ArithmeticPostAggregator(
                    "idx_post", "+", Arrays.asList(
                    new FieldAccessPostAggregator("the_idx_agg", "idx"),
                    new ConstantPostAggregator("ten_thousand", 10000)
                )
                )

            )
        )
        .setGranularity(QueryRunnerTestHelper.dayGran)
        .build();

    List<Row> expectedResults = Arrays.asList(
        GroupByQueryRunnerTestHelper.createExpectedRow(
            "2011-04-01",
            "alias",
            "automotive",
            "rows",
            1L,
            "idx_post",
            11135.0,
            "idx",
            1135L
        ),
        GroupByQueryRunnerTestHelper.createExpectedRow(
            "2011-04-01",
            "alias",
            "business",
            "rows",
            1L,
            "idx_post",
            11118.0,
            "idx",
            1118L
        ),
        GroupByQueryRunnerTestHelper.createExpectedRow(
            "2011-04-01",
            "alias",
            "entertainment",
            "rows",
            1L,
            "idx_post",
            11158.0,
            "idx",
            1158L
        ),
        GroupByQueryRunnerTestHelper.createExpectedRow(
            "2011-04-01",
            "alias",
            "health",
            "rows",
            1L,
            "idx_post",
            11120.0,
            "idx",
            1120L
        ),
        GroupByQueryRunnerTestHelper.createExpectedRow(
            "2011-04-01",
            "alias",
            "mezzanine",
            "rows",
            3L,
            "idx_post",
            13870.0,
            "idx",
            3870L
        ),
        GroupByQueryRunnerTestHelper.createExpectedRow(
            "2011-04-01",
            "alias",
            "news",
            "rows",
            1L,
            "idx_post",
            11121.0,
            "idx",
            1121L
        ),
        GroupByQueryRunnerTestHelper.createExpectedRow(
            "2011-04-01",
            "alias",
            "premium",
            "rows",
            3L,
            "idx_post",
            13900.0,
            "idx",
            3900L
        ),
        GroupByQueryRunnerTestHelper.createExpectedRow(
            "2011-04-01",
            "alias",
            "technology",
            "rows",
            1L,
            "idx_post",
            11078.0,
            "idx",
            1078L
        ),
        GroupByQueryRunnerTestHelper.createExpectedRow(
            "2011-04-01",
            "alias",
            "travel",
            "rows",
            1L,
            "idx_post",
            11119.0,
            "idx",
            1119L
        ),

        GroupByQueryRunnerTestHelper.createExpectedRow(
            "2011-04-02",
            "alias",
            "automotive",
            "rows",
            1L,
            "idx_post",
            11147.0,
            "idx",
            1147L
        ),
        GroupByQueryRunnerTestHelper.createExpectedRow(
            "2011-04-02",
            "alias",
            "business",
            "rows",
            1L,
            "idx_post",
            11112.0,
            "idx",
            1112L
        ),
        GroupByQueryRunnerTestHelper.createExpectedRow(
            "2011-04-02",
            "alias",
            "entertainment",
            "rows",
            1L,
            "idx_post",
            11166.0,
            "idx",
            1166L
        ),
        GroupByQueryRunnerTestHelper.createExpectedRow(
            "2011-04-02",
            "alias",
            "health",
            "rows",
            1L,
            "idx_post",
            11113.0,
            "idx",
            1113L
        ),
        GroupByQueryRunnerTestHelper.createExpectedRow(
            "2011-04-02",
            "alias",
            "mezzanine",
            "rows",
            3L,
            "idx_post",
            13447.0,
            "idx",
            3447L
        ),
        GroupByQueryRunnerTestHelper.createExpectedRow(
            "2011-04-02",
            "alias",
            "news",
            "rows",
            1L,
            "idx_post",
            11114.0,
            "idx",
            1114L
        ),
        GroupByQueryRunnerTestHelper.createExpectedRow(
            "2011-04-02",
            "alias",
            "premium",
            "rows",
            3L,
            "idx_post",
            13505.0,
            "idx",
            3505L
        ),
        GroupByQueryRunnerTestHelper.createExpectedRow(
            "2011-04-02",
            "alias",
            "technology",
            "rows",
            1L,
            "idx_post",
            11097.0,
            "idx",
            1097L
        ),
        GroupByQueryRunnerTestHelper.createExpectedRow(
            "2011-04-02",
            "alias",
            "travel",
            "rows",
            1L,
            "idx_post",
            11126.0,
            "idx",
            1126L
        )
    );

    // Subqueries are handled by the ToolChest
    Iterable<Row> results = GroupByQueryRunnerTestHelper.runQuery(factory, runner, query);
    TestHelper.assertExpectedObjects(expectedResults, results, "");
  }

  @Test
  public void testSubqueryWithPostAggregatorsAndHaving()
  {
    final GroupByQuery subquery = GroupByQuery
        .builder()
        .setDataSource(QueryRunnerTestHelper.dataSource)
        .setQuerySegmentSpec(QueryRunnerTestHelper.firstToThird)
        .setDimensions(Lists.<DimensionSpec>newArrayList(new DefaultDimensionSpec("quality", "alias")))
        .setDimFilter(new JavaScriptDimFilter(
            "quality",
            "function(dim){ return true; }",
            null,
            JavaScriptConfig.getEnabledInstance()
        ))
        .setAggregatorSpecs(
            Arrays.asList(
                QueryRunnerTestHelper.rowsCount,
                new LongSumAggregatorFactory("idx_subagg", "index")
            )
        )
        .setPostAggregatorSpecs(
            Arrays.<PostAggregator>asList(
                new ArithmeticPostAggregator(
                    "idx_subpostagg",
                    "+",
                    Arrays.asList(
                        new FieldAccessPostAggregator("the_idx_subagg", "idx_subagg"),
                        new ConstantPostAggregator("thousand", 1000)
                    )
                )

            )
        )
        .setHavingSpec(
            new BaseHavingSpec()
            {
              @Override
              public boolean eval(Row row)
              {
                return (row.getFloatMetric("idx_subpostagg") < 3800);
              }
            }
        )
        .addOrderByColumn("alias")
        .setGranularity(QueryRunnerTestHelper.dayGran)
        .build();

    final GroupByQuery query = GroupByQuery
        .builder()
        .setDataSource(subquery)
        .setQuerySegmentSpec(QueryRunnerTestHelper.firstToThird)
        .setDimensions(Lists.<DimensionSpec>newArrayList(new DefaultDimensionSpec("alias", "alias")))
        .setAggregatorSpecs(
            Arrays.<AggregatorFactory>asList(
                new LongSumAggregatorFactory("rows", "rows"),
                new LongSumAggregatorFactory("idx", "idx_subpostagg")
            )
        )
        .setPostAggregatorSpecs(
            Arrays.<PostAggregator>asList(
                new ArithmeticPostAggregator(
                    "idx_post", "+", Arrays.asList(
                    new FieldAccessPostAggregator("the_idx_agg", "idx"),
                    new ConstantPostAggregator("ten_thousand", 10000)
                )
                )

            )
        )
        .setGranularity(QueryRunnerTestHelper.dayGran)
        .build();

    List<Row> expectedResults = Arrays.asList(
        GroupByQueryRunnerTestHelper.createExpectedRow(
            "2011-04-01",
            "alias",
            "automotive",
            "rows",
            1L,
            "idx_post",
            11135.0,
            "idx",
            1135L
        ),
        GroupByQueryRunnerTestHelper.createExpectedRow(
            "2011-04-01",
            "alias",
            "business",
            "rows",
            1L,
            "idx_post",
            11118.0,
            "idx",
            1118L
        ),
        GroupByQueryRunnerTestHelper.createExpectedRow(
            "2011-04-01",
            "alias",
            "entertainment",
            "rows",
            1L,
            "idx_post",
            11158.0,
            "idx",
            1158L
        ),
        GroupByQueryRunnerTestHelper.createExpectedRow(
            "2011-04-01",
            "alias",
            "health",
            "rows",
            1L,
            "idx_post",
            11120.0,
            "idx",
            1120L
        ),
        GroupByQueryRunnerTestHelper.createExpectedRow(
            "2011-04-01",
            "alias",
            "news",
            "rows",
            1L,
            "idx_post",
            11121.0,
            "idx",
            1121L
        ),
        GroupByQueryRunnerTestHelper.createExpectedRow(
            "2011-04-01",
            "alias",
            "technology",
            "rows",
            1L,
            "idx_post",
            11078.0,
            "idx",
            1078L
        ),
        GroupByQueryRunnerTestHelper.createExpectedRow(
            "2011-04-01",
            "alias",
            "travel",
            "rows",
            1L,
            "idx_post",
            11119.0,
            "idx",
            1119L
        ),

        GroupByQueryRunnerTestHelper.createExpectedRow(
            "2011-04-02",
            "alias",
            "automotive",
            "rows",
            1L,
            "idx_post",
            11147.0,
            "idx",
            1147L
        ),
        GroupByQueryRunnerTestHelper.createExpectedRow(
            "2011-04-02",
            "alias",
            "business",
            "rows",
            1L,
            "idx_post",
            11112.0,
            "idx",
            1112L
        ),
        GroupByQueryRunnerTestHelper.createExpectedRow(
            "2011-04-02",
            "alias",
            "entertainment",
            "rows",
            1L,
            "idx_post",
            11166.0,
            "idx",
            1166L
        ),
        GroupByQueryRunnerTestHelper.createExpectedRow(
            "2011-04-02",
            "alias",
            "health",
            "rows",
            1L,
            "idx_post",
            11113.0,
            "idx",
            1113L
        ),
        GroupByQueryRunnerTestHelper.createExpectedRow(
            "2011-04-02",
            "alias",
            "mezzanine",
            "rows",
            3L,
            "idx_post",
            13447.0,
            "idx",
            3447L
        ),
        GroupByQueryRunnerTestHelper.createExpectedRow(
            "2011-04-02",
            "alias",
            "news",
            "rows",
            1L,
            "idx_post",
            11114.0,
            "idx",
            1114L
        ),
        GroupByQueryRunnerTestHelper.createExpectedRow(
            "2011-04-02",
            "alias",
            "premium",
            "rows",
            3L,
            "idx_post",
            13505.0,
            "idx",
            3505L
        ),
        GroupByQueryRunnerTestHelper.createExpectedRow(
            "2011-04-02",
            "alias",
            "technology",
            "rows",
            1L,
            "idx_post",
            11097.0,
            "idx",
            1097L
        ),
        GroupByQueryRunnerTestHelper.createExpectedRow(
            "2011-04-02",
            "alias",
            "travel",
            "rows",
            1L,
            "idx_post",
            11126.0,
            "idx",
            1126L
        )
    );

    // Subqueries are handled by the ToolChest
    Iterable<Row> results = GroupByQueryRunnerTestHelper.runQuery(factory, runner, query);
    TestHelper.assertExpectedObjects(expectedResults, results, "");
  }

  @Test
  public void testSubqueryWithMultiColumnAggregators()
  {
    final GroupByQuery subquery = GroupByQuery
        .builder()
        .setDataSource(QueryRunnerTestHelper.dataSource)
        .setQuerySegmentSpec(QueryRunnerTestHelper.firstToThird)
        .setDimensions(Lists.<DimensionSpec>newArrayList(new DefaultDimensionSpec("quality", "alias")))
        .setDimFilter(new JavaScriptDimFilter(
            "market",
            "function(dim){ return true; }",
            null,
            JavaScriptConfig.getEnabledInstance()
        ))
        .setAggregatorSpecs(
            Arrays.asList(
                QueryRunnerTestHelper.rowsCount,
                new DoubleSumAggregatorFactory("idx_subagg", "index"),
                new JavaScriptAggregatorFactory(
                    "js_agg",
                    Arrays.asList("index", "market"),
                    "function(current, index, dim){return current + index + dim.length;}",
                    "function(){return 0;}",
                    "function(a,b){return a + b;}",
                    JavaScriptConfig.getEnabledInstance()
                )
            )
        )
        .setPostAggregatorSpecs(
            Arrays.<PostAggregator>asList(
                new ArithmeticPostAggregator(
                    "idx_subpostagg",
                    "+",
                    Arrays.asList(
                        new FieldAccessPostAggregator("the_idx_subagg", "idx_subagg"),
                        new ConstantPostAggregator("thousand", 1000)
                    )
                )

            )
        )
        .setHavingSpec(
            new BaseHavingSpec()
            {
              @Override
              public boolean eval(Row row)
              {
                return (row.getFloatMetric("idx_subpostagg") < 3800);
              }
            }
        )
        .addOrderByColumn("alias")
        .setGranularity(QueryRunnerTestHelper.dayGran)
        .build();

    final GroupByQuery query = GroupByQuery
        .builder()
        .setDataSource(subquery)
        .setQuerySegmentSpec(QueryRunnerTestHelper.firstToThird)
        .setDimensions(Lists.<DimensionSpec>newArrayList(new DefaultDimensionSpec("alias", "alias")))
        .setAggregatorSpecs(
            Arrays.asList(
                new LongSumAggregatorFactory("rows", "rows"),
                new LongSumAggregatorFactory("idx", "idx_subpostagg"),
                new DoubleSumAggregatorFactory("js_outer_agg", "js_agg")
            )
        )
        .setPostAggregatorSpecs(
            Arrays.<PostAggregator>asList(
                new ArithmeticPostAggregator(
                    "idx_post", "+", Arrays.asList(
                    new FieldAccessPostAggregator("the_idx_agg", "idx"),
                    new ConstantPostAggregator("ten_thousand", 10000)
                )
                )

            )
        )
        .setLimitSpec(
            new DefaultLimitSpec(
                Arrays.asList(
                    new OrderByColumnSpec(
                        "alias",
                        OrderByColumnSpec.Direction.DESCENDING
                    )
                ),
                5
            )
        )
        .setGranularity(QueryRunnerTestHelper.dayGran)
        .build();

    List<Row> expectedResults = Arrays.asList(
        GroupByQueryRunnerTestHelper.createExpectedRow(
            "2011-04-01",
            "alias",
            "travel",
            "rows",
            1L,
            "idx_post",
            11119.0,
            "idx",
            1119L,
            "js_outer_agg",
            123.92274475097656
        ),
        GroupByQueryRunnerTestHelper.createExpectedRow(
            "2011-04-01",
            "alias",
            "technology",
            "rows",
            1L,
            "idx_post",
            11078.0,
            "idx",
            1078L,
            "js_outer_agg",
            82.62254333496094
        ),
        GroupByQueryRunnerTestHelper.createExpectedRow(
            "2011-04-01",
            "alias",
            "news",
            "rows",
            1L,
            "idx_post",
            11121.0,
            "idx",
            1121L,
            "js_outer_agg",
            125.58358001708984
        ),
        GroupByQueryRunnerTestHelper.createExpectedRow(
            "2011-04-01",
            "alias",
            "health",
            "rows",
            1L,
            "idx_post",
            11120.0,
            "idx",
            1120L,
            "js_outer_agg",
            124.13470458984375
        ),
        GroupByQueryRunnerTestHelper.createExpectedRow(
            "2011-04-01",
            "alias",
            "entertainment",
            "rows",
            1L,
            "idx_post",
            11158.0,
            "idx",
            1158L,
            "js_outer_agg",
            162.74722290039062
        )
    );

    // Subqueries are handled by the ToolChest
    Iterable<Row> results = GroupByQueryRunnerTestHelper.runQuery(factory, runner, query);
    TestHelper.assertExpectedObjects(expectedResults, results, "");
  }

  @Test
  public void testSubqueryWithOuterFilterAggregator()
  {
    final GroupByQuery subquery = GroupByQuery
        .builder()
        .setDataSource(QueryRunnerTestHelper.dataSource)
        .setQuerySegmentSpec(QueryRunnerTestHelper.fullOnInterval)
        .setDimensions(Lists.<DimensionSpec>newArrayList(new DefaultDimensionSpec("market", "market"),
                                                         new DefaultDimensionSpec("quality", "quality")))
        .setAggregatorSpecs(
            Arrays.asList(
                QueryRunnerTestHelper.rowsCount,
                new LongSumAggregatorFactory("index", "index")
            )
        )
        .setGranularity(QueryRunnerTestHelper.dayGran)
        .build();

    final DimFilter filter = new SelectorDimFilter("market", "spot", null);
    final GroupByQuery query = GroupByQuery
        .builder()
        .setDataSource(subquery)
        .setQuerySegmentSpec(QueryRunnerTestHelper.fullOnInterval)
        .setDimensions(Lists.<DimensionSpec>newArrayList())
        .setAggregatorSpecs(
            ImmutableList.<AggregatorFactory>of(
                new FilteredAggregatorFactory(QueryRunnerTestHelper.rowsCount, filter)
            )
        )
        .setGranularity(QueryRunnerTestHelper.allGran)
        .build();

    List<Row> expectedResults = Arrays.asList(
        GroupByQueryRunnerTestHelper.createExpectedRow("1970-01-01", "rows", 837L)
    );
    Iterable<Row> results = GroupByQueryRunnerTestHelper.runQuery(factory, runner, query);
    TestHelper.assertExpectedObjects(expectedResults, results, "");
  }

  @Test
  public void testSubqueryWithOuterTimeFilter()
  {
    final GroupByQuery subquery = GroupByQuery
        .builder()
        .setDataSource(QueryRunnerTestHelper.dataSource)
        .setQuerySegmentSpec(QueryRunnerTestHelper.fullOnInterval)
        .setDimensions(Lists.<DimensionSpec>newArrayList(new DefaultDimensionSpec("market", "market"),
                                                         new DefaultDimensionSpec("quality", "quality")))
        .setAggregatorSpecs(
            Arrays.asList(
                QueryRunnerTestHelper.rowsCount,
                new LongSumAggregatorFactory("index", "index")
            )
        )
        .setGranularity(QueryRunnerTestHelper.dayGran)
        .build();

    final DimFilter fridayFilter = new SelectorDimFilter(Column.TIME_COLUMN_NAME, "Friday", new TimeFormatExtractionFn("EEEE", null, null, null, false));
    final DimFilter firstDaysFilter = new InDimFilter(Column.TIME_COLUMN_NAME, ImmutableList.of("1", "2", "3"),  new TimeFormatExtractionFn("d", null, null, null, false));
    final GroupByQuery query = GroupByQuery
        .builder()
        .setDataSource(subquery)
        .setQuerySegmentSpec(QueryRunnerTestHelper.fullOnInterval)
        .setDimensions(Lists.<DimensionSpec>newArrayList())
        .setDimFilter(firstDaysFilter)
        .setAggregatorSpecs(
            ImmutableList.<AggregatorFactory>of(
                new FilteredAggregatorFactory(QueryRunnerTestHelper.rowsCount, fridayFilter)
            )
        )
        .setGranularity(QueryRunnerTestHelper.dayGran)
        .build();

    List<Row> expectedResults = Arrays.asList(
        GroupByQueryRunnerTestHelper.createExpectedRow("2011-02-01", "rows", 0L),
        GroupByQueryRunnerTestHelper.createExpectedRow("2011-02-02", "rows", 0L),
        GroupByQueryRunnerTestHelper.createExpectedRow("2011-02-03", "rows", 0L),
        GroupByQueryRunnerTestHelper.createExpectedRow("2011-03-01", "rows", 0L),
        GroupByQueryRunnerTestHelper.createExpectedRow("2011-03-02", "rows", 0L),
        GroupByQueryRunnerTestHelper.createExpectedRow("2011-03-03", "rows", 0L),
        GroupByQueryRunnerTestHelper.createExpectedRow("2011-04-01", "rows", 13L),
        GroupByQueryRunnerTestHelper.createExpectedRow("2011-04-02", "rows", 0L),
        GroupByQueryRunnerTestHelper.createExpectedRow("2011-04-03", "rows", 0L)
    );
    Iterable<Row> results = GroupByQueryRunnerTestHelper.runQuery(factory, runner, query);
    TestHelper.assertExpectedObjects(expectedResults, results, "");
  }

  @Test
  public void testSubqueryWithContextTimeout()
  {
    final GroupByQuery subquery = GroupByQuery
        .builder()
        .setDataSource(QueryRunnerTestHelper.dataSource)
        .setQuerySegmentSpec(QueryRunnerTestHelper.fullOnInterval)
        .setDimensions(Lists.<DimensionSpec>newArrayList(new DefaultDimensionSpec("quality", "alias")))
        .setGranularity(QueryRunnerTestHelper.dayGran)
        .build();

    final GroupByQuery query = GroupByQuery
        .builder()
        .setDataSource(subquery)
        .setQuerySegmentSpec(QueryRunnerTestHelper.firstToThird)
        .setDimensions(Lists.<DimensionSpec>newArrayList())
        .setAggregatorSpecs(ImmutableList.<AggregatorFactory>of(new CountAggregatorFactory("count")))
        .setGranularity(QueryRunnerTestHelper.allGran)
        .setContext(ImmutableMap.<String, Object>of(QueryContexts.TIMEOUT_KEY, 10000))
        .build();

    List<Row> expectedResults = Arrays.asList(
        GroupByQueryRunnerTestHelper.createExpectedRow("2011-04-01", "count", 18L)
    );
    Iterable<Row> results = GroupByQueryRunnerTestHelper.runQuery(factory, runner, query);
    TestHelper.assertExpectedObjects(expectedResults, results, "");
  }

  @Test
  public void testSubqueryWithOuterVirtualColumns()
  {
    final GroupByQuery subquery = GroupByQuery
        .builder()
        .setDataSource(QueryRunnerTestHelper.dataSource)
        .setQuerySegmentSpec(QueryRunnerTestHelper.fullOnInterval)
        .setDimensions(Lists.<DimensionSpec>newArrayList(new DefaultDimensionSpec("quality", "alias")))
        .setGranularity(QueryRunnerTestHelper.dayGran)
        .build();

    final GroupByQuery query = GroupByQuery
        .builder()
        .setDataSource(subquery)
        .setQuerySegmentSpec(QueryRunnerTestHelper.firstToThird)
        .setVirtualColumns(new ExpressionVirtualColumn("expr", "1"))
        .setDimensions(Lists.<DimensionSpec>newArrayList())
        .setAggregatorSpecs(ImmutableList.<AggregatorFactory>of(new LongSumAggregatorFactory("count", "expr")))
        .setGranularity(QueryRunnerTestHelper.allGran)
        .build();

    List<Row> expectedResults = Arrays.asList(
        GroupByQueryRunnerTestHelper.createExpectedRow("2011-04-01", "count", 18L)
    );
    Iterable<Row> results = GroupByQueryRunnerTestHelper.runQuery(factory, runner, query);
    TestHelper.assertExpectedObjects(expectedResults, results, "");
  }

  @Test
  public void testSubqueryWithOuterCardinalityAggregator()
  {
    final GroupByQuery subquery = GroupByQuery
        .builder()
        .setDataSource(QueryRunnerTestHelper.dataSource)
        .setQuerySegmentSpec(QueryRunnerTestHelper.fullOnInterval)
        .setDimensions(Lists.<DimensionSpec>newArrayList(
            new DefaultDimensionSpec("market", "market"),
            new DefaultDimensionSpec("quality", "quality")
        ))
        .setAggregatorSpecs(
            Arrays.asList(
                QueryRunnerTestHelper.rowsCount,
                new LongSumAggregatorFactory("index", "index")
            )
        )
        .setGranularity(QueryRunnerTestHelper.dayGran)
        .build();

    final GroupByQuery query = GroupByQuery
        .builder()
        .setDataSource(subquery)
        .setQuerySegmentSpec(QueryRunnerTestHelper.fullOnInterval)
        .setDimensions(Lists.<DimensionSpec>newArrayList())
        .setAggregatorSpecs(
            ImmutableList.<AggregatorFactory>of(
                new CardinalityAggregatorFactory("car",
                                                 ImmutableList.<DimensionSpec>of(new DefaultDimensionSpec(
                                                     "quality",
                                                     "quality"
                                                 )),
                                                 false
                )
            )
        )
        .setGranularity(QueryRunnerTestHelper.allGran)
        .build();

    List<Row> expectedResults = Arrays.asList(
        GroupByQueryRunnerTestHelper.createExpectedRow("1970-01-01", "car", QueryRunnerTestHelper.UNIQUES_9)
    );
    Iterable<Row> results = GroupByQueryRunnerTestHelper.runQuery(factory, runner, query);
    TestHelper.assertExpectedObjects(expectedResults, results, "");
  }

  @Test
  public void testSubqueryWithOuterCountAggregator()
  {
    final GroupByQuery subquery = GroupByQuery
        .builder()
        .setDataSource(QueryRunnerTestHelper.dataSource)
        .setQuerySegmentSpec(QueryRunnerTestHelper.fullOnInterval)
        .setDimensions(Lists.<DimensionSpec>newArrayList(new DefaultDimensionSpec("quality", "alias")))
        .setGranularity(QueryRunnerTestHelper.dayGran)
        .setLimitSpec(
            new DefaultLimitSpec(
                ImmutableList.of(new OrderByColumnSpec("alias", OrderByColumnSpec.Direction.ASCENDING)),
                null
            )
        )
        .build();

    final GroupByQuery query = GroupByQuery
        .builder()
        .setDataSource(subquery)
        .setQuerySegmentSpec(QueryRunnerTestHelper.firstToThird)
        .setDimensions(Lists.<DimensionSpec>newArrayList())
        .setAggregatorSpecs(ImmutableList.<AggregatorFactory>of(new CountAggregatorFactory("count")))
        .setGranularity(QueryRunnerTestHelper.allGran)
        .build();

    // v1 strategy throws an exception for this query because it tries to merge the noop outer
    // and default inner limit specs, then apply the resulting spec to the outer query, which
    // fails because the inner limit spec refers to columns that don't exist in the outer
    // query. I'm not sure why it does this.

    if (config.getDefaultStrategy().equals(GroupByStrategySelector.STRATEGY_V1)) {
      expectedException.expect(ISE.class);
      expectedException.expectMessage("Unknown column in order clause");
      GroupByQueryRunnerTestHelper.runQuery(factory, runner, query);
    } else {
      List<Row> expectedResults = Arrays.asList(
          GroupByQueryRunnerTestHelper.createExpectedRow("2011-04-01", "count", 18L)
      );
      Iterable<Row> results = GroupByQueryRunnerTestHelper.runQuery(factory, runner, query);
      TestHelper.assertExpectedObjects(expectedResults, results, "");
    }
  }

  @Test
  public void testSubqueryWithOuterDimJavascriptAggregators()
  {
    final GroupByQuery subquery = GroupByQuery
        .builder()
        .setDataSource(QueryRunnerTestHelper.dataSource)
        .setQuerySegmentSpec(QueryRunnerTestHelper.firstToThird)
        .setDimensions(Lists.<DimensionSpec>newArrayList(new DefaultDimensionSpec("market", "market"),
                                                         new DefaultDimensionSpec("quality", "quality")))
        .setAggregatorSpecs(
            Arrays.asList(
                QueryRunnerTestHelper.rowsCount,
                new LongSumAggregatorFactory("index", "index")
            )
        )
        .setGranularity(QueryRunnerTestHelper.dayGran)
        .build();

    final GroupByQuery query = GroupByQuery
        .builder()
        .setDataSource(subquery)
        .setQuerySegmentSpec(QueryRunnerTestHelper.firstToThird)
        .setDimensions(Lists.<DimensionSpec>newArrayList(new DefaultDimensionSpec("quality", "quality")))
        .setAggregatorSpecs(
            Arrays.<AggregatorFactory>asList(
                new JavaScriptAggregatorFactory(
                    "js_agg",
                    Arrays.asList("index", "market"),
                    "function(current, index, dim){return current + index + dim.length;}",
                    "function(){return 0;}",
                    "function(a,b){return a + b;}",
                    JavaScriptConfig.getEnabledInstance()
                )
            )
        )
        .setGranularity(QueryRunnerTestHelper.dayGran)
        .build();

    List<Row> expectedResults = Arrays.asList(
        GroupByQueryRunnerTestHelper.createExpectedRow("2011-04-01", "quality", "automotive", "js_agg", 139D),
        GroupByQueryRunnerTestHelper.createExpectedRow("2011-04-01", "quality", "business", "js_agg", 122D),
        GroupByQueryRunnerTestHelper.createExpectedRow("2011-04-01", "quality", "entertainment", "js_agg", 162D),
        GroupByQueryRunnerTestHelper.createExpectedRow("2011-04-01", "quality", "health", "js_agg", 124D),
        GroupByQueryRunnerTestHelper.createExpectedRow("2011-04-01", "quality", "mezzanine", "js_agg", 2893D),
        GroupByQueryRunnerTestHelper.createExpectedRow("2011-04-01", "quality", "news", "js_agg", 125D),
        GroupByQueryRunnerTestHelper.createExpectedRow("2011-04-01", "quality", "premium", "js_agg", 2923D),
        GroupByQueryRunnerTestHelper.createExpectedRow("2011-04-01", "quality", "technology", "js_agg", 82D),
        GroupByQueryRunnerTestHelper.createExpectedRow("2011-04-01", "quality", "travel", "js_agg", 123D),

        GroupByQueryRunnerTestHelper.createExpectedRow("2011-04-02", "quality", "automotive", "js_agg", 151D),
        GroupByQueryRunnerTestHelper.createExpectedRow("2011-04-02", "quality", "business", "js_agg", 116D),
        GroupByQueryRunnerTestHelper.createExpectedRow("2011-04-02", "quality", "entertainment", "js_agg", 170D),
        GroupByQueryRunnerTestHelper.createExpectedRow("2011-04-02", "quality", "health", "js_agg", 117D),
        GroupByQueryRunnerTestHelper.createExpectedRow("2011-04-02", "quality", "mezzanine", "js_agg", 2470D),
        GroupByQueryRunnerTestHelper.createExpectedRow("2011-04-02", "quality", "news", "js_agg", 118D),
        GroupByQueryRunnerTestHelper.createExpectedRow("2011-04-02", "quality", "premium", "js_agg", 2528D),
        GroupByQueryRunnerTestHelper.createExpectedRow("2011-04-02", "quality", "technology", "js_agg", 101D),
        GroupByQueryRunnerTestHelper.createExpectedRow("2011-04-02", "quality", "travel", "js_agg", 130D)
    );
    Iterable<Row> results = GroupByQueryRunnerTestHelper.runQuery(factory, runner, query);
    TestHelper.assertExpectedObjects(expectedResults, results, "");
  }

  @Test
  public void testSubqueryWithOuterJavascriptAggregators()
  {
    final GroupByQuery subquery = GroupByQuery
        .builder()
        .setDataSource(QueryRunnerTestHelper.dataSource)
        .setQuerySegmentSpec(QueryRunnerTestHelper.firstToThird)
        .setDimensions(Lists.<DimensionSpec>newArrayList(new DefaultDimensionSpec("market", "market"),
                                                         new DefaultDimensionSpec("quality", "quality")))
        .setAggregatorSpecs(
            Arrays.asList(
                QueryRunnerTestHelper.rowsCount,
                new LongSumAggregatorFactory("index", "index")
            )
        )
        .setGranularity(QueryRunnerTestHelper.dayGran)
        .build();

    final GroupByQuery query = GroupByQuery
        .builder()
        .setDataSource(subquery)
        .setQuerySegmentSpec(QueryRunnerTestHelper.firstToThird)
        .setDimensions(Lists.<DimensionSpec>newArrayList(new DefaultDimensionSpec("quality", "quality")))
        .setAggregatorSpecs(
            Arrays.<AggregatorFactory>asList(
                new JavaScriptAggregatorFactory(
                    "js_agg",
                    Arrays.asList("index", "rows"),
                    "function(current, index, rows){return current + index + rows;}",
                    "function(){return 0;}",
                    "function(a,b){return a + b;}",
                    JavaScriptConfig.getEnabledInstance()
                )
            )
        )
        .setGranularity(QueryRunnerTestHelper.dayGran)
        .build();

    List<Row> expectedResults = Arrays.asList(
        GroupByQueryRunnerTestHelper.createExpectedRow("2011-04-01", "quality", "automotive", "js_agg", 136D),
        GroupByQueryRunnerTestHelper.createExpectedRow("2011-04-01", "quality", "business", "js_agg", 119D),
        GroupByQueryRunnerTestHelper.createExpectedRow("2011-04-01", "quality", "entertainment", "js_agg", 159D),
        GroupByQueryRunnerTestHelper.createExpectedRow("2011-04-01", "quality", "health", "js_agg", 121D),
        GroupByQueryRunnerTestHelper.createExpectedRow("2011-04-01", "quality", "mezzanine", "js_agg", 2873D),
        GroupByQueryRunnerTestHelper.createExpectedRow("2011-04-01", "quality", "news", "js_agg", 122D),
        GroupByQueryRunnerTestHelper.createExpectedRow("2011-04-01", "quality", "premium", "js_agg", 2903D),
        GroupByQueryRunnerTestHelper.createExpectedRow("2011-04-01", "quality", "technology", "js_agg", 79D),
        GroupByQueryRunnerTestHelper.createExpectedRow("2011-04-01", "quality", "travel", "js_agg", 120D),

        GroupByQueryRunnerTestHelper.createExpectedRow("2011-04-02", "quality", "automotive", "js_agg", 148D),
        GroupByQueryRunnerTestHelper.createExpectedRow("2011-04-02", "quality", "business", "js_agg", 113D),
        GroupByQueryRunnerTestHelper.createExpectedRow("2011-04-02", "quality", "entertainment", "js_agg", 167D),
        GroupByQueryRunnerTestHelper.createExpectedRow("2011-04-02", "quality", "health", "js_agg", 114D),
        GroupByQueryRunnerTestHelper.createExpectedRow("2011-04-02", "quality", "mezzanine", "js_agg", 2450D),
        GroupByQueryRunnerTestHelper.createExpectedRow("2011-04-02", "quality", "news", "js_agg", 115D),
        GroupByQueryRunnerTestHelper.createExpectedRow("2011-04-02", "quality", "premium", "js_agg", 2508D),
        GroupByQueryRunnerTestHelper.createExpectedRow("2011-04-02", "quality", "technology", "js_agg", 98D),
        GroupByQueryRunnerTestHelper.createExpectedRow("2011-04-02", "quality", "travel", "js_agg", 127D)
    );
    Iterable<Row> results = GroupByQueryRunnerTestHelper.runQuery(factory, runner, query);
    TestHelper.assertExpectedObjects(expectedResults, results, "");
  }

  @Test
  public void testSubqueryWithHyperUniques()
  {
    GroupByQuery subquery = GroupByQuery
        .builder()
        .setDataSource(QueryRunnerTestHelper.dataSource)
        .setQuerySegmentSpec(QueryRunnerTestHelper.firstToThird)
        .setDimensions(Lists.<DimensionSpec>newArrayList(new DefaultDimensionSpec("quality", "alias")))
        .setAggregatorSpecs(
            Arrays.asList(
                QueryRunnerTestHelper.rowsCount,
                new LongSumAggregatorFactory("idx", "index"),
                new HyperUniquesAggregatorFactory("quality_uniques", "quality_uniques")
            )
        )
        .setGranularity(QueryRunnerTestHelper.dayGran)
        .build();

    GroupByQuery query = GroupByQuery
        .builder()
        .setDataSource(subquery)
        .setQuerySegmentSpec(QueryRunnerTestHelper.firstToThird)
        .setDimensions(Lists.<DimensionSpec>newArrayList(new DefaultDimensionSpec("alias", "alias")))
        .setAggregatorSpecs(
            Arrays.asList(
                new LongSumAggregatorFactory("rows", "rows"),
                new LongSumAggregatorFactory("idx", "idx"),
                new HyperUniquesAggregatorFactory("uniq", "quality_uniques")
            )
        )
        .setGranularity(QueryRunnerTestHelper.allGran)
        .build();

    List<Row> expectedResults = Arrays.asList(
        GroupByQueryRunnerTestHelper.createExpectedRow(
            "2011-04-01",
            "alias",
            "automotive",
            "rows",
            2L,
            "idx",
            282L,
            "uniq",
            1.0002442201269182
        ),
        GroupByQueryRunnerTestHelper.createExpectedRow(
            "2011-04-01",
            "alias",
            "business",
            "rows",
            2L,
            "idx",
            230L,
            "uniq",
            1.0002442201269182
        ),
        GroupByQueryRunnerTestHelper.createExpectedRow(
            "2011-04-01",
            "alias",
            "entertainment",
            "rows",
            2L,
            "idx",
            324L,
            "uniq",
            1.0002442201269182
        ),
        GroupByQueryRunnerTestHelper.createExpectedRow(
            "2011-04-01",
            "alias",
            "health",
            "rows",
            2L,
            "idx",
            233L,
            "uniq",
            1.0002442201269182
        ),
        GroupByQueryRunnerTestHelper.createExpectedRow(
            "2011-04-01",
            "alias",
            "mezzanine",
            "rows",
            6L,
            "idx",
            5317L,
            "uniq",
            1.0002442201269182
        ),
        GroupByQueryRunnerTestHelper.createExpectedRow(
            "2011-04-01",
            "alias",
            "news",
            "rows",
            2L,
            "idx",
            235L,
            "uniq",
            1.0002442201269182
        ),
        GroupByQueryRunnerTestHelper.createExpectedRow(
            "2011-04-01",
            "alias",
            "premium",
            "rows",
            6L,
            "idx",
            5405L,
            "uniq",
            1.0002442201269182
        ),
        GroupByQueryRunnerTestHelper.createExpectedRow(
            "2011-04-01",
            "alias",
            "technology",
            "rows",
            2L,
            "idx",
            175L,
            "uniq",
            1.0002442201269182
        ),
        GroupByQueryRunnerTestHelper.createExpectedRow(
            "2011-04-01",
            "alias",
            "travel",
            "rows",
            2L,
            "idx",
            245L,
            "uniq",
            1.0002442201269182
        )
    );

    // Subqueries are handled by the ToolChest
    Iterable<Row> results = GroupByQueryRunnerTestHelper.runQuery(factory, runner, query);
    TestHelper.assertExpectedObjects(expectedResults, results, "");
  }

  @Test
  public void testSubqueryWithHyperUniquesPostAggregator()
  {
    GroupByQuery subquery = GroupByQuery
        .builder()
        .setDataSource(QueryRunnerTestHelper.dataSource)
        .setQuerySegmentSpec(QueryRunnerTestHelper.firstToThird)
        .setDimensions(Lists.<DimensionSpec>newArrayList())
        .setAggregatorSpecs(
            Arrays.asList(
                QueryRunnerTestHelper.rowsCount,
                new LongSumAggregatorFactory("idx", "index"),
                new HyperUniquesAggregatorFactory("quality_uniques_inner", "quality_uniques")
            )
        )
        .setPostAggregatorSpecs(
            Arrays.<PostAggregator>asList(
                new FieldAccessPostAggregator("quality_uniques_inner_post", "quality_uniques_inner")
            )
        )
        .setGranularity(QueryRunnerTestHelper.dayGran)
        .build();

    GroupByQuery query = GroupByQuery
        .builder()
        .setDataSource(subquery)
        .setQuerySegmentSpec(QueryRunnerTestHelper.firstToThird)
        .setDimensions(Lists.<DimensionSpec>newArrayList())
        .setAggregatorSpecs(
            Arrays.asList(
                new LongSumAggregatorFactory("rows", "rows"),
                new LongSumAggregatorFactory("idx", "idx"),
                new HyperUniquesAggregatorFactory("quality_uniques_outer", "quality_uniques_inner_post")
            )
        )
        .setPostAggregatorSpecs(
            Arrays.<PostAggregator>asList(
                new HyperUniqueFinalizingPostAggregator("quality_uniques_outer_post", "quality_uniques_outer")
            )
        )
        .setGranularity(QueryRunnerTestHelper.allGran)
        .build();

    List<Row> expectedResults = Arrays.asList(
        GroupByQueryRunnerTestHelper.createExpectedRow(
            "2011-04-01",
            "rows",
            26L,
            "idx",
            12446L,
            "quality_uniques_outer",
            9.019833517963864,
            "quality_uniques_outer_post",
            9.019833517963864
        )
    );

    // Subqueries are handled by the ToolChest
    Iterable<Row> results = GroupByQueryRunnerTestHelper.runQuery(factory, runner, query);
    TestHelper.assertExpectedObjects(expectedResults, results, "");
  }

  @Test
  public void testSubqueryWithFirstLast()
  {
    GroupByQuery subquery = GroupByQuery
        .builder()
        .setDataSource(QueryRunnerTestHelper.dataSource)
        .setQuerySegmentSpec(QueryRunnerTestHelper.fullOnInterval)
        .setDimensions(ImmutableList.<DimensionSpec>of(new DefaultDimensionSpec("market", "market")))
        .setAggregatorSpecs(
            ImmutableList.<AggregatorFactory>of(
                QueryRunnerTestHelper.rowsCount,
                new LongFirstAggregatorFactory("innerfirst", "index"),
                new LongLastAggregatorFactory("innerlast", "index")
            )
        )
        .setGranularity(QueryRunnerTestHelper.dayGran)
        .setContext(ImmutableMap.<String, Object>of("finalize", true))
        .build();

    GroupByQuery query = GroupByQuery
        .builder()
        .setDataSource(subquery)
        .setQuerySegmentSpec(QueryRunnerTestHelper.fullOnInterval)
        .setDimensions(Lists.<DimensionSpec>newArrayList())
        .setAggregatorSpecs(
            ImmutableList.<AggregatorFactory>of(
                new LongFirstAggregatorFactory("first", "innerfirst"),
                new LongLastAggregatorFactory("last", "innerlast")
            )
        )
        .setGranularity(QueryRunnerTestHelper.monthGran)
        .build();

    List<Row> expectedResults = Arrays.asList(
        GroupByQueryRunnerTestHelper.createExpectedRow("2011-01-01", "first", 100L, "last", 943L),
        GroupByQueryRunnerTestHelper.createExpectedRow("2011-02-01", "first", 132L, "last", 1101L),
        GroupByQueryRunnerTestHelper.createExpectedRow("2011-03-01", "first", 153L, "last", 1063L),
        GroupByQueryRunnerTestHelper.createExpectedRow("2011-04-01", "first", 135L, "last", 780L)
    );

    Iterable<Row> results = GroupByQueryRunnerTestHelper.runQuery(factory, runner, query);
    TestHelper.assertExpectedObjects(expectedResults, results, "");
  }

  @Test
  public void testGroupByWithTimeColumn()
  {
    GroupByQuery query = GroupByQuery
        .builder()
        .setDataSource(QueryRunnerTestHelper.dataSource)
        .setQuerySegmentSpec(QueryRunnerTestHelper.firstToThird)
        .setAggregatorSpecs(
            Arrays.asList(
                QueryRunnerTestHelper.rowsCount,
                QueryRunnerTestHelper.jsCountIfTimeGreaterThan,
                QueryRunnerTestHelper.__timeLongSum
            )
        )
        .setGranularity(QueryRunnerTestHelper.allGran)
        .build();

    List<Row> expectedResults = Arrays.asList(
        GroupByQueryRunnerTestHelper.createExpectedRow(
            "2011-04-01",
            "rows",
            26L,
            "ntimestamps",
            13.0,
            "sumtime",
            33843139200000L
        )
    );

    Iterable<Row> results = GroupByQueryRunnerTestHelper.runQuery(factory, runner, query);
    TestHelper.assertExpectedObjects(expectedResults, results, "");
  }

  @Test
  public void testGroupByTimeExtraction()
  {
    GroupByQuery query = GroupByQuery
        .builder()
        .setDataSource(QueryRunnerTestHelper.dataSource)
        .setQuerySegmentSpec(QueryRunnerTestHelper.fullOnInterval)
        .setDimensions(
            Lists.newArrayList(
                new DefaultDimensionSpec("market", "market"),
                new ExtractionDimensionSpec(
                    Column.TIME_COLUMN_NAME,
                    "dayOfWeek",
                    new TimeFormatExtractionFn("EEEE", null, null, null, false)
                )
            )
        )
        .setAggregatorSpecs(
            Arrays.asList(
                QueryRunnerTestHelper.rowsCount,
                QueryRunnerTestHelper.indexDoubleSum
            )
        )
        .setPostAggregatorSpecs(Arrays.<PostAggregator>asList(QueryRunnerTestHelper.addRowsIndexConstant))
        .setGranularity(QueryRunnerTestHelper.allGran)
        .setDimFilter(
            new OrDimFilter(
                Arrays.<DimFilter>asList(
                    new SelectorDimFilter("market", "spot", null),
                    new SelectorDimFilter("market", "upfront", null)
                )
            )
        )
        .build();

    List<Row> expectedResults = Arrays.asList(
        GroupByQueryRunnerTestHelper.createExpectedRow(
            "1970-01-01",
            "dayOfWeek",
            "Friday",
            "market",
            "spot",
            "index",
            13219.574157714844,
            "rows",
            117L,
            "addRowsIndexConstant",
            13337.574157714844
        ),
        GroupByQueryRunnerTestHelper.createExpectedRow(
            "1970-01-01",
            "dayOfWeek",
            "Monday",
            "market",
            "spot",
            "index",
            13557.738830566406,
            "rows",
            117L,
            "addRowsIndexConstant",
            13675.738830566406
        ),
        GroupByQueryRunnerTestHelper.createExpectedRow(
            "1970-01-01",
            "dayOfWeek",
            "Saturday",
            "market",
            "spot",
            "index",
            13493.751281738281,
            "rows",
            117L,
            "addRowsIndexConstant",
            13611.751281738281
        ),
        GroupByQueryRunnerTestHelper.createExpectedRow(
            "1970-01-01",
            "dayOfWeek",
            "Sunday",
            "market",
            "spot",
            "index",
            13585.541015625,
            "rows",
            117L,
            "addRowsIndexConstant",
            13703.541015625
        ),
        GroupByQueryRunnerTestHelper.createExpectedRow(
            "1970-01-01",
            "dayOfWeek",
            "Thursday",
            "market",
            "spot",
            "index",
            14279.127197265625,
            "rows",
            126L,
            "addRowsIndexConstant",
            14406.127197265625
        ),
        GroupByQueryRunnerTestHelper.createExpectedRow(
            "1970-01-01",
            "dayOfWeek",
            "Tuesday",
            "market",
            "spot",
            "index",
            13199.471435546875,
            "rows",
            117L,
            "addRowsIndexConstant",
            13317.471435546875
        ),
        GroupByQueryRunnerTestHelper.createExpectedRow(
            "1970-01-01",
            "dayOfWeek",
            "Wednesday",
            "market",
            "spot",
            "index",
            14271.368591308594,
            "rows",
            126L,
            "addRowsIndexConstant",
            14398.368591308594
        ),
        GroupByQueryRunnerTestHelper.createExpectedRow(
            "1970-01-01",
            "dayOfWeek",
            "Friday",
            "market",
            "upfront",
            "index",
            27297.8623046875,
            "rows",
            26L,
            "addRowsIndexConstant",
            27324.8623046875
        ),
        GroupByQueryRunnerTestHelper.createExpectedRow(
            "1970-01-01",
            "dayOfWeek",
            "Monday",
            "market",
            "upfront",
            "index",
            27619.58447265625,
            "rows",
            26L,
            "addRowsIndexConstant",
            27646.58447265625
        ),
        GroupByQueryRunnerTestHelper.createExpectedRow(
            "1970-01-01",
            "dayOfWeek",
            "Saturday",
            "market",
            "upfront",
            "index",
            27820.83154296875,
            "rows",
            26L,
            "addRowsIndexConstant",
            27847.83154296875
        ),
        GroupByQueryRunnerTestHelper.createExpectedRow(
            "1970-01-01",
            "dayOfWeek",
            "Sunday",
            "market",
            "upfront",
            "index",
            24791.223876953125,
            "rows",
            26L,
            "addRowsIndexConstant",
            24818.223876953125
        ),
        GroupByQueryRunnerTestHelper.createExpectedRow(
            "1970-01-01",
            "dayOfWeek",
            "Thursday",
            "market",
            "upfront",
            "index",
            28562.748901367188,
            "rows",
            28L,
            "addRowsIndexConstant",
            28591.748901367188
        ),
        GroupByQueryRunnerTestHelper.createExpectedRow(
            "1970-01-01",
            "dayOfWeek",
            "Tuesday",
            "market",
            "upfront",
            "index",
            26968.280639648438,
            "rows",
            26L,
            "addRowsIndexConstant",
            26995.280639648438
        ),
        GroupByQueryRunnerTestHelper.createExpectedRow(
            "1970-01-01",
            "dayOfWeek",
            "Wednesday",
            "market",
            "upfront",
            "index",
            28985.5751953125,
            "rows",
            28L,
            "addRowsIndexConstant",
            29014.5751953125
        )
    );

    Iterable<Row> results = GroupByQueryRunnerTestHelper.runQuery(factory, runner, query);
    TestHelper.assertExpectedObjects(expectedResults, results, "");
  }


  @Test
  public void testGroupByTimeExtractionWithNulls()
  {
    final DimExtractionFn nullWednesdays = new DimExtractionFn()
    {
      @Override
      public String apply(String dimValue)
      {
        if ("Wednesday".equals(dimValue)) {
          return null;
        } else {
          return dimValue;
        }
      }

      @Override
      public byte[] getCacheKey()
      {
        throw new UnsupportedOperationException();
      }

      @Override
      public boolean preservesOrdering()
      {
        return false;
      }

      @Override
      public ExtractionType getExtractionType()
      {
        return ExtractionType.MANY_TO_ONE;
      }
    };

    GroupByQuery query = GroupByQuery
        .builder()
        .setDataSource(QueryRunnerTestHelper.dataSource)
        .setQuerySegmentSpec(QueryRunnerTestHelper.fullOnInterval)
        .setDimensions(
            Lists.newArrayList(
                new DefaultDimensionSpec("market", "market"),
                new ExtractionDimensionSpec(
                    Column.TIME_COLUMN_NAME,
                    "dayOfWeek",
                    new CascadeExtractionFn(
                        new ExtractionFn[]{
                            new TimeFormatExtractionFn("EEEE", null, null, null, false),
                            nullWednesdays,
                        }
                    )
                )
            )
        )
        .setAggregatorSpecs(
            Arrays.asList(
                QueryRunnerTestHelper.rowsCount,
                QueryRunnerTestHelper.indexDoubleSum
            )
        )
        .setPostAggregatorSpecs(Arrays.<PostAggregator>asList(QueryRunnerTestHelper.addRowsIndexConstant))
        .setGranularity(QueryRunnerTestHelper.allGran)
        .setDimFilter(
            new OrDimFilter(
                Arrays.<DimFilter>asList(
                    new SelectorDimFilter("market", "spot", null),
                    new SelectorDimFilter("market", "upfront", null)
                )
            )
        )
        .build();

    List<Row> expectedResults = Arrays.asList(
        GroupByQueryRunnerTestHelper.createExpectedRow(
            "1970-01-01",
            "dayOfWeek",
            null,
            "market",
            "spot",
            "index",
            14271.368591308594,
            "rows",
            126L,
            "addRowsIndexConstant",
            14398.368591308594
        ),
        GroupByQueryRunnerTestHelper.createExpectedRow(
            "1970-01-01",
            "dayOfWeek",
            "Friday",
            "market",
            "spot",
            "index",
            13219.574157714844,
            "rows",
            117L,
            "addRowsIndexConstant",
            13337.574157714844
        ),
        GroupByQueryRunnerTestHelper.createExpectedRow(
            "1970-01-01",
            "dayOfWeek",
            "Monday",
            "market",
            "spot",
            "index",
            13557.738830566406,
            "rows",
            117L,
            "addRowsIndexConstant",
            13675.738830566406
        ),
        GroupByQueryRunnerTestHelper.createExpectedRow(
            "1970-01-01",
            "dayOfWeek",
            "Saturday",
            "market",
            "spot",
            "index",
            13493.751281738281,
            "rows",
            117L,
            "addRowsIndexConstant",
            13611.751281738281
        ),
        GroupByQueryRunnerTestHelper.createExpectedRow(
            "1970-01-01",
            "dayOfWeek",
            "Sunday",
            "market",
            "spot",
            "index",
            13585.541015625,
            "rows",
            117L,
            "addRowsIndexConstant",
            13703.541015625
        ),
        GroupByQueryRunnerTestHelper.createExpectedRow(
            "1970-01-01",
            "dayOfWeek",
            "Thursday",
            "market",
            "spot",
            "index",
            14279.127197265625,
            "rows",
            126L,
            "addRowsIndexConstant",
            14406.127197265625
        ),
        GroupByQueryRunnerTestHelper.createExpectedRow(
            "1970-01-01",
            "dayOfWeek",
            "Tuesday",
            "market",
            "spot",
            "index",
            13199.471435546875,
            "rows",
            117L,
            "addRowsIndexConstant",
            13317.471435546875
        ),
        GroupByQueryRunnerTestHelper.createExpectedRow(
            "1970-01-01",
            "dayOfWeek",
            null,
            "market",
            "upfront",
            "index",
            28985.5751953125,
            "rows",
            28L,
            "addRowsIndexConstant",
            29014.5751953125
        ),
        GroupByQueryRunnerTestHelper.createExpectedRow(
            "1970-01-01",
            "dayOfWeek",
            "Friday",
            "market",
            "upfront",
            "index",
            27297.8623046875,
            "rows",
            26L,
            "addRowsIndexConstant",
            27324.8623046875
        ),
        GroupByQueryRunnerTestHelper.createExpectedRow(
            "1970-01-01",
            "dayOfWeek",
            "Monday",
            "market",
            "upfront",
            "index",
            27619.58447265625,
            "rows",
            26L,
            "addRowsIndexConstant",
            27646.58447265625
        ),
        GroupByQueryRunnerTestHelper.createExpectedRow(
            "1970-01-01",
            "dayOfWeek",
            "Saturday",
            "market",
            "upfront",
            "index",
            27820.83154296875,
            "rows",
            26L,
            "addRowsIndexConstant",
            27847.83154296875
        ),
        GroupByQueryRunnerTestHelper.createExpectedRow(
            "1970-01-01",
            "dayOfWeek",
            "Sunday",
            "market",
            "upfront",
            "index",
            24791.223876953125,
            "rows",
            26L,
            "addRowsIndexConstant",
            24818.223876953125
        ),
        GroupByQueryRunnerTestHelper.createExpectedRow(
            "1970-01-01",
            "dayOfWeek",
            "Thursday",
            "market",
            "upfront",
            "index",
            28562.748901367188,
            "rows",
            28L,
            "addRowsIndexConstant",
            28591.748901367188
        ),
        GroupByQueryRunnerTestHelper.createExpectedRow(
            "1970-01-01",
            "dayOfWeek",
            "Tuesday",
            "market",
            "upfront",
            "index",
            26968.280639648438,
            "rows",
            26L,
            "addRowsIndexConstant",
            26995.280639648438
        )
    );

    Iterable<Row> results = GroupByQueryRunnerTestHelper.runQuery(factory, runner, query);
    TestHelper.assertExpectedObjects(expectedResults, results, "");
  }

  @Test
  public void testBySegmentResults()
  {
    int segmentCount = 32;
    Result<BySegmentResultValue> singleSegmentResult = new Result<BySegmentResultValue>(
        new DateTime("2011-01-12T00:00:00.000Z"),
        new BySegmentResultValueClass(
            Arrays.asList(
                GroupByQueryRunnerTestHelper.createExpectedRow(
                    "2011-04-01",
                    "alias",
                    "mezzanine",
                    "rows",
                    6L,
                    "idx",
                    4420L
                )
            ), "testSegment", new Interval("2011-04-02T00:00:00.000Z/2011-04-04T00:00:00.000Z")
        )
    );
    List<Result> bySegmentResults = Lists.newArrayList();
    for (int i = 0; i < segmentCount; i++) {
      bySegmentResults.add(singleSegmentResult);
    }
    GroupByQuery.Builder builder = GroupByQuery
        .builder()
        .setDataSource(QueryRunnerTestHelper.dataSource)
        .setInterval("2011-04-02/2011-04-04")
        .setDimensions(Lists.<DimensionSpec>newArrayList(new DefaultDimensionSpec("quality", "alias")))
        .setAggregatorSpecs(
            Arrays.asList(
                QueryRunnerTestHelper.rowsCount,
                new LongSumAggregatorFactory("idx", "index")
            )
        )
        .setGranularity(new PeriodGranularity(new Period("P1M"), null, null))
        .setDimFilter(new SelectorDimFilter("quality", "mezzanine", null))
        .setContext(ImmutableMap.<String, Object>of("bySegment", true));
    final GroupByQuery fullQuery = builder.build();
    QueryToolChest toolChest = factory.getToolchest();

    List<QueryRunner<Row>> singleSegmentRunners = Lists.newArrayList();
    for (int i = 0; i < segmentCount; i++) {
      singleSegmentRunners.add(toolChest.preMergeQueryDecoration(runner));
    }
    ExecutorService exec = Executors.newCachedThreadPool();
    QueryRunner theRunner = toolChest.postMergeQueryDecoration(
        new FinalizeResultsQueryRunner<>(
            toolChest.mergeResults(factory.mergeRunners(Executors.newCachedThreadPool(), singleSegmentRunners)),
            toolChest
        )
    );

    TestHelper.assertExpectedObjects(bySegmentResults, theRunner.run(fullQuery, Maps.newHashMap()), "");
    exec.shutdownNow();
  }


  @Test
  public void testBySegmentResultsUnOptimizedDimextraction()
  {
    int segmentCount = 32;
    Result<BySegmentResultValue> singleSegmentResult = new Result<BySegmentResultValue>(
        new DateTime("2011-01-12T00:00:00.000Z"),
        new BySegmentResultValueClass(
            Arrays.asList(
                GroupByQueryRunnerTestHelper.createExpectedRow(
                    "2011-04-01",
                    "alias",
                    "mezzanine0",
                    "rows",
                    6L,
                    "idx",
                    4420L
                )
            ), "testSegment", new Interval("2011-04-02T00:00:00.000Z/2011-04-04T00:00:00.000Z")
        )
    );
    List<Result> bySegmentResults = Lists.newArrayList();
    for (int i = 0; i < segmentCount; i++) {
      bySegmentResults.add(singleSegmentResult);
    }
    GroupByQuery.Builder builder = GroupByQuery
        .builder()
        .setDataSource(QueryRunnerTestHelper.dataSource)
        .setInterval("2011-04-02/2011-04-04")
        .setDimensions(
            Lists.<DimensionSpec>newArrayList(
                new ExtractionDimensionSpec(
                    "quality",
                    "alias",
                    new LookupExtractionFn(
                        new MapLookupExtractor(
                            ImmutableMap.of(
                                "mezzanine",
                                "mezzanine0"
                            ),
                            false
                        ), false, null, false,
                        false
                    )
                )
            )
        )
        .setAggregatorSpecs(
            Arrays.asList(
                QueryRunnerTestHelper.rowsCount,
                new LongSumAggregatorFactory("idx", "index")
            )
        )
        .setGranularity(new PeriodGranularity(new Period("P1M"), null, null))
        .setDimFilter(new SelectorDimFilter("quality", "mezzanine", null))
        .setContext(ImmutableMap.<String, Object>of("bySegment", true));
    final GroupByQuery fullQuery = builder.build();
    QueryToolChest toolChest = factory.getToolchest();

    List<QueryRunner<Row>> singleSegmentRunners = Lists.newArrayList();
    for (int i = 0; i < segmentCount; i++) {
      singleSegmentRunners.add(toolChest.preMergeQueryDecoration(runner));
    }
    ExecutorService exec = Executors.newCachedThreadPool();
    QueryRunner theRunner = toolChest.postMergeQueryDecoration(
        new FinalizeResultsQueryRunner<>(
            toolChest.mergeResults(factory.mergeRunners(Executors.newCachedThreadPool(), singleSegmentRunners)),
            toolChest
        )
    );

    TestHelper.assertExpectedObjects(bySegmentResults, theRunner.run(fullQuery, Maps.newHashMap()), "");
    exec.shutdownNow();
  }

  @Test
  public void testBySegmentResultsOptimizedDimextraction()
  {
    int segmentCount = 32;
    Result<BySegmentResultValue> singleSegmentResult = new Result<BySegmentResultValue>(
        new DateTime("2011-01-12T00:00:00.000Z"),
        new BySegmentResultValueClass(
            Arrays.asList(
                GroupByQueryRunnerTestHelper.createExpectedRow(
                    "2011-04-01",
                    "alias",
                    "mezzanine0",
                    "rows",
                    6L,
                    "idx",
                    4420L
                )
            ), "testSegment", new Interval("2011-04-02T00:00:00.000Z/2011-04-04T00:00:00.000Z")
        )
    );
    List<Result> bySegmentResults = Lists.newArrayList();
    for (int i = 0; i < segmentCount; i++) {
      bySegmentResults.add(singleSegmentResult);
    }
    GroupByQuery.Builder builder = GroupByQuery
        .builder()
        .setDataSource(QueryRunnerTestHelper.dataSource)
        .setInterval("2011-04-02/2011-04-04")
        .setDimensions(
            Lists.<DimensionSpec>newArrayList(
                new ExtractionDimensionSpec(
                    "quality",
                    "alias",
                    new LookupExtractionFn(
                        new MapLookupExtractor(
                            ImmutableMap.of(
                                "mezzanine",
                                "mezzanine0"
                            ),
                            false
                        ), false, null, true,
                        false
                    )
                )
            )
        )
        .setAggregatorSpecs(
            Arrays.asList(
                QueryRunnerTestHelper.rowsCount,
                new LongSumAggregatorFactory("idx", "index")
            )
        )
        .setGranularity(new PeriodGranularity(new Period("P1M"), null, null))
        .setDimFilter(new SelectorDimFilter("quality", "mezzanine", null))
        .setContext(ImmutableMap.<String, Object>of("bySegment", true));
    final GroupByQuery fullQuery = builder.build();
    QueryToolChest toolChest = factory.getToolchest();

    List<QueryRunner<Row>> singleSegmentRunners = Lists.newArrayList();
    for (int i = 0; i < segmentCount; i++) {
      singleSegmentRunners.add(toolChest.preMergeQueryDecoration(runner));
    }
    ExecutorService exec = Executors.newCachedThreadPool();
    QueryRunner theRunner = toolChest.postMergeQueryDecoration(
        new FinalizeResultsQueryRunner<>(
            toolChest.mergeResults(factory.mergeRunners(Executors.newCachedThreadPool(), singleSegmentRunners)),
            toolChest
        )
    );

    TestHelper.assertExpectedObjects(bySegmentResults, theRunner.run(fullQuery, Maps.newHashMap()), "");
    exec.shutdownNow();
  }

  // Extraction Filters testing

  @Test
  public void testGroupByWithExtractionDimFilter()
  {
    Map<String, String> extractionMap = new HashMap<>();
    extractionMap.put("automotive", "automotiveAndBusinessAndNewsAndMezzanine");
    extractionMap.put("business", "automotiveAndBusinessAndNewsAndMezzanine");
    extractionMap.put("mezzanine", "automotiveAndBusinessAndNewsAndMezzanine");
    extractionMap.put("news", "automotiveAndBusinessAndNewsAndMezzanine");

    MapLookupExtractor mapLookupExtractor = new MapLookupExtractor(extractionMap, false);
    LookupExtractionFn lookupExtractionFn = new LookupExtractionFn(mapLookupExtractor, false, null, true, false);

    List<DimFilter> dimFilters = Lists.<DimFilter>newArrayList(
        new ExtractionDimFilter("quality", "automotiveAndBusinessAndNewsAndMezzanine", lookupExtractionFn, null),
        new SelectorDimFilter("quality", "entertainment", null),
        new SelectorDimFilter("quality", "health", null),
        new SelectorDimFilter("quality", "premium", null),
        new SelectorDimFilter("quality", "technology", null),
        new SelectorDimFilter("quality", "travel", null)
    );

    GroupByQuery query = GroupByQuery.builder().setDataSource(QueryRunnerTestHelper.dataSource)
                                     .setQuerySegmentSpec(QueryRunnerTestHelper.firstToThird)
                                     .setDimensions(
                                         Lists.<DimensionSpec>newArrayList(
                                             new DefaultDimensionSpec(
                                                 "quality",
                                                 "alias"
                                             )
                                         )
                                     )
                                     .setAggregatorSpecs(
                                         Arrays.asList(
                                             QueryRunnerTestHelper.rowsCount,
                                             new LongSumAggregatorFactory("idx", "index")
                                         )
                                     )
                                     .setGranularity(QueryRunnerTestHelper.dayGran)
                                     .setDimFilter(Druids.newOrDimFilterBuilder().fields(dimFilters).build())
                                     .build();
    List<Row> expectedResults = Arrays.asList(
        GroupByQueryRunnerTestHelper.createExpectedRow("2011-04-01", "alias", "automotive", "rows", 1L, "idx", 135L),
        GroupByQueryRunnerTestHelper.createExpectedRow("2011-04-01", "alias", "business", "rows", 1L, "idx", 118L),
        GroupByQueryRunnerTestHelper.createExpectedRow("2011-04-01", "alias", "entertainment", "rows", 1L, "idx", 158L),
        GroupByQueryRunnerTestHelper.createExpectedRow("2011-04-01", "alias", "health", "rows", 1L, "idx", 120L),
        GroupByQueryRunnerTestHelper.createExpectedRow("2011-04-01", "alias", "mezzanine", "rows", 3L, "idx", 2870L),
        GroupByQueryRunnerTestHelper.createExpectedRow("2011-04-01", "alias", "news", "rows", 1L, "idx", 121L),
        GroupByQueryRunnerTestHelper.createExpectedRow("2011-04-01", "alias", "premium", "rows", 3L, "idx", 2900L),
        GroupByQueryRunnerTestHelper.createExpectedRow("2011-04-01", "alias", "technology", "rows", 1L, "idx", 78L),
        GroupByQueryRunnerTestHelper.createExpectedRow("2011-04-01", "alias", "travel", "rows", 1L, "idx", 119L),

        GroupByQueryRunnerTestHelper.createExpectedRow("2011-04-02", "alias", "automotive", "rows", 1L, "idx", 147L),
        GroupByQueryRunnerTestHelper.createExpectedRow("2011-04-02", "alias", "business", "rows", 1L, "idx", 112L),
        GroupByQueryRunnerTestHelper.createExpectedRow("2011-04-02", "alias", "entertainment", "rows", 1L, "idx", 166L),
        GroupByQueryRunnerTestHelper.createExpectedRow("2011-04-02", "alias", "health", "rows", 1L, "idx", 113L),
        GroupByQueryRunnerTestHelper.createExpectedRow("2011-04-02", "alias", "mezzanine", "rows", 3L, "idx", 2447L),
        GroupByQueryRunnerTestHelper.createExpectedRow("2011-04-02", "alias", "news", "rows", 1L, "idx", 114L),
        GroupByQueryRunnerTestHelper.createExpectedRow("2011-04-02", "alias", "premium", "rows", 3L, "idx", 2505L),
        GroupByQueryRunnerTestHelper.createExpectedRow("2011-04-02", "alias", "technology", "rows", 1L, "idx", 97L),
        GroupByQueryRunnerTestHelper.createExpectedRow("2011-04-02", "alias", "travel", "rows", 1L, "idx", 126L)
    );

    Iterable<Row> results = GroupByQueryRunnerTestHelper.runQuery(factory, runner, query);
    TestHelper.assertExpectedObjects(expectedResults, results, "");

  }

  @Test
  public void testGroupByWithExtractionDimFilterCaseMappingValueIsNullOrEmpty()
  {
    Map<String, String> extractionMap = new HashMap<>();
    extractionMap.put("automotive", "automotive0");
    extractionMap.put("business", "business0");
    extractionMap.put("entertainment", "entertainment0");
    extractionMap.put("health", "health0");
    extractionMap.put("mezzanine", null);
    extractionMap.put("news", "");
    extractionMap.put("premium", "premium0");
    extractionMap.put("technology", "technology0");
    extractionMap.put("travel", "travel0");

    MapLookupExtractor mapLookupExtractor = new MapLookupExtractor(extractionMap, false);
    LookupExtractionFn lookupExtractionFn = new LookupExtractionFn(mapLookupExtractor, false, null, true, false);
    GroupByQuery query = GroupByQuery.builder().setDataSource(QueryRunnerTestHelper.dataSource)
                                     .setQuerySegmentSpec(QueryRunnerTestHelper.firstToThird)
                                     .setDimensions(
                                         Lists.<DimensionSpec>newArrayList(
                                             new DefaultDimensionSpec(
                                                 "quality",
                                                 "alias"
                                             )
                                         )
                                     )
                                     .setAggregatorSpecs(
                                         Arrays.asList(
                                             QueryRunnerTestHelper.rowsCount,
                                             new LongSumAggregatorFactory("idx", "index")
                                         )
                                     )
                                     .setGranularity(QueryRunnerTestHelper.dayGran)
                                     .setDimFilter(new ExtractionDimFilter("quality", "", lookupExtractionFn, null))
                                     .build();
    List<Row> expectedResults = Arrays.asList(
        GroupByQueryRunnerTestHelper.createExpectedRow("2011-04-01", "alias", "mezzanine", "rows", 3L, "idx", 2870L),
        GroupByQueryRunnerTestHelper.createExpectedRow("2011-04-01", "alias", "news", "rows", 1L, "idx", 121L),
        GroupByQueryRunnerTestHelper.createExpectedRow("2011-04-02", "alias", "mezzanine", "rows", 3L, "idx", 2447L),
        GroupByQueryRunnerTestHelper.createExpectedRow("2011-04-02", "alias", "news", "rows", 1L, "idx", 114L)
    );

    Iterable<Row> results = GroupByQueryRunnerTestHelper.runQuery(factory, runner, query);
    TestHelper.assertExpectedObjects(expectedResults, results, "");
  }

  @Test
  public void testGroupByWithExtractionDimFilterWhenSearchValueNotInTheMap()
  {
    Map<String, String> extractionMap = new HashMap<>();
    MapLookupExtractor mapLookupExtractor = new MapLookupExtractor(extractionMap, false);
    LookupExtractionFn lookupExtractionFn = new LookupExtractionFn(mapLookupExtractor, false, null, true, false);

    GroupByQuery query = GroupByQuery.builder().setDataSource(QueryRunnerTestHelper.dataSource)
                                     .setQuerySegmentSpec(QueryRunnerTestHelper.firstToThird)
                                     .setDimensions(
                                         Lists.<DimensionSpec>newArrayList(
                                             new DefaultDimensionSpec(
                                                 "quality",
                                                 "alias"
                                             )
                                         )
                                     )
                                     .setAggregatorSpecs(
                                         Arrays.asList(
                                             QueryRunnerTestHelper.rowsCount,
                                             new LongSumAggregatorFactory("idx", "index")
                                         )
                                     )
                                     .setGranularity(QueryRunnerTestHelper.dayGran)
                                     .setDimFilter(
                                         new ExtractionDimFilter(
                                             "quality",
                                             "NOT_THERE",
                                             lookupExtractionFn,
                                             null
                                         )
                                     ).build();
    List<Row> expectedResults = Arrays.asList();

    Iterable<Row> results = GroupByQueryRunnerTestHelper.runQuery(factory, runner, query);
    TestHelper.assertExpectedObjects(expectedResults, results, "");
  }


  @Test
  public void testGroupByWithExtractionDimFilterKeyisNull()
  {
    Map<String, String> extractionMap = new HashMap<>();
    extractionMap.put("", "NULLorEMPTY");

    MapLookupExtractor mapLookupExtractor = new MapLookupExtractor(extractionMap, false);
    LookupExtractionFn lookupExtractionFn = new LookupExtractionFn(mapLookupExtractor, false, null, true, false);

    GroupByQuery query = GroupByQuery.builder().setDataSource(QueryRunnerTestHelper.dataSource)
                                     .setQuerySegmentSpec(QueryRunnerTestHelper.firstToThird)
                                     .setDimensions(
                                         Lists.<DimensionSpec>newArrayList(
                                             new DefaultDimensionSpec(
                                                 "null_column",
                                                 "alias"
                                             )
                                         )
                                     )
                                     .setAggregatorSpecs(
                                         Arrays.asList(
                                             QueryRunnerTestHelper.rowsCount,
                                             new LongSumAggregatorFactory("idx", "index")
                                         )
                                     )
                                     .setGranularity(QueryRunnerTestHelper.dayGran)
                                     .setDimFilter(
                                         new ExtractionDimFilter(
                                             "null_column",
                                             "NULLorEMPTY",
                                             lookupExtractionFn,
                                             null
                                         )
                                     ).build();
    List<Row> expectedResults = Arrays
        .asList(
            GroupByQueryRunnerTestHelper.createExpectedRow("2011-04-01", "alias", null, "rows", 13L, "idx", 6619L),
            GroupByQueryRunnerTestHelper.createExpectedRow("2011-04-02", "alias", null, "rows", 13L, "idx", 5827L)
        );

    Iterable<Row> results = GroupByQueryRunnerTestHelper.runQuery(factory, runner, query);
    TestHelper.assertExpectedObjects(expectedResults, results, "");
  }

  @Test
  public void testGroupByWithAggregatorFilterAndExtractionFunction()
  {
    Map<String, String> extractionMap = new HashMap<>();
    extractionMap.put("automotive", "automotive0");
    extractionMap.put("business", "business0");
    extractionMap.put("entertainment", "entertainment0");
    extractionMap.put("health", "health0");
    extractionMap.put("mezzanine", "mezzanineANDnews");
    extractionMap.put("news", "mezzanineANDnews");
    extractionMap.put("premium", "premium0");
    extractionMap.put("technology", "technology0");
    extractionMap.put("travel", "travel0");

    MapLookupExtractor mapLookupExtractor = new MapLookupExtractor(extractionMap, false);
    LookupExtractionFn lookupExtractionFn = new LookupExtractionFn(mapLookupExtractor, false, "missing", true, false);
    DimFilter filter = new ExtractionDimFilter("quality", "mezzanineANDnews", lookupExtractionFn, null);
    GroupByQuery query = GroupByQuery.builder().setDataSource(QueryRunnerTestHelper.dataSource)
                                     .setQuerySegmentSpec(QueryRunnerTestHelper.firstToThird)
                                     .setDimensions(
                                         Lists.<DimensionSpec>newArrayList(
                                             new DefaultDimensionSpec(
                                                 "quality",
                                                 "alias"
                                             )
                                         )
                                     )
                                     .setAggregatorSpecs(
                                         Arrays.asList(
                                             new FilteredAggregatorFactory(QueryRunnerTestHelper.rowsCount, filter),
                                             (AggregatorFactory) new FilteredAggregatorFactory(
                                                 new LongSumAggregatorFactory(
                                                     "idx",
                                                     "index"
                                                 ), filter
                                             )
                                         )
                                     )
                                     .setGranularity(QueryRunnerTestHelper.dayGran)
                                     .build();
    List<Row> expectedResults = Arrays.asList(
        GroupByQueryRunnerTestHelper.createExpectedRow("2011-04-01", "alias", "automotive", "rows", 0L, "idx", 0L),
        GroupByQueryRunnerTestHelper.createExpectedRow("2011-04-01", "alias", "business", "rows", 0L, "idx", 0L),
        GroupByQueryRunnerTestHelper.createExpectedRow("2011-04-01", "alias", "entertainment", "rows", 0L, "idx", 0L),
        GroupByQueryRunnerTestHelper.createExpectedRow("2011-04-01", "alias", "health", "rows", 0L, "idx", 0L),
        GroupByQueryRunnerTestHelper.createExpectedRow("2011-04-01", "alias", "mezzanine", "rows", 3L, "idx", 2870L),
        GroupByQueryRunnerTestHelper.createExpectedRow("2011-04-01", "alias", "news", "rows", 1L, "idx", 121L),
        GroupByQueryRunnerTestHelper.createExpectedRow("2011-04-01", "alias", "premium", "rows", 0L, "idx", 0L),
        GroupByQueryRunnerTestHelper.createExpectedRow("2011-04-01", "alias", "technology", "rows", 0L, "idx", 0L),
        GroupByQueryRunnerTestHelper.createExpectedRow("2011-04-01", "alias", "travel", "rows", 0L, "idx", 0L),

        GroupByQueryRunnerTestHelper.createExpectedRow("2011-04-02", "alias", "automotive", "rows", 0L, "idx", 0L),
        GroupByQueryRunnerTestHelper.createExpectedRow("2011-04-02", "alias", "business", "rows", 0L, "idx", 0L),
        GroupByQueryRunnerTestHelper.createExpectedRow("2011-04-02", "alias", "entertainment", "rows", 0L, "idx", 0L),
        GroupByQueryRunnerTestHelper.createExpectedRow("2011-04-02", "alias", "health", "rows", 0L, "idx", 0L),
        GroupByQueryRunnerTestHelper.createExpectedRow("2011-04-02", "alias", "mezzanine", "rows", 3L, "idx", 2447L),
        GroupByQueryRunnerTestHelper.createExpectedRow("2011-04-02", "alias", "news", "rows", 1L, "idx", 114L),
        GroupByQueryRunnerTestHelper.createExpectedRow("2011-04-02", "alias", "premium", "rows", 0L, "idx", 0L),
        GroupByQueryRunnerTestHelper.createExpectedRow("2011-04-02", "alias", "technology", "rows", 0L, "idx", 0L),
        GroupByQueryRunnerTestHelper.createExpectedRow("2011-04-02", "alias", "travel", "rows", 0L, "idx", 0L)
    );

    Iterable<Row> results = GroupByQueryRunnerTestHelper.runQuery(factory, runner, query);
    TestHelper.assertExpectedObjects(expectedResults, results, "");

  }

  @Test
  public void testGroupByWithExtractionDimFilterOptimazitionManyToOne()
  {
    Map<String, String> extractionMap = new HashMap<>();
    extractionMap.put("mezzanine", "newsANDmezzanine");
    extractionMap.put("news", "newsANDmezzanine");

    MapLookupExtractor mapLookupExtractor = new MapLookupExtractor(extractionMap, false);
    LookupExtractionFn lookupExtractionFn = new LookupExtractionFn(mapLookupExtractor, false, null, true, true);
    GroupByQuery query = GroupByQuery.builder().setDataSource(QueryRunnerTestHelper.dataSource)
                                     .setQuerySegmentSpec(QueryRunnerTestHelper.firstToThird)
                                     .setDimensions(Lists.<DimensionSpec>newArrayList(new DefaultDimensionSpec(
                                         "quality",
                                         "alias"
                                     )))
                                     .setAggregatorSpecs(
                                         Arrays.asList(
                                             QueryRunnerTestHelper.rowsCount,
                                             new LongSumAggregatorFactory("idx", "index")
                                         ))
                                     .setGranularity(QueryRunnerTestHelper.dayGran)
                                     .setDimFilter(new ExtractionDimFilter(
                                         "quality",
                                         "newsANDmezzanine",
                                         lookupExtractionFn,
                                         null
                                     ))
                                     .build();
    List<Row> expectedResults = Arrays.asList(
        GroupByQueryRunnerTestHelper.createExpectedRow("2011-04-01", "alias", "mezzanine", "rows", 3L, "idx", 2870L),
        GroupByQueryRunnerTestHelper.createExpectedRow("2011-04-01", "alias", "news", "rows", 1L, "idx", 121L),
        GroupByQueryRunnerTestHelper.createExpectedRow("2011-04-02", "alias", "mezzanine", "rows", 3L, "idx", 2447L),
        GroupByQueryRunnerTestHelper.createExpectedRow("2011-04-02", "alias", "news", "rows", 1L, "idx", 114L)
    );

    Iterable<Row> results = GroupByQueryRunnerTestHelper.runQuery(factory, runner, query);
    TestHelper.assertExpectedObjects(expectedResults, results, "");
  }


  @Test
  public void testGroupByWithExtractionDimFilterNullDims()
  {
    Map<String, String> extractionMap = new HashMap<>();
    extractionMap.put("", "EMPTY");

    MapLookupExtractor mapLookupExtractor = new MapLookupExtractor(extractionMap, false);
    LookupExtractionFn lookupExtractionFn = new LookupExtractionFn(mapLookupExtractor, false, null, true, true);

    GroupByQuery query = GroupByQuery.builder().setDataSource(QueryRunnerTestHelper.dataSource)
                                     .setQuerySegmentSpec(QueryRunnerTestHelper.firstToThird)
                                     .setDimensions(Lists.<DimensionSpec>newArrayList(new DefaultDimensionSpec(
                                         "null_column",
                                         "alias"
                                     )))
                                     .setAggregatorSpecs(
                                         Arrays.asList(
                                             QueryRunnerTestHelper.rowsCount,
                                             new LongSumAggregatorFactory("idx", "index")
                                         ))
                                     .setGranularity(QueryRunnerTestHelper.dayGran)
                                     .setDimFilter(new ExtractionDimFilter(
                                         "null_column",
                                         "EMPTY",
                                         lookupExtractionFn,
                                         null
                                     )).build();
    List<Row> expectedResults = Arrays
        .asList(
            GroupByQueryRunnerTestHelper.createExpectedRow("2011-04-01", "alias", null, "rows", 13L, "idx", 6619L),
            GroupByQueryRunnerTestHelper.createExpectedRow("2011-04-02", "alias", null, "rows", 13L, "idx", 5827L)
        );

    Iterable<Row> results = GroupByQueryRunnerTestHelper.runQuery(factory, runner, query);
    TestHelper.assertExpectedObjects(expectedResults, results, "");
  }

  @Test
  public void testBySegmentResultsWithAllFiltersWithExtractionFns()
  {
    int segmentCount = 32;
    Result<BySegmentResultValue> singleSegmentResult = new Result<BySegmentResultValue>(
        new DateTime("2011-01-12T00:00:00.000Z"),
        new BySegmentResultValueClass(
            Arrays.asList(
                GroupByQueryRunnerTestHelper.createExpectedRow(
                    "2011-04-01",
                    "alias",
                    "mezzanine",
                    "rows",
                    6L,
                    "idx",
                    4420L
                )
            ), "testSegment", new Interval("2011-04-02T00:00:00.000Z/2011-04-04T00:00:00.000Z")
        )
    );
    List<Result> bySegmentResults = Lists.newArrayList();
    for (int i = 0; i < segmentCount; i++) {
      bySegmentResults.add(singleSegmentResult);
    }

    String extractionJsFn = "function(str) { return 'super-' + str; }";
    String jsFn = "function(x) { return(x === 'super-mezzanine') }";
    ExtractionFn extractionFn = new JavaScriptExtractionFn(extractionJsFn, false, JavaScriptConfig.getEnabledInstance());

    List<DimFilter> superFilterList = new ArrayList<>();
    superFilterList.add(new SelectorDimFilter("quality", "super-mezzanine", extractionFn));
    superFilterList.add(new InDimFilter(
        "quality",
        Arrays.asList("not-super-mezzanine", "FOOBAR", "super-mezzanine"),
        extractionFn
    ));
    superFilterList.add(new BoundDimFilter(
        "quality",
        "super-mezzanine",
        "super-mezzanine",
        false,
        false,
        true,
        extractionFn,
        StringComparators.ALPHANUMERIC
    ));
    superFilterList.add(new RegexDimFilter("quality", "super-mezzanine", extractionFn));
    superFilterList.add(new SearchQueryDimFilter(
        "quality",
        new ContainsSearchQuerySpec("super-mezzanine", true),
        extractionFn
    ));
    superFilterList.add(new JavaScriptDimFilter("quality", jsFn, extractionFn, JavaScriptConfig.getEnabledInstance()));
    DimFilter superFilter = new AndDimFilter(superFilterList);

    GroupByQuery.Builder builder = GroupByQuery
        .builder()
        .setDataSource(QueryRunnerTestHelper.dataSource)
        .setInterval("2011-04-02/2011-04-04")
        .setDimensions(Lists.<DimensionSpec>newArrayList(new DefaultDimensionSpec("quality", "alias")))
        .setAggregatorSpecs(
            Arrays.asList(
                QueryRunnerTestHelper.rowsCount,
                new LongSumAggregatorFactory("idx", "index")
            )
        )
        .setGranularity(new PeriodGranularity(new Period("P1M"), null, null))
        .setDimFilter(superFilter)
        .setContext(ImmutableMap.<String, Object>of("bySegment", true));
    final GroupByQuery fullQuery = builder.build();
    QueryToolChest toolChest = factory.getToolchest();

    List<QueryRunner<Row>> singleSegmentRunners = Lists.newArrayList();
    for (int i = 0; i < segmentCount; i++) {
      singleSegmentRunners.add(toolChest.preMergeQueryDecoration(runner));
    }
    ExecutorService exec = Executors.newCachedThreadPool();
    QueryRunner theRunner = toolChest.postMergeQueryDecoration(
        new FinalizeResultsQueryRunner<>(
            toolChest.mergeResults(factory.mergeRunners(Executors.newCachedThreadPool(), singleSegmentRunners)),
            toolChest
        )
    );

    TestHelper.assertExpectedObjects(bySegmentResults, theRunner.run(fullQuery, Maps.newHashMap()), "");
    exec.shutdownNow();
  }

  @Test
  public void testGroupByWithAllFiltersOnNullDimsWithExtractionFns()
  {
    Map<String, String> extractionMap = new HashMap<>();
    extractionMap.put("", "EMPTY");
    extractionMap.put(null, "EMPTY");

    MapLookupExtractor mapLookupExtractor = new MapLookupExtractor(extractionMap, false);
    LookupExtractionFn extractionFn = new LookupExtractionFn(mapLookupExtractor, false, null, true, true);
    String jsFn = "function(x) { return(x === 'EMPTY') }";

    List<DimFilter> superFilterList = new ArrayList<>();
    superFilterList.add(new SelectorDimFilter("null_column", "EMPTY", extractionFn));
    superFilterList.add(new InDimFilter("null_column", Arrays.asList("NOT-EMPTY", "FOOBAR", "EMPTY"), extractionFn));
    superFilterList.add(new BoundDimFilter("null_column", "EMPTY", "EMPTY", false, false, true, extractionFn,
                                           StringComparators.ALPHANUMERIC
    ));
    superFilterList.add(new RegexDimFilter("null_column", "EMPTY", extractionFn));
    superFilterList.add(new SearchQueryDimFilter(
        "null_column",
        new ContainsSearchQuerySpec("EMPTY", true),
        extractionFn
    ));
    superFilterList.add(new JavaScriptDimFilter("null_column", jsFn, extractionFn, JavaScriptConfig.getEnabledInstance()));
    DimFilter superFilter = new AndDimFilter(superFilterList);

    GroupByQuery query = GroupByQuery.builder().setDataSource(QueryRunnerTestHelper.dataSource)
                                     .setQuerySegmentSpec(QueryRunnerTestHelper.firstToThird)
                                     .setDimensions(Lists.<DimensionSpec>newArrayList(new DefaultDimensionSpec(
                                         "null_column",
                                         "alias"
                                     )))
                                     .setAggregatorSpecs(
                                         Arrays.asList(
                                             QueryRunnerTestHelper.rowsCount,
                                             new LongSumAggregatorFactory("idx", "index")
                                         ))
                                     .setGranularity(QueryRunnerTestHelper.dayGran)
                                     .setDimFilter(superFilter).build();

    List<Row> expectedResults = Arrays
        .asList(
            GroupByQueryRunnerTestHelper.createExpectedRow("2011-04-01", "alias", null, "rows", 13L, "idx", 6619L),
            GroupByQueryRunnerTestHelper.createExpectedRow("2011-04-02", "alias", null, "rows", 13L, "idx", 5827L)
        );

    Iterable<Row> results = GroupByQueryRunnerTestHelper.runQuery(factory, runner, query);
    TestHelper.assertExpectedObjects(expectedResults, results, "");
  }

  @Test
  public void testGroupByCardinalityAggWithExtractionFn()
  {
    String helloJsFn = "function(str) { return 'hello' }";
    ExtractionFn helloFn = new JavaScriptExtractionFn(helloJsFn, false, JavaScriptConfig.getEnabledInstance());

    GroupByQuery query = GroupByQuery
        .builder()
        .setDataSource(QueryRunnerTestHelper.dataSource)
        .setQuerySegmentSpec(QueryRunnerTestHelper.firstToThird)
        .setDimensions(Lists.<DimensionSpec>newArrayList(new DefaultDimensionSpec("market", "alias")))
        .setAggregatorSpecs(
            Arrays.asList(
                QueryRunnerTestHelper.rowsCount,
                new CardinalityAggregatorFactory(
                    "numVals",
                    ImmutableList.<DimensionSpec>of(new ExtractionDimensionSpec(
                        QueryRunnerTestHelper.qualityDimension,
                        QueryRunnerTestHelper.qualityDimension,
                        helloFn
                    )),
                    false
                )
            )
        )
        .setGranularity(QueryRunnerTestHelper.dayGran)
        .build();

    List<Row> expectedResults = Arrays.asList(
        GroupByQueryRunnerTestHelper.createExpectedRow("2011-04-01", "alias", "spot", "rows", 9L, "numVals", 1.0002442201269182d),
        GroupByQueryRunnerTestHelper.createExpectedRow("2011-04-01", "alias", "total_market", "rows", 2L, "numVals", 1.0002442201269182d),
        GroupByQueryRunnerTestHelper.createExpectedRow("2011-04-01", "alias", "upfront", "rows", 2L, "numVals", 1.0002442201269182d),
        GroupByQueryRunnerTestHelper.createExpectedRow("2011-04-02", "alias", "spot", "rows", 9L, "numVals", 1.0002442201269182d),
        GroupByQueryRunnerTestHelper.createExpectedRow("2011-04-02", "alias", "total_market", "rows", 2L, "numVals", 1.0002442201269182d),
        GroupByQueryRunnerTestHelper.createExpectedRow("2011-04-02", "alias", "upfront", "rows", 2L, "numVals", 1.0002442201269182d)
    );

    Iterable<Row> results = GroupByQueryRunnerTestHelper.runQuery(factory, runner, query);
    TestHelper.assertExpectedObjects(expectedResults, results, "");
  }

  @Test
  public void testGroupByCardinalityAggOnFloat()
  {
    GroupByQuery query = GroupByQuery
        .builder()
        .setDataSource(QueryRunnerTestHelper.dataSource)
        .setQuerySegmentSpec(QueryRunnerTestHelper.firstToThird)
        .setDimensions(Lists.<DimensionSpec>newArrayList(new DefaultDimensionSpec("market", "alias")))
        .setAggregatorSpecs(
            Arrays.asList(
                QueryRunnerTestHelper.rowsCount,
                new CardinalityAggregatorFactory(
                    "numVals",
                    ImmutableList.<DimensionSpec>of(new DefaultDimensionSpec(
                        QueryRunnerTestHelper.indexMetric,
                        QueryRunnerTestHelper.indexMetric
                    )),
                    false
                )
            )
        )
        .setGranularity(QueryRunnerTestHelper.dayGran)
        .build();

    List<Row> expectedResults = Arrays.asList(
        GroupByQueryRunnerTestHelper.createExpectedRow("2011-04-01", "alias", "spot", "rows", 9L, "numVals", 9.019833517963864d),
        GroupByQueryRunnerTestHelper.createExpectedRow("2011-04-01", "alias", "total_market", "rows", 2L, "numVals", 2.000977198748901d),
        GroupByQueryRunnerTestHelper.createExpectedRow("2011-04-01", "alias", "upfront", "rows", 2L, "numVals", 2.000977198748901d),
        GroupByQueryRunnerTestHelper.createExpectedRow("2011-04-02", "alias", "spot", "rows", 9L, "numVals", 9.019833517963864d),
        GroupByQueryRunnerTestHelper.createExpectedRow("2011-04-02", "alias", "total_market", "rows", 2L, "numVals", 2.000977198748901d),
        GroupByQueryRunnerTestHelper.createExpectedRow("2011-04-02", "alias", "upfront", "rows", 2L, "numVals", 2.000977198748901d)
    );

    Iterable<Row> results = GroupByQueryRunnerTestHelper.runQuery(factory, runner, query);
    TestHelper.assertExpectedObjects(expectedResults, results, "");
  }

  @Test
  public void testGroupByLongColumn()
  {
    if (config.getDefaultStrategy().equals(GroupByStrategySelector.STRATEGY_V1)) {
      expectedException.expect(UnsupportedOperationException.class);
      expectedException.expectMessage("GroupBy v1 only supports dimensions with an outputType of STRING.");
    }

    GroupByQuery query = GroupByQuery
        .builder()
        .setDataSource(QueryRunnerTestHelper.dataSource)
        .setQuerySegmentSpec(QueryRunnerTestHelper.firstToThird)
        .setDimensions(Lists.<DimensionSpec>newArrayList(new DefaultDimensionSpec("qualityLong", "ql_alias", ValueType.LONG)))
        .setDimFilter(new SelectorDimFilter("quality", "entertainment", null))
        .setAggregatorSpecs(
            Arrays.asList(
                QueryRunnerTestHelper.rowsCount,
                new LongSumAggregatorFactory("idx", "index")
            )
        )
        .addOrderByColumn(new OrderByColumnSpec(
            "ql_alias",
            OrderByColumnSpec.Direction.ASCENDING,
            StringComparators.NUMERIC
        ))
        .setGranularity(QueryRunnerTestHelper.dayGran)
        .build();

    assertEquals(
        Functions.<Sequence<Row>>identity(),
        query.getLimitSpec().build(
            query.getDimensions(),
            query.getAggregatorSpecs(),
            query.getPostAggregatorSpecs()
        )
    );

    List<Row> expectedResults = Arrays.asList(
        GroupByQueryRunnerTestHelper.createExpectedRow(
            "2011-04-01",
            "ql_alias",
            1200L,
            "rows",
            1L,
            "idx",
            158L
        ),
        GroupByQueryRunnerTestHelper.createExpectedRow(
            "2011-04-02",
            "ql_alias",
            1200L,
            "rows",
            1L,
            "idx",
            166L
        )
    );
    Iterable<Row> results = GroupByQueryRunnerTestHelper.runQuery(factory, runner, query);
    TestHelper.assertExpectedObjects(expectedResults, results, "");
  }

  @Test
  public void testGroupByLongColumnDescending()
  {
    if (config.getDefaultStrategy().equals(GroupByStrategySelector.STRATEGY_V1)) {
      expectedException.expect(UnsupportedOperationException.class);
      expectedException.expectMessage("GroupBy v1 only supports dimensions with an outputType of STRING.");
    }

    GroupByQuery query = GroupByQuery
        .builder()
        .setDataSource(QueryRunnerTestHelper.dataSource)
        .setQuerySegmentSpec(QueryRunnerTestHelper.firstToThird)
        .setDimensions(Lists.<DimensionSpec>newArrayList(new DefaultDimensionSpec("qualityLong", "ql_alias", ValueType.LONG)))
        .setDimFilter(new InDimFilter("quality", Arrays.asList("entertainment", "technology"), null))
        .setAggregatorSpecs(
            Arrays.asList(
                QueryRunnerTestHelper.rowsCount,
                new LongSumAggregatorFactory("idx", "index")
            )
        )
        .addOrderByColumn(new OrderByColumnSpec(
            "ql_alias",
            OrderByColumnSpec.Direction.DESCENDING,
            StringComparators.NUMERIC
        ))
        .setGranularity(QueryRunnerTestHelper.allGran)
        .build();

    Assert.assertNotEquals(
        Functions.<Sequence<Row>>identity(),
        query.getLimitSpec().build(
            query.getDimensions(),
            query.getAggregatorSpecs(),
            query.getPostAggregatorSpecs()
        )
    );

    List<Row> expectedResults = Arrays.asList(
        GroupByQueryRunnerTestHelper.createExpectedRow(
            "2011-04-01",
            "ql_alias",
            1700L,
            "rows",
            2L,
            "idx",
            175L
        ),
        GroupByQueryRunnerTestHelper.createExpectedRow(
            "2011-04-01",
            "ql_alias",
            1200L,
            "rows",
            2L,
            "idx",
            324L
        )
    );
    Iterable<Row> results = GroupByQueryRunnerTestHelper.runQuery(factory, runner, query);
    TestHelper.assertExpectedObjects(expectedResults, results, "");
  }

  @Test
  public void testGroupByLongColumnWithExFn()
  {
    if (config.getDefaultStrategy().equals(GroupByStrategySelector.STRATEGY_V1)) {
      expectedException.expect(UnsupportedOperationException.class);
      expectedException.expectMessage("GroupBy v1 does not support dimension selectors with unknown cardinality.");
    }

    String jsFn = "function(str) { return 'super-' + str; }";
    ExtractionFn jsExtractionFn = new JavaScriptExtractionFn(jsFn, false, JavaScriptConfig.getEnabledInstance());

    GroupByQuery query = GroupByQuery
        .builder()
        .setDataSource(QueryRunnerTestHelper.dataSource)
        .setQuerySegmentSpec(QueryRunnerTestHelper.firstToThird)
        .setDimensions(Lists.<DimensionSpec>newArrayList(new ExtractionDimensionSpec("qualityLong", "ql_alias", jsExtractionFn)))
        .setDimFilter(new SelectorDimFilter("quality", "entertainment", null))
        .setAggregatorSpecs(
            Arrays.asList(
                QueryRunnerTestHelper.rowsCount,
                new LongSumAggregatorFactory("idx", "index")
            )
        )
        .setGranularity(QueryRunnerTestHelper.dayGran)
        .build();

    List<Row> expectedResults = Arrays.asList(
        GroupByQueryRunnerTestHelper.createExpectedRow(
            "2011-04-01",
            "ql_alias",
            "super-1200",
            "rows",
            1L,
            "idx",
            158L
        ),
        GroupByQueryRunnerTestHelper.createExpectedRow(
            "2011-04-02",
            "ql_alias",
            "super-1200",
            "rows",
            1L,
            "idx",
            166L
        )
    );
    Iterable<Row> results = GroupByQueryRunnerTestHelper.runQuery(factory, runner, query);
    TestHelper.assertExpectedObjects(expectedResults, results, "");
  }

  @Test
  public void testGroupByLongTimeColumn()
  {
    if (config.getDefaultStrategy().equals(GroupByStrategySelector.STRATEGY_V1)) {
      expectedException.expect(UnsupportedOperationException.class);
      expectedException.expectMessage("GroupBy v1 only supports dimensions with an outputType of STRING.");
    }

    GroupByQuery query = GroupByQuery
        .builder()
        .setDataSource(QueryRunnerTestHelper.dataSource)
        .setQuerySegmentSpec(QueryRunnerTestHelper.firstToThird)
        .setDimensions(Lists.<DimensionSpec>newArrayList(new DefaultDimensionSpec("__time", "time_alias", ValueType.LONG)))
        .setDimFilter(new SelectorDimFilter("quality", "entertainment", null))
        .setAggregatorSpecs(
            Arrays.asList(
                QueryRunnerTestHelper.rowsCount,
                new LongSumAggregatorFactory("idx", "index")
            )
        )
        .setGranularity(QueryRunnerTestHelper.dayGran)
        .build();

    List<Row> expectedResults = Arrays.asList(
        GroupByQueryRunnerTestHelper.createExpectedRow(
            "2011-04-01",
            "time_alias",
            1301616000000L,
            "rows",
            1L,
            "idx",
            158L
        ),
        GroupByQueryRunnerTestHelper.createExpectedRow(
            "2011-04-02",
            "time_alias",
            1301702400000L,
            "rows",
            1L,
            "idx",
            166L
        )
    );
    Iterable<Row> results = GroupByQueryRunnerTestHelper.runQuery(factory, runner, query);
    TestHelper.assertExpectedObjects(expectedResults, results, "");
  }

  @Test
  public void testGroupByLongTimeColumnWithExFn()
  {
    String jsFn = "function(str) { return 'super-' + str; }";
    ExtractionFn jsExtractionFn = new JavaScriptExtractionFn(jsFn, false, JavaScriptConfig.getEnabledInstance());

    GroupByQuery query = GroupByQuery
        .builder()
        .setDataSource(QueryRunnerTestHelper.dataSource)
        .setQuerySegmentSpec(QueryRunnerTestHelper.firstToThird)
        .setDimensions(Lists.<DimensionSpec>newArrayList(new ExtractionDimensionSpec("__time", "time_alias", jsExtractionFn)))
        .setDimFilter(new SelectorDimFilter("quality", "entertainment", null))
        .setAggregatorSpecs(
            Arrays.asList(
                QueryRunnerTestHelper.rowsCount,
                new LongSumAggregatorFactory("idx", "index")
            )
        )
        .setGranularity(QueryRunnerTestHelper.dayGran)
        .build();

    List<Row> expectedResults = Arrays.asList(
        GroupByQueryRunnerTestHelper.createExpectedRow(
            "2011-04-01",
            "time_alias",
            "super-1301616000000",
            "rows",
            1L,
            "idx",
            158L
        ),
        GroupByQueryRunnerTestHelper.createExpectedRow(
            "2011-04-02",
            "time_alias",
            "super-1301702400000",
            "rows",
            1L,
            "idx",
            166L
        )
    );
    Iterable<Row> results = GroupByQueryRunnerTestHelper.runQuery(factory, runner, query);
    TestHelper.assertExpectedObjects(expectedResults, results, "");
  }

  @Test
  public void testGroupByFloatColumn()
  {
    if (config.getDefaultStrategy().equals(GroupByStrategySelector.STRATEGY_V1)) {
      expectedException.expect(UnsupportedOperationException.class);
      expectedException.expectMessage("GroupBy v1 only supports dimensions with an outputType of STRING.");
    }

    GroupByQuery query = GroupByQuery
        .builder()
        .setDataSource(QueryRunnerTestHelper.dataSource)
        .setQuerySegmentSpec(QueryRunnerTestHelper.firstToThird)
        .setDimensions(Lists.<DimensionSpec>newArrayList(new DefaultDimensionSpec("index", "index_alias", ValueType.FLOAT)))
        .setDimFilter(new SelectorDimFilter("quality", "entertainment", null))
        .setAggregatorSpecs(
            Arrays.asList(
                QueryRunnerTestHelper.rowsCount,
                new LongSumAggregatorFactory("idx", "index")
            )
        )
        .addOrderByColumn(new OrderByColumnSpec(
            "index_alias",
            OrderByColumnSpec.Direction.ASCENDING,
            StringComparators.NUMERIC
        ))
        .setGranularity(QueryRunnerTestHelper.dayGran)
        .build();

    assertEquals(
        Functions.<Sequence<Row>>identity(),
        query.getLimitSpec().build(
            query.getDimensions(),
            query.getAggregatorSpecs(),
            query.getPostAggregatorSpecs()
        )
    );

    List<Row> expectedResults = Arrays.asList(
        GroupByQueryRunnerTestHelper.createExpectedRow(
            "2011-04-01",
            "index_alias",
            158.747224f,
            "rows",
            1L,
            "idx",
            158L
        ),
        GroupByQueryRunnerTestHelper.createExpectedRow(
            "2011-04-02",
            "index_alias",
            166.016049f,
            "rows",
            1L,
            "idx",
            166L
        )
    );

    Iterable<Row> results = GroupByQueryRunnerTestHelper.runQuery(factory, runner, query);
    TestHelper.assertExpectedObjects(expectedResults, results, "");
  }

  @Test
  public void testGroupByFloatColumnDescending()
  {
    if (config.getDefaultStrategy().equals(GroupByStrategySelector.STRATEGY_V1)) {
      expectedException.expect(UnsupportedOperationException.class);
      expectedException.expectMessage("GroupBy v1 only supports dimensions with an outputType of STRING.");
    }

    GroupByQuery query = GroupByQuery
        .builder()
        .setDataSource(QueryRunnerTestHelper.dataSource)
        .setQuerySegmentSpec(QueryRunnerTestHelper.firstToThird)
        .setDimensions(Lists.<DimensionSpec>newArrayList(new DefaultDimensionSpec("qualityFloat", "qf_alias", ValueType.FLOAT)))
        .setDimFilter(new InDimFilter("quality", Arrays.asList("entertainment", "technology"), null))
        .setAggregatorSpecs(
            Arrays.asList(
                QueryRunnerTestHelper.rowsCount,
                new LongSumAggregatorFactory("idx", "index")
            )
        )
        .addOrderByColumn(new OrderByColumnSpec(
            "qf_alias",
            OrderByColumnSpec.Direction.DESCENDING,
            StringComparators.NUMERIC
        ))
        .setGranularity(QueryRunnerTestHelper.allGran)
        .build();

    Assert.assertNotEquals(
        Functions.<Sequence<Row>>identity(),
        query.getLimitSpec().build(
            query.getDimensions(),
            query.getAggregatorSpecs(),
            query.getPostAggregatorSpecs()
        )
    );

    List<Row> expectedResults = Arrays.asList(
        GroupByQueryRunnerTestHelper.createExpectedRow(
            "2011-04-01",
            "qf_alias",
            17000.0f,
            "rows",
            2L,
            "idx",
            175L
        ),
        GroupByQueryRunnerTestHelper.createExpectedRow(
            "2011-04-01",
            "qf_alias",
            12000.0f,
            "rows",
            2L,
            "idx",
            324L
        )
    );
    Iterable<Row> results = GroupByQueryRunnerTestHelper.runQuery(factory, runner, query);
    TestHelper.assertExpectedObjects(expectedResults, results, "");
  }

  @Test
  public void testGroupByFloatColumnWithExFn()
  {
    if (config.getDefaultStrategy().equals(GroupByStrategySelector.STRATEGY_V1)) {
      expectedException.expect(UnsupportedOperationException.class);
      expectedException.expectMessage("GroupBy v1 does not support dimension selectors with unknown cardinality.");
    }

    String jsFn = "function(str) { return 'super-' + str; }";
    ExtractionFn jsExtractionFn = new JavaScriptExtractionFn(jsFn, false, JavaScriptConfig.getEnabledInstance());

    GroupByQuery query = GroupByQuery
        .builder()
        .setDataSource(QueryRunnerTestHelper.dataSource)
        .setQuerySegmentSpec(QueryRunnerTestHelper.firstToThird)
        .setDimensions(Lists.<DimensionSpec>newArrayList(new ExtractionDimensionSpec("index", "index_alias", jsExtractionFn)))
        .setDimFilter(new SelectorDimFilter("quality", "entertainment", null))
        .setAggregatorSpecs(
            Arrays.asList(
                QueryRunnerTestHelper.rowsCount,
                new LongSumAggregatorFactory("idx", "index")
            )
        )
        .setGranularity(QueryRunnerTestHelper.dayGran)
        .build();

    List<Row> expectedResults;

    expectedResults = Arrays.asList(
        GroupByQueryRunnerTestHelper.createExpectedRow(
            "2011-04-01",
            "index_alias",
            "super-158.74722290039062",
            "rows",
            1L,
            "idx",
            158L
        ),
        GroupByQueryRunnerTestHelper.createExpectedRow(
            "2011-04-02",
            "index_alias",
            "super-166.01605224609375",
            "rows",
            1L,
            "idx",
            166L
        )
    );

    Iterable<Row> results = GroupByQueryRunnerTestHelper.runQuery(factory, runner, query);
    TestHelper.assertExpectedObjects(expectedResults, results, "");
  }

  @Test
  public void testGroupByWithHavingSpecOnLongAndFloat()
  {
    if (config.getDefaultStrategy().equals(GroupByStrategySelector.STRATEGY_V1)) {
      expectedException.expect(UnsupportedOperationException.class);
      expectedException.expectMessage("GroupBy v1 only supports dimensions with an outputType of STRING.");
    }

    GroupByQuery query = GroupByQuery
        .builder()
        .setDataSource(QueryRunnerTestHelper.dataSource)
        .setQuerySegmentSpec(QueryRunnerTestHelper.firstToThird)
        .setDimensions(
            Lists.<DimensionSpec>newArrayList(
                new DefaultDimensionSpec("market", "alias"),
                new DefaultDimensionSpec("qualityLong", "ql_alias", ValueType.LONG),
                new DefaultDimensionSpec("__time", "time_alias", ValueType.LONG),
                new DefaultDimensionSpec("index", "index_alias", ValueType.FLOAT)
            )
        )
        .setAggregatorSpecs(
            Arrays.<AggregatorFactory>asList(
                QueryRunnerTestHelper.rowsCount
            )
        )
        .setHavingSpec(
            new DimFilterHavingSpec(
                new AndDimFilter(
                    Lists.<DimFilter>newArrayList(
                        new SelectorDimFilter("ql_alias", "1400", null),
                        new SelectorDimFilter("time_alias", "1301616000000", null),
                        new BoundDimFilter(
                            "index_alias",
                            "1310.0",
                            "1320.0",
                            true,
                            true,
                            null,
                            null,
                            StringComparators.NUMERIC
                        )
                    )
                )
            )
        )
        .setGranularity(QueryRunnerTestHelper.allGran)
        .build();

    List<Row> expectedResults = Arrays.asList(
        GroupByQueryRunnerTestHelper.createExpectedRow(
            "2011-04-01",
            "alias", "total_market",
            "time_alias", 1301616000000L,
            "index_alias", 1314.8397,
            "ql_alias", 1400L,
            "rows", 1L
        )
    );

    Iterable<Row> results = GroupByQueryRunnerTestHelper.runQuery(factory, runner, query);
    TestHelper.assertExpectedObjects(expectedResults, results, "");
  }

  @Test
  public void testGroupByLongAndFloatOutputAsString()
  {
    if (config.getDefaultStrategy().equals(GroupByStrategySelector.STRATEGY_V1)) {
      expectedException.expect(UnsupportedOperationException.class);
      expectedException.expectMessage("GroupBy v1 does not support dimension selectors with unknown cardinality.");
    }

    GroupByQuery query = GroupByQuery
        .builder()
        .setDataSource(QueryRunnerTestHelper.dataSource)
        .setQuerySegmentSpec(QueryRunnerTestHelper.firstToThird)
        .setDimensions(
            Lists.<DimensionSpec>newArrayList(
                new DefaultDimensionSpec("qualityLong", "ql_alias"),
                new DefaultDimensionSpec("qualityFloat", "qf_alias")
            )
        )
        .setDimFilter(new SelectorDimFilter("quality", "entertainment", null))
        .setAggregatorSpecs(
            Arrays.asList(
                QueryRunnerTestHelper.rowsCount,
                new LongSumAggregatorFactory("idx", "index")
            )
        )
        .setGranularity(QueryRunnerTestHelper.dayGran)
        .build();

    List<Row> expectedResults = Arrays.asList(
        GroupByQueryRunnerTestHelper.createExpectedRow(
            "2011-04-01",
            "ql_alias",
            "1200",
            "qf_alias",
            "12000.0",
            "rows",
            1L,
            "idx",
            158L
        ),
        GroupByQueryRunnerTestHelper.createExpectedRow(
            "2011-04-02",
            "ql_alias",
            "1200",
            "qf_alias",
            "12000.0",
            "rows",
            1L,
            "idx",
            166L
        )
    );
    Iterable<Row> results = GroupByQueryRunnerTestHelper.runQuery(factory, runner, query);
    TestHelper.assertExpectedObjects(expectedResults, results, "");
  }

  @Test
  public void testGroupByNumericStringsAsNumeric()
  {
    if (config.getDefaultStrategy().equals(GroupByStrategySelector.STRATEGY_V1)) {
      expectedException.expect(UnsupportedOperationException.class);
      expectedException.expectMessage("GroupBy v1 does not support dimension selectors with unknown cardinality.");
    }

    GroupByQuery subquery = GroupByQuery
        .builder()
        .setDataSource(QueryRunnerTestHelper.dataSource)
        .setQuerySegmentSpec(QueryRunnerTestHelper.firstToThird)
        .setDimensions(
            Lists.<DimensionSpec>newArrayList(
                new DefaultDimensionSpec("qualityLong", "ql_alias"),
                new DefaultDimensionSpec("qualityFloat", "qf_alias"),
                new DefaultDimensionSpec(Column.TIME_COLUMN_NAME, "time_alias")
            )
        )
        .setDimFilter(new SelectorDimFilter("quality", "entertainment", null))
        .setAggregatorSpecs(
            Arrays.asList(
                QueryRunnerTestHelper.rowsCount,
                new LongSumAggregatorFactory("idx", "index")
            )
        )
        .setGranularity(QueryRunnerTestHelper.dayGran)
        .build();

    GroupByQuery outerQuery = GroupByQuery
        .builder()
        .setDataSource(subquery)
        .setQuerySegmentSpec(QueryRunnerTestHelper.firstToThird)
        .setDimensions(
            Lists.<DimensionSpec>newArrayList(
                new DefaultDimensionSpec("time_alias", "time_alias2", ValueType.LONG),
                new DefaultDimensionSpec("ql_alias", "ql_alias_long", ValueType.LONG),
                new DefaultDimensionSpec("qf_alias", "qf_alias_float", ValueType.FLOAT),
                new DefaultDimensionSpec("ql_alias", "ql_alias_float", ValueType.FLOAT)
            )
        )
        .setAggregatorSpecs(
            Arrays.<AggregatorFactory>asList(
                new CountAggregatorFactory("count")
            )
        )
        .setGranularity(QueryRunnerTestHelper.allGran)
        .build();

    List<Row> expectedResults = Arrays.asList(
        GroupByQueryRunnerTestHelper.createExpectedRow(
            "2011-04-01",
            "time_alias2", 1301616000000L,
            "ql_alias_long", 1200L,
            "qf_alias_float", 12000.0,
            "ql_alias_float", 1200.0,
            "count", 1L
        ),
        GroupByQueryRunnerTestHelper.createExpectedRow(
            "2011-04-01",
            "time_alias2", 1301702400000L,
            "ql_alias_long", 1200L,
            "qf_alias_float", 12000.0,
            "ql_alias_float", 1200.0,
            "count", 1L
        )
    );

    Iterable<Row> results = GroupByQueryRunnerTestHelper.runQuery(factory, runner, outerQuery);
    TestHelper.assertExpectedObjects(expectedResults, results, "");
  }

  @Test
  public void testGroupByNumericStringsAsNumericWithDecoration()
  {
    if (config.getDefaultStrategy().equals(GroupByStrategySelector.STRATEGY_V1)) {
      expectedException.expect(UnsupportedOperationException.class);
      expectedException.expectMessage("GroupBy v1 only supports dimensions with an outputType of STRING.");
    }

    // rows with `technology` have `170000` in the qualityNumericString field
    RegexFilteredDimensionSpec regexSpec = new RegexFilteredDimensionSpec(
        new DefaultDimensionSpec("qualityNumericString", "ql", ValueType.LONG),
        "170000"
    );

    ListFilteredDimensionSpec listFilteredSpec = new ListFilteredDimensionSpec(
        new DefaultDimensionSpec("qualityNumericString", "qf", ValueType.FLOAT),
        Sets.newHashSet("170000"),
        true
    );

    GroupByQuery query = GroupByQuery
        .builder()
        .setDataSource(QueryRunnerTestHelper.dataSource)
        .setQuerySegmentSpec(QueryRunnerTestHelper.firstToThird)
        .setDimensions(
            Lists.<DimensionSpec>newArrayList(
                regexSpec,
                listFilteredSpec
            )
        )
        .setDimFilter(new InDimFilter("quality", Arrays.asList("entertainment", "technology"), null))
        .setAggregatorSpecs(
            Arrays.<AggregatorFactory>asList(
                new CountAggregatorFactory("count")
            )
        )
        .setGranularity(QueryRunnerTestHelper.allGran)
        .build();

    // "entertainment" rows are excluded by the decorated specs, they become empty rows
    List<Row> expectedResults = Arrays.asList(
        GroupByQueryRunnerTestHelper.createExpectedRow(
            "2011-04-01",
            "ql", 0L,
            "qf", 0.0,
            "count", 2L
        ),
        GroupByQueryRunnerTestHelper.createExpectedRow(
            "2011-04-01",
            "ql", 170000L,
            "qf", 170000.0,
            "count", 2L
        )
    );

    Iterable<Row> results = GroupByQueryRunnerTestHelper.runQuery(factory, runner, query);
    TestHelper.assertExpectedObjects(expectedResults, results, "");
  }

  @Test
  public void testGroupByDecorationOnNumerics()
  {
    if (config.getDefaultStrategy().equals(GroupByStrategySelector.STRATEGY_V1)) {
      expectedException.expect(UnsupportedOperationException.class);
      expectedException.expectMessage("GroupBy v1 only supports dimensions with an outputType of STRING.");
    }

    RegexFilteredDimensionSpec regexSpec = new RegexFilteredDimensionSpec(
        new DefaultDimensionSpec("qualityLong", "ql", ValueType.LONG),
        "1700"
    );

    ListFilteredDimensionSpec listFilteredSpec = new ListFilteredDimensionSpec(
        new DefaultDimensionSpec("qualityFloat", "qf", ValueType.FLOAT),
        Sets.newHashSet("17000.0"),
        true
    );

    GroupByQuery query = GroupByQuery
        .builder()
        .setDataSource(QueryRunnerTestHelper.dataSource)
        .setQuerySegmentSpec(QueryRunnerTestHelper.firstToThird)
        .setDimensions(
            Lists.<DimensionSpec>newArrayList(
                regexSpec,
                listFilteredSpec
            )
        )
        .setDimFilter(new InDimFilter("quality", Arrays.asList("entertainment", "technology"), null))
        .setAggregatorSpecs(
            Arrays.<AggregatorFactory>asList(
                new CountAggregatorFactory("count")
            )
        )
        .setGranularity(QueryRunnerTestHelper.allGran)
        .build();

    List<Row> expectedResults = Arrays.asList(
        GroupByQueryRunnerTestHelper.createExpectedRow(
            "2011-04-01",
            "ql", 0L,
            "qf", 0.0,
            "count", 2L
        ),
        GroupByQueryRunnerTestHelper.createExpectedRow(
            "2011-04-01",
            "ql", 1700L,
            "qf", 17000.0,
            "count", 2L
        )
    );

    Iterable<Row> results = GroupByQueryRunnerTestHelper.runQuery(factory, runner, query);
    TestHelper.assertExpectedObjects(expectedResults, results, "");
  }

  @Test
  public void testGroupByNestedWithInnerQueryNumerics()
  {
    if (config.getDefaultStrategy().equals(GroupByStrategySelector.STRATEGY_V1)) {
      expectedException.expect(UnsupportedOperationException.class);
      expectedException.expectMessage("GroupBy v1 only supports dimensions with an outputType of STRING.");
    }

    GroupByQuery subquery = GroupByQuery
        .builder()
        .setDataSource(QueryRunnerTestHelper.dataSource)
        .setQuerySegmentSpec(QueryRunnerTestHelper.firstToThird)
        .setDimensions(
            Lists.<DimensionSpec>newArrayList(
                new DefaultDimensionSpec("quality", "alias"),
                new DefaultDimensionSpec("qualityLong", "ql_alias", ValueType.LONG),
                new DefaultDimensionSpec("qualityFloat", "qf_alias", ValueType.FLOAT)
            )
        )
        .setDimFilter(
            new InDimFilter(
                "quality",
                Lists.newArrayList("entertainment"),
                null
            )
        )
        .setAggregatorSpecs(
            Arrays.asList(
                QueryRunnerTestHelper.rowsCount,
                new LongSumAggregatorFactory("idx", "index")
            )
        )
        .setGranularity(QueryRunnerTestHelper.dayGran)
        .build();

    GroupByQuery outerQuery = GroupByQuery
        .builder()
        .setDataSource(subquery)
        .setQuerySegmentSpec(QueryRunnerTestHelper.firstToThird)
        .setDimensions(
            Lists.<DimensionSpec>newArrayList(
                new DefaultDimensionSpec("ql_alias", "quallong", ValueType.LONG),
                new DefaultDimensionSpec("qf_alias", "qualfloat", ValueType.FLOAT)
            )
        )
        .setDimFilter(
            new AndDimFilter(
                Lists.<DimFilter>newArrayList(
                    new SelectorDimFilter("ql_alias", "1200", null),
                    new BoundDimFilter(
                        "qf_alias",
                        "11095.0",
                        "12005.0",
                        true,
                        true,
                        null,
                        null,
                        StringComparators.NUMERIC
                    )
                )
            )
        )
        .setAggregatorSpecs(
            Arrays.<AggregatorFactory>asList(
                new LongSumAggregatorFactory("ql_alias_sum", "ql_alias"),
                new DoubleSumAggregatorFactory("qf_alias_sum", "qf_alias")
            )
        )
        .setGranularity(QueryRunnerTestHelper.allGran)
        .build();

    List<Row> expectedResults = Arrays.asList(
        GroupByQueryRunnerTestHelper.createExpectedRow(
            "2011-04-01",
            "quallong", 1200L,
            "qualfloat", 12000.0,
            "ql_alias_sum", 2400L,
            "qf_alias_sum", 24000.0
        )
    );

    Iterable<Row> results = GroupByQueryRunnerTestHelper.runQuery(factory, runner, outerQuery);
    TestHelper.assertExpectedObjects(expectedResults, results, "");
  }

  @Test
  public void testGroupByNestedWithInnerQueryNumericsWithLongTime()
  {
    if (config.getDefaultStrategy().equals(GroupByStrategySelector.STRATEGY_V1)) {
      expectedException.expect(UnsupportedOperationException.class);
      expectedException.expectMessage("GroupBy v1 only supports dimensions with an outputType of STRING.");
    }

    GroupByQuery subQuery = GroupByQuery
        .builder()
        .setDataSource(QueryRunnerTestHelper.dataSource)
        .setQuerySegmentSpec(QueryRunnerTestHelper.firstToThird)
        .setDimensions(
            Lists.<DimensionSpec>newArrayList(
                new DefaultDimensionSpec("market", "alias"),
                new DefaultDimensionSpec("__time", "time_alias", ValueType.LONG),
                new DefaultDimensionSpec("index", "index_alias", ValueType.FLOAT)
            )
        )
        .setAggregatorSpecs(
            Arrays.<AggregatorFactory>asList(
                QueryRunnerTestHelper.rowsCount
            )
        )
        .setGranularity(QueryRunnerTestHelper.allGran)
        .build();

    GroupByQuery outerQuery = GroupByQuery
        .builder()
        .setDataSource(subQuery)
        .setQuerySegmentSpec(QueryRunnerTestHelper.firstToThird)
        .setDimensions(
            Lists.<DimensionSpec>newArrayList(
                new DefaultDimensionSpec("alias", "market"),
                new DefaultDimensionSpec("time_alias", "time_alias2", ValueType.LONG)
            )
        )
        .setAggregatorSpecs(
            Arrays.<AggregatorFactory>asList(
                new LongMaxAggregatorFactory("time_alias_max", "time_alias"),
                new DoubleMaxAggregatorFactory("index_alias_max", "index_alias")
            )
        )
        .setGranularity(QueryRunnerTestHelper.allGran)
        .build();

    List<Row> expectedResults = Arrays.asList(
        GroupByQueryRunnerTestHelper.createExpectedRow(
            "2011-04-01",
            "market", "spot",
            "time_alias2", 1301616000000L,
            "time_alias_max", 1301616000000L,
            "index_alias_max", 158.74722290039062
        ),
        GroupByQueryRunnerTestHelper.createExpectedRow(
            "2011-04-01",
            "market", "spot",
            "time_alias2", 1301702400000L,
            "time_alias_max", 1301702400000L,
            "index_alias_max", 166.01605224609375
        ),
        GroupByQueryRunnerTestHelper.createExpectedRow(
            "2011-04-01",
            "market", "total_market",
            "time_alias2", 1301616000000L,
            "time_alias_max", 1301616000000L,
            "index_alias_max", 1522.043701171875
        ),
        GroupByQueryRunnerTestHelper.createExpectedRow(
            "2011-04-01",
            "market", "total_market",
            "time_alias2", 1301702400000L,
            "time_alias_max", 1301702400000L,
            "index_alias_max", 1321.375
        ),
        GroupByQueryRunnerTestHelper.createExpectedRow(
            "2011-04-01",
            "market", "upfront",
            "time_alias2", 1301616000000L,
            "time_alias_max", 1301616000000L,
            "index_alias_max", 1447.3411865234375
        ),
        GroupByQueryRunnerTestHelper.createExpectedRow(
            "2011-04-01",
            "market", "upfront",
            "time_alias2", 1301702400000L,
            "time_alias_max", 1301702400000L,
            "index_alias_max", 1144.3424072265625
        )
    );

    Iterable<Row> results = GroupByQueryRunnerTestHelper.runQuery(factory, runner, outerQuery);
    TestHelper.assertExpectedObjects(expectedResults, results, "");
  }

  @Test
  public void testGroupByStringOutputAsLong()
  {
    if (config.getDefaultStrategy().equals(GroupByStrategySelector.STRATEGY_V1)) {
      expectedException.expect(UnsupportedOperationException.class);
      expectedException.expectMessage("GroupBy v1 only supports dimensions with an outputType of STRING.");
    }

    ExtractionFn strlenFn = StrlenExtractionFn.instance();

    GroupByQuery query = GroupByQuery
        .builder()
        .setDataSource(QueryRunnerTestHelper.dataSource)
        .setQuerySegmentSpec(QueryRunnerTestHelper.firstToThird)
        .setDimensions(Lists.<DimensionSpec>newArrayList(new ExtractionDimensionSpec(
            QueryRunnerTestHelper.qualityDimension,
            "alias",
            ValueType.LONG,
            strlenFn
        )))
        .setDimFilter(new SelectorDimFilter(QueryRunnerTestHelper.qualityDimension, "entertainment", null))
        .setAggregatorSpecs(
            Arrays.asList(
                QueryRunnerTestHelper.rowsCount,
                new LongSumAggregatorFactory("idx", "index")
            )
        )
        .setGranularity(QueryRunnerTestHelper.dayGran)
        .build();

    List<Row> expectedResults = Arrays.asList(
        GroupByQueryRunnerTestHelper.createExpectedRow(
            "2011-04-01",
            "alias",
            13L,
            "rows",
            1L,
            "idx",
            158L
        ),
        GroupByQueryRunnerTestHelper.createExpectedRow(
            "2011-04-02",
            "alias",
            13L,
            "rows",
            1L,
            "idx",
            166L
        )
    );

    Iterable<Row> results = GroupByQueryRunnerTestHelper.runQuery(factory, runner, query);
    TestHelper.assertExpectedObjects(expectedResults, results, "");
  }

  @Test
  public void testGroupByWithAggsOnNumericDimensions()
  {
    GroupByQuery query = GroupByQuery
        .builder()
        .setDataSource(QueryRunnerTestHelper.dataSource)
        .setQuerySegmentSpec(QueryRunnerTestHelper.firstToThird)
        .setDimensions(Lists.<DimensionSpec>newArrayList(new DefaultDimensionSpec("quality", "alias")))
        .setDimFilter(new SelectorDimFilter("quality", "technology", null))
        .setAggregatorSpecs(
            Arrays.asList(
                QueryRunnerTestHelper.rowsCount,
                new LongSumAggregatorFactory("qlLong", "qualityLong"),
                new DoubleSumAggregatorFactory("qlFloat", "qualityLong"),
                new JavaScriptAggregatorFactory(
                    "qlJs",
                    ImmutableList.of("qualityLong"),
                    "function(a,b) { return a + b; }",
                    "function() { return 0; }",
                    "function(a,b) { return a + b }",
                    JavaScriptConfig.getEnabledInstance()
                ),
                new DoubleSumAggregatorFactory("qfFloat", "qualityFloat"),
                new LongSumAggregatorFactory("qfLong", "qualityFloat"),
                new JavaScriptAggregatorFactory(
                    "qfJs",
                    ImmutableList.of("qualityFloat"),
                    "function(a,b) { return a + b; }",
                    "function() { return 0; }",
                    "function(a,b) { return a + b }",
                    JavaScriptConfig.getEnabledInstance()
                )
            )
        )
        .setGranularity(QueryRunnerTestHelper.dayGran)
        .build();

    List<Row> expectedResults = Arrays.asList(
        GroupByQueryRunnerTestHelper.createExpectedRow(
            "2011-04-01",
            "alias", "technology",
            "rows", 1L,
            "qlLong", 1700L,
            "qlFloat", 1700.0,
            "qlJs", 1700.0,
            "qfFloat", 17000.0,
            "qfLong", 17000L,
            "qfJs", 17000.0
        ),
        GroupByQueryRunnerTestHelper.createExpectedRow(
            "2011-04-02",
            "alias", "technology",
            "rows", 1L,
            "qlLong", 1700L,
            "qlFloat", 1700.0,
            "qlJs", 1700.0,
            "qfFloat", 17000.0,
            "qfLong", 17000L,
            "qfJs", 17000.0
        )
    );

    Iterable<Row> results = GroupByQueryRunnerTestHelper.runQuery(factory, runner, query);
    TestHelper.assertExpectedObjects(expectedResults, results, "");
  }

  @Test
<<<<<<< HEAD
  public void testGroupByLimitPushDown()
  {
    if (!config.getDefaultStrategy().equals(GroupByStrategySelector.STRATEGY_V2)) {
      return;
    }
    GroupByQuery query = new GroupByQuery.Builder()
        .setDataSource(QueryRunnerTestHelper.dataSource)
        .setGranularity(QueryRunnerTestHelper.allGran)
        .setDimensions(
            Arrays.<DimensionSpec>asList(
                new DefaultDimensionSpec(
                    QueryRunnerTestHelper.marketDimension,
                    "marketalias"
                )
            )
        )
        .setInterval(QueryRunnerTestHelper.fullOnInterval)
        .setLimitSpec(
            new DefaultLimitSpec(
                Lists.newArrayList(
                    new OrderByColumnSpec(
                        "marketalias",
                        OrderByColumnSpec.Direction.DESCENDING
                    )
                ),
                2
            )
        )
        .setAggregatorSpecs(
            Lists.<AggregatorFactory>newArrayList(
                QueryRunnerTestHelper.rowsCount
            )
        )
        .setContext(
            ImmutableMap.<String, Object>of(
                GroupByQueryConfig.CTX_KEY_FORCE_LIMIT_PUSH_DOWN,
                true
            )
        )
        .build();

    List<Row> expectedResults = Arrays.asList(
        GroupByQueryRunnerTestHelper.createExpectedRow(
            "1970-01-01T00:00:00.000Z",
            "marketalias",
            "upfront",
            "rows",
            186L
        ),
        GroupByQueryRunnerTestHelper.createExpectedRow(
            "1970-01-01T00:00:00.000Z",
            "marketalias",
            "total_market",
            "rows",
            186L
        )
    );

    Iterable<Row> results = GroupByQueryRunnerTestHelper.runQuery(factory, runner, query);
    TestHelper.assertExpectedObjects(expectedResults, results, "order-limit");
  }

  @Test
  public void testMergeResultsWithLimitPushDown()
  {
    if (!config.getDefaultStrategy().equals(GroupByStrategySelector.STRATEGY_V2)) {
      return;
    }
    GroupByQuery.Builder builder = GroupByQuery
        .builder()
        .setDataSource(QueryRunnerTestHelper.dataSource)
        .setInterval("2011-04-02/2011-04-04")
        .setDimensions(Lists.<DimensionSpec>newArrayList(new DefaultDimensionSpec("quality", "alias")))
        .setAggregatorSpecs(
            Arrays.asList(
                QueryRunnerTestHelper.rowsCount,
                new LongSumAggregatorFactory("idx", "index")
            )
        )
        .setLimitSpec(
            new DefaultLimitSpec(
                Lists.newArrayList(
                    new OrderByColumnSpec(
                        "alias",
                        OrderByColumnSpec.Direction.DESCENDING
                    )
                ),
                5
            )
        )
        .setContext(
            ImmutableMap.<String, Object>of(
                GroupByQueryConfig.CTX_KEY_FORCE_LIMIT_PUSH_DOWN,
                true
            )
        )
        .setGranularity(Granularities.ALL);

    final GroupByQuery allGranQuery = builder.build();

    QueryRunner mergedRunner = factory.getToolchest().mergeResults(
        new QueryRunner<Row>()
        {
          @Override
          public Sequence<Row> run(
              Query<Row> query, Map<String, Object> responseContext
          )
          {
            // simulate two daily segments
            final Query query1 = query.withQuerySegmentSpec(
                new MultipleIntervalSegmentSpec(Lists.newArrayList(new Interval("2011-04-02/2011-04-03")))
            );
            final Query query2 = query.withQuerySegmentSpec(
                new MultipleIntervalSegmentSpec(Lists.newArrayList(new Interval("2011-04-03/2011-04-04")))
            );

            return factory.getToolchest().mergeResults(
                new QueryRunner<Row>()
                {
                  @Override
                  public Sequence<Row> run(Query<Row> query, Map<String, Object> responseContext)
                  {
                    return new MergeSequence(
                        query.getResultOrdering(),
                        Sequences.simple(
                            Arrays.asList(runner.run(query1, responseContext), runner.run(query2, responseContext))
                        )
                    );
                  }
                }
            ).run(query, responseContext);
          }
        }
    );
    Map<String, Object> context = Maps.newHashMap();
    List<Row> allGranExpectedResults = Arrays.asList(
        GroupByQueryRunnerTestHelper.createExpectedRow("2011-04-02", "alias", "travel", "rows", 2L, "idx", 243L),
        GroupByQueryRunnerTestHelper.createExpectedRow("2011-04-02", "alias", "technology", "rows", 2L, "idx", 177L),
        GroupByQueryRunnerTestHelper.createExpectedRow("2011-04-02", "alias", "premium", "rows", 6L, "idx", 4416L),
        GroupByQueryRunnerTestHelper.createExpectedRow("2011-04-02", "alias", "news", "rows", 2L, "idx", 221L),
        GroupByQueryRunnerTestHelper.createExpectedRow("2011-04-02", "alias", "mezzanine", "rows", 6L, "idx", 4420L)
    );

    TestHelper.assertExpectedObjects(allGranExpectedResults, mergedRunner.run(allGranQuery, context), "merged");
  }

  @Test
  public void testMergeResultsWithLimitPushDownSortByAgg()
  {
    if (!config.getDefaultStrategy().equals(GroupByStrategySelector.STRATEGY_V2)) {
      return;
    }
    GroupByQuery.Builder builder = GroupByQuery
        .builder()
        .setDataSource(QueryRunnerTestHelper.dataSource)
        .setInterval("2011-04-02/2011-04-04")
        .setDimensions(Lists.<DimensionSpec>newArrayList(new DefaultDimensionSpec("quality", "alias")))
        .setAggregatorSpecs(
            Arrays.asList(
                QueryRunnerTestHelper.rowsCount,
                new LongSumAggregatorFactory("idx", "index")
            )
        )
        .setLimitSpec(
            new DefaultLimitSpec(
                Lists.newArrayList(
                    new OrderByColumnSpec(
                        "idx",
                        OrderByColumnSpec.Direction.DESCENDING
                    )
                ),
                5
            )
        )
        .setContext(
            ImmutableMap.<String, Object>of(
                GroupByQueryConfig.CTX_KEY_FORCE_LIMIT_PUSH_DOWN,
                true
            )
        )
        .setGranularity(Granularities.ALL);

    final GroupByQuery allGranQuery = builder.build();

    QueryRunner mergedRunner = factory.getToolchest().mergeResults(
        new QueryRunner<Row>()
        {
          @Override
          public Sequence<Row> run(
              Query<Row> query, Map<String, Object> responseContext
          )
          {
            // simulate two daily segments
            final Query query1 = query.withQuerySegmentSpec(
                new MultipleIntervalSegmentSpec(Lists.newArrayList(new Interval("2011-04-02/2011-04-03")))
            );
            final Query query2 = query.withQuerySegmentSpec(
                new MultipleIntervalSegmentSpec(Lists.newArrayList(new Interval("2011-04-03/2011-04-04")))
            );

            return factory.getToolchest().mergeResults(
                new QueryRunner<Row>()
                {
                  @Override
                  public Sequence<Row> run(Query<Row> query, Map<String, Object> responseContext)
                  {
                    return new MergeSequence(
                        query.getResultOrdering(),
                        Sequences.simple(
                            Arrays.asList(runner.run(query1, responseContext), runner.run(query2, responseContext))
                        )
                    );
                  }
                }
            ).run(query, responseContext);
          }
        }
    );
    Map<String, Object> context = Maps.newHashMap();

    List<Row> allGranExpectedResults = Arrays.asList(
        GroupByQueryRunnerTestHelper.createExpectedRow("2011-04-02", "alias", "mezzanine", "rows", 6L, "idx", 4420L),
        GroupByQueryRunnerTestHelper.createExpectedRow("2011-04-02", "alias", "premium", "rows", 6L, "idx", 4416L),
        GroupByQueryRunnerTestHelper.createExpectedRow("2011-04-02", "alias", "entertainment", "rows", 2L, "idx", 319L),
        GroupByQueryRunnerTestHelper.createExpectedRow("2011-04-02", "alias", "automotive", "rows", 2L, "idx", 269L),
        GroupByQueryRunnerTestHelper.createExpectedRow("2011-04-02", "alias", "travel", "rows", 2L, "idx", 243L)
    );

    Iterable<Row> results = Sequences.toList(mergedRunner.run(allGranQuery, context), Lists.newArrayList());
    TestHelper.assertExpectedObjects(allGranExpectedResults, results, "merged");
  }

  @Test
  public void testMergeResultsWithLimitPushDownSortByDimDim()
  {
    if (!config.getDefaultStrategy().equals(GroupByStrategySelector.STRATEGY_V2)) {
      return;
    }
    GroupByQuery.Builder builder = GroupByQuery
        .builder()
        .setDataSource(QueryRunnerTestHelper.dataSource)
        .setInterval("2011-04-02/2011-04-04")
        .setDimensions(Lists.<DimensionSpec>newArrayList(
            new DefaultDimensionSpec("quality", "alias"),
            new DefaultDimensionSpec("market", "market")
                       )
        )
        .setAggregatorSpecs(
            Arrays.asList(
                QueryRunnerTestHelper.rowsCount,
                new LongSumAggregatorFactory("idx", "index")
            )
        )
        .setLimitSpec(
            new DefaultLimitSpec(
                Lists.newArrayList(
                    new OrderByColumnSpec(
                        "alias",
                        OrderByColumnSpec.Direction.DESCENDING
                    ),
                    new OrderByColumnSpec(
                        "market",
                        OrderByColumnSpec.Direction.DESCENDING
                    )
                ),
                5
            )
        )
        .setContext(
            ImmutableMap.<String, Object>of(
                GroupByQueryConfig.CTX_KEY_FORCE_LIMIT_PUSH_DOWN,
                true
            )
        )
        .setGranularity(Granularities.ALL);

    final GroupByQuery allGranQuery = builder.build();

    QueryRunner mergedRunner = factory.getToolchest().mergeResults(
        new QueryRunner<Row>()
        {
          @Override
          public Sequence<Row> run(
              Query<Row> query, Map<String, Object> responseContext
          )
          {
            // simulate two daily segments
            final Query query1 = query.withQuerySegmentSpec(
                new MultipleIntervalSegmentSpec(Lists.newArrayList(new Interval("2011-04-02/2011-04-03")))
            );
            final Query query2 = query.withQuerySegmentSpec(
                new MultipleIntervalSegmentSpec(Lists.newArrayList(new Interval("2011-04-03/2011-04-04")))
            );

            return factory.getToolchest().mergeResults(
                new QueryRunner<Row>()
                {
                  @Override
                  public Sequence<Row> run(Query<Row> query, Map<String, Object> responseContext)
                  {
                    return new MergeSequence(
                        query.getResultOrdering(),
                        Sequences.simple(
                            Arrays.asList(runner.run(query1, responseContext), runner.run(query2, responseContext))
                        )
                    );
                  }
                }
            ).run(query, responseContext);
          }
        }
    );
    Map<String, Object> context = Maps.newHashMap();

    List<Row> allGranExpectedResults = Arrays.asList(
        GroupByQueryRunnerTestHelper.createExpectedRow("2011-04-02", "alias", "travel", "market", "spot", "rows", 2L, "idx", 243L),
        GroupByQueryRunnerTestHelper.createExpectedRow("2011-04-02", "alias", "technology", "market", "spot", "rows", 2L, "idx", 177L),
        GroupByQueryRunnerTestHelper.createExpectedRow("2011-04-02", "alias", "premium", "market", "upfront", "rows", 2L, "idx", 1817L),
        GroupByQueryRunnerTestHelper.createExpectedRow("2011-04-02", "alias", "premium", "market", "total_market", "rows", 2L, "idx", 2342L),
        GroupByQueryRunnerTestHelper.createExpectedRow("2011-04-02", "alias", "premium", "market", "spot", "rows", 2L, "idx", 257L)
    );

    Iterable<Row> results = Sequences.toList(mergedRunner.run(allGranQuery, context), Lists.newArrayList());
    TestHelper.assertExpectedObjects(allGranExpectedResults, results, "merged");
  }

  @Test
  public void testMergeResultsWithLimitPushDownSortByDimAggDim()
  {
    if (!config.getDefaultStrategy().equals(GroupByStrategySelector.STRATEGY_V2)) {
      return;
    }
    GroupByQuery.Builder builder = GroupByQuery
        .builder()
        .setDataSource(QueryRunnerTestHelper.dataSource)
        .setInterval("2011-04-02/2011-04-04")
        .setDimensions(Lists.<DimensionSpec>newArrayList(
            new DefaultDimensionSpec("quality", "alias"),
            new DefaultDimensionSpec("market", "market")
            )
        )
        .setAggregatorSpecs(
            Arrays.asList(
                QueryRunnerTestHelper.rowsCount,
                new LongSumAggregatorFactory("idx", "index")
            )
        )
        .setLimitSpec(
            new DefaultLimitSpec(
                Lists.newArrayList(
                    new OrderByColumnSpec(
                        "alias",
                        OrderByColumnSpec.Direction.DESCENDING
                    ),
                    new OrderByColumnSpec(
                        "idx",
                        OrderByColumnSpec.Direction.DESCENDING
                    ),
                    new OrderByColumnSpec(
                        "market",
                        OrderByColumnSpec.Direction.DESCENDING
                    )
                ),
                5
            )
        )
        .setContext(
            ImmutableMap.<String, Object>of(
                GroupByQueryConfig.CTX_KEY_FORCE_LIMIT_PUSH_DOWN,
                true
            )
        )
        .setGranularity(Granularities.ALL);

    final GroupByQuery allGranQuery = builder.build();

    QueryRunner mergedRunner = factory.getToolchest().mergeResults(
        new QueryRunner<Row>()
        {
          @Override
          public Sequence<Row> run(
              Query<Row> query, Map<String, Object> responseContext
          )
          {
            // simulate two daily segments
            final Query query1 = query.withQuerySegmentSpec(
                new MultipleIntervalSegmentSpec(Lists.newArrayList(new Interval("2011-04-02/2011-04-03")))
            );
            final Query query2 = query.withQuerySegmentSpec(
                new MultipleIntervalSegmentSpec(Lists.newArrayList(new Interval("2011-04-03/2011-04-04")))
            );

            return factory.getToolchest().mergeResults(
                new QueryRunner<Row>()
                {
                  @Override
                  public Sequence<Row> run(Query<Row> query, Map<String, Object> responseContext)
                  {
                    return new MergeSequence(
                        query.getResultOrdering(),
                        Sequences.simple(
                            Arrays.asList(runner.run(query1, responseContext), runner.run(query2, responseContext))
                        )
                    );
                  }
                }
            ).run(query, responseContext);
          }
        }
    );
    Map<String, Object> context = Maps.newHashMap();

    List<Row> allGranExpectedResults = Arrays.asList(
        GroupByQueryRunnerTestHelper.createExpectedRow("2011-04-02", "alias", "travel", "market", "spot", "rows", 2L, "idx", 243L),
        GroupByQueryRunnerTestHelper.createExpectedRow("2011-04-02", "alias", "technology", "market", "spot", "rows", 2L, "idx", 177L),
        GroupByQueryRunnerTestHelper.createExpectedRow("2011-04-02", "alias", "premium", "market", "total_market", "rows", 2L, "idx", 2342L),
        GroupByQueryRunnerTestHelper.createExpectedRow("2011-04-02", "alias", "premium", "market", "upfront", "rows", 2L, "idx", 1817L),
        GroupByQueryRunnerTestHelper.createExpectedRow("2011-04-02", "alias", "premium", "market", "spot", "rows", 2L, "idx", 257L)
    );

    Iterable<Row> results = Sequences.toList(mergedRunner.run(allGranQuery, context), Lists.newArrayList());
    TestHelper.assertExpectedObjects(allGranExpectedResults, results, "merged");
  }

  @Test
  public void testGroupByLimitPushDownPostAggNotSupported()
  {
    //if (config.getDefaultStrategy().equals(GroupByStrategySelector.STRATEGY_V2)) {
      expectedException.expect(UnsupportedOperationException.class);
      expectedException.expectMessage("Limit push down when sorting by a post aggregator is not supported.");
    //}

    GroupByQuery query = new GroupByQuery.Builder()
        .setDataSource(QueryRunnerTestHelper.dataSource)
        .setGranularity(QueryRunnerTestHelper.allGran)
        .setDimensions(
            Arrays.<DimensionSpec>asList(
                new DefaultDimensionSpec(
                    QueryRunnerTestHelper.marketDimension,
                    "marketalias"
                )
            )
        )
        .setInterval(QueryRunnerTestHelper.fullOnInterval)
        .setLimitSpec(
            new DefaultLimitSpec(
                Lists.newArrayList(
                    new OrderByColumnSpec(
                        "constant",
                        OrderByColumnSpec.Direction.DESCENDING
                    )
                ),
                2
            )
        )
        .setAggregatorSpecs(
            Lists.<AggregatorFactory>newArrayList(
                QueryRunnerTestHelper.rowsCount
            )
        )
        .setPostAggregatorSpecs(
            Lists.<PostAggregator>newArrayList(
                new ConstantPostAggregator("constant", 1)
            )
        )
        .setContext(
            ImmutableMap.<String, Object>of(
                GroupByQueryConfig.CTX_KEY_FORCE_LIMIT_PUSH_DOWN,
                true
            )
        )
        .build();

    Iterable<Row> results = GroupByQueryRunnerTestHelper.runQuery(factory, runner, query);
  }

  @Test
  public void testEmptySubqueryWithLimitPushDown()
  {
    GroupByQuery subquery = GroupByQuery
        .builder()
        .setDataSource(QueryRunnerTestHelper.dataSource)
        .setQuerySegmentSpec(QueryRunnerTestHelper.emptyInterval)
        .setDimensions(Lists.<DimensionSpec>newArrayList(new DefaultDimensionSpec("quality", "alias")))
        .setAggregatorSpecs(
            Arrays.asList(
                QueryRunnerTestHelper.rowsCount,
                new LongSumAggregatorFactory("idx", "index")
            )
        )
        .setLimitSpec(
            new DefaultLimitSpec(
                Lists.newArrayList(
                    new OrderByColumnSpec(
                        "alias",
                        OrderByColumnSpec.Direction.DESCENDING
                    )
                ),
                5
=======
  public void testGroupByNestedOuterExtractionFnOnFloatInner()
  {
    if (config.getDefaultStrategy().equals(GroupByStrategySelector.STRATEGY_V1)) {
      expectedException.expect(UnsupportedOperationException.class);
      expectedException.expectMessage("GroupBy v1 only supports dimensions with an outputType of STRING.");
    }

    String jsFn = "function(obj) { return obj; }";
    ExtractionFn jsExtractionFn = new JavaScriptExtractionFn(jsFn, false, JavaScriptConfig.getEnabledInstance());

    GroupByQuery subquery = GroupByQuery
        .builder()
        .setDataSource(QueryRunnerTestHelper.dataSource)
        .setQuerySegmentSpec(QueryRunnerTestHelper.firstToThird)
        .setDimensions(
            Lists.<DimensionSpec>newArrayList(
                new DefaultDimensionSpec("quality", "alias"),
                new ExtractionDimensionSpec(
                    "qualityFloat",
                    "qf_inner",
                    ValueType.FLOAT,
                    jsExtractionFn
                )
            )
        )
        .setDimFilter(new SelectorDimFilter("quality", "technology", null))
        .setAggregatorSpecs(
            Arrays.asList(
                QueryRunnerTestHelper.rowsCount
>>>>>>> b578adac
            )
        )
        .setGranularity(QueryRunnerTestHelper.dayGran)
        .build();

<<<<<<< HEAD
    GroupByQuery query = GroupByQuery
        .builder()
        .setDataSource(subquery)
        .setQuerySegmentSpec(QueryRunnerTestHelper.firstToThird)
        .setAggregatorSpecs(
            Arrays.<AggregatorFactory>asList(
                new DoubleMaxAggregatorFactory("idx", "idx")
            )
        )
        .setLimitSpec(
            new DefaultLimitSpec(
                null,
                5
            )
        )
        .setGranularity(QueryRunnerTestHelper.dayGran)
        .build();

    Iterable<Row> results = GroupByQueryRunnerTestHelper.runQuery(factory, runner, query);
    Assert.assertFalse(results.iterator().hasNext());
  }


  @Test
  public void testSubqueryWithMultipleIntervalsInOuterQueryWithLimitPushDown()
  {
=======
    GroupByQuery outerQuery = GroupByQuery
        .builder()
        .setDataSource(subquery)
        .setQuerySegmentSpec(QueryRunnerTestHelper.firstToThird)
        .setDimensions(
            Lists.<DimensionSpec>newArrayList(
                new DefaultDimensionSpec("alias", "alias"),
                new ExtractionDimensionSpec(
                    "qf_inner",
                    "qf_outer",
                    ValueType.FLOAT,
                    jsExtractionFn
                )
            )
        )
        .setAggregatorSpecs(
            Arrays.<AggregatorFactory>asList(
                QueryRunnerTestHelper.rowsCount
            )
        )
        .setGranularity(QueryRunnerTestHelper.allGran)
        .build();

    List<Row> expectedResults = Arrays.asList(
        GroupByQueryRunnerTestHelper.createExpectedRow(
            "2011-04-01",
            "alias", "technology",
            "qf_outer", 17000.0f,
            "rows", 2L
        )
    );

    Iterable<Row> results = GroupByQueryRunnerTestHelper.runQuery(factory, runner, outerQuery);
    TestHelper.assertExpectedObjects(expectedResults, results, "");
  }

  @Test
  public void testGroupByNestedDoubleTimeExtractionFnWithLongOutputTypes()
  {
    if (config.getDefaultStrategy().equals(GroupByStrategySelector.STRATEGY_V1)) {
      expectedException.expect(UnsupportedOperationException.class);
      expectedException.expectMessage("GroupBy v1 only supports dimensions with an outputType of STRING.");
    }

>>>>>>> b578adac
    GroupByQuery subquery = GroupByQuery
        .builder()
        .setDataSource(QueryRunnerTestHelper.dataSource)
        .setQuerySegmentSpec(QueryRunnerTestHelper.firstToThird)
<<<<<<< HEAD
        .setDimensions(Lists.<DimensionSpec>newArrayList(new DefaultDimensionSpec("quality", "alias")))
        .setDimFilter(new JavaScriptDimFilter(
            "quality",
            "function(dim){ return true; }",
            null,
            JavaScriptConfig.getEnabledInstance()
        ))
        .setLimitSpec(
            new DefaultLimitSpec(
                Lists.newArrayList(
                    new OrderByColumnSpec(
                        "alias",
                        OrderByColumnSpec.Direction.DESCENDING
                    )
                ),
                12
            )
        )
        .setAggregatorSpecs(
            Arrays.asList(
                QueryRunnerTestHelper.rowsCount,
                new LongSumAggregatorFactory("idx", "index"),
                new LongSumAggregatorFactory("indexMaxPlusTen", "indexMaxPlusTen")
=======
        .setDimensions(
            Lists.<DimensionSpec>newArrayList(
                new DefaultDimensionSpec("quality", "alias"),
                new ExtractionDimensionSpec(
                    Column.TIME_COLUMN_NAME,
                    "time_day",
                    ValueType.LONG,
                    new TimeFormatExtractionFn(null, null, null, Granularities.DAY, true)
                )
            )
        )
        .setDimFilter(new SelectorDimFilter("quality", "technology", null))
        .setAggregatorSpecs(
            Arrays.asList(
                QueryRunnerTestHelper.rowsCount
>>>>>>> b578adac
            )
        )
        .setGranularity(QueryRunnerTestHelper.dayGran)
        .build();

<<<<<<< HEAD
    GroupByQuery query = GroupByQuery
        .builder()
        .setDataSource(subquery)
        .setQuerySegmentSpec(
            new MultipleIntervalSegmentSpec(
                ImmutableList.of(
                    new Interval("2011-04-01T00:00:00.000Z/2011-04-01T23:58:00.000Z"),
                    new Interval("2011-04-02T00:00:00.000Z/2011-04-03T00:00:00.000Z")
                )
            )
        )
        .setDimensions(Lists.<DimensionSpec>newArrayList(new DefaultDimensionSpec("alias", "alias")))
        .setLimitSpec(
            new DefaultLimitSpec(
                Lists.newArrayList(
                    new OrderByColumnSpec(
                        "alias",
                        OrderByColumnSpec.Direction.DESCENDING
                    )
                ),
                15
            )
        )
        .setAggregatorSpecs(
            Arrays.<AggregatorFactory>asList(
                new LongSumAggregatorFactory("rows", "rows"),
                new LongSumAggregatorFactory("idx", "idx")
            )
        )
        .setGranularity(QueryRunnerTestHelper.dayGran)
        .build();

    List<Row> expectedResults = Arrays.asList(
        GroupByQueryRunnerTestHelper.createExpectedRow("2011-04-01", "alias", "travel", "rows", 1L, "idx", 119L),
        GroupByQueryRunnerTestHelper.createExpectedRow("2011-04-01", "alias", "technology", "rows", 1L, "idx", 78L),
        GroupByQueryRunnerTestHelper.createExpectedRow("2011-04-01", "alias", "premium", "rows", 3L, "idx", 2900L),
        GroupByQueryRunnerTestHelper.createExpectedRow("2011-04-01", "alias", "news", "rows", 1L, "idx", 121L),
        GroupByQueryRunnerTestHelper.createExpectedRow("2011-04-01", "alias", "mezzanine", "rows", 3L, "idx", 2870L),
        GroupByQueryRunnerTestHelper.createExpectedRow("2011-04-01", "alias", "health", "rows", 1L, "idx", 120L),
        GroupByQueryRunnerTestHelper.createExpectedRow("2011-04-01", "alias", "entertainment", "rows", 1L, "idx", 158L),
        GroupByQueryRunnerTestHelper.createExpectedRow("2011-04-01", "alias", "business", "rows", 1L, "idx", 118L),
        GroupByQueryRunnerTestHelper.createExpectedRow("2011-04-01", "alias", "automotive", "rows", 1L, "idx", 135L),

        GroupByQueryRunnerTestHelper.createExpectedRow("2011-04-02", "alias", "travel", "rows", 1L, "idx", 126L),
        GroupByQueryRunnerTestHelper.createExpectedRow("2011-04-02", "alias", "technology", "rows", 1L, "idx", 97L),
        GroupByQueryRunnerTestHelper.createExpectedRow("2011-04-02", "alias", "premium", "rows", 3L, "idx", 2505L)
    );

    // Subqueries are handled by the ToolChest
    Iterable<Row> results = GroupByQueryRunnerTestHelper.runQuery(factory, runner, query);
    TestHelper.assertExpectedObjects(expectedResults, results, "");
  }

  @Test
  public void testMergeResultsWithLimitPushDownWithNumericDimSorting()
  {
    if (!config.getDefaultStrategy().equals(GroupByStrategySelector.STRATEGY_V2)) {
      return;
    }
    GroupByQuery.Builder builder = GroupByQuery
        .builder()
        .setDataSource(QueryRunnerTestHelper.dataSource)
        .setInterval("2011-04-02/2011-04-04")
        .setDimensions(
            Lists.<DimensionSpec>newArrayList(
                new DefaultDimensionSpec("index", "alias", ValueType.FLOAT)
            )
        )
        .setAggregatorSpecs(
            Arrays.asList(
                QueryRunnerTestHelper.rowsCount,
                new LongSumAggregatorFactory("idx", "index")
            )
        )
        .setLimitSpec(
            new DefaultLimitSpec(
                Lists.newArrayList(
                    new OrderByColumnSpec(
                        "alias",
                        OrderByColumnSpec.Direction.DESCENDING,
                        StringComparators.LEXICOGRAPHIC
                    )
                ),
                5
            )
        )
        .setContext(
            ImmutableMap.<String, Object>of(
                GroupByQueryConfig.CTX_KEY_FORCE_LIMIT_PUSH_DOWN,
                true
            )
        )
        .setGranularity(Granularities.ALL);

    final GroupByQuery allGranQuery = builder.build();

    QueryRunner mergedRunner = factory.getToolchest().mergeResults(
        new QueryRunner<Row>()
        {
          @Override
          public Sequence<Row> run(
              Query<Row> query, Map<String, Object> responseContext
          )
          {
            // simulate two daily segments
            final Query query1 = query.withQuerySegmentSpec(
                new MultipleIntervalSegmentSpec(Lists.newArrayList(new Interval("2011-04-02/2011-04-03")))
            );
            final Query query2 = query.withQuerySegmentSpec(
                new MultipleIntervalSegmentSpec(Lists.newArrayList(new Interval("2011-04-03/2011-04-04")))
            );

            return factory.getToolchest().mergeResults(
                new QueryRunner<Row>()
                {
                  @Override
                  public Sequence<Row> run(Query<Row> query, Map<String, Object> responseContext)
                  {
                    return new MergeSequence(
                        query.getResultOrdering(),
                        Sequences.simple(
                            Arrays.asList(runner.run(query1, responseContext), runner.run(query2, responseContext))
                        )
                    );
                  }
                }
            ).run(query, responseContext);
          }
        }
    );
    Map<String, Object> context = Maps.newHashMap();
    List<Row> allGranExpectedResults = Arrays.asList(
        GroupByQueryRunnerTestHelper.createExpectedRow("2011-04-02", "alias", 97.387436, "rows", 1L, "idx", 97L),
        GroupByQueryRunnerTestHelper.createExpectedRow("2011-04-02", "alias", 811.9913, "rows", 1L, "idx", 811L),
        GroupByQueryRunnerTestHelper.createExpectedRow("2011-04-02", "alias", 80.86174, "rows", 1L, "idx", 80L),
        GroupByQueryRunnerTestHelper.createExpectedRow("2011-04-02", "alias", 768.4231, "rows", 1L, "idx", 768L),
        GroupByQueryRunnerTestHelper.createExpectedRow("2011-04-02", "alias", 166.01605, "rows", 1L, "idx", 166L)
    );

    TestHelper.assertExpectedObjects(allGranExpectedResults, mergedRunner.run(allGranQuery, context), "merged");
=======
    GroupByQuery outerQuery = GroupByQuery
        .builder()
        .setDataSource(subquery)
        .setQuerySegmentSpec(QueryRunnerTestHelper.firstToThird)
        .setDimensions(
            Lists.<DimensionSpec>newArrayList(
                new DefaultDimensionSpec("alias", "alias"),
                new ExtractionDimensionSpec(
                    "time_day",
                    "time_week",
                    ValueType.LONG,
                    new TimeFormatExtractionFn(null, null, null, Granularities.WEEK, true)
                )
            )
        )
        .setAggregatorSpecs(
            Arrays.<AggregatorFactory>asList(
                QueryRunnerTestHelper.rowsCount
            )
        )
        .setGranularity(QueryRunnerTestHelper.allGran)
        .build();

    List<Row> expectedResults = Arrays.asList(
        GroupByQueryRunnerTestHelper.createExpectedRow(
            "2011-04-01",
            "alias", "technology",
            "time_week", 1301270400000L,
            "rows", 2L
        )
    );

    Iterable<Row> results = GroupByQueryRunnerTestHelper.runQuery(factory, runner, outerQuery);
    TestHelper.assertExpectedObjects(expectedResults, results, "");
>>>>>>> b578adac
  }
}<|MERGE_RESOLUTION|>--- conflicted
+++ resolved
@@ -51,6 +51,7 @@
 import io.druid.query.DruidProcessingConfig;
 import io.druid.query.Druids;
 import io.druid.query.FinalizeResultsQueryRunner;
+import io.druid.query.Query;
 import io.druid.query.QueryContexts;
 import io.druid.query.QueryDataSource;
 import io.druid.query.QueryPlus;
@@ -8241,7 +8242,145 @@
   }
 
   @Test
-<<<<<<< HEAD
+  public void testGroupByNestedOuterExtractionFnOnFloatInner()
+  {
+    if (config.getDefaultStrategy().equals(GroupByStrategySelector.STRATEGY_V1)) {
+      expectedException.expect(UnsupportedOperationException.class);
+      expectedException.expectMessage("GroupBy v1 only supports dimensions with an outputType of STRING.");
+    }
+
+    String jsFn = "function(obj) { return obj; }";
+    ExtractionFn jsExtractionFn = new JavaScriptExtractionFn(jsFn, false, JavaScriptConfig.getEnabledInstance());
+
+    GroupByQuery subquery = GroupByQuery
+        .builder()
+        .setDataSource(QueryRunnerTestHelper.dataSource)
+        .setQuerySegmentSpec(QueryRunnerTestHelper.firstToThird)
+        .setDimensions(
+            Lists.<DimensionSpec>newArrayList(
+                new DefaultDimensionSpec("quality", "alias"),
+                new ExtractionDimensionSpec(
+                    "qualityFloat",
+                    "qf_inner",
+                    ValueType.FLOAT,
+                    jsExtractionFn
+                )
+            )
+        )
+        .setDimFilter(new SelectorDimFilter("quality", "technology", null))
+        .setAggregatorSpecs(
+            Arrays.asList(
+                QueryRunnerTestHelper.rowsCount
+            )
+        )
+        .setGranularity(QueryRunnerTestHelper.dayGran)
+        .build();
+
+    GroupByQuery outerQuery = GroupByQuery
+        .builder()
+        .setDataSource(subquery)
+        .setQuerySegmentSpec(QueryRunnerTestHelper.firstToThird)
+        .setDimensions(
+            Lists.<DimensionSpec>newArrayList(
+                new DefaultDimensionSpec("alias", "alias"),
+                new ExtractionDimensionSpec(
+                    "qf_inner",
+                    "qf_outer",
+                    ValueType.FLOAT,
+                    jsExtractionFn
+                )
+            )
+        )
+        .setAggregatorSpecs(
+            Arrays.<AggregatorFactory>asList(
+                QueryRunnerTestHelper.rowsCount
+            )
+        )
+        .setGranularity(QueryRunnerTestHelper.allGran)
+        .build();
+
+    List<Row> expectedResults = Arrays.asList(
+        GroupByQueryRunnerTestHelper.createExpectedRow(
+            "2011-04-01",
+            "alias", "technology",
+            "qf_outer", 17000.0f,
+            "rows", 2L
+        )
+    );
+
+    Iterable<Row> results = GroupByQueryRunnerTestHelper.runQuery(factory, runner, outerQuery);
+    TestHelper.assertExpectedObjects(expectedResults, results, "");
+  }
+
+  @Test
+  public void testGroupByNestedDoubleTimeExtractionFnWithLongOutputTypes()
+  {
+    if (config.getDefaultStrategy().equals(GroupByStrategySelector.STRATEGY_V1)) {
+      expectedException.expect(UnsupportedOperationException.class);
+      expectedException.expectMessage("GroupBy v1 only supports dimensions with an outputType of STRING.");
+    }
+
+    GroupByQuery subquery = GroupByQuery
+        .builder()
+        .setDataSource(QueryRunnerTestHelper.dataSource)
+        .setQuerySegmentSpec(QueryRunnerTestHelper.firstToThird)
+        .setDimensions(
+            Lists.<DimensionSpec>newArrayList(
+                new DefaultDimensionSpec("quality", "alias"),
+                new ExtractionDimensionSpec(
+                    Column.TIME_COLUMN_NAME,
+                    "time_day",
+                    ValueType.LONG,
+                    new TimeFormatExtractionFn(null, null, null, Granularities.DAY, true)
+                )
+            )
+        )
+        .setDimFilter(new SelectorDimFilter("quality", "technology", null))
+        .setAggregatorSpecs(
+            Arrays.asList(
+                QueryRunnerTestHelper.rowsCount
+            )
+        )
+        .setGranularity(QueryRunnerTestHelper.dayGran)
+        .build();
+
+    GroupByQuery outerQuery = GroupByQuery
+        .builder()
+        .setDataSource(subquery)
+        .setQuerySegmentSpec(QueryRunnerTestHelper.firstToThird)
+        .setDimensions(
+            Lists.<DimensionSpec>newArrayList(
+                new DefaultDimensionSpec("alias", "alias"),
+                new ExtractionDimensionSpec(
+                    "time_day",
+                    "time_week",
+                    ValueType.LONG,
+                    new TimeFormatExtractionFn(null, null, null, Granularities.WEEK, true)
+                )
+            )
+        )
+        .setAggregatorSpecs(
+            Arrays.<AggregatorFactory>asList(
+                QueryRunnerTestHelper.rowsCount
+            )
+        )
+        .setGranularity(QueryRunnerTestHelper.allGran)
+        .build();
+
+    List<Row> expectedResults = Arrays.asList(
+        GroupByQueryRunnerTestHelper.createExpectedRow(
+            "2011-04-01",
+            "alias", "technology",
+            "time_week", 1301270400000L,
+            "rows", 2L
+        )
+    );
+
+    Iterable<Row> results = GroupByQueryRunnerTestHelper.runQuery(factory, runner, outerQuery);
+    TestHelper.assertExpectedObjects(expectedResults, results, "");
+  }
+
+  @Test
   public void testGroupByLimitPushDown()
   {
     if (!config.getDefaultStrategy().equals(GroupByStrategySelector.STRATEGY_V2)) {
@@ -8581,7 +8720,7 @@
         .setDimensions(Lists.<DimensionSpec>newArrayList(
             new DefaultDimensionSpec("quality", "alias"),
             new DefaultDimensionSpec("market", "market")
-            )
+                       )
         )
         .setAggregatorSpecs(
             Arrays.asList(
@@ -8670,8 +8809,8 @@
   public void testGroupByLimitPushDownPostAggNotSupported()
   {
     //if (config.getDefaultStrategy().equals(GroupByStrategySelector.STRATEGY_V2)) {
-      expectedException.expect(UnsupportedOperationException.class);
-      expectedException.expectMessage("Limit push down when sorting by a post aggregator is not supported.");
+    expectedException.expect(UnsupportedOperationException.class);
+    expectedException.expectMessage("Limit push down when sorting by a post aggregator is not supported.");
     //}
 
     GroupByQuery query = new GroupByQuery.Builder()
@@ -8741,43 +8880,11 @@
                     )
                 ),
                 5
-=======
-  public void testGroupByNestedOuterExtractionFnOnFloatInner()
-  {
-    if (config.getDefaultStrategy().equals(GroupByStrategySelector.STRATEGY_V1)) {
-      expectedException.expect(UnsupportedOperationException.class);
-      expectedException.expectMessage("GroupBy v1 only supports dimensions with an outputType of STRING.");
-    }
-
-    String jsFn = "function(obj) { return obj; }";
-    ExtractionFn jsExtractionFn = new JavaScriptExtractionFn(jsFn, false, JavaScriptConfig.getEnabledInstance());
-
-    GroupByQuery subquery = GroupByQuery
-        .builder()
-        .setDataSource(QueryRunnerTestHelper.dataSource)
-        .setQuerySegmentSpec(QueryRunnerTestHelper.firstToThird)
-        .setDimensions(
-            Lists.<DimensionSpec>newArrayList(
-                new DefaultDimensionSpec("quality", "alias"),
-                new ExtractionDimensionSpec(
-                    "qualityFloat",
-                    "qf_inner",
-                    ValueType.FLOAT,
-                    jsExtractionFn
-                )
-            )
-        )
-        .setDimFilter(new SelectorDimFilter("quality", "technology", null))
-        .setAggregatorSpecs(
-            Arrays.asList(
-                QueryRunnerTestHelper.rowsCount
->>>>>>> b578adac
             )
         )
         .setGranularity(QueryRunnerTestHelper.dayGran)
         .build();
 
-<<<<<<< HEAD
     GroupByQuery query = GroupByQuery
         .builder()
         .setDataSource(subquery)
@@ -8804,57 +8911,10 @@
   @Test
   public void testSubqueryWithMultipleIntervalsInOuterQueryWithLimitPushDown()
   {
-=======
-    GroupByQuery outerQuery = GroupByQuery
-        .builder()
-        .setDataSource(subquery)
+    GroupByQuery subquery = GroupByQuery
+        .builder()
+        .setDataSource(QueryRunnerTestHelper.dataSource)
         .setQuerySegmentSpec(QueryRunnerTestHelper.firstToThird)
-        .setDimensions(
-            Lists.<DimensionSpec>newArrayList(
-                new DefaultDimensionSpec("alias", "alias"),
-                new ExtractionDimensionSpec(
-                    "qf_inner",
-                    "qf_outer",
-                    ValueType.FLOAT,
-                    jsExtractionFn
-                )
-            )
-        )
-        .setAggregatorSpecs(
-            Arrays.<AggregatorFactory>asList(
-                QueryRunnerTestHelper.rowsCount
-            )
-        )
-        .setGranularity(QueryRunnerTestHelper.allGran)
-        .build();
-
-    List<Row> expectedResults = Arrays.asList(
-        GroupByQueryRunnerTestHelper.createExpectedRow(
-            "2011-04-01",
-            "alias", "technology",
-            "qf_outer", 17000.0f,
-            "rows", 2L
-        )
-    );
-
-    Iterable<Row> results = GroupByQueryRunnerTestHelper.runQuery(factory, runner, outerQuery);
-    TestHelper.assertExpectedObjects(expectedResults, results, "");
-  }
-
-  @Test
-  public void testGroupByNestedDoubleTimeExtractionFnWithLongOutputTypes()
-  {
-    if (config.getDefaultStrategy().equals(GroupByStrategySelector.STRATEGY_V1)) {
-      expectedException.expect(UnsupportedOperationException.class);
-      expectedException.expectMessage("GroupBy v1 only supports dimensions with an outputType of STRING.");
-    }
-
->>>>>>> b578adac
-    GroupByQuery subquery = GroupByQuery
-        .builder()
-        .setDataSource(QueryRunnerTestHelper.dataSource)
-        .setQuerySegmentSpec(QueryRunnerTestHelper.firstToThird)
-<<<<<<< HEAD
         .setDimensions(Lists.<DimensionSpec>newArrayList(new DefaultDimensionSpec("quality", "alias")))
         .setDimFilter(new JavaScriptDimFilter(
             "quality",
@@ -8878,29 +8938,11 @@
                 QueryRunnerTestHelper.rowsCount,
                 new LongSumAggregatorFactory("idx", "index"),
                 new LongSumAggregatorFactory("indexMaxPlusTen", "indexMaxPlusTen")
-=======
-        .setDimensions(
-            Lists.<DimensionSpec>newArrayList(
-                new DefaultDimensionSpec("quality", "alias"),
-                new ExtractionDimensionSpec(
-                    Column.TIME_COLUMN_NAME,
-                    "time_day",
-                    ValueType.LONG,
-                    new TimeFormatExtractionFn(null, null, null, Granularities.DAY, true)
-                )
-            )
-        )
-        .setDimFilter(new SelectorDimFilter("quality", "technology", null))
-        .setAggregatorSpecs(
-            Arrays.asList(
-                QueryRunnerTestHelper.rowsCount
->>>>>>> b578adac
             )
         )
         .setGranularity(QueryRunnerTestHelper.dayGran)
         .build();
 
-<<<<<<< HEAD
     GroupByQuery query = GroupByQuery
         .builder()
         .setDataSource(subquery)
@@ -8953,129 +8995,4 @@
     Iterable<Row> results = GroupByQueryRunnerTestHelper.runQuery(factory, runner, query);
     TestHelper.assertExpectedObjects(expectedResults, results, "");
   }
-
-  @Test
-  public void testMergeResultsWithLimitPushDownWithNumericDimSorting()
-  {
-    if (!config.getDefaultStrategy().equals(GroupByStrategySelector.STRATEGY_V2)) {
-      return;
-    }
-    GroupByQuery.Builder builder = GroupByQuery
-        .builder()
-        .setDataSource(QueryRunnerTestHelper.dataSource)
-        .setInterval("2011-04-02/2011-04-04")
-        .setDimensions(
-            Lists.<DimensionSpec>newArrayList(
-                new DefaultDimensionSpec("index", "alias", ValueType.FLOAT)
-            )
-        )
-        .setAggregatorSpecs(
-            Arrays.asList(
-                QueryRunnerTestHelper.rowsCount,
-                new LongSumAggregatorFactory("idx", "index")
-            )
-        )
-        .setLimitSpec(
-            new DefaultLimitSpec(
-                Lists.newArrayList(
-                    new OrderByColumnSpec(
-                        "alias",
-                        OrderByColumnSpec.Direction.DESCENDING,
-                        StringComparators.LEXICOGRAPHIC
-                    )
-                ),
-                5
-            )
-        )
-        .setContext(
-            ImmutableMap.<String, Object>of(
-                GroupByQueryConfig.CTX_KEY_FORCE_LIMIT_PUSH_DOWN,
-                true
-            )
-        )
-        .setGranularity(Granularities.ALL);
-
-    final GroupByQuery allGranQuery = builder.build();
-
-    QueryRunner mergedRunner = factory.getToolchest().mergeResults(
-        new QueryRunner<Row>()
-        {
-          @Override
-          public Sequence<Row> run(
-              Query<Row> query, Map<String, Object> responseContext
-          )
-          {
-            // simulate two daily segments
-            final Query query1 = query.withQuerySegmentSpec(
-                new MultipleIntervalSegmentSpec(Lists.newArrayList(new Interval("2011-04-02/2011-04-03")))
-            );
-            final Query query2 = query.withQuerySegmentSpec(
-                new MultipleIntervalSegmentSpec(Lists.newArrayList(new Interval("2011-04-03/2011-04-04")))
-            );
-
-            return factory.getToolchest().mergeResults(
-                new QueryRunner<Row>()
-                {
-                  @Override
-                  public Sequence<Row> run(Query<Row> query, Map<String, Object> responseContext)
-                  {
-                    return new MergeSequence(
-                        query.getResultOrdering(),
-                        Sequences.simple(
-                            Arrays.asList(runner.run(query1, responseContext), runner.run(query2, responseContext))
-                        )
-                    );
-                  }
-                }
-            ).run(query, responseContext);
-          }
-        }
-    );
-    Map<String, Object> context = Maps.newHashMap();
-    List<Row> allGranExpectedResults = Arrays.asList(
-        GroupByQueryRunnerTestHelper.createExpectedRow("2011-04-02", "alias", 97.387436, "rows", 1L, "idx", 97L),
-        GroupByQueryRunnerTestHelper.createExpectedRow("2011-04-02", "alias", 811.9913, "rows", 1L, "idx", 811L),
-        GroupByQueryRunnerTestHelper.createExpectedRow("2011-04-02", "alias", 80.86174, "rows", 1L, "idx", 80L),
-        GroupByQueryRunnerTestHelper.createExpectedRow("2011-04-02", "alias", 768.4231, "rows", 1L, "idx", 768L),
-        GroupByQueryRunnerTestHelper.createExpectedRow("2011-04-02", "alias", 166.01605, "rows", 1L, "idx", 166L)
-    );
-
-    TestHelper.assertExpectedObjects(allGranExpectedResults, mergedRunner.run(allGranQuery, context), "merged");
-=======
-    GroupByQuery outerQuery = GroupByQuery
-        .builder()
-        .setDataSource(subquery)
-        .setQuerySegmentSpec(QueryRunnerTestHelper.firstToThird)
-        .setDimensions(
-            Lists.<DimensionSpec>newArrayList(
-                new DefaultDimensionSpec("alias", "alias"),
-                new ExtractionDimensionSpec(
-                    "time_day",
-                    "time_week",
-                    ValueType.LONG,
-                    new TimeFormatExtractionFn(null, null, null, Granularities.WEEK, true)
-                )
-            )
-        )
-        .setAggregatorSpecs(
-            Arrays.<AggregatorFactory>asList(
-                QueryRunnerTestHelper.rowsCount
-            )
-        )
-        .setGranularity(QueryRunnerTestHelper.allGran)
-        .build();
-
-    List<Row> expectedResults = Arrays.asList(
-        GroupByQueryRunnerTestHelper.createExpectedRow(
-            "2011-04-01",
-            "alias", "technology",
-            "time_week", 1301270400000L,
-            "rows", 2L
-        )
-    );
-
-    Iterable<Row> results = GroupByQueryRunnerTestHelper.runQuery(factory, runner, outerQuery);
-    TestHelper.assertExpectedObjects(expectedResults, results, "");
->>>>>>> b578adac
-  }
 }