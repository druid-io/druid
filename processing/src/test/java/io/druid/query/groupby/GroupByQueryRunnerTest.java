/*
 * Licensed to the Apache Software Foundation (ASF) under one
 * or more contributor license agreements.  See the NOTICE file
 * distributed with this work for additional information
 * regarding copyright ownership.  The ASF licenses this file
 * to you under the Apache License, Version 2.0 (the
 * "License"); you may not use this file except in compliance
 * with the License.  You may obtain a copy of the License at
 *
 *   http://www.apache.org/licenses/LICENSE-2.0
 *
 * Unless required by applicable law or agreed to in writing,
 * software distributed under the License is distributed on an
 * "AS IS" BASIS, WITHOUT WARRANTIES OR CONDITIONS OF ANY
 * KIND, either express or implied.  See the License for the
 * specific language governing permissions and limitations
 * under the License.
 */

package io.druid.query.groupby;

import com.fasterxml.jackson.databind.ObjectMapper;
import com.google.common.base.Functions;
import com.google.common.base.Supplier;
import com.google.common.base.Suppliers;
import com.google.common.collect.ImmutableList;
import com.google.common.collect.ImmutableMap;
import com.google.common.collect.Iterables;
import com.google.common.collect.Lists;
import com.google.common.collect.Maps;
import com.google.common.collect.Ordering;
import com.google.common.collect.Sets;
import com.google.common.util.concurrent.MoreExecutors;
import io.druid.collections.BlockingPool;
import io.druid.collections.DefaultBlockingPool;
import io.druid.collections.NonBlockingPool;
import io.druid.collections.StupidPool;
import io.druid.common.config.NullHandling;
import io.druid.data.input.Row;
import io.druid.java.util.common.DateTimes;
import io.druid.java.util.common.IAE;
import io.druid.java.util.common.ISE;
import io.druid.java.util.common.Intervals;
import io.druid.java.util.common.StringUtils;
import io.druid.java.util.common.granularity.DurationGranularity;
import io.druid.java.util.common.granularity.Granularities;
import io.druid.java.util.common.granularity.PeriodGranularity;
import io.druid.java.util.common.guava.MergeSequence;
import io.druid.java.util.common.guava.Sequence;
import io.druid.java.util.common.guava.Sequences;
import io.druid.js.JavaScriptConfig;
import io.druid.query.BySegmentResultValue;
import io.druid.query.BySegmentResultValueClass;
import io.druid.query.ChainedExecutionQueryRunner;
import io.druid.query.DruidProcessingConfig;
import io.druid.query.FinalizeResultsQueryRunner;
import io.druid.query.QueryContexts;
import io.druid.query.QueryDataSource;
import io.druid.query.QueryPlus;
import io.druid.query.QueryRunner;
import io.druid.query.QueryRunnerTestHelper;
import io.druid.query.QueryToolChest;
import io.druid.query.ResourceLimitExceededException;
import io.druid.query.Result;
import io.druid.query.aggregation.AggregatorFactory;
import io.druid.query.aggregation.CountAggregatorFactory;
import io.druid.query.aggregation.DoubleMaxAggregatorFactory;
import io.druid.query.aggregation.DoubleSumAggregatorFactory;
import io.druid.query.aggregation.FilteredAggregatorFactory;
import io.druid.query.aggregation.FloatSumAggregatorFactory;
import io.druid.query.aggregation.JavaScriptAggregatorFactory;
import io.druid.query.aggregation.LongMaxAggregatorFactory;
import io.druid.query.aggregation.LongSumAggregatorFactory;
import io.druid.query.aggregation.cardinality.CardinalityAggregatorFactory;
import io.druid.query.aggregation.first.LongFirstAggregatorFactory;
import io.druid.query.aggregation.hyperloglog.HyperUniqueFinalizingPostAggregator;
import io.druid.query.aggregation.hyperloglog.HyperUniquesAggregatorFactory;
import io.druid.query.aggregation.last.LongLastAggregatorFactory;
import io.druid.query.aggregation.post.ArithmeticPostAggregator;
import io.druid.query.aggregation.post.ConstantPostAggregator;
import io.druid.query.aggregation.post.ExpressionPostAggregator;
import io.druid.query.aggregation.post.FieldAccessPostAggregator;
import io.druid.query.dimension.DefaultDimensionSpec;
import io.druid.query.dimension.ExtractionDimensionSpec;
import io.druid.query.dimension.ListFilteredDimensionSpec;
import io.druid.query.dimension.RegexFilteredDimensionSpec;
import io.druid.query.expression.TestExprMacroTable;
import io.druid.query.extraction.CascadeExtractionFn;
import io.druid.query.extraction.DimExtractionFn;
import io.druid.query.extraction.ExtractionFn;
import io.druid.query.extraction.JavaScriptExtractionFn;
import io.druid.query.extraction.MapLookupExtractor;
import io.druid.query.extraction.RegexDimExtractionFn;
import io.druid.query.extraction.StringFormatExtractionFn;
import io.druid.query.extraction.StrlenExtractionFn;
import io.druid.query.extraction.TimeFormatExtractionFn;
import io.druid.query.filter.AndDimFilter;
import io.druid.query.filter.BoundDimFilter;
import io.druid.query.filter.DimFilter;
import io.druid.query.filter.ExtractionDimFilter;
import io.druid.query.filter.InDimFilter;
import io.druid.query.filter.JavaScriptDimFilter;
import io.druid.query.filter.OrDimFilter;
import io.druid.query.filter.RegexDimFilter;
import io.druid.query.filter.SearchQueryDimFilter;
import io.druid.query.filter.SelectorDimFilter;
import io.druid.query.groupby.having.BaseHavingSpec;
import io.druid.query.groupby.having.DimFilterHavingSpec;
import io.druid.query.groupby.having.DimensionSelectorHavingSpec;
import io.druid.query.groupby.having.EqualToHavingSpec;
import io.druid.query.groupby.having.GreaterThanHavingSpec;
import io.druid.query.groupby.having.OrHavingSpec;
import io.druid.query.groupby.orderby.DefaultLimitSpec;
import io.druid.query.groupby.orderby.LimitSpec;
import io.druid.query.groupby.orderby.OrderByColumnSpec;
import io.druid.query.groupby.strategy.GroupByStrategySelector;
import io.druid.query.groupby.strategy.GroupByStrategyV1;
import io.druid.query.groupby.strategy.GroupByStrategyV2;
import io.druid.query.lookup.LookupExtractionFn;
import io.druid.query.ordering.StringComparators;
import io.druid.query.search.ContainsSearchQuerySpec;
import io.druid.query.spec.MultipleIntervalSegmentSpec;
import io.druid.segment.TestHelper;
import io.druid.segment.column.ColumnHolder;
import io.druid.segment.column.ValueType;
import io.druid.segment.virtual.ExpressionVirtualColumn;
import org.joda.time.DateTime;
import org.joda.time.DateTimeZone;
import org.joda.time.Period;
import org.junit.Assert;
import org.junit.Ignore;
import org.junit.Rule;
import org.junit.Test;
import org.junit.rules.ExpectedException;
import org.junit.runner.RunWith;
import org.junit.runners.Parameterized;

import java.nio.ByteBuffer;
import java.util.ArrayList;
import java.util.Arrays;
import java.util.Collection;
import java.util.Collections;
import java.util.Comparator;
import java.util.HashMap;
import java.util.Iterator;
import java.util.List;
import java.util.Map;
import java.util.concurrent.ExecutorService;
import java.util.concurrent.Executors;

@RunWith(Parameterized.class)
public class GroupByQueryRunnerTest
{
  public static final ObjectMapper DEFAULT_MAPPER = TestHelper.makeSmileMapper();
  public static final DruidProcessingConfig DEFAULT_PROCESSING_CONFIG = new DruidProcessingConfig()
  {
    @Override
    public String getFormatString()
    {
      return null;
    }

    @Override
    public int intermediateComputeSizeBytes()
    {
      return 10 * 1024 * 1024;
    }

    @Override
    public int getNumMergeBuffers()
    {
      // Some tests need two buffers for testing nested groupBy (simulating two levels of merging).
      // Some tests need more buffers for parallel combine (testMergedPostAggHavingSpec).
      return 4;
    }

    @Override
    public int getNumThreads()
    {
      return 2;
    }
  };

  private final QueryRunner<Row> runner;
  private GroupByQueryRunnerFactory factory;
  private GroupByQueryConfig config;

  @Rule
  public ExpectedException expectedException = ExpectedException.none();

  public static List<GroupByQueryConfig> testConfigs()
  {
    final GroupByQueryConfig v1Config = new GroupByQueryConfig()
    {
      @Override
      public String toString()
      {
        return "v1";
      }

      @Override
      public String getDefaultStrategy()
      {
        return GroupByStrategySelector.STRATEGY_V1;
      }
    };
    final GroupByQueryConfig v1SingleThreadedConfig = new GroupByQueryConfig()
    {
      @Override
      public boolean isSingleThreaded()
      {
        return true;
      }

      @Override
      public String getDefaultStrategy()
      {
        return GroupByStrategySelector.STRATEGY_V1;
      }

      @Override
      public String toString()
      {
        return "v1SingleThreaded";
      }
    };
    final GroupByQueryConfig v2Config = new GroupByQueryConfig()
    {
      @Override
      public String getDefaultStrategy()
      {
        return GroupByStrategySelector.STRATEGY_V2;
      }

      @Override
      public String toString()
      {
        return "v2";
      }
    };
    final GroupByQueryConfig v2SmallBufferConfig = new GroupByQueryConfig()
    {
      @Override
      public String getDefaultStrategy()
      {
        return GroupByStrategySelector.STRATEGY_V2;
      }

      @Override
      public int getBufferGrouperMaxSize()
      {
        return 2;
      }

      @Override
      public long getMaxOnDiskStorage()
      {
        return 10L * 1024 * 1024;
      }

      @Override
      public String toString()
      {
        return "v2SmallBuffer";
      }
    };
    final GroupByQueryConfig v2SmallDictionaryConfig = new GroupByQueryConfig()
    {
      @Override
      public String getDefaultStrategy()
      {
        return GroupByStrategySelector.STRATEGY_V2;
      }

      @Override
      public long getMaxMergingDictionarySize()
      {
        return 400;
      }

      @Override
      public long getMaxOnDiskStorage()
      {
        return 10L * 1024 * 1024;
      }

      @Override
      public String toString()
      {
        return "v2SmallDictionary";
      }
    };
    final GroupByQueryConfig v2ParallelCombineConfig = new GroupByQueryConfig()
    {
      @Override
      public String getDefaultStrategy()
      {
        return GroupByStrategySelector.STRATEGY_V2;
      }

      @Override
      public int getNumParallelCombineThreads()
      {
        return DEFAULT_PROCESSING_CONFIG.getNumThreads();
      }

      @Override
      public String toString()
      {
        return "v2ParallelCombine";
      }
    };

    v1Config.setMaxIntermediateRows(10000);
    v1SingleThreadedConfig.setMaxIntermediateRows(10000);

    return ImmutableList.of(
        v1Config,
        v1SingleThreadedConfig,
        v2Config,
        v2SmallBufferConfig,
        v2SmallDictionaryConfig,
        v2ParallelCombineConfig
    );
  }

  public static GroupByQueryRunnerFactory makeQueryRunnerFactory(
      final GroupByQueryConfig config
  )
  {
    return makeQueryRunnerFactory(DEFAULT_MAPPER, config, DEFAULT_PROCESSING_CONFIG);
  }

  public static GroupByQueryRunnerFactory makeQueryRunnerFactory(
      final ObjectMapper mapper,
      final GroupByQueryConfig config
  )
  {
    return makeQueryRunnerFactory(mapper, config, DEFAULT_PROCESSING_CONFIG);
  }

  public static GroupByQueryRunnerFactory makeQueryRunnerFactory(
      final ObjectMapper mapper,
      final GroupByQueryConfig config,
      final DruidProcessingConfig processingConfig
  )
  {
    final Supplier<GroupByQueryConfig> configSupplier = Suppliers.ofInstance(config);
    final NonBlockingPool<ByteBuffer> bufferPool = new StupidPool<>(
        "GroupByQueryEngine-bufferPool",
        new Supplier<ByteBuffer>()
        {
          @Override
          public ByteBuffer get()
          {
            return ByteBuffer.allocateDirect(processingConfig.intermediateComputeSizeBytes());
          }
        }
    );
    final BlockingPool<ByteBuffer> mergeBufferPool = new DefaultBlockingPool<>(
        new Supplier<ByteBuffer>()
        {
          @Override
          public ByteBuffer get()
          {
            return ByteBuffer.allocateDirect(processingConfig.intermediateComputeSizeBytes());
          }
        },
        processingConfig.getNumMergeBuffers()
    );
    final GroupByStrategySelector strategySelector = new GroupByStrategySelector(
        configSupplier,
        new GroupByStrategyV1(
            configSupplier,
            new GroupByQueryEngine(configSupplier, bufferPool),
            QueryRunnerTestHelper.NOOP_QUERYWATCHER,
            bufferPool
        ),
        new GroupByStrategyV2(
            processingConfig,
            configSupplier,
            bufferPool,
            mergeBufferPool,
            mapper,
            QueryRunnerTestHelper.NOOP_QUERYWATCHER
        )
    );
    final GroupByQueryQueryToolChest toolChest = new GroupByQueryQueryToolChest(
        strategySelector,
        QueryRunnerTestHelper.sameThreadIntervalChunkingQueryRunnerDecorator()
    );
    return new GroupByQueryRunnerFactory(
        strategySelector,
        toolChest
    );
  }

  @Parameterized.Parameters(name = "{0}")
  public static Collection<?> constructorFeeder()
  {
    final List<Object[]> constructors = Lists.newArrayList();
    for (GroupByQueryConfig config : testConfigs()) {
      final GroupByQueryRunnerFactory factory = makeQueryRunnerFactory(config);
      for (QueryRunner<Row> runner : QueryRunnerTestHelper.makeQueryRunners(factory)) {
        final String testName = StringUtils.format(
            "config=%s, runner=%s",
            config.toString(),
            runner.toString()
        );
        constructors.add(new Object[]{testName, config, factory, runner});
      }
    }

    return constructors;
  }

  public GroupByQueryRunnerTest(
      String testName, GroupByQueryConfig config, GroupByQueryRunnerFactory factory, QueryRunner runner
  )
  {
    this.config = config;
    this.factory = factory;
    this.runner = factory.mergeRunners(MoreExecutors.sameThreadExecutor(), ImmutableList.of(runner));
  }

  @Test
  public void testGroupBy()
  {
    GroupByQuery query = GroupByQuery
        .builder()
        .setDataSource(QueryRunnerTestHelper.dataSource)
        .setQuerySegmentSpec(QueryRunnerTestHelper.firstToThird)
        .setDimensions(new DefaultDimensionSpec("quality", "alias"))
        .setAggregatorSpecs(QueryRunnerTestHelper.rowsCount,
                            new LongSumAggregatorFactory("idx", "index"),
                            new FloatSumAggregatorFactory("idxFloat", "indexFloat"),
                            new DoubleSumAggregatorFactory("idxDouble", "index"))
        .setGranularity(QueryRunnerTestHelper.dayGran)
        .build();

    List<Row> expectedResults = Arrays.asList(
        GroupByQueryRunnerTestHelper.createExpectedRow("2011-04-01", "alias", "automotive", "rows", 1L, "idx", 135L, "idxFloat", 135.88510131835938f, "idxDouble", 135.88510131835938d),
        GroupByQueryRunnerTestHelper.createExpectedRow("2011-04-01", "alias", "business", "rows", 1L, "idx", 118L, "idxFloat", 118.57034, "idxDouble", 118.57034),
        GroupByQueryRunnerTestHelper.createExpectedRow("2011-04-01", "alias", "entertainment", "rows", 1L, "idx", 158L, "idxFloat", 158.747224, "idxDouble", 158.747224),
        GroupByQueryRunnerTestHelper.createExpectedRow("2011-04-01", "alias", "health", "rows", 1L, "idx", 120L, "idxFloat", 120.134704, "idxDouble", 120.134704),
        GroupByQueryRunnerTestHelper.createExpectedRow("2011-04-01", "alias", "mezzanine", "rows", 3L, "idx", 2870L, "idxFloat", 2871.8866900000003f, "idxDouble", 2871.8866900000003d),
        GroupByQueryRunnerTestHelper.createExpectedRow("2011-04-01", "alias", "news", "rows", 1L, "idx", 121L, "idxFloat", 121.58358f, "idxDouble", 121.58358d),
        GroupByQueryRunnerTestHelper.createExpectedRow("2011-04-01", "alias", "premium", "rows", 3L, "idx", 2900L, "idxFloat", 2900.798647f, "idxDouble", 2900.798647d),
        GroupByQueryRunnerTestHelper.createExpectedRow("2011-04-01", "alias", "technology", "rows", 1L, "idx", 78L, "idxFloat", 78.622547f, "idxDouble", 78.622547d),
        GroupByQueryRunnerTestHelper.createExpectedRow("2011-04-01", "alias", "travel", "rows", 1L, "idx", 119L, "idxFloat", 119.922742f, "idxDouble", 119.922742d),

        GroupByQueryRunnerTestHelper.createExpectedRow("2011-04-02", "alias", "automotive", "rows", 1L, "idx", 147L, "idxFloat", 147.42593f, "idxDouble", 147.42593d),
        GroupByQueryRunnerTestHelper.createExpectedRow("2011-04-02", "alias", "business", "rows", 1L, "idx", 112L, "idxFloat", 112.987027f, "idxDouble", 112.987027d),
        GroupByQueryRunnerTestHelper.createExpectedRow("2011-04-02", "alias", "entertainment", "rows", 1L, "idx", 166L, "idxFloat", 166.016049f, "idxDouble", 166.016049d),
        GroupByQueryRunnerTestHelper.createExpectedRow("2011-04-02", "alias", "health", "rows", 1L, "idx", 113L, "idxFloat", 113.446008f, "idxDouble", 113.446008d),
        GroupByQueryRunnerTestHelper.createExpectedRow("2011-04-02", "alias", "mezzanine", "rows", 3L, "idx", 2447L, "idxFloat", 2448.830613f, "idxDouble", 2448.830613d),
        GroupByQueryRunnerTestHelper.createExpectedRow("2011-04-02", "alias", "news", "rows", 1L, "idx", 114L, "idxFloat", 114.290141f, "idxDouble", 114.290141d),
        GroupByQueryRunnerTestHelper.createExpectedRow("2011-04-02", "alias", "premium", "rows", 3L, "idx", 2505L, "idxFloat", 2506.415148f, "idxDouble", 2506.415148d),
        GroupByQueryRunnerTestHelper.createExpectedRow("2011-04-02", "alias", "technology", "rows", 1L, "idx", 97L, "idxFloat", 97.387433f, "idxDouble", 97.387433d),
        GroupByQueryRunnerTestHelper.createExpectedRow("2011-04-02", "alias", "travel", "rows", 1L, "idx", 126L, "idxFloat", 126.411364f, "idxDouble", 126.411364d)
    );

    Iterable<Row> results = GroupByQueryRunnerTestHelper.runQuery(factory, runner, query);
    TestHelper.assertExpectedObjects(expectedResults, results, "");
  }

  @Test
  public void testGroupByOnMissingColumn()
  {
    GroupByQuery query = GroupByQuery
        .builder()
        .setDataSource(QueryRunnerTestHelper.dataSource)
        .setQuerySegmentSpec(QueryRunnerTestHelper.firstToThird)
        .setDimensions(
            new DefaultDimensionSpec("nonexistent0", "alias0"),
            new ExtractionDimensionSpec("nonexistent1", "alias1", new StringFormatExtractionFn("foo"))
        ).setAggregatorSpecs(QueryRunnerTestHelper.rowsCount)
        .setGranularity(QueryRunnerTestHelper.allGran)
        .build();

    List<Row> expectedResults = Collections.singletonList(
        GroupByQueryRunnerTestHelper.createExpectedRow(
            "2011-04-01",
            "alias0", null,
            "alias1", "foo",
            "rows", 26L
        )
    );

    Iterable<Row> results = GroupByQueryRunnerTestHelper.runQuery(factory, runner, query);
    TestHelper.assertExpectedObjects(expectedResults, results, "");
  }

  @Test
  public void testGroupByWithStringPostAggregator()
  {
    GroupByQuery query = GroupByQuery
        .builder()
        .setDataSource(QueryRunnerTestHelper.dataSource)
        .setQuerySegmentSpec(QueryRunnerTestHelper.firstToThird)
        .setDimensions(new DefaultDimensionSpec("quality", "alias"))
        .setAggregatorSpecs(QueryRunnerTestHelper.rowsCount, new LongSumAggregatorFactory("idx", "index"))
        .setPostAggregatorSpecs(
            ImmutableList.of(
                new ExpressionPostAggregator("post", "alias + 'x'", null, TestExprMacroTable.INSTANCE)
            )
        )
        .setGranularity(QueryRunnerTestHelper.dayGran)
        .setLimitSpec(
            new DefaultLimitSpec(
                ImmutableList.of(
                    new OrderByColumnSpec("post", OrderByColumnSpec.Direction.DESCENDING)
                ),
                Integer.MAX_VALUE
            )
        )
        .build();

    List<Row> expectedResults = Arrays.asList(
        GroupByQueryRunnerTestHelper.createExpectedRow("2011-04-01", "alias", "travel", "post", "travelx", "rows", 1L, "idx", 119L),
        GroupByQueryRunnerTestHelper.createExpectedRow("2011-04-01", "alias", "technology", "post", "technologyx", "rows", 1L, "idx", 78L),
        GroupByQueryRunnerTestHelper.createExpectedRow("2011-04-01", "alias", "premium", "post", "premiumx", "rows", 3L, "idx", 2900L),
        GroupByQueryRunnerTestHelper.createExpectedRow("2011-04-01", "alias", "news", "post", "newsx", "rows", 1L, "idx", 121L),
        GroupByQueryRunnerTestHelper.createExpectedRow("2011-04-01", "alias", "mezzanine", "post", "mezzaninex", "rows", 3L, "idx", 2870L),
        GroupByQueryRunnerTestHelper.createExpectedRow("2011-04-01", "alias", "health", "post", "healthx", "rows", 1L, "idx", 120L),
        GroupByQueryRunnerTestHelper.createExpectedRow("2011-04-01", "alias", "entertainment", "post", "entertainmentx", "rows", 1L, "idx", 158L),
        GroupByQueryRunnerTestHelper.createExpectedRow("2011-04-01", "alias", "business", "post", "businessx", "rows", 1L, "idx", 118L),
        GroupByQueryRunnerTestHelper.createExpectedRow("2011-04-01", "alias", "automotive", "post", "automotivex", "rows", 1L, "idx", 135L),

        GroupByQueryRunnerTestHelper.createExpectedRow("2011-04-02", "alias", "travel", "post", "travelx", "rows", 1L, "idx", 126L),
        GroupByQueryRunnerTestHelper.createExpectedRow("2011-04-02", "alias", "technology", "post", "technologyx", "rows", 1L, "idx", 97L),
        GroupByQueryRunnerTestHelper.createExpectedRow("2011-04-02", "alias", "premium", "post", "premiumx", "rows", 3L, "idx", 2505L),
        GroupByQueryRunnerTestHelper.createExpectedRow("2011-04-02", "alias", "news", "post", "newsx", "rows", 1L, "idx", 114L),
        GroupByQueryRunnerTestHelper.createExpectedRow("2011-04-02", "alias", "mezzanine", "post", "mezzaninex", "rows", 3L, "idx", 2447L),
        GroupByQueryRunnerTestHelper.createExpectedRow("2011-04-02", "alias", "health", "post", "healthx", "rows", 1L, "idx", 113L),
        GroupByQueryRunnerTestHelper.createExpectedRow("2011-04-02", "alias", "entertainment", "post", "entertainmentx", "rows", 1L, "idx", 166L),
        GroupByQueryRunnerTestHelper.createExpectedRow("2011-04-02", "alias", "business", "post", "businessx", "rows", 1L, "idx", 112L),
        GroupByQueryRunnerTestHelper.createExpectedRow("2011-04-02", "alias", "automotive", "post", "automotivex", "rows", 1L, "idx", 147L)
    );

    Iterable<Row> results = GroupByQueryRunnerTestHelper.runQuery(factory, runner, query);
    TestHelper.assertExpectedObjects(expectedResults, results, "");
  }

  @Test
  public void testGroupByWithStringVirtualColumn()
  {
    GroupByQuery query = GroupByQuery
        .builder()
        .setDataSource(QueryRunnerTestHelper.dataSource)
        .setQuerySegmentSpec(QueryRunnerTestHelper.firstToThird)
        .setVirtualColumns(
            new ExpressionVirtualColumn(
                "vc",
                "quality + 'x'",
                ValueType.STRING,
                TestExprMacroTable.INSTANCE
            )
        )
        .setDimensions(new DefaultDimensionSpec("vc", "alias"))
        .setAggregatorSpecs(QueryRunnerTestHelper.rowsCount, new LongSumAggregatorFactory("idx", "index"))
        .setGranularity(QueryRunnerTestHelper.dayGran)
        .build();

    List<Row> expectedResults = Arrays.asList(
        GroupByQueryRunnerTestHelper.createExpectedRow("2011-04-01", "alias", "automotivex", "rows", 1L, "idx", 135L),
        GroupByQueryRunnerTestHelper.createExpectedRow("2011-04-01", "alias", "businessx", "rows", 1L, "idx", 118L),
        GroupByQueryRunnerTestHelper.createExpectedRow(
            "2011-04-01",
            "alias",
            "entertainmentx",
            "rows",
            1L,
            "idx",
            158L
        ),
        GroupByQueryRunnerTestHelper.createExpectedRow("2011-04-01", "alias", "healthx", "rows", 1L, "idx", 120L),
        GroupByQueryRunnerTestHelper.createExpectedRow("2011-04-01", "alias", "mezzaninex", "rows", 3L, "idx", 2870L),
        GroupByQueryRunnerTestHelper.createExpectedRow("2011-04-01", "alias", "newsx", "rows", 1L, "idx", 121L),
        GroupByQueryRunnerTestHelper.createExpectedRow("2011-04-01", "alias", "premiumx", "rows", 3L, "idx", 2900L),
        GroupByQueryRunnerTestHelper.createExpectedRow("2011-04-01", "alias", "technologyx", "rows", 1L, "idx", 78L),
        GroupByQueryRunnerTestHelper.createExpectedRow("2011-04-01", "alias", "travelx", "rows", 1L, "idx", 119L),

        GroupByQueryRunnerTestHelper.createExpectedRow("2011-04-02", "alias", "automotivex", "rows", 1L, "idx", 147L),
        GroupByQueryRunnerTestHelper.createExpectedRow("2011-04-02", "alias", "businessx", "rows", 1L, "idx", 112L),
        GroupByQueryRunnerTestHelper.createExpectedRow(
            "2011-04-02",
            "alias",
            "entertainmentx",
            "rows",
            1L,
            "idx",
            166L
        ),
        GroupByQueryRunnerTestHelper.createExpectedRow("2011-04-02", "alias", "healthx", "rows", 1L, "idx", 113L),
        GroupByQueryRunnerTestHelper.createExpectedRow("2011-04-02", "alias", "mezzaninex", "rows", 3L, "idx", 2447L),
        GroupByQueryRunnerTestHelper.createExpectedRow("2011-04-02", "alias", "newsx", "rows", 1L, "idx", 114L),
        GroupByQueryRunnerTestHelper.createExpectedRow("2011-04-02", "alias", "premiumx", "rows", 3L, "idx", 2505L),
        GroupByQueryRunnerTestHelper.createExpectedRow("2011-04-02", "alias", "technologyx", "rows", 1L, "idx", 97L),
        GroupByQueryRunnerTestHelper.createExpectedRow("2011-04-02", "alias", "travelx", "rows", 1L, "idx", 126L)
    );

    Iterable<Row> results = GroupByQueryRunnerTestHelper.runQuery(factory, runner, query);
    TestHelper.assertExpectedObjects(expectedResults, results, "");
  }

  @Test
  public void testGroupByWithDurationGranularity()
  {
    GroupByQuery query = GroupByQuery
        .builder()
        .setDataSource(QueryRunnerTestHelper.dataSource)
        .setQuerySegmentSpec(QueryRunnerTestHelper.firstToThird)
        .setDimensions(new DefaultDimensionSpec("quality", "alias"))
        .setAggregatorSpecs(QueryRunnerTestHelper.rowsCount, new LongSumAggregatorFactory("idx", "index"))
        .setGranularity(new DurationGranularity(86400L, 0L))
        .build();

    List<Row> expectedResults = Arrays.asList(
        GroupByQueryRunnerTestHelper.createExpectedRow("2011-04-01", "alias", "automotive", "rows", 1L, "idx", 135L),
        GroupByQueryRunnerTestHelper.createExpectedRow("2011-04-01", "alias", "business", "rows", 1L, "idx", 118L),
        GroupByQueryRunnerTestHelper.createExpectedRow("2011-04-01", "alias", "entertainment", "rows", 1L, "idx", 158L),
        GroupByQueryRunnerTestHelper.createExpectedRow("2011-04-01", "alias", "health", "rows", 1L, "idx", 120L),
        GroupByQueryRunnerTestHelper.createExpectedRow("2011-04-01", "alias", "mezzanine", "rows", 3L, "idx", 2870L),
        GroupByQueryRunnerTestHelper.createExpectedRow("2011-04-01", "alias", "news", "rows", 1L, "idx", 121L),
        GroupByQueryRunnerTestHelper.createExpectedRow("2011-04-01", "alias", "premium", "rows", 3L, "idx", 2900L),
        GroupByQueryRunnerTestHelper.createExpectedRow("2011-04-01", "alias", "technology", "rows", 1L, "idx", 78L),
        GroupByQueryRunnerTestHelper.createExpectedRow("2011-04-01", "alias", "travel", "rows", 1L, "idx", 119L),

        GroupByQueryRunnerTestHelper.createExpectedRow("2011-04-02", "alias", "automotive", "rows", 1L, "idx", 147L),
        GroupByQueryRunnerTestHelper.createExpectedRow("2011-04-02", "alias", "business", "rows", 1L, "idx", 112L),
        GroupByQueryRunnerTestHelper.createExpectedRow("2011-04-02", "alias", "entertainment", "rows", 1L, "idx", 166L),
        GroupByQueryRunnerTestHelper.createExpectedRow("2011-04-02", "alias", "health", "rows", 1L, "idx", 113L),
        GroupByQueryRunnerTestHelper.createExpectedRow("2011-04-02", "alias", "mezzanine", "rows", 3L, "idx", 2447L),
        GroupByQueryRunnerTestHelper.createExpectedRow("2011-04-02", "alias", "news", "rows", 1L, "idx", 114L),
        GroupByQueryRunnerTestHelper.createExpectedRow("2011-04-02", "alias", "premium", "rows", 3L, "idx", 2505L),
        GroupByQueryRunnerTestHelper.createExpectedRow("2011-04-02", "alias", "technology", "rows", 1L, "idx", 97L),
        GroupByQueryRunnerTestHelper.createExpectedRow("2011-04-02", "alias", "travel", "rows", 1L, "idx", 126L)
    );

    Iterable<Row> results = GroupByQueryRunnerTestHelper.runQuery(factory, runner, query);
    TestHelper.assertExpectedObjects(expectedResults, results, "");
  }

  @Test
  public void testGroupByWithOutputNameCollisions()
  {
    expectedException.expect(IllegalArgumentException.class);
    expectedException.expectMessage("[alias] already defined");

    GroupByQuery
        .builder()
        .setDataSource(QueryRunnerTestHelper.dataSource)
        .setQuerySegmentSpec(QueryRunnerTestHelper.firstToThird)
        .setDimensions(new DefaultDimensionSpec("quality", "alias"))
        .setAggregatorSpecs(QueryRunnerTestHelper.rowsCount, new LongSumAggregatorFactory("alias", "index"))
        .setGranularity(QueryRunnerTestHelper.dayGran)
        .build();
  }

  @Test
  public void testGroupByWithSortDimsFirst()
  {
    GroupByQuery query = GroupByQuery
        .builder()
        .setDataSource(QueryRunnerTestHelper.dataSource)
        .setQuerySegmentSpec(QueryRunnerTestHelper.firstToThird)
        .setDimensions(new DefaultDimensionSpec("quality", "alias"))
        .setAggregatorSpecs(QueryRunnerTestHelper.rowsCount, new LongSumAggregatorFactory("idx", "index"))
        .setGranularity(QueryRunnerTestHelper.dayGran)
        .setContext(ImmutableMap.of("sortByDimsFirst", true, "groupByStrategy", "v2"))
        .build();

    List<Row> expectedResults = Arrays.asList(
        GroupByQueryRunnerTestHelper.createExpectedRow("2011-04-01", "alias", "automotive", "rows", 1L, "idx", 135L),
        GroupByQueryRunnerTestHelper.createExpectedRow("2011-04-02", "alias", "automotive", "rows", 1L, "idx", 147L),

        GroupByQueryRunnerTestHelper.createExpectedRow("2011-04-01", "alias", "business", "rows", 1L, "idx", 118L),
        GroupByQueryRunnerTestHelper.createExpectedRow("2011-04-02", "alias", "business", "rows", 1L, "idx", 112L),

        GroupByQueryRunnerTestHelper.createExpectedRow("2011-04-01", "alias", "entertainment", "rows", 1L, "idx", 158L),
        GroupByQueryRunnerTestHelper.createExpectedRow("2011-04-02", "alias", "entertainment", "rows", 1L, "idx", 166L),

        GroupByQueryRunnerTestHelper.createExpectedRow("2011-04-01", "alias", "health", "rows", 1L, "idx", 120L),
        GroupByQueryRunnerTestHelper.createExpectedRow("2011-04-02", "alias", "health", "rows", 1L, "idx", 113L),

        GroupByQueryRunnerTestHelper.createExpectedRow("2011-04-01", "alias", "mezzanine", "rows", 3L, "idx", 2870L),
        GroupByQueryRunnerTestHelper.createExpectedRow("2011-04-02", "alias", "mezzanine", "rows", 3L, "idx", 2447L),

        GroupByQueryRunnerTestHelper.createExpectedRow("2011-04-01", "alias", "news", "rows", 1L, "idx", 121L),
        GroupByQueryRunnerTestHelper.createExpectedRow("2011-04-02", "alias", "news", "rows", 1L, "idx", 114L),

        GroupByQueryRunnerTestHelper.createExpectedRow("2011-04-01", "alias", "premium", "rows", 3L, "idx", 2900L),
        GroupByQueryRunnerTestHelper.createExpectedRow("2011-04-02", "alias", "premium", "rows", 3L, "idx", 2505L),

        GroupByQueryRunnerTestHelper.createExpectedRow("2011-04-01", "alias", "technology", "rows", 1L, "idx", 78L),
        GroupByQueryRunnerTestHelper.createExpectedRow("2011-04-02", "alias", "technology", "rows", 1L, "idx", 97L),

        GroupByQueryRunnerTestHelper.createExpectedRow("2011-04-01", "alias", "travel", "rows", 1L, "idx", 119L),
        GroupByQueryRunnerTestHelper.createExpectedRow("2011-04-02", "alias", "travel", "rows", 1L, "idx", 126L)
    );

    Iterable<Row> results = GroupByQueryRunnerTestHelper.runQuery(factory, runner, query);
    TestHelper.assertExpectedObjects(expectedResults, results, "");
  }

  @Test
  public void testGroupByWithChunkPeriod()
  {
    GroupByQuery query = GroupByQuery
        .builder()
        .setDataSource(QueryRunnerTestHelper.dataSource)
        .setQuerySegmentSpec(QueryRunnerTestHelper.firstToThird)
        .setDimensions(new DefaultDimensionSpec("quality", "alias"))
        .setAggregatorSpecs(QueryRunnerTestHelper.rowsCount, new LongSumAggregatorFactory("idx", "index"))
        .setGranularity(QueryRunnerTestHelper.allGran)
        .setContext(ImmutableMap.of("chunkPeriod", "P1D"))
        .build();

    List<Row> expectedResults = Arrays.asList(
        GroupByQueryRunnerTestHelper.createExpectedRow("2011-04-01", "alias", "automotive", "rows", 2L, "idx", 282L),
        GroupByQueryRunnerTestHelper.createExpectedRow("2011-04-01", "alias", "business", "rows", 2L, "idx", 230L),
        GroupByQueryRunnerTestHelper.createExpectedRow("2011-04-01", "alias", "entertainment", "rows", 2L, "idx", 324L),
        GroupByQueryRunnerTestHelper.createExpectedRow("2011-04-01", "alias", "health", "rows", 2L, "idx", 233L),
        GroupByQueryRunnerTestHelper.createExpectedRow("2011-04-01", "alias", "mezzanine", "rows", 6L, "idx", 5317L),
        GroupByQueryRunnerTestHelper.createExpectedRow("2011-04-01", "alias", "news", "rows", 2L, "idx", 235L),
        GroupByQueryRunnerTestHelper.createExpectedRow("2011-04-01", "alias", "premium", "rows", 6L, "idx", 5405L),
        GroupByQueryRunnerTestHelper.createExpectedRow("2011-04-01", "alias", "technology", "rows", 2L, "idx", 175L),
        GroupByQueryRunnerTestHelper.createExpectedRow("2011-04-01", "alias", "travel", "rows", 2L, "idx", 245L)
    );

    Iterable<Row> results = GroupByQueryRunnerTestHelper.runQuery(factory, runner, query);
    TestHelper.assertExpectedObjects(expectedResults, results, "");
  }

  @Test
  public void testGroupByNoAggregators()
  {
    GroupByQuery query = GroupByQuery
        .builder()
        .setDataSource(QueryRunnerTestHelper.dataSource)
        .setQuerySegmentSpec(QueryRunnerTestHelper.firstToThird)
        .setDimensions(new DefaultDimensionSpec("quality", "alias"))
        .setGranularity(QueryRunnerTestHelper.dayGran)
        .build();

    List<Row> expectedResults = Arrays.asList(
        GroupByQueryRunnerTestHelper.createExpectedRow("2011-04-01", "alias", "automotive"),
        GroupByQueryRunnerTestHelper.createExpectedRow("2011-04-01", "alias", "business"),
        GroupByQueryRunnerTestHelper.createExpectedRow("2011-04-01", "alias", "entertainment"),
        GroupByQueryRunnerTestHelper.createExpectedRow("2011-04-01", "alias", "health"),
        GroupByQueryRunnerTestHelper.createExpectedRow("2011-04-01", "alias", "mezzanine"),
        GroupByQueryRunnerTestHelper.createExpectedRow("2011-04-01", "alias", "news"),
        GroupByQueryRunnerTestHelper.createExpectedRow("2011-04-01", "alias", "premium"),
        GroupByQueryRunnerTestHelper.createExpectedRow("2011-04-01", "alias", "technology"),
        GroupByQueryRunnerTestHelper.createExpectedRow("2011-04-01", "alias", "travel"),

        GroupByQueryRunnerTestHelper.createExpectedRow("2011-04-02", "alias", "automotive"),
        GroupByQueryRunnerTestHelper.createExpectedRow("2011-04-02", "alias", "business"),
        GroupByQueryRunnerTestHelper.createExpectedRow("2011-04-02", "alias", "entertainment"),
        GroupByQueryRunnerTestHelper.createExpectedRow("2011-04-02", "alias", "health"),
        GroupByQueryRunnerTestHelper.createExpectedRow("2011-04-02", "alias", "mezzanine"),
        GroupByQueryRunnerTestHelper.createExpectedRow("2011-04-02", "alias", "news"),
        GroupByQueryRunnerTestHelper.createExpectedRow("2011-04-02", "alias", "premium"),
        GroupByQueryRunnerTestHelper.createExpectedRow("2011-04-02", "alias", "technology"),
        GroupByQueryRunnerTestHelper.createExpectedRow("2011-04-02", "alias", "travel")
    );

    Iterable<Row> results = GroupByQueryRunnerTestHelper.runQuery(factory, runner, query);
    TestHelper.assertExpectedObjects(expectedResults, results, "");
  }

  @Test
  public void testMultiValueDimension()
  {
    GroupByQuery query = GroupByQuery
        .builder()
        .setDataSource(QueryRunnerTestHelper.dataSource)
        .setQuerySegmentSpec(QueryRunnerTestHelper.firstToThird)
        .setDimensions(new DefaultDimensionSpec("placementish", "alias"))
        .setAggregatorSpecs(QueryRunnerTestHelper.rowsCount, new LongSumAggregatorFactory("idx", "index"))
        .setGranularity(QueryRunnerTestHelper.allGran)
        .build();

    List<Row> expectedResults = Arrays.asList(
        GroupByQueryRunnerTestHelper.createExpectedRow("2011-04-01", "alias", "a", "rows", 2L, "idx", 282L),
        GroupByQueryRunnerTestHelper.createExpectedRow("2011-04-01", "alias", "b", "rows", 2L, "idx", 230L),
        GroupByQueryRunnerTestHelper.createExpectedRow("2011-04-01", "alias", "e", "rows", 2L, "idx", 324L),
        GroupByQueryRunnerTestHelper.createExpectedRow("2011-04-01", "alias", "h", "rows", 2L, "idx", 233L),
        GroupByQueryRunnerTestHelper.createExpectedRow("2011-04-01", "alias", "m", "rows", 6L, "idx", 5317L),
        GroupByQueryRunnerTestHelper.createExpectedRow("2011-04-01", "alias", "n", "rows", 2L, "idx", 235L),
        GroupByQueryRunnerTestHelper.createExpectedRow("2011-04-01", "alias", "p", "rows", 6L, "idx", 5405L),
        GroupByQueryRunnerTestHelper.createExpectedRow("2011-04-01", "alias", "preferred", "rows", 26L, "idx", 12446L),
        GroupByQueryRunnerTestHelper.createExpectedRow("2011-04-01", "alias", "t", "rows", 4L, "idx", 420L)
    );

    Iterable<Row> results = GroupByQueryRunnerTestHelper.runQuery(factory, runner, query);
    TestHelper.assertExpectedObjects(expectedResults, results, "");
  }

  @Test
  public void testTwoMultiValueDimensions()
  {
    GroupByQuery query = GroupByQuery
        .builder()
        .setDataSource(QueryRunnerTestHelper.dataSource)
        .setQuerySegmentSpec(QueryRunnerTestHelper.firstToThird)
        .setDimFilter(new SelectorDimFilter("placementish", "a", null))
        .setDimensions(
            new DefaultDimensionSpec("placementish", "alias"),
            new DefaultDimensionSpec("placementish", "alias2")
        ).setAggregatorSpecs(QueryRunnerTestHelper.rowsCount, new LongSumAggregatorFactory("idx", "index"))
        .setGranularity(QueryRunnerTestHelper.allGran)
        .build();

    List<Row> expectedResults = Arrays.asList(
        GroupByQueryRunnerTestHelper.createExpectedRow("2011-04-01", "alias", "a", "alias2", "a", "rows", 2L, "idx", 282L),
        GroupByQueryRunnerTestHelper.createExpectedRow("2011-04-01", "alias", "a", "alias2", "preferred", "rows", 2L, "idx", 282L),
        GroupByQueryRunnerTestHelper.createExpectedRow("2011-04-01", "alias", "preferred", "alias2", "a", "rows", 2L, "idx", 282L),
        GroupByQueryRunnerTestHelper.createExpectedRow("2011-04-01", "alias", "preferred", "alias2", "preferred", "rows", 2L, "idx", 282L)
    );

    Iterable<Row> results = GroupByQueryRunnerTestHelper.runQuery(factory, runner, query);
    TestHelper.assertExpectedObjects(expectedResults, results, "");
  }

  @Test
  public void testMultipleDimensionsOneOfWhichIsMultiValue1()
  {
    GroupByQuery query = GroupByQuery
        .builder()
        .setDataSource(QueryRunnerTestHelper.dataSource)
        .setQuerySegmentSpec(QueryRunnerTestHelper.firstToThird)
        .setDimensions(
            new DefaultDimensionSpec("placementish", "alias"),
            new DefaultDimensionSpec("quality", "quality")
        ).setAggregatorSpecs(QueryRunnerTestHelper.rowsCount, new LongSumAggregatorFactory("idx", "index"))
        .setGranularity(QueryRunnerTestHelper.allGran)
        .build();

    List<Row> expectedResults = Arrays.asList(
        GroupByQueryRunnerTestHelper.createExpectedRow(
            "2011-04-01",
            "quality",
            "automotive",
            "alias",
            "a",
            "rows",
            2L,
            "idx",
            282L
        ),
        GroupByQueryRunnerTestHelper.createExpectedRow(
            "2011-04-01",
            "quality",
            "business",
            "alias",
            "b",
            "rows",
            2L,
            "idx",
            230L
        ),
        GroupByQueryRunnerTestHelper.createExpectedRow(
            "2011-04-01",
            "quality",
            "entertainment",
            "alias",
            "e",
            "rows",
            2L,
            "idx",
            324L
        ),
        GroupByQueryRunnerTestHelper.createExpectedRow(
            "2011-04-01",
            "quality",
            "health",
            "alias",
            "h",
            "rows",
            2L,
            "idx",
            233L
        ),
        GroupByQueryRunnerTestHelper.createExpectedRow(
            "2011-04-01",
            "quality",
            "mezzanine",
            "alias",
            "m",
            "rows",
            6L,
            "idx",
            5317L
        ),
        GroupByQueryRunnerTestHelper.createExpectedRow(
            "2011-04-01",
            "quality",
            "news",
            "alias",
            "n",
            "rows",
            2L,
            "idx",
            235L
        ),
        GroupByQueryRunnerTestHelper.createExpectedRow(
            "2011-04-01",
            "quality",
            "premium",
            "alias",
            "p",
            "rows",
            6L,
            "idx",
            5405L
        ),
        GroupByQueryRunnerTestHelper.createExpectedRow(
            "2011-04-01",
            "quality",
            "automotive",
            "alias",
            "preferred",
            "rows",
            2L,
            "idx",
            282L
        ),
        GroupByQueryRunnerTestHelper.createExpectedRow(
            "2011-04-01",
            "quality",
            "business",
            "alias",
            "preferred",
            "rows",
            2L,
            "idx",
            230L
        ),
        GroupByQueryRunnerTestHelper.createExpectedRow(
            "2011-04-01",
            "quality",
            "entertainment",
            "alias",
            "preferred",
            "rows",
            2L,
            "idx",
            324L
        ),
        GroupByQueryRunnerTestHelper.createExpectedRow(
            "2011-04-01",
            "quality",
            "health",
            "alias",
            "preferred",
            "rows",
            2L,
            "idx",
            233L
        ),
        GroupByQueryRunnerTestHelper.createExpectedRow(
            "2011-04-01",
            "quality",
            "mezzanine",
            "alias",
            "preferred",
            "rows",
            6L,
            "idx",
            5317L
        ),
        GroupByQueryRunnerTestHelper.createExpectedRow(
            "2011-04-01",
            "quality",
            "news",
            "alias",
            "preferred",
            "rows",
            2L,
            "idx",
            235L
        ),
        GroupByQueryRunnerTestHelper.createExpectedRow(
            "2011-04-01",
            "quality",
            "premium",
            "alias",
            "preferred",
            "rows",
            6L,
            "idx",
            5405L
        ),
        GroupByQueryRunnerTestHelper.createExpectedRow(
            "2011-04-01",
            "quality",
            "technology",
            "alias",
            "preferred",
            "rows",
            2L,
            "idx",
            175L
        ),
        GroupByQueryRunnerTestHelper.createExpectedRow(
            "2011-04-01",
            "quality",
            "travel",
            "alias",
            "preferred",
            "rows",
            2L,
            "idx",
            245L
        ),
        GroupByQueryRunnerTestHelper.createExpectedRow(
            "2011-04-01",
            "quality",
            "technology",
            "alias",
            "t",
            "rows",
            2L,
            "idx",
            175L
        ),
        GroupByQueryRunnerTestHelper.createExpectedRow(
            "2011-04-01",
            "quality",
            "travel",
            "alias",
            "t",
            "rows",
            2L,
            "idx",
            245L
        )
    );

    Iterable<Row> results = GroupByQueryRunnerTestHelper.runQuery(factory, runner, query);
    TestHelper.assertExpectedObjects(expectedResults, results, "");
  }

  @Test
  public void testMultipleDimensionsOneOfWhichIsMultiValueDifferentOrder()
  {
    GroupByQuery query = GroupByQuery
        .builder()
        .setDataSource(QueryRunnerTestHelper.dataSource)
        .setQuerySegmentSpec(QueryRunnerTestHelper.firstToThird)
        .setDimensions(
            new DefaultDimensionSpec("quality", "quality"),
            new DefaultDimensionSpec("placementish", "alias")
        ).setAggregatorSpecs(QueryRunnerTestHelper.rowsCount, new LongSumAggregatorFactory("idx", "index"))
        .setGranularity(QueryRunnerTestHelper.allGran)
        .build();

    List<Row> expectedResults = Arrays.asList(
        GroupByQueryRunnerTestHelper.createExpectedRow(
            "2011-04-01",
            "quality",
            "automotive",
            "alias",
            "a",
            "rows",
            2L,
            "idx",
            282L
        ),
        GroupByQueryRunnerTestHelper.createExpectedRow(
            "2011-04-01",
            "quality",
            "automotive",
            "alias",
            "preferred",
            "rows",
            2L,
            "idx",
            282L
        ),
        GroupByQueryRunnerTestHelper.createExpectedRow(
            "2011-04-01",
            "quality",
            "business",
            "alias",
            "b",
            "rows",
            2L,
            "idx",
            230L
        ),
        GroupByQueryRunnerTestHelper.createExpectedRow(
            "2011-04-01",
            "quality",
            "business",
            "alias",
            "preferred",
            "rows",
            2L,
            "idx",
            230L
        ),
        GroupByQueryRunnerTestHelper.createExpectedRow(
            "2011-04-01",
            "quality",
            "entertainment",
            "alias",
            "e",
            "rows",
            2L,
            "idx",
            324L
        ),
        GroupByQueryRunnerTestHelper.createExpectedRow(
            "2011-04-01",
            "quality",
            "entertainment",
            "alias",
            "preferred",
            "rows",
            2L,
            "idx",
            324L
        ),
        GroupByQueryRunnerTestHelper.createExpectedRow(
            "2011-04-01",
            "quality",
            "health",
            "alias",
            "h",
            "rows",
            2L,
            "idx",
            233L
        ),
        GroupByQueryRunnerTestHelper.createExpectedRow(
            "2011-04-01",
            "quality",
            "health",
            "alias",
            "preferred",
            "rows",
            2L,
            "idx",
            233L
        ),
        GroupByQueryRunnerTestHelper.createExpectedRow(
            "2011-04-01",
            "quality",
            "mezzanine",
            "alias",
            "m",
            "rows",
            6L,
            "idx",
            5317L
        ),
        GroupByQueryRunnerTestHelper.createExpectedRow(
            "2011-04-01",
            "quality",
            "mezzanine",
            "alias",
            "preferred",
            "rows",
            6L,
            "idx",
            5317L
        ),
        GroupByQueryRunnerTestHelper.createExpectedRow(
            "2011-04-01",
            "quality",
            "news",
            "alias",
            "n",
            "rows",
            2L,
            "idx",
            235L
        ),
        GroupByQueryRunnerTestHelper.createExpectedRow(
            "2011-04-01",
            "quality",
            "news",
            "alias",
            "preferred",
            "rows",
            2L,
            "idx",
            235L
        ),
        GroupByQueryRunnerTestHelper.createExpectedRow(
            "2011-04-01",
            "quality",
            "premium",
            "alias",
            "p",
            "rows",
            6L,
            "idx",
            5405L
        ),
        GroupByQueryRunnerTestHelper.createExpectedRow(
            "2011-04-01",
            "quality",
            "premium",
            "alias",
            "preferred",
            "rows",
            6L,
            "idx",
            5405L
        ),
        GroupByQueryRunnerTestHelper.createExpectedRow(
            "2011-04-01",
            "quality",
            "technology",
            "alias",
            "preferred",
            "rows",
            2L,
            "idx",
            175L
        ),
        GroupByQueryRunnerTestHelper.createExpectedRow(
            "2011-04-01",
            "quality",
            "technology",
            "alias",
            "t",
            "rows",
            2L,
            "idx",
            175L
        ),
        GroupByQueryRunnerTestHelper.createExpectedRow(
            "2011-04-01",
            "quality",
            "travel",
            "alias",
            "preferred",
            "rows",
            2L,
            "idx",
            245L
        ),
        GroupByQueryRunnerTestHelper.createExpectedRow(
            "2011-04-01",
            "quality",
            "travel",
            "alias",
            "t",
            "rows",
            2L,
            "idx",
            245L
        )
    );

    Iterable<Row> results = GroupByQueryRunnerTestHelper.runQuery(factory, runner, query);
    TestHelper.assertExpectedObjects(expectedResults, results, "");
  }

  @Test
  public void testGroupByMaxRowsLimitContextOverride()
  {
    GroupByQuery query = GroupByQuery
        .builder()
        .setDataSource(QueryRunnerTestHelper.dataSource)
        .setQuerySegmentSpec(QueryRunnerTestHelper.firstToThird)
        .setDimensions(new DefaultDimensionSpec("quality", "alias"))
        .setAggregatorSpecs(QueryRunnerTestHelper.rowsCount, new LongSumAggregatorFactory("idx", "index"))
        .setGranularity(QueryRunnerTestHelper.dayGran)
        .setContext(ImmutableMap.of("maxResults", 1))
        .build();

    List<Row> expectedResults = null;
    if (config.getDefaultStrategy().equals(GroupByStrategySelector.STRATEGY_V1)) {
      expectedException.expect(ResourceLimitExceededException.class);
    } else {
      expectedResults = Arrays.asList(
        GroupByQueryRunnerTestHelper.createExpectedRow("2011-04-01", "alias", "automotive", "rows", 1L, "idx", 135L),
        GroupByQueryRunnerTestHelper.createExpectedRow("2011-04-01", "alias", "business", "rows", 1L, "idx", 118L),
        GroupByQueryRunnerTestHelper.createExpectedRow("2011-04-01", "alias", "entertainment", "rows", 1L, "idx", 158L),
        GroupByQueryRunnerTestHelper.createExpectedRow("2011-04-01", "alias", "health", "rows", 1L, "idx", 120L),
        GroupByQueryRunnerTestHelper.createExpectedRow("2011-04-01", "alias", "mezzanine", "rows", 3L, "idx", 2870L),
        GroupByQueryRunnerTestHelper.createExpectedRow("2011-04-01", "alias", "news", "rows", 1L, "idx", 121L),
        GroupByQueryRunnerTestHelper.createExpectedRow("2011-04-01", "alias", "premium", "rows", 3L, "idx", 2900L),
        GroupByQueryRunnerTestHelper.createExpectedRow("2011-04-01", "alias", "technology", "rows", 1L, "idx", 78L),
        GroupByQueryRunnerTestHelper.createExpectedRow("2011-04-01", "alias", "travel", "rows", 1L, "idx", 119L),

        GroupByQueryRunnerTestHelper.createExpectedRow("2011-04-02", "alias", "automotive", "rows", 1L, "idx", 147L),
        GroupByQueryRunnerTestHelper.createExpectedRow("2011-04-02", "alias", "business", "rows", 1L, "idx", 112L),
        GroupByQueryRunnerTestHelper.createExpectedRow("2011-04-02", "alias", "entertainment", "rows", 1L, "idx", 166L),
        GroupByQueryRunnerTestHelper.createExpectedRow("2011-04-02", "alias", "health", "rows", 1L, "idx", 113L),
        GroupByQueryRunnerTestHelper.createExpectedRow("2011-04-02", "alias", "mezzanine", "rows", 3L, "idx", 2447L),
        GroupByQueryRunnerTestHelper.createExpectedRow("2011-04-02", "alias", "news", "rows", 1L, "idx", 114L),
        GroupByQueryRunnerTestHelper.createExpectedRow("2011-04-02", "alias", "premium", "rows", 3L, "idx", 2505L),
        GroupByQueryRunnerTestHelper.createExpectedRow("2011-04-02", "alias", "technology", "rows", 1L, "idx", 97L),
        GroupByQueryRunnerTestHelper.createExpectedRow("2011-04-02", "alias", "travel", "rows", 1L, "idx", 126L)
      );
    }

    Iterable<Row> results = GroupByQueryRunnerTestHelper.runQuery(factory, runner, query);
    TestHelper.assertExpectedObjects(expectedResults, results, "");
  }

  @Test
  public void testGroupByTimeoutContextOverride()
  {
    GroupByQuery query = GroupByQuery
        .builder()
        .setDataSource(QueryRunnerTestHelper.dataSource)
        .setQuerySegmentSpec(QueryRunnerTestHelper.firstToThird)
        .setDimensions(new DefaultDimensionSpec("quality", "alias"))
        .setAggregatorSpecs(QueryRunnerTestHelper.rowsCount, new LongSumAggregatorFactory("idx", "index"))
        .setGranularity(QueryRunnerTestHelper.dayGran)
        .setContext(ImmutableMap.of(QueryContexts.TIMEOUT_KEY, 60000))
        .build();

    List<Row> expectedResults = Arrays.asList(
        GroupByQueryRunnerTestHelper.createExpectedRow("2011-04-01", "alias", "automotive", "rows", 1L, "idx", 135L),
        GroupByQueryRunnerTestHelper.createExpectedRow("2011-04-01", "alias", "business", "rows", 1L, "idx", 118L),
        GroupByQueryRunnerTestHelper.createExpectedRow("2011-04-01", "alias", "entertainment", "rows", 1L, "idx", 158L),
        GroupByQueryRunnerTestHelper.createExpectedRow("2011-04-01", "alias", "health", "rows", 1L, "idx", 120L),
        GroupByQueryRunnerTestHelper.createExpectedRow("2011-04-01", "alias", "mezzanine", "rows", 3L, "idx", 2870L),
        GroupByQueryRunnerTestHelper.createExpectedRow("2011-04-01", "alias", "news", "rows", 1L, "idx", 121L),
        GroupByQueryRunnerTestHelper.createExpectedRow("2011-04-01", "alias", "premium", "rows", 3L, "idx", 2900L),
        GroupByQueryRunnerTestHelper.createExpectedRow("2011-04-01", "alias", "technology", "rows", 1L, "idx", 78L),
        GroupByQueryRunnerTestHelper.createExpectedRow("2011-04-01", "alias", "travel", "rows", 1L, "idx", 119L),

        GroupByQueryRunnerTestHelper.createExpectedRow("2011-04-02", "alias", "automotive", "rows", 1L, "idx", 147L),
        GroupByQueryRunnerTestHelper.createExpectedRow("2011-04-02", "alias", "business", "rows", 1L, "idx", 112L),
        GroupByQueryRunnerTestHelper.createExpectedRow("2011-04-02", "alias", "entertainment", "rows", 1L, "idx", 166L),
        GroupByQueryRunnerTestHelper.createExpectedRow("2011-04-02", "alias", "health", "rows", 1L, "idx", 113L),
        GroupByQueryRunnerTestHelper.createExpectedRow("2011-04-02", "alias", "mezzanine", "rows", 3L, "idx", 2447L),
        GroupByQueryRunnerTestHelper.createExpectedRow("2011-04-02", "alias", "news", "rows", 1L, "idx", 114L),
        GroupByQueryRunnerTestHelper.createExpectedRow("2011-04-02", "alias", "premium", "rows", 3L, "idx", 2505L),
        GroupByQueryRunnerTestHelper.createExpectedRow("2011-04-02", "alias", "technology", "rows", 1L, "idx", 97L),
        GroupByQueryRunnerTestHelper.createExpectedRow("2011-04-02", "alias", "travel", "rows", 1L, "idx", 126L)
    );

    Iterable<Row> results = GroupByQueryRunnerTestHelper.runQuery(factory, runner, query);
    TestHelper.assertExpectedObjects(expectedResults, results, "");
  }

  @Test
  public void testGroupByMaxOnDiskStorageContextOverride()
  {
    GroupByQuery query = GroupByQuery
        .builder()
        .setDataSource(QueryRunnerTestHelper.dataSource)
        .setQuerySegmentSpec(QueryRunnerTestHelper.firstToThird)
        .setDimensions(new DefaultDimensionSpec("quality", "alias"))
        .setAggregatorSpecs(QueryRunnerTestHelper.rowsCount, new LongSumAggregatorFactory("idx", "index"))
        .setGranularity(QueryRunnerTestHelper.dayGran)
        .setContext(ImmutableMap.of("maxOnDiskStorage", 0, "bufferGrouperMaxSize", 1))
        .build();

    List<Row> expectedResults = null;
    if (config.getDefaultStrategy().equals(GroupByStrategySelector.STRATEGY_V2)) {
      expectedException.expect(ResourceLimitExceededException.class);
      expectedException.expectMessage("Not enough aggregation buffer space to execute this query");
    } else {
      expectedResults = Arrays.asList(
          GroupByQueryRunnerTestHelper.createExpectedRow("2011-04-01", "alias", "automotive", "rows", 1L, "idx", 135L),
          GroupByQueryRunnerTestHelper.createExpectedRow("2011-04-01", "alias", "business", "rows", 1L, "idx", 118L),
          GroupByQueryRunnerTestHelper.createExpectedRow("2011-04-01", "alias", "entertainment", "rows", 1L, "idx", 158L),
          GroupByQueryRunnerTestHelper.createExpectedRow("2011-04-01", "alias", "health", "rows", 1L, "idx", 120L),
          GroupByQueryRunnerTestHelper.createExpectedRow("2011-04-01", "alias", "mezzanine", "rows", 3L, "idx", 2870L),
          GroupByQueryRunnerTestHelper.createExpectedRow("2011-04-01", "alias", "news", "rows", 1L, "idx", 121L),
          GroupByQueryRunnerTestHelper.createExpectedRow("2011-04-01", "alias", "premium", "rows", 3L, "idx", 2900L),
          GroupByQueryRunnerTestHelper.createExpectedRow("2011-04-01", "alias", "technology", "rows", 1L, "idx", 78L),
          GroupByQueryRunnerTestHelper.createExpectedRow("2011-04-01", "alias", "travel", "rows", 1L, "idx", 119L),

          GroupByQueryRunnerTestHelper.createExpectedRow("2011-04-02", "alias", "automotive", "rows", 1L, "idx", 147L),
          GroupByQueryRunnerTestHelper.createExpectedRow("2011-04-02", "alias", "business", "rows", 1L, "idx", 112L),
          GroupByQueryRunnerTestHelper.createExpectedRow("2011-04-02", "alias", "entertainment", "rows", 1L, "idx", 166L),
          GroupByQueryRunnerTestHelper.createExpectedRow("2011-04-02", "alias", "health", "rows", 1L, "idx", 113L),
          GroupByQueryRunnerTestHelper.createExpectedRow("2011-04-02", "alias", "mezzanine", "rows", 3L, "idx", 2447L),
          GroupByQueryRunnerTestHelper.createExpectedRow("2011-04-02", "alias", "news", "rows", 1L, "idx", 114L),
          GroupByQueryRunnerTestHelper.createExpectedRow("2011-04-02", "alias", "premium", "rows", 3L, "idx", 2505L),
          GroupByQueryRunnerTestHelper.createExpectedRow("2011-04-02", "alias", "technology", "rows", 1L, "idx", 97L),
          GroupByQueryRunnerTestHelper.createExpectedRow("2011-04-02", "alias", "travel", "rows", 1L, "idx", 126L)
      );
    }

    Iterable<Row> results = GroupByQueryRunnerTestHelper.runQuery(factory, runner, query);
    TestHelper.assertExpectedObjects(expectedResults, results, "");
  }

  @Test
  public void testNotEnoughDictionarySpaceThroughContextOverride()
  {
    GroupByQuery query = GroupByQuery
        .builder()
        .setDataSource(QueryRunnerTestHelper.dataSource)
        .setQuerySegmentSpec(QueryRunnerTestHelper.firstToThird)
        .setDimensions(new DefaultDimensionSpec("quality", "alias"))
        .setAggregatorSpecs(QueryRunnerTestHelper.rowsCount, new LongSumAggregatorFactory("idx", "index"))
        .setGranularity(QueryRunnerTestHelper.dayGran)
        .setContext(ImmutableMap.of("maxOnDiskStorage", 0, "maxMergingDictionarySize", 1))
        .build();

    List<Row> expectedResults = null;
    if (config.getDefaultStrategy().equals(GroupByStrategySelector.STRATEGY_V2)) {
      expectedException.expect(ResourceLimitExceededException.class);
      expectedException.expectMessage("Not enough dictionary space to execute this query");
    } else {
      expectedResults = Arrays.asList(
          GroupByQueryRunnerTestHelper.createExpectedRow("2011-04-01", "alias", "automotive", "rows", 1L, "idx", 135L),
          GroupByQueryRunnerTestHelper.createExpectedRow("2011-04-01", "alias", "business", "rows", 1L, "idx", 118L),
          GroupByQueryRunnerTestHelper.createExpectedRow("2011-04-01", "alias", "entertainment", "rows", 1L, "idx", 158L),
          GroupByQueryRunnerTestHelper.createExpectedRow("2011-04-01", "alias", "health", "rows", 1L, "idx", 120L),
          GroupByQueryRunnerTestHelper.createExpectedRow("2011-04-01", "alias", "mezzanine", "rows", 3L, "idx", 2870L),
          GroupByQueryRunnerTestHelper.createExpectedRow("2011-04-01", "alias", "news", "rows", 1L, "idx", 121L),
          GroupByQueryRunnerTestHelper.createExpectedRow("2011-04-01", "alias", "premium", "rows", 3L, "idx", 2900L),
          GroupByQueryRunnerTestHelper.createExpectedRow("2011-04-01", "alias", "technology", "rows", 1L, "idx", 78L),
          GroupByQueryRunnerTestHelper.createExpectedRow("2011-04-01", "alias", "travel", "rows", 1L, "idx", 119L),

          GroupByQueryRunnerTestHelper.createExpectedRow("2011-04-02", "alias", "automotive", "rows", 1L, "idx", 147L),
          GroupByQueryRunnerTestHelper.createExpectedRow("2011-04-02", "alias", "business", "rows", 1L, "idx", 112L),
          GroupByQueryRunnerTestHelper.createExpectedRow("2011-04-02", "alias", "entertainment", "rows", 1L, "idx", 166L),
          GroupByQueryRunnerTestHelper.createExpectedRow("2011-04-02", "alias", "health", "rows", 1L, "idx", 113L),
          GroupByQueryRunnerTestHelper.createExpectedRow("2011-04-02", "alias", "mezzanine", "rows", 3L, "idx", 2447L),
          GroupByQueryRunnerTestHelper.createExpectedRow("2011-04-02", "alias", "news", "rows", 1L, "idx", 114L),
          GroupByQueryRunnerTestHelper.createExpectedRow("2011-04-02", "alias", "premium", "rows", 3L, "idx", 2505L),
          GroupByQueryRunnerTestHelper.createExpectedRow("2011-04-02", "alias", "technology", "rows", 1L, "idx", 97L),
          GroupByQueryRunnerTestHelper.createExpectedRow("2011-04-02", "alias", "travel", "rows", 1L, "idx", 126L)
      );
    }

    Iterable<Row> results = GroupByQueryRunnerTestHelper.runQuery(factory, runner, query);
    TestHelper.assertExpectedObjects(expectedResults, results, "");
  }

  @Test
  public void testNotEnoughDiskSpaceThroughContextOverride()
  {
    GroupByQuery query = GroupByQuery
        .builder()
        .setDataSource(QueryRunnerTestHelper.dataSource)
        .setQuerySegmentSpec(QueryRunnerTestHelper.firstToThird)
        .setDimensions(new DefaultDimensionSpec("quality", "alias"))
        .setAggregatorSpecs(QueryRunnerTestHelper.rowsCount, new LongSumAggregatorFactory("idx", "index"))
        .setGranularity(QueryRunnerTestHelper.dayGran)
        .setContext(ImmutableMap.of("maxOnDiskStorage", 1, "maxMergingDictionarySize", 1))
        .build();

    List<Row> expectedResults = null;
    if (config.getDefaultStrategy().equals(GroupByStrategySelector.STRATEGY_V2)) {
      expectedException.expect(ResourceLimitExceededException.class);
      if (config.getMaxOnDiskStorage() > 0) {
        // The error message always mentions disk if you have spilling enabled (maxOnDiskStorage > 0)
        expectedException.expectMessage("Not enough disk space to execute this query");
      } else {
        expectedException.expectMessage("Not enough dictionary space to execute this query");
      }
    } else {
      expectedResults = Arrays.asList(
          GroupByQueryRunnerTestHelper.createExpectedRow("2011-04-01", "alias", "automotive", "rows", 1L, "idx", 135L),
          GroupByQueryRunnerTestHelper.createExpectedRow("2011-04-01", "alias", "business", "rows", 1L, "idx", 118L),
          GroupByQueryRunnerTestHelper.createExpectedRow("2011-04-01", "alias", "entertainment", "rows", 1L, "idx", 158L),
          GroupByQueryRunnerTestHelper.createExpectedRow("2011-04-01", "alias", "health", "rows", 1L, "idx", 120L),
          GroupByQueryRunnerTestHelper.createExpectedRow("2011-04-01", "alias", "mezzanine", "rows", 3L, "idx", 2870L),
          GroupByQueryRunnerTestHelper.createExpectedRow("2011-04-01", "alias", "news", "rows", 1L, "idx", 121L),
          GroupByQueryRunnerTestHelper.createExpectedRow("2011-04-01", "alias", "premium", "rows", 3L, "idx", 2900L),
          GroupByQueryRunnerTestHelper.createExpectedRow("2011-04-01", "alias", "technology", "rows", 1L, "idx", 78L),
          GroupByQueryRunnerTestHelper.createExpectedRow("2011-04-01", "alias", "travel", "rows", 1L, "idx", 119L),

          GroupByQueryRunnerTestHelper.createExpectedRow("2011-04-02", "alias", "automotive", "rows", 1L, "idx", 147L),
          GroupByQueryRunnerTestHelper.createExpectedRow("2011-04-02", "alias", "business", "rows", 1L, "idx", 112L),
          GroupByQueryRunnerTestHelper.createExpectedRow("2011-04-02", "alias", "entertainment", "rows", 1L, "idx", 166L),
          GroupByQueryRunnerTestHelper.createExpectedRow("2011-04-02", "alias", "health", "rows", 1L, "idx", 113L),
          GroupByQueryRunnerTestHelper.createExpectedRow("2011-04-02", "alias", "mezzanine", "rows", 3L, "idx", 2447L),
          GroupByQueryRunnerTestHelper.createExpectedRow("2011-04-02", "alias", "news", "rows", 1L, "idx", 114L),
          GroupByQueryRunnerTestHelper.createExpectedRow("2011-04-02", "alias", "premium", "rows", 3L, "idx", 2505L),
          GroupByQueryRunnerTestHelper.createExpectedRow("2011-04-02", "alias", "technology", "rows", 1L, "idx", 97L),
          GroupByQueryRunnerTestHelper.createExpectedRow("2011-04-02", "alias", "travel", "rows", 1L, "idx", 126L)
      );
    }

    Iterable<Row> results = GroupByQueryRunnerTestHelper.runQuery(factory, runner, query);
    TestHelper.assertExpectedObjects(expectedResults, results, "");
  }

  @Test
  public void testSubqueryWithOuterMaxOnDiskStorageContextOverride()
  {
    final GroupByQuery subquery = GroupByQuery
        .builder()
        .setDataSource(QueryRunnerTestHelper.dataSource)
        .setQuerySegmentSpec(QueryRunnerTestHelper.fullOnInterval)
        .setDimensions(new DefaultDimensionSpec("quality", "alias"))
        .setGranularity(QueryRunnerTestHelper.dayGran)
        .setLimitSpec(
            new DefaultLimitSpec(
                ImmutableList.of(new OrderByColumnSpec("alias", OrderByColumnSpec.Direction.ASCENDING)),
                null
            )
        )
        .setContext(
            ImmutableMap.of(
                "maxOnDiskStorage", Integer.MAX_VALUE,
                "bufferGrouperMaxSize", Integer.MAX_VALUE
            )
        )
        .build();

    final GroupByQuery query = GroupByQuery
        .builder()
        .setDataSource(subquery)
        .setQuerySegmentSpec(QueryRunnerTestHelper.firstToThird)
        .setDimensions(Lists.newArrayList()).setAggregatorSpecs(new CountAggregatorFactory("count"))
        .setGranularity(QueryRunnerTestHelper.allGran)
        .setContext(ImmutableMap.of("maxOnDiskStorage", 0, "bufferGrouperMaxSize", 0))
        .build();

    // v1 strategy throws an exception for this query because it tries to merge the noop outer
    // and default inner limit specs, then apply the resulting spec to the outer query, which
    // fails because the inner limit spec refers to columns that don't exist in the outer
    // query. I'm not sure why it does this.

    if (config.getDefaultStrategy().equals(GroupByStrategySelector.STRATEGY_V1)) {
      expectedException.expect(ISE.class);
      expectedException.expectMessage("Unknown column in order clause");
      GroupByQueryRunnerTestHelper.runQuery(factory, runner, query);
    } else {
      expectedException.expect(ResourceLimitExceededException.class);
      expectedException.expectMessage("Not enough aggregation buffer space to execute this query");
      GroupByQueryRunnerTestHelper.runQuery(factory, runner, query);
    }
  }

  @Test
  public void testGroupByWithRebucketRename()
  {
    Map<String, String> map = new HashMap<>();
    map.put("automotive", "automotive0");
    map.put("business", "business0");
    map.put("entertainment", "entertainment0");
    map.put("health", "health0");
    map.put("mezzanine", "mezzanine0");
    map.put("news", "news0");
    map.put("premium", "premium0");
    map.put("technology", "technology0");
    map.put("travel", "travel0");
    GroupByQuery query = GroupByQuery
        .builder()
        .setDataSource(QueryRunnerTestHelper.dataSource)
        .setQuerySegmentSpec(QueryRunnerTestHelper.firstToThird).setDimensions(new ExtractionDimensionSpec(
            "quality",
            "alias",
            new LookupExtractionFn(new MapLookupExtractor(map, false), false, null, false, false)
        )).setAggregatorSpecs(QueryRunnerTestHelper.rowsCount, new LongSumAggregatorFactory("idx", "index"))
        .setGranularity(QueryRunnerTestHelper.dayGran)
        .build();

    List<Row> expectedResults = Arrays.asList(
        GroupByQueryRunnerTestHelper.createExpectedRow("2011-04-01", "alias", "automotive0", "rows", 1L, "idx", 135L),
        GroupByQueryRunnerTestHelper.createExpectedRow("2011-04-01", "alias", "business0", "rows", 1L, "idx", 118L),
        GroupByQueryRunnerTestHelper.createExpectedRow(
            "2011-04-01",
            "alias",
            "entertainment0",
            "rows",
            1L,
            "idx",
            158L
        ),
        GroupByQueryRunnerTestHelper.createExpectedRow("2011-04-01", "alias", "health0", "rows", 1L, "idx", 120L),
        GroupByQueryRunnerTestHelper.createExpectedRow("2011-04-01", "alias", "mezzanine0", "rows", 3L, "idx", 2870L),
        GroupByQueryRunnerTestHelper.createExpectedRow("2011-04-01", "alias", "news0", "rows", 1L, "idx", 121L),
        GroupByQueryRunnerTestHelper.createExpectedRow("2011-04-01", "alias", "premium0", "rows", 3L, "idx", 2900L),
        GroupByQueryRunnerTestHelper.createExpectedRow("2011-04-01", "alias", "technology0", "rows", 1L, "idx", 78L),
        GroupByQueryRunnerTestHelper.createExpectedRow("2011-04-01", "alias", "travel0", "rows", 1L, "idx", 119L),

        GroupByQueryRunnerTestHelper.createExpectedRow("2011-04-02", "alias", "automotive0", "rows", 1L, "idx", 147L),
        GroupByQueryRunnerTestHelper.createExpectedRow("2011-04-02", "alias", "business0", "rows", 1L, "idx", 112L),
        GroupByQueryRunnerTestHelper.createExpectedRow(
            "2011-04-02",
            "alias",
            "entertainment0",
            "rows",
            1L,
            "idx",
            166L
        ),
        GroupByQueryRunnerTestHelper.createExpectedRow("2011-04-02", "alias", "health0", "rows", 1L, "idx", 113L),
        GroupByQueryRunnerTestHelper.createExpectedRow("2011-04-02", "alias", "mezzanine0", "rows", 3L, "idx", 2447L),
        GroupByQueryRunnerTestHelper.createExpectedRow("2011-04-02", "alias", "news0", "rows", 1L, "idx", 114L),
        GroupByQueryRunnerTestHelper.createExpectedRow("2011-04-02", "alias", "premium0", "rows", 3L, "idx", 2505L),
        GroupByQueryRunnerTestHelper.createExpectedRow("2011-04-02", "alias", "technology0", "rows", 1L, "idx", 97L),
        GroupByQueryRunnerTestHelper.createExpectedRow("2011-04-02", "alias", "travel0", "rows", 1L, "idx", 126L)
    );

    Iterable<Row> results = GroupByQueryRunnerTestHelper.runQuery(factory, runner, query);
    TestHelper.assertExpectedObjects(expectedResults, results, "");
  }


  @Test
  public void testGroupByWithSimpleRenameRetainMissingNonInjective()
  {
    Map<String, String> map = new HashMap<>();
    map.put("automotive", "automotive0");
    map.put("business", "business0");
    map.put("entertainment", "entertainment0");
    map.put("health", "health0");
    map.put("mezzanine", "mezzanine0");
    map.put("news", "news0");
    map.put("premium", "premium0");
    map.put("technology", "technology0");
    map.put("travel", "travel0");
    GroupByQuery query = GroupByQuery
        .builder()
        .setDataSource(QueryRunnerTestHelper.dataSource)
        .setQuerySegmentSpec(QueryRunnerTestHelper.firstToThird).setDimensions(new ExtractionDimensionSpec(
            "quality",
            "alias",
            new LookupExtractionFn(new MapLookupExtractor(map, false), true, null, false, false)
        )).setAggregatorSpecs(QueryRunnerTestHelper.rowsCount, new LongSumAggregatorFactory("idx", "index"))
        .setGranularity(QueryRunnerTestHelper.dayGran)
        .build();

    List<Row> expectedResults = Arrays.asList(
        GroupByQueryRunnerTestHelper.createExpectedRow("2011-04-01", "alias", "automotive0", "rows", 1L, "idx", 135L),
        GroupByQueryRunnerTestHelper.createExpectedRow("2011-04-01", "alias", "business0", "rows", 1L, "idx", 118L),
        GroupByQueryRunnerTestHelper.createExpectedRow(
            "2011-04-01",
            "alias",
            "entertainment0",
            "rows",
            1L,
            "idx",
            158L
        ),
        GroupByQueryRunnerTestHelper.createExpectedRow("2011-04-01", "alias", "health0", "rows", 1L, "idx", 120L),
        GroupByQueryRunnerTestHelper.createExpectedRow("2011-04-01", "alias", "mezzanine0", "rows", 3L, "idx", 2870L),
        GroupByQueryRunnerTestHelper.createExpectedRow("2011-04-01", "alias", "news0", "rows", 1L, "idx", 121L),
        GroupByQueryRunnerTestHelper.createExpectedRow("2011-04-01", "alias", "premium0", "rows", 3L, "idx", 2900L),
        GroupByQueryRunnerTestHelper.createExpectedRow("2011-04-01", "alias", "technology0", "rows", 1L, "idx", 78L),
        GroupByQueryRunnerTestHelper.createExpectedRow("2011-04-01", "alias", "travel0", "rows", 1L, "idx", 119L),

        GroupByQueryRunnerTestHelper.createExpectedRow("2011-04-02", "alias", "automotive0", "rows", 1L, "idx", 147L),
        GroupByQueryRunnerTestHelper.createExpectedRow("2011-04-02", "alias", "business0", "rows", 1L, "idx", 112L),
        GroupByQueryRunnerTestHelper.createExpectedRow(
            "2011-04-02",
            "alias",
            "entertainment0",
            "rows",
            1L,
            "idx",
            166L
        ),
        GroupByQueryRunnerTestHelper.createExpectedRow("2011-04-02", "alias", "health0", "rows", 1L, "idx", 113L),
        GroupByQueryRunnerTestHelper.createExpectedRow("2011-04-02", "alias", "mezzanine0", "rows", 3L, "idx", 2447L),
        GroupByQueryRunnerTestHelper.createExpectedRow("2011-04-02", "alias", "news0", "rows", 1L, "idx", 114L),
        GroupByQueryRunnerTestHelper.createExpectedRow("2011-04-02", "alias", "premium0", "rows", 3L, "idx", 2505L),
        GroupByQueryRunnerTestHelper.createExpectedRow("2011-04-02", "alias", "technology0", "rows", 1L, "idx", 97L),
        GroupByQueryRunnerTestHelper.createExpectedRow("2011-04-02", "alias", "travel0", "rows", 1L, "idx", 126L)
    );

    Iterable<Row> results = GroupByQueryRunnerTestHelper.runQuery(factory, runner, query);
    TestHelper.assertExpectedObjects(expectedResults, results, "");
  }


  @Test
  public void testGroupByWithSimpleRenameRetainMissing()
  {
    Map<String, String> map = new HashMap<>();
    map.put("automotive", "automotive0");
    map.put("business", "business0");
    map.put("entertainment", "entertainment0");
    map.put("health", "health0");
    map.put("mezzanine", "mezzanine0");
    map.put("news", "news0");
    map.put("premium", "premium0");
    map.put("technology", "technology0");
    map.put("travel", "travel0");
    GroupByQuery query = GroupByQuery
        .builder()
        .setDataSource(QueryRunnerTestHelper.dataSource)
        .setQuerySegmentSpec(QueryRunnerTestHelper.firstToThird).setDimensions(new ExtractionDimensionSpec(
            "quality",
            "alias",
            new LookupExtractionFn(new MapLookupExtractor(map, false), true, null, true, false)
        )).setAggregatorSpecs(QueryRunnerTestHelper.rowsCount, new LongSumAggregatorFactory("idx", "index"))
        .setGranularity(QueryRunnerTestHelper.dayGran)
        .build();

    List<Row> expectedResults = Arrays.asList(
        GroupByQueryRunnerTestHelper.createExpectedRow("2011-04-01", "alias", "automotive0", "rows", 1L, "idx", 135L),
        GroupByQueryRunnerTestHelper.createExpectedRow("2011-04-01", "alias", "business0", "rows", 1L, "idx", 118L),
        GroupByQueryRunnerTestHelper.createExpectedRow(
            "2011-04-01",
            "alias",
            "entertainment0",
            "rows",
            1L,
            "idx",
            158L
        ),
        GroupByQueryRunnerTestHelper.createExpectedRow("2011-04-01", "alias", "health0", "rows", 1L, "idx", 120L),
        GroupByQueryRunnerTestHelper.createExpectedRow("2011-04-01", "alias", "mezzanine0", "rows", 3L, "idx", 2870L),
        GroupByQueryRunnerTestHelper.createExpectedRow("2011-04-01", "alias", "news0", "rows", 1L, "idx", 121L),
        GroupByQueryRunnerTestHelper.createExpectedRow("2011-04-01", "alias", "premium0", "rows", 3L, "idx", 2900L),
        GroupByQueryRunnerTestHelper.createExpectedRow("2011-04-01", "alias", "technology0", "rows", 1L, "idx", 78L),
        GroupByQueryRunnerTestHelper.createExpectedRow("2011-04-01", "alias", "travel0", "rows", 1L, "idx", 119L),

        GroupByQueryRunnerTestHelper.createExpectedRow("2011-04-02", "alias", "automotive0", "rows", 1L, "idx", 147L),
        GroupByQueryRunnerTestHelper.createExpectedRow("2011-04-02", "alias", "business0", "rows", 1L, "idx", 112L),
        GroupByQueryRunnerTestHelper.createExpectedRow(
            "2011-04-02",
            "alias",
            "entertainment0",
            "rows",
            1L,
            "idx",
            166L
        ),
        GroupByQueryRunnerTestHelper.createExpectedRow("2011-04-02", "alias", "health0", "rows", 1L, "idx", 113L),
        GroupByQueryRunnerTestHelper.createExpectedRow("2011-04-02", "alias", "mezzanine0", "rows", 3L, "idx", 2447L),
        GroupByQueryRunnerTestHelper.createExpectedRow("2011-04-02", "alias", "news0", "rows", 1L, "idx", 114L),
        GroupByQueryRunnerTestHelper.createExpectedRow("2011-04-02", "alias", "premium0", "rows", 3L, "idx", 2505L),
        GroupByQueryRunnerTestHelper.createExpectedRow("2011-04-02", "alias", "technology0", "rows", 1L, "idx", 97L),
        GroupByQueryRunnerTestHelper.createExpectedRow("2011-04-02", "alias", "travel0", "rows", 1L, "idx", 126L)
    );

    Iterable<Row> results = GroupByQueryRunnerTestHelper.runQuery(factory, runner, query);
    TestHelper.assertExpectedObjects(expectedResults, results, "");
  }


  @Test
  public void testGroupByWithSimpleRenameAndMissingString()
  {
    Map<String, String> map = new HashMap<>();
    map.put("automotive", "automotive0");
    map.put("business", "business0");
    map.put("entertainment", "entertainment0");
    map.put("health", "health0");
    map.put("mezzanine", "mezzanine0");
    map.put("news", "news0");
    map.put("premium", "premium0");
    map.put("technology", "technology0");
    map.put("travel", "travel0");
    GroupByQuery query = GroupByQuery
        .builder()
        .setDataSource(QueryRunnerTestHelper.dataSource)
        .setQuerySegmentSpec(QueryRunnerTestHelper.firstToThird).setDimensions(new ExtractionDimensionSpec(
            "quality",
            "alias",
            new LookupExtractionFn(new MapLookupExtractor(map, false), false, "MISSING", true, false)
        )).setAggregatorSpecs(QueryRunnerTestHelper.rowsCount, new LongSumAggregatorFactory("idx", "index"))
        .setGranularity(QueryRunnerTestHelper.dayGran)
        .build();

    List<Row> expectedResults = Arrays.asList(
        GroupByQueryRunnerTestHelper.createExpectedRow("2011-04-01", "alias", "automotive0", "rows", 1L, "idx", 135L),
        GroupByQueryRunnerTestHelper.createExpectedRow("2011-04-01", "alias", "business0", "rows", 1L, "idx", 118L),
        GroupByQueryRunnerTestHelper.createExpectedRow(
            "2011-04-01",
            "alias",
            "entertainment0",
            "rows",
            1L,
            "idx",
            158L
        ),
        GroupByQueryRunnerTestHelper.createExpectedRow("2011-04-01", "alias", "health0", "rows", 1L, "idx", 120L),
        GroupByQueryRunnerTestHelper.createExpectedRow("2011-04-01", "alias", "mezzanine0", "rows", 3L, "idx", 2870L),
        GroupByQueryRunnerTestHelper.createExpectedRow("2011-04-01", "alias", "news0", "rows", 1L, "idx", 121L),
        GroupByQueryRunnerTestHelper.createExpectedRow("2011-04-01", "alias", "premium0", "rows", 3L, "idx", 2900L),
        GroupByQueryRunnerTestHelper.createExpectedRow("2011-04-01", "alias", "technology0", "rows", 1L, "idx", 78L),
        GroupByQueryRunnerTestHelper.createExpectedRow("2011-04-01", "alias", "travel0", "rows", 1L, "idx", 119L),

        GroupByQueryRunnerTestHelper.createExpectedRow("2011-04-02", "alias", "automotive0", "rows", 1L, "idx", 147L),
        GroupByQueryRunnerTestHelper.createExpectedRow("2011-04-02", "alias", "business0", "rows", 1L, "idx", 112L),
        GroupByQueryRunnerTestHelper.createExpectedRow(
            "2011-04-02",
            "alias",
            "entertainment0",
            "rows",
            1L,
            "idx",
            166L
        ),
        GroupByQueryRunnerTestHelper.createExpectedRow("2011-04-02", "alias", "health0", "rows", 1L, "idx", 113L),
        GroupByQueryRunnerTestHelper.createExpectedRow("2011-04-02", "alias", "mezzanine0", "rows", 3L, "idx", 2447L),
        GroupByQueryRunnerTestHelper.createExpectedRow("2011-04-02", "alias", "news0", "rows", 1L, "idx", 114L),
        GroupByQueryRunnerTestHelper.createExpectedRow("2011-04-02", "alias", "premium0", "rows", 3L, "idx", 2505L),
        GroupByQueryRunnerTestHelper.createExpectedRow("2011-04-02", "alias", "technology0", "rows", 1L, "idx", 97L),
        GroupByQueryRunnerTestHelper.createExpectedRow("2011-04-02", "alias", "travel0", "rows", 1L, "idx", 126L)
    );

    Iterable<Row> results = GroupByQueryRunnerTestHelper.runQuery(factory, runner, query);
    TestHelper.assertExpectedObjects(expectedResults, results, "");
  }

  @Test
  public void testGroupByWithSimpleRename()
  {
    Map<String, String> map = new HashMap<>();
    map.put("automotive", "automotive0");
    map.put("business", "business0");
    map.put("entertainment", "entertainment0");
    map.put("health", "health0");
    map.put("mezzanine", "mezzanine0");
    map.put("news", "news0");
    map.put("premium", "premium0");
    map.put("technology", "technology0");
    map.put("travel", "travel0");
    GroupByQuery query = GroupByQuery
        .builder()
        .setDataSource(QueryRunnerTestHelper.dataSource)
        .setQuerySegmentSpec(QueryRunnerTestHelper.firstToThird).setDimensions(new ExtractionDimensionSpec(
            "quality",
            "alias",
            new LookupExtractionFn(new MapLookupExtractor(map, false), false, null, true, false)
        )).setAggregatorSpecs(QueryRunnerTestHelper.rowsCount, new LongSumAggregatorFactory("idx", "index"))
        .setGranularity(QueryRunnerTestHelper.dayGran)
        .build();

    List<Row> expectedResults = Arrays.asList(
        GroupByQueryRunnerTestHelper.createExpectedRow("2011-04-01", "alias", "automotive0", "rows", 1L, "idx", 135L),
        GroupByQueryRunnerTestHelper.createExpectedRow("2011-04-01", "alias", "business0", "rows", 1L, "idx", 118L),
        GroupByQueryRunnerTestHelper.createExpectedRow(
            "2011-04-01",
            "alias",
            "entertainment0",
            "rows",
            1L,
            "idx",
            158L
        ),
        GroupByQueryRunnerTestHelper.createExpectedRow("2011-04-01", "alias", "health0", "rows", 1L, "idx", 120L),
        GroupByQueryRunnerTestHelper.createExpectedRow("2011-04-01", "alias", "mezzanine0", "rows", 3L, "idx", 2870L),
        GroupByQueryRunnerTestHelper.createExpectedRow("2011-04-01", "alias", "news0", "rows", 1L, "idx", 121L),
        GroupByQueryRunnerTestHelper.createExpectedRow("2011-04-01", "alias", "premium0", "rows", 3L, "idx", 2900L),
        GroupByQueryRunnerTestHelper.createExpectedRow("2011-04-01", "alias", "technology0", "rows", 1L, "idx", 78L),
        GroupByQueryRunnerTestHelper.createExpectedRow("2011-04-01", "alias", "travel0", "rows", 1L, "idx", 119L),

        GroupByQueryRunnerTestHelper.createExpectedRow("2011-04-02", "alias", "automotive0", "rows", 1L, "idx", 147L),
        GroupByQueryRunnerTestHelper.createExpectedRow("2011-04-02", "alias", "business0", "rows", 1L, "idx", 112L),
        GroupByQueryRunnerTestHelper.createExpectedRow(
            "2011-04-02",
            "alias",
            "entertainment0",
            "rows",
            1L,
            "idx",
            166L
        ),
        GroupByQueryRunnerTestHelper.createExpectedRow("2011-04-02", "alias", "health0", "rows", 1L, "idx", 113L),
        GroupByQueryRunnerTestHelper.createExpectedRow("2011-04-02", "alias", "mezzanine0", "rows", 3L, "idx", 2447L),
        GroupByQueryRunnerTestHelper.createExpectedRow("2011-04-02", "alias", "news0", "rows", 1L, "idx", 114L),
        GroupByQueryRunnerTestHelper.createExpectedRow("2011-04-02", "alias", "premium0", "rows", 3L, "idx", 2505L),
        GroupByQueryRunnerTestHelper.createExpectedRow("2011-04-02", "alias", "technology0", "rows", 1L, "idx", 97L),
        GroupByQueryRunnerTestHelper.createExpectedRow("2011-04-02", "alias", "travel0", "rows", 1L, "idx", 126L)
    );

    Iterable<Row> results = GroupByQueryRunnerTestHelper.runQuery(factory, runner, query);
    TestHelper.assertExpectedObjects(expectedResults, results, "");
  }

  @Test
  public void testGroupByWithUniques()
  {
    GroupByQuery query = GroupByQuery
        .builder()
        .setDataSource(QueryRunnerTestHelper.dataSource)
        .setQuerySegmentSpec(QueryRunnerTestHelper.firstToThird)
        .setAggregatorSpecs(QueryRunnerTestHelper.rowsCount, QueryRunnerTestHelper.qualityUniques)
        .setGranularity(QueryRunnerTestHelper.allGran)
        .build();

    List<Row> expectedResults = Collections.singletonList(
        GroupByQueryRunnerTestHelper.createExpectedRow(
            "2011-04-01",
            "rows",
            26L,
            "uniques",
            QueryRunnerTestHelper.UNIQUES_9
        )
    );

    Iterable<Row> results = GroupByQueryRunnerTestHelper.runQuery(factory, runner, query);
    TestHelper.assertExpectedObjects(expectedResults, results, "");
  }

  @Test(expected = IllegalArgumentException.class)
  public void testGroupByWithUniquesAndPostAggWithSameName()
  {
    GroupByQuery query = GroupByQuery
        .builder()
        .setDataSource(QueryRunnerTestHelper.dataSource)
        .setQuerySegmentSpec(QueryRunnerTestHelper.firstToThird)
        .setAggregatorSpecs(QueryRunnerTestHelper.rowsCount, new HyperUniquesAggregatorFactory(
            "quality_uniques",
            "quality_uniques"
        ))
        .setPostAggregatorSpecs(
            Collections.singletonList(
                new HyperUniqueFinalizingPostAggregator("quality_uniques", "quality_uniques")
            )
        )
        .setGranularity(QueryRunnerTestHelper.allGran)
        .build();

    List<Row> expectedResults = Collections.singletonList(
        GroupByQueryRunnerTestHelper.createExpectedRow(
            "2011-04-01",
            "rows",
            26L,
            "quality_uniques",
            QueryRunnerTestHelper.UNIQUES_9
        )
    );

    Iterable<Row> results = GroupByQueryRunnerTestHelper.runQuery(factory, runner, query);
    TestHelper.assertExpectedObjects(expectedResults, results, "");
  }

  @Test
  public void testGroupByWithCardinality()
  {
    GroupByQuery query = GroupByQuery
        .builder()
        .setDataSource(QueryRunnerTestHelper.dataSource)
        .setQuerySegmentSpec(QueryRunnerTestHelper.firstToThird)
        .setAggregatorSpecs(QueryRunnerTestHelper.rowsCount, QueryRunnerTestHelper.qualityCardinality)
        .setGranularity(QueryRunnerTestHelper.allGran)
        .build();

    List<Row> expectedResults = Collections.singletonList(
        GroupByQueryRunnerTestHelper.createExpectedRow(
            "2011-04-01",
            "rows",
            26L,
            "cardinality",
            QueryRunnerTestHelper.UNIQUES_9
        )
    );

    Iterable<Row> results = GroupByQueryRunnerTestHelper.runQuery(factory, runner, query);
    TestHelper.assertExpectedObjects(expectedResults, results, "");
  }

  @Test
  public void testGroupByWithFirstLast()
  {
    GroupByQuery query = GroupByQuery
        .builder()
        .setDataSource(QueryRunnerTestHelper.dataSource)
        .setQuerySegmentSpec(QueryRunnerTestHelper.fullOnInterval)
        .setDimensions(new DefaultDimensionSpec("market", "market"))
        .setAggregatorSpecs(new LongFirstAggregatorFactory("first", "index"),
                            new LongLastAggregatorFactory("last", "index"))
        .setGranularity(QueryRunnerTestHelper.monthGran)
        .build();

    List<Row> expectedResults = Arrays.asList(
        GroupByQueryRunnerTestHelper.createExpectedRow("2011-01-01", "market", "spot", "first", 100L, "last", 155L),
        GroupByQueryRunnerTestHelper.createExpectedRow("2011-01-01", "market", "total_market", "first", 1000L, "last", 1127L),
        GroupByQueryRunnerTestHelper.createExpectedRow("2011-01-01", "market", "upfront", "first", 800L, "last", 943L),
        GroupByQueryRunnerTestHelper.createExpectedRow("2011-02-01", "market", "spot", "first", 132L, "last", 114L),
        GroupByQueryRunnerTestHelper.createExpectedRow("2011-02-01", "market", "total_market", "first", 1203L, "last", 1292L),
        GroupByQueryRunnerTestHelper.createExpectedRow("2011-02-01", "market", "upfront", "first", 1667L, "last", 1101L),
        GroupByQueryRunnerTestHelper.createExpectedRow("2011-03-01", "market", "spot", "first", 153L, "last", 125L),
        GroupByQueryRunnerTestHelper.createExpectedRow("2011-03-01", "market", "total_market", "first", 1124L, "last", 1366L),
        GroupByQueryRunnerTestHelper.createExpectedRow("2011-03-01", "market", "upfront", "first", 1166L, "last", 1063L),
        GroupByQueryRunnerTestHelper.createExpectedRow("2011-04-01", "market", "spot", "first", 135L, "last", 120L),
        GroupByQueryRunnerTestHelper.createExpectedRow("2011-04-01", "market", "total_market", "first", 1314L, "last", 1029L),
        GroupByQueryRunnerTestHelper.createExpectedRow("2011-04-01", "market", "upfront", "first", 1447L, "last", 780L)
    );

    Iterable<Row> results = GroupByQueryRunnerTestHelper.runQuery(factory, runner, query);
    TestHelper.assertExpectedObjects(expectedResults, results, "");
  }

  @Test
  public void testGroupByWithNoResult()
  {
    GroupByQuery query = GroupByQuery
        .builder()
        .setDataSource(QueryRunnerTestHelper.dataSource)
        .setQuerySegmentSpec(QueryRunnerTestHelper.emptyInterval)
        .setDimensions(new DefaultDimensionSpec("market", "market"))
        .setAggregatorSpecs(QueryRunnerTestHelper.rowsCount,
                            QueryRunnerTestHelper.indexLongSum,
                            QueryRunnerTestHelper.qualityCardinality,
                            new LongFirstAggregatorFactory("first", "index"),
                            new LongLastAggregatorFactory("last", "index"))
        .setGranularity(QueryRunnerTestHelper.dayGran)
        .build();

    List<Row> expectedResults = ImmutableList.of();
    Iterable<Row> results = GroupByQueryRunnerTestHelper.runQuery(factory, runner, query);
    Assert.assertEquals(expectedResults, results);
  }

  @Test
  public void testGroupByWithNullProducingDimExtractionFn()
  {
    final ExtractionFn nullExtractionFn = new RegexDimExtractionFn("(\\w{1})", false, null)
    {
      @Override
      public byte[] getCacheKey()
      {
        return new byte[]{(byte) 0xFF};
      }

      @Override
      public String apply(String dimValue)
      {
        return "mezzanine".equals(dimValue) ? null : super.apply(dimValue);
      }
    };
    GroupByQuery query = GroupByQuery
        .builder()
        .setDataSource(QueryRunnerTestHelper.dataSource)
        .setQuerySegmentSpec(QueryRunnerTestHelper.firstToThird)
        .setAggregatorSpecs(QueryRunnerTestHelper.rowsCount, new LongSumAggregatorFactory("idx", "index"))
        .setGranularity(QueryRunnerTestHelper.dayGran)
        .setDimensions(new ExtractionDimensionSpec("quality", "alias", nullExtractionFn))
        .build();

    List<Row> expectedResults = Arrays.asList(
        GroupByQueryRunnerTestHelper.createExpectedRow("2011-04-01", "alias", null, "rows", 3L, "idx", 2870L),
        GroupByQueryRunnerTestHelper.createExpectedRow("2011-04-01", "alias", "a", "rows", 1L, "idx", 135L),
        GroupByQueryRunnerTestHelper.createExpectedRow("2011-04-01", "alias", "b", "rows", 1L, "idx", 118L),
        GroupByQueryRunnerTestHelper.createExpectedRow("2011-04-01", "alias", "e", "rows", 1L, "idx", 158L),
        GroupByQueryRunnerTestHelper.createExpectedRow("2011-04-01", "alias", "h", "rows", 1L, "idx", 120L),
        GroupByQueryRunnerTestHelper.createExpectedRow("2011-04-01", "alias", "n", "rows", 1L, "idx", 121L),
        GroupByQueryRunnerTestHelper.createExpectedRow("2011-04-01", "alias", "p", "rows", 3L, "idx", 2900L),
        GroupByQueryRunnerTestHelper.createExpectedRow("2011-04-01", "alias", "t", "rows", 2L, "idx", 197L),

        GroupByQueryRunnerTestHelper.createExpectedRow("2011-04-02", "alias", null, "rows", 3L, "idx", 2447L),
        GroupByQueryRunnerTestHelper.createExpectedRow("2011-04-02", "alias", "a", "rows", 1L, "idx", 147L),
        GroupByQueryRunnerTestHelper.createExpectedRow("2011-04-02", "alias", "b", "rows", 1L, "idx", 112L),
        GroupByQueryRunnerTestHelper.createExpectedRow("2011-04-02", "alias", "e", "rows", 1L, "idx", 166L),
        GroupByQueryRunnerTestHelper.createExpectedRow("2011-04-02", "alias", "h", "rows", 1L, "idx", 113L),
        GroupByQueryRunnerTestHelper.createExpectedRow("2011-04-02", "alias", "n", "rows", 1L, "idx", 114L),
        GroupByQueryRunnerTestHelper.createExpectedRow("2011-04-02", "alias", "p", "rows", 3L, "idx", 2505L),
        GroupByQueryRunnerTestHelper.createExpectedRow("2011-04-02", "alias", "t", "rows", 2L, "idx", 223L)
    );

    TestHelper.assertExpectedObjects(
        expectedResults,
        GroupByQueryRunnerTestHelper.runQuery(factory, runner, query),
        ""
    );
  }

  @Test
  @Ignore
  /**
   * This test exists only to show what the current behavior is and not necessarily to define that this is
   * correct behavior.  In fact, the behavior when returning the empty string from a DimExtractionFn is, by
   * contract, undefined, so this can do anything.
   */
  public void testGroupByWithEmptyStringProducingDimExtractionFn()
  {
    final ExtractionFn emptyStringExtractionFn = new RegexDimExtractionFn("(\\w{1})", false, null)
    {
      @Override
      public byte[] getCacheKey()
      {
        return new byte[]{(byte) 0xFF};
      }

      @Override
      public String apply(String dimValue)
      {
        return "mezzanine".equals(dimValue) ? "" : super.apply(dimValue);
      }
    };

    GroupByQuery query = GroupByQuery
        .builder()
        .setDataSource(QueryRunnerTestHelper.dataSource)
        .setQuerySegmentSpec(QueryRunnerTestHelper.firstToThird)
        .setAggregatorSpecs(QueryRunnerTestHelper.rowsCount, new LongSumAggregatorFactory("idx", "index"))
        .setGranularity(QueryRunnerTestHelper.dayGran)
        .setDimensions(new ExtractionDimensionSpec("quality", "alias", emptyStringExtractionFn))
        .build();

    List<Row> expectedResults = Arrays.asList(
        GroupByQueryRunnerTestHelper.createExpectedRow("2011-04-01", "alias", "", "rows", 3L, "idx", 2870L),
        GroupByQueryRunnerTestHelper.createExpectedRow("2011-04-01", "alias", "a", "rows", 1L, "idx", 135L),
        GroupByQueryRunnerTestHelper.createExpectedRow("2011-04-01", "alias", "b", "rows", 1L, "idx", 118L),
        GroupByQueryRunnerTestHelper.createExpectedRow("2011-04-01", "alias", "e", "rows", 1L, "idx", 158L),
        GroupByQueryRunnerTestHelper.createExpectedRow("2011-04-01", "alias", "h", "rows", 1L, "idx", 120L),
        GroupByQueryRunnerTestHelper.createExpectedRow("2011-04-01", "alias", "n", "rows", 1L, "idx", 121L),
        GroupByQueryRunnerTestHelper.createExpectedRow("2011-04-01", "alias", "p", "rows", 3L, "idx", 2900L),
        GroupByQueryRunnerTestHelper.createExpectedRow("2011-04-01", "alias", "t", "rows", 2L, "idx", 197L),

        GroupByQueryRunnerTestHelper.createExpectedRow("2011-04-02", "alias", "", "rows", 3L, "idx", 2447L),
        GroupByQueryRunnerTestHelper.createExpectedRow("2011-04-02", "alias", "a", "rows", 1L, "idx", 147L),
        GroupByQueryRunnerTestHelper.createExpectedRow("2011-04-02", "alias", "b", "rows", 1L, "idx", 112L),
        GroupByQueryRunnerTestHelper.createExpectedRow("2011-04-02", "alias", "e", "rows", 1L, "idx", 166L),
        GroupByQueryRunnerTestHelper.createExpectedRow("2011-04-02", "alias", "h", "rows", 1L, "idx", 113L),
        GroupByQueryRunnerTestHelper.createExpectedRow("2011-04-02", "alias", "n", "rows", 1L, "idx", 114L),
        GroupByQueryRunnerTestHelper.createExpectedRow("2011-04-02", "alias", "p", "rows", 3L, "idx", 2505L),
        GroupByQueryRunnerTestHelper.createExpectedRow("2011-04-02", "alias", "t", "rows", 2L, "idx", 223L)
    );

    TestHelper.assertExpectedObjects(
        expectedResults,
        GroupByQueryRunnerTestHelper.runQuery(factory, runner, query),
        ""
    );
  }

  @Test
  public void testGroupByWithTimeZone()
  {
    DateTimeZone tz = DateTimes.inferTzfromString("America/Los_Angeles");

    GroupByQuery query = GroupByQuery.builder()
                                     .setDataSource(QueryRunnerTestHelper.dataSource)
                                     .setInterval("2011-03-31T00:00:00-07:00/2011-04-02T00:00:00-07:00")
                                     .setDimensions(new DefaultDimensionSpec("quality", "alias"))
                                     .setAggregatorSpecs(QueryRunnerTestHelper.rowsCount, new LongSumAggregatorFactory(
                                         "idx",
                                         "index"
                                     ))
                                     .setGranularity(
                                         new PeriodGranularity(
                                             new Period("P1D"),
                                             null,
                                             tz
                                         )
                                     )
                                     .build();

    List<Row> expectedResults = Arrays.asList(
        GroupByQueryRunnerTestHelper.createExpectedRow(
            new DateTime("2011-03-31", tz),
            "alias",
            "automotive",
            "rows",
            1L,
            "idx",
            135L
        ),
        GroupByQueryRunnerTestHelper.createExpectedRow(
            new DateTime("2011-03-31", tz),
            "alias",
            "business",
            "rows",
            1L,
            "idx",
            118L
        ),
        GroupByQueryRunnerTestHelper.createExpectedRow(
            new DateTime("2011-03-31", tz),
            "alias",
            "entertainment",
            "rows",
            1L,
            "idx",
            158L
        ),
        GroupByQueryRunnerTestHelper.createExpectedRow(
            new DateTime("2011-03-31", tz),
            "alias",
            "health",
            "rows",
            1L,
            "idx",
            120L
        ),
        GroupByQueryRunnerTestHelper.createExpectedRow(
            new DateTime("2011-03-31", tz),
            "alias",
            "mezzanine",
            "rows",
            3L,
            "idx",
            2870L
        ),
        GroupByQueryRunnerTestHelper.createExpectedRow(
            new DateTime("2011-03-31", tz),
            "alias",
            "news",
            "rows",
            1L,
            "idx",
            121L
        ),
        GroupByQueryRunnerTestHelper.createExpectedRow(
            new DateTime("2011-03-31", tz),
            "alias",
            "premium",
            "rows",
            3L,
            "idx",
            2900L
        ),
        GroupByQueryRunnerTestHelper.createExpectedRow(
            new DateTime("2011-03-31", tz),
            "alias",
            "technology",
            "rows",
            1L,
            "idx",
            78L
        ),
        GroupByQueryRunnerTestHelper.createExpectedRow(
            new DateTime("2011-03-31", tz),
            "alias",
            "travel",
            "rows",
            1L,
            "idx",
            119L
        ),

        GroupByQueryRunnerTestHelper.createExpectedRow(
            new DateTime("2011-04-01", tz),
            "alias",
            "automotive",
            "rows",
            1L,
            "idx",
            147L
        ),
        GroupByQueryRunnerTestHelper.createExpectedRow(
            new DateTime("2011-04-01", tz),
            "alias",
            "business",
            "rows",
            1L,
            "idx",
            112L
        ),
        GroupByQueryRunnerTestHelper.createExpectedRow(
            new DateTime("2011-04-01", tz),
            "alias",
            "entertainment",
            "rows",
            1L,
            "idx",
            166L
        ),
        GroupByQueryRunnerTestHelper.createExpectedRow(
            new DateTime("2011-04-01", tz),
            "alias",
            "health",
            "rows",
            1L,
            "idx",
            113L
        ),
        GroupByQueryRunnerTestHelper.createExpectedRow(
            new DateTime("2011-04-01", tz),
            "alias",
            "mezzanine",
            "rows",
            3L,
            "idx",
            2447L
        ),
        GroupByQueryRunnerTestHelper.createExpectedRow(
            new DateTime("2011-04-01", tz),
            "alias",
            "news",
            "rows",
            1L,
            "idx",
            114L
        ),
        GroupByQueryRunnerTestHelper.createExpectedRow(
            new DateTime("2011-04-01", tz),
            "alias",
            "premium",
            "rows",
            3L,
            "idx",
            2505L
        ),
        GroupByQueryRunnerTestHelper.createExpectedRow(
            new DateTime("2011-04-01", tz),
            "alias",
            "technology",
            "rows",
            1L,
            "idx",
            97L
        ),
        GroupByQueryRunnerTestHelper.createExpectedRow(
            new DateTime("2011-04-01", tz),
            "alias",
            "travel",
            "rows",
            1L,
            "idx",
            126L
        )
    );

    Iterable<Row> results = GroupByQueryRunnerTestHelper.runQuery(factory, runner, query);
    TestHelper.assertExpectedObjects(expectedResults, results, "");
  }

  @Test
  public void testMergeResults()
  {
    GroupByQuery.Builder builder = GroupByQuery
        .builder()
        .setDataSource(QueryRunnerTestHelper.dataSource)
        .setInterval("2011-04-02/2011-04-04")
        .setDimensions(new DefaultDimensionSpec("quality", "alias"))
        .setAggregatorSpecs(QueryRunnerTestHelper.rowsCount, new LongSumAggregatorFactory("idx", "index"))
        .setGranularity(new PeriodGranularity(new Period("P1M"), null, null));

    final GroupByQuery fullQuery = builder.build();
    final GroupByQuery allGranQuery = builder.copy().setGranularity(Granularities.ALL).build();

    QueryRunner mergedRunner = factory.getToolchest().mergeResults(
        new QueryRunner<Row>()
        {
          @Override
          public Sequence<Row> run(
              QueryPlus<Row> queryPlus, Map<String, Object> responseContext
          )
          {
            // simulate two daily segments
            final QueryPlus queryPlus1 = queryPlus.withQuerySegmentSpec(
                new MultipleIntervalSegmentSpec(Collections.singletonList(Intervals.of("2011-04-02/2011-04-03")))
            );
            final QueryPlus queryPlus2 = queryPlus.withQuerySegmentSpec(
                new MultipleIntervalSegmentSpec(Collections.singletonList(Intervals.of("2011-04-03/2011-04-04")))
            );
            return new MergeSequence(
                queryPlus.getQuery().getResultOrdering(),
                Sequences.simple(
                    Arrays.asList(runner.run(queryPlus1, responseContext), runner.run(queryPlus2, responseContext))
                )
            );
          }
        }
    );

    List<Row> expectedResults = Arrays.asList(
        GroupByQueryRunnerTestHelper.createExpectedRow("2011-04-01", "alias", "automotive", "rows", 2L, "idx", 269L),
        GroupByQueryRunnerTestHelper.createExpectedRow("2011-04-01", "alias", "business", "rows", 2L, "idx", 217L),
        GroupByQueryRunnerTestHelper.createExpectedRow("2011-04-01", "alias", "entertainment", "rows", 2L, "idx", 319L),
        GroupByQueryRunnerTestHelper.createExpectedRow("2011-04-01", "alias", "health", "rows", 2L, "idx", 216L),
        GroupByQueryRunnerTestHelper.createExpectedRow("2011-04-01", "alias", "mezzanine", "rows", 6L, "idx", 4420L),
        GroupByQueryRunnerTestHelper.createExpectedRow("2011-04-01", "alias", "news", "rows", 2L, "idx", 221L),
        GroupByQueryRunnerTestHelper.createExpectedRow("2011-04-01", "alias", "premium", "rows", 6L, "idx", 4416L),
        GroupByQueryRunnerTestHelper.createExpectedRow("2011-04-01", "alias", "technology", "rows", 2L, "idx", 177L),
        GroupByQueryRunnerTestHelper.createExpectedRow("2011-04-01", "alias", "travel", "rows", 2L, "idx", 243L)
    );

    Map<String, Object> context = Maps.newHashMap();
    TestHelper.assertExpectedObjects(expectedResults, mergedRunner.run(QueryPlus.wrap(fullQuery), context), "merged");

    List<Row> allGranExpectedResults = Arrays.asList(
        GroupByQueryRunnerTestHelper.createExpectedRow("2011-04-02", "alias", "automotive", "rows", 2L, "idx", 269L),
        GroupByQueryRunnerTestHelper.createExpectedRow("2011-04-02", "alias", "business", "rows", 2L, "idx", 217L),
        GroupByQueryRunnerTestHelper.createExpectedRow("2011-04-02", "alias", "entertainment", "rows", 2L, "idx", 319L),
        GroupByQueryRunnerTestHelper.createExpectedRow("2011-04-02", "alias", "health", "rows", 2L, "idx", 216L),
        GroupByQueryRunnerTestHelper.createExpectedRow("2011-04-02", "alias", "mezzanine", "rows", 6L, "idx", 4420L),
        GroupByQueryRunnerTestHelper.createExpectedRow("2011-04-02", "alias", "news", "rows", 2L, "idx", 221L),
        GroupByQueryRunnerTestHelper.createExpectedRow("2011-04-02", "alias", "premium", "rows", 6L, "idx", 4416L),
        GroupByQueryRunnerTestHelper.createExpectedRow("2011-04-02", "alias", "technology", "rows", 2L, "idx", 177L),
        GroupByQueryRunnerTestHelper.createExpectedRow("2011-04-02", "alias", "travel", "rows", 2L, "idx", 243L)
    );

    TestHelper.assertExpectedObjects(
        allGranExpectedResults,
        mergedRunner.run(QueryPlus.wrap(allGranQuery), context),
        "merged"
    );
  }

  @Test
  public void testMergeResultsWithLimit()
  {
    for (int limit = 1; limit < 20; ++limit) {
      doTestMergeResultsWithValidLimit(limit);
    }
  }

  private void doTestMergeResultsWithValidLimit(final int limit)
  {
    GroupByQuery.Builder builder = GroupByQuery
        .builder()
        .setDataSource(QueryRunnerTestHelper.dataSource)
        .setInterval("2011-04-02/2011-04-04")
        .setDimensions(new DefaultDimensionSpec("quality", "alias"))
        .setAggregatorSpecs(QueryRunnerTestHelper.rowsCount, new LongSumAggregatorFactory("idx", "index"))
        .setGranularity(new PeriodGranularity(new Period("P1M"), null, null))
        .setLimit(limit);

    final GroupByQuery fullQuery = builder.build();

    List<Row> expectedResults = Arrays.asList(
        GroupByQueryRunnerTestHelper.createExpectedRow("2011-04-01", "alias", "automotive", "rows", 2L, "idx", 269L),
        GroupByQueryRunnerTestHelper.createExpectedRow("2011-04-01", "alias", "business", "rows", 2L, "idx", 217L),
        GroupByQueryRunnerTestHelper.createExpectedRow("2011-04-01", "alias", "entertainment", "rows", 2L, "idx", 319L),
        GroupByQueryRunnerTestHelper.createExpectedRow("2011-04-01", "alias", "health", "rows", 2L, "idx", 216L),
        GroupByQueryRunnerTestHelper.createExpectedRow("2011-04-01", "alias", "mezzanine", "rows", 6L, "idx", 4420L),
        GroupByQueryRunnerTestHelper.createExpectedRow("2011-04-01", "alias", "news", "rows", 2L, "idx", 221L),
        GroupByQueryRunnerTestHelper.createExpectedRow("2011-04-01", "alias", "premium", "rows", 6L, "idx", 4416L),
        GroupByQueryRunnerTestHelper.createExpectedRow("2011-04-01", "alias", "technology", "rows", 2L, "idx", 177L),
        GroupByQueryRunnerTestHelper.createExpectedRow("2011-04-01", "alias", "travel", "rows", 2L, "idx", 243L)
    );

    QueryRunner<Row> mergeRunner = factory.getToolchest().mergeResults(runner);

    Map<String, Object> context = Maps.newHashMap();
    TestHelper.assertExpectedObjects(
        Iterables.limit(expectedResults, limit),
        mergeRunner.run(QueryPlus.wrap(fullQuery), context),
        StringUtils.format("limit: %d", limit)
    );
  }

  @Test
  public void testMergeResultsAcrossMultipleDaysWithLimitAndOrderBy()
  {
    final int limit = 14;
    GroupByQuery.Builder builder = GroupByQuery
        .builder()
        .setDataSource(QueryRunnerTestHelper.dataSource)
        .setInterval(QueryRunnerTestHelper.firstToThird)
        .setDimensions(new DefaultDimensionSpec("quality", "alias"))
        .setAggregatorSpecs(QueryRunnerTestHelper.rowsCount, new LongSumAggregatorFactory("idx", "index"))
        .setGranularity(Granularities.DAY)
        .setLimit(limit)
        .addOrderByColumn("idx", OrderByColumnSpec.Direction.DESCENDING);

    GroupByQuery fullQuery = builder.build();

    List<Row> expectedResults = Arrays.asList(
        GroupByQueryRunnerTestHelper.createExpectedRow("2011-04-01", "alias", "premium", "rows", 3L, "idx", 2900L),
        GroupByQueryRunnerTestHelper.createExpectedRow("2011-04-01", "alias", "mezzanine", "rows", 3L, "idx", 2870L),
        GroupByQueryRunnerTestHelper.createExpectedRow("2011-04-01", "alias", "entertainment", "rows", 1L, "idx", 158L),
        GroupByQueryRunnerTestHelper.createExpectedRow("2011-04-01", "alias", "automotive", "rows", 1L, "idx", 135L),
        GroupByQueryRunnerTestHelper.createExpectedRow("2011-04-01", "alias", "news", "rows", 1L, "idx", 121L),
        GroupByQueryRunnerTestHelper.createExpectedRow("2011-04-01", "alias", "health", "rows", 1L, "idx", 120L),
        GroupByQueryRunnerTestHelper.createExpectedRow("2011-04-01", "alias", "travel", "rows", 1L, "idx", 119L),
        GroupByQueryRunnerTestHelper.createExpectedRow("2011-04-01", "alias", "business", "rows", 1L, "idx", 118L),
        GroupByQueryRunnerTestHelper.createExpectedRow("2011-04-01", "alias", "technology", "rows", 1L, "idx", 78L),

        GroupByQueryRunnerTestHelper.createExpectedRow("2011-04-02", "alias", "premium", "rows", 3L, "idx", 2505L),
        GroupByQueryRunnerTestHelper.createExpectedRow("2011-04-02", "alias", "mezzanine", "rows", 3L, "idx", 2447L),
        GroupByQueryRunnerTestHelper.createExpectedRow("2011-04-02", "alias", "entertainment", "rows", 1L, "idx", 166L),
        GroupByQueryRunnerTestHelper.createExpectedRow("2011-04-02", "alias", "automotive", "rows", 1L, "idx", 147L),
        GroupByQueryRunnerTestHelper.createExpectedRow("2011-04-02", "alias", "travel", "rows", 1L, "idx", 126L)
    );

    QueryRunner<Row> mergeRunner = factory.getToolchest().mergeResults(runner);

    Map<String, Object> context = Maps.newHashMap();
    TestHelper.assertExpectedObjects(
        Iterables.limit(expectedResults, limit),
        mergeRunner.run(QueryPlus.wrap(fullQuery), context),
        StringUtils.format("limit: %d", limit)
    );
  }

  @Test
  public void testMergeResultsAcrossMultipleDaysWithLimitAndOrderByUsingMathExpressions()
  {
    final int limit = 14;
    GroupByQuery.Builder builder = GroupByQuery
        .builder()
        .setDataSource(QueryRunnerTestHelper.dataSource)
        .setInterval(QueryRunnerTestHelper.firstToThird)
        .setVirtualColumns(
            new ExpressionVirtualColumn(
                "expr",
                "index * 2 + indexMin / 10",
                ValueType.FLOAT,
                TestExprMacroTable.INSTANCE
            )
        )
        .setDimensions(new DefaultDimensionSpec("quality", "alias"))
        .setAggregatorSpecs(QueryRunnerTestHelper.rowsCount, new LongSumAggregatorFactory("idx", "expr"))
        .setGranularity(Granularities.DAY)
        .setLimit(limit)
        .addOrderByColumn("idx", OrderByColumnSpec.Direction.DESCENDING);

    GroupByQuery fullQuery = builder.build();

    List<Row> expectedResults = Arrays.asList(
        GroupByQueryRunnerTestHelper.createExpectedRow("2011-04-01", "alias", "premium", "rows", 3L, "idx", 6090L),
        GroupByQueryRunnerTestHelper.createExpectedRow("2011-04-01", "alias", "mezzanine", "rows", 3L, "idx", 6030L),
        GroupByQueryRunnerTestHelper.createExpectedRow("2011-04-01", "alias", "entertainment", "rows", 1L, "idx", 333L),
        GroupByQueryRunnerTestHelper.createExpectedRow("2011-04-01", "alias", "automotive", "rows", 1L, "idx", 285L),
        GroupByQueryRunnerTestHelper.createExpectedRow("2011-04-01", "alias", "news", "rows", 1L, "idx", 255L),
        GroupByQueryRunnerTestHelper.createExpectedRow("2011-04-01", "alias", "health", "rows", 1L, "idx", 252L),
        GroupByQueryRunnerTestHelper.createExpectedRow("2011-04-01", "alias", "travel", "rows", 1L, "idx", 251L),
        GroupByQueryRunnerTestHelper.createExpectedRow("2011-04-01", "alias", "business", "rows", 1L, "idx", 248L),
        GroupByQueryRunnerTestHelper.createExpectedRow("2011-04-01", "alias", "technology", "rows", 1L, "idx", 165L),

        GroupByQueryRunnerTestHelper.createExpectedRow("2011-04-02", "alias", "premium", "rows", 3L, "idx", 5262L),
        GroupByQueryRunnerTestHelper.createExpectedRow("2011-04-02", "alias", "mezzanine", "rows", 3L, "idx", 5141L),
        GroupByQueryRunnerTestHelper.createExpectedRow("2011-04-02", "alias", "entertainment", "rows", 1L, "idx", 348L),
        GroupByQueryRunnerTestHelper.createExpectedRow("2011-04-02", "alias", "automotive", "rows", 1L, "idx", 309L),
        GroupByQueryRunnerTestHelper.createExpectedRow("2011-04-02", "alias", "travel", "rows", 1L, "idx", 265L)
    );

    QueryRunner<Row> mergeRunner = factory.getToolchest().mergeResults(runner);

    Map<String, Object> context = Maps.newHashMap();
    TestHelper.assertExpectedObjects(
        Iterables.limit(expectedResults, limit),
        mergeRunner.run(QueryPlus.wrap(fullQuery), context),
        StringUtils.format("limit: %d", limit)
    );
  }

  @Test(expected = IllegalArgumentException.class)
  public void testMergeResultsWithNegativeLimit()
  {
    GroupByQuery.Builder builder = GroupByQuery
        .builder()
        .setDataSource(QueryRunnerTestHelper.dataSource)
        .setInterval("2011-04-02/2011-04-04")
        .setDimensions(new DefaultDimensionSpec("quality", "alias"))
        .setAggregatorSpecs(QueryRunnerTestHelper.rowsCount, new LongSumAggregatorFactory("idx", "index"))
        .setGranularity(new PeriodGranularity(new Period("P1M"), null, null))
        .setLimit(-1);

    builder.build();
  }

  @Test
  public void testMergeResultsWithOrderBy()
  {
    LimitSpec[] orderBySpecs = new LimitSpec[]{
        new DefaultLimitSpec(OrderByColumnSpec.ascending("idx"), null),
        new DefaultLimitSpec(OrderByColumnSpec.ascending("rows", "idx"), null),
        new DefaultLimitSpec(OrderByColumnSpec.descending("idx"), null),
        new DefaultLimitSpec(OrderByColumnSpec.descending("rows", "idx"), null),
        };

    final Comparator<Row> idxComparator =
        new Comparator<Row>()
        {
          @Override
          public int compare(Row o1, Row o2)
          {
            return Float.compare(o1.getMetric("idx").floatValue(), o2.getMetric("idx").floatValue());
          }
        };

    Comparator<Row> rowsIdxComparator =
        new Comparator<Row>()
        {

          @Override
          public int compare(Row o1, Row o2)
          {
            int value = Float.compare(o1.getMetric("rows").floatValue(), o2.getMetric("rows").floatValue());
            if (value != 0) {
              return value;
            }

            return idxComparator.compare(o1, o2);
          }
        };

    List<Row> allResults = Arrays.asList(
        GroupByQueryRunnerTestHelper.createExpectedRow("2011-04-01", "alias", "automotive", "rows", 2L, "idx", 269L),
        GroupByQueryRunnerTestHelper.createExpectedRow("2011-04-01", "alias", "business", "rows", 2L, "idx", 217L),
        GroupByQueryRunnerTestHelper.createExpectedRow("2011-04-01", "alias", "entertainment", "rows", 2L, "idx", 319L),
        GroupByQueryRunnerTestHelper.createExpectedRow("2011-04-01", "alias", "health", "rows", 2L, "idx", 216L),
        GroupByQueryRunnerTestHelper.createExpectedRow("2011-04-01", "alias", "mezzanine", "rows", 6L, "idx", 4420L),
        GroupByQueryRunnerTestHelper.createExpectedRow("2011-04-01", "alias", "news", "rows", 2L, "idx", 221L),
        GroupByQueryRunnerTestHelper.createExpectedRow("2011-04-01", "alias", "premium", "rows", 6L, "idx", 4416L),
        GroupByQueryRunnerTestHelper.createExpectedRow("2011-04-01", "alias", "technology", "rows", 2L, "idx", 177L),
        GroupByQueryRunnerTestHelper.createExpectedRow("2011-04-01", "alias", "travel", "rows", 2L, "idx", 243L)
    );

    List<List<Row>> expectedResults = Lists.newArrayList(
        Ordering.from(idxComparator).sortedCopy(allResults),
        Ordering.from(rowsIdxComparator).sortedCopy(allResults),
        Ordering.from(idxComparator).reverse().sortedCopy(allResults),
        Ordering.from(rowsIdxComparator).reverse().sortedCopy(allResults)
    );

    for (int i = 0; i < orderBySpecs.length; ++i) {
      doTestMergeResultsWithOrderBy(orderBySpecs[i], expectedResults.get(i));
    }
  }

  private void doTestMergeResultsWithOrderBy(LimitSpec orderBySpec, List<Row> expectedResults)
  {
    GroupByQuery.Builder builder = GroupByQuery
        .builder()
        .setDataSource(QueryRunnerTestHelper.dataSource)
        .setInterval("2011-04-02/2011-04-04")
        .setDimensions(new DefaultDimensionSpec("quality", "alias"))
        .setAggregatorSpecs(QueryRunnerTestHelper.rowsCount, new LongSumAggregatorFactory("idx", "index"))
        .setGranularity(new PeriodGranularity(new Period("P1M"), null, null))
        .setLimitSpec(orderBySpec);

    final GroupByQuery fullQuery = builder.build();

    QueryRunner mergedRunner = factory.getToolchest().mergeResults(
        new QueryRunner<Row>()
        {
          @Override
          public Sequence<Row> run(
              QueryPlus<Row> queryPlus, Map<String, Object> responseContext
          )
          {
            // simulate two daily segments
            final QueryPlus queryPlus1 = queryPlus.withQuerySegmentSpec(
                new MultipleIntervalSegmentSpec(Collections.singletonList(Intervals.of("2011-04-02/2011-04-03")))
            );
            final QueryPlus queryPlus2 = queryPlus.withQuerySegmentSpec(
                new MultipleIntervalSegmentSpec(Collections.singletonList(Intervals.of("2011-04-03/2011-04-04")))
            );
            return new MergeSequence(
                queryPlus.getQuery().getResultOrdering(),
                Sequences.simple(
                    Arrays.asList(runner.run(queryPlus1, responseContext), runner.run(queryPlus2, responseContext))
                )
            );
          }
        }
    );

    Map<String, Object> context = Maps.newHashMap();
    TestHelper.assertExpectedObjects(expectedResults, mergedRunner.run(QueryPlus.wrap(fullQuery), context), "merged");
  }

  @Test
  public void testGroupByOrderLimit()
  {
    GroupByQuery.Builder builder = GroupByQuery
        .builder()
        .setDataSource(QueryRunnerTestHelper.dataSource)
        .setInterval("2011-04-02/2011-04-04")
        .setDimensions(new DefaultDimensionSpec("quality", "alias"))
        .setAggregatorSpecs(QueryRunnerTestHelper.rowsCount, new LongSumAggregatorFactory("idx", "index"))
        .addOrderByColumn("rows")
        .addOrderByColumn("alias", OrderByColumnSpec.Direction.DESCENDING)
        .setGranularity(new PeriodGranularity(new Period("P1M"), null, null));

    final GroupByQuery query = builder.build();

    List<Row> expectedResults = Arrays.asList(
        GroupByQueryRunnerTestHelper.createExpectedRow("2011-04-01", "alias", "travel", "rows", 2L, "idx", 243L),
        GroupByQueryRunnerTestHelper.createExpectedRow("2011-04-01", "alias", "technology", "rows", 2L, "idx", 177L),
        GroupByQueryRunnerTestHelper.createExpectedRow("2011-04-01", "alias", "news", "rows", 2L, "idx", 221L),
        GroupByQueryRunnerTestHelper.createExpectedRow("2011-04-01", "alias", "health", "rows", 2L, "idx", 216L),
        GroupByQueryRunnerTestHelper.createExpectedRow("2011-04-01", "alias", "entertainment", "rows", 2L, "idx", 319L),
        GroupByQueryRunnerTestHelper.createExpectedRow("2011-04-01", "alias", "business", "rows", 2L, "idx", 217L),
        GroupByQueryRunnerTestHelper.createExpectedRow("2011-04-01", "alias", "automotive", "rows", 2L, "idx", 269L),
        GroupByQueryRunnerTestHelper.createExpectedRow("2011-04-01", "alias", "premium", "rows", 6L, "idx", 4416L),
        GroupByQueryRunnerTestHelper.createExpectedRow("2011-04-01", "alias", "mezzanine", "rows", 6L, "idx", 4420L)
    );

    Map<String, Object> context = Maps.newHashMap();
    QueryRunner<Row> mergeRunner = factory.getToolchest().mergeResults(runner);
    TestHelper.assertExpectedObjects(expectedResults, mergeRunner.run(QueryPlus.wrap(query), context), "no-limit");

    TestHelper.assertExpectedObjects(
        Iterables.limit(expectedResults, 5),
        mergeRunner.run(QueryPlus.wrap(builder.setLimit(5).build()), context),
        "limited"
    );

    // Now try it with an expression based aggregator.
    List<AggregatorFactory> aggregatorSpecs = Arrays.asList(
        QueryRunnerTestHelper.rowsCount,
        new DoubleSumAggregatorFactory("idx", null, "index / 2 + indexMin", TestExprMacroTable.INSTANCE)
    );
    builder.setLimit(Integer.MAX_VALUE).setAggregatorSpecs(aggregatorSpecs);

    expectedResults = GroupByQueryRunnerTestHelper.createExpectedRows(
        new String[]{"__time", "alias", "rows", "idx"},
        new Object[]{"2011-04-01", "travel", 2L, 365.4876403808594D},
        new Object[]{"2011-04-01", "technology", 2L, 267.3737487792969D},
        new Object[]{"2011-04-01", "news", 2L, 333.3147277832031D},
        new Object[]{"2011-04-01", "health", 2L, 325.467529296875D},
        new Object[]{"2011-04-01", "entertainment", 2L, 479.916015625D},
        new Object[]{"2011-04-01", "business", 2L, 328.083740234375D},
        new Object[]{"2011-04-01", "automotive", 2L, 405.5966796875D},
        new Object[]{"2011-04-01", "premium", 6L, 6627.927734375D},
        new Object[]{"2011-04-01", "mezzanine", 6L, 6635.47998046875D}
    );

    TestHelper.assertExpectedObjects(
        expectedResults,
        mergeRunner.run(QueryPlus.wrap(builder.build()), context),
        "no-limit");
    TestHelper.assertExpectedObjects(
        Iterables.limit(expectedResults, 5),
        mergeRunner.run(QueryPlus.wrap(builder.setLimit(5).build()), context),
        "limited"
    );

    // Now try it with an expression virtual column.
    ExpressionVirtualColumn expressionVirtualColumn = new ExpressionVirtualColumn(
        "expr",
        "index / 2 + indexMin",
        ValueType.FLOAT,
        TestExprMacroTable.INSTANCE
    );
    List<AggregatorFactory> aggregatorSpecs2 = Arrays.asList(
        QueryRunnerTestHelper.rowsCount,
        new DoubleSumAggregatorFactory("idx", "expr")
    );
    builder.setLimit(Integer.MAX_VALUE).setVirtualColumns(expressionVirtualColumn).setAggregatorSpecs(aggregatorSpecs2);

    TestHelper.assertExpectedObjects(
        expectedResults,
        mergeRunner.run(QueryPlus.wrap(builder.build()), context),
        "no-limit"
    );
    TestHelper.assertExpectedObjects(
        Iterables.limit(expectedResults, 5),
        mergeRunner.run(QueryPlus.wrap(builder.setLimit(5).build()), context),
        "limited"
    );
  }

  @Test
  public void testGroupByWithOrderLimit2()
  {
    GroupByQuery.Builder builder = GroupByQuery
        .builder()
        .setDataSource(QueryRunnerTestHelper.dataSource)
        .setInterval("2011-04-02/2011-04-04")
        .setDimensions(new DefaultDimensionSpec("quality", "alias"))
        .setAggregatorSpecs(QueryRunnerTestHelper.rowsCount, new LongSumAggregatorFactory("idx", "index"))
        .addOrderByColumn("rows", OrderByColumnSpec.Direction.DESCENDING)
        .addOrderByColumn("alias", OrderByColumnSpec.Direction.DESCENDING)
        .setGranularity(new PeriodGranularity(new Period("P1M"), null, null));

    final GroupByQuery query = builder.build();

    List<Row> expectedResults = Arrays.asList(
        GroupByQueryRunnerTestHelper.createExpectedRow("2011-04-01", "alias", "premium", "rows", 6L, "idx", 4416L),
        GroupByQueryRunnerTestHelper.createExpectedRow("2011-04-01", "alias", "mezzanine", "rows", 6L, "idx", 4420L),
        GroupByQueryRunnerTestHelper.createExpectedRow("2011-04-01", "alias", "travel", "rows", 2L, "idx", 243L),
        GroupByQueryRunnerTestHelper.createExpectedRow("2011-04-01", "alias", "technology", "rows", 2L, "idx", 177L),
        GroupByQueryRunnerTestHelper.createExpectedRow("2011-04-01", "alias", "news", "rows", 2L, "idx", 221L),
        GroupByQueryRunnerTestHelper.createExpectedRow("2011-04-01", "alias", "health", "rows", 2L, "idx", 216L),
        GroupByQueryRunnerTestHelper.createExpectedRow("2011-04-01", "alias", "entertainment", "rows", 2L, "idx", 319L),
        GroupByQueryRunnerTestHelper.createExpectedRow("2011-04-01", "alias", "business", "rows", 2L, "idx", 217L),
        GroupByQueryRunnerTestHelper.createExpectedRow("2011-04-01", "alias", "automotive", "rows", 2L, "idx", 269L)
    );

    Map<String, Object> context = Maps.newHashMap();
    QueryRunner<Row> mergeRunner = factory.getToolchest().mergeResults(runner);
    TestHelper.assertExpectedObjects(expectedResults, mergeRunner.run(QueryPlus.wrap(query), context), "no-limit");
    TestHelper.assertExpectedObjects(
        Iterables.limit(expectedResults, 5),
        mergeRunner.run(QueryPlus.wrap(builder.setLimit(5).build()), context),
        "limited"
    );
  }

  @Test
  public void testGroupByWithOrderLimit3()
  {
    GroupByQuery.Builder builder = GroupByQuery
        .builder()
        .setDataSource(QueryRunnerTestHelper.dataSource)
        .setInterval("2011-04-02/2011-04-04")
        .setDimensions(new DefaultDimensionSpec("quality", "alias"))
        .setAggregatorSpecs(QueryRunnerTestHelper.rowsCount, new DoubleSumAggregatorFactory("idx", "index"))
        .addOrderByColumn("idx", OrderByColumnSpec.Direction.DESCENDING)
        .addOrderByColumn("alias", OrderByColumnSpec.Direction.DESCENDING)
        .setGranularity(new PeriodGranularity(new Period("P1M"), null, null));

    GroupByQuery query = builder.build();

    List<Row> expectedResults = GroupByQueryRunnerTestHelper.createExpectedRows(
        new String[]{"__time", "alias", "rows", "idx"},
        new Object[]{"2011-04-01", "mezzanine", 6L, 4423.6533203125D},
        new Object[]{"2011-04-01", "premium", 6L, 4418.61865234375D},
        new Object[]{"2011-04-01", "entertainment", 2L, 319.94403076171875D},
        new Object[]{"2011-04-01", "automotive", 2L, 270.3977966308594D},
        new Object[]{"2011-04-01", "travel", 2L, 243.65843200683594D},
        new Object[]{"2011-04-01", "news", 2L, 222.20980834960938D},
        new Object[]{"2011-04-01", "business", 2L, 218.7224884033203D},
        new Object[]{"2011-04-01", "health", 2L, 216.97836303710938D},
        new Object[]{"2011-04-01", "technology", 2L, 178.24917602539062D}
    );

    Map<String, Object> context = Maps.newHashMap();
    QueryRunner<Row> mergeRunner = factory.getToolchest().mergeResults(runner);
    TestHelper.assertExpectedObjects(expectedResults, mergeRunner.run(QueryPlus.wrap(query), context), "no-limit");
    TestHelper.assertExpectedObjects(
        Iterables.limit(expectedResults, 5),
        mergeRunner.run(QueryPlus.wrap(builder.setLimit(5).build()), context),
        "limited"
    );
  }

  @Test
  public void testGroupByOrderLimitNumeric()
  {
    GroupByQuery.Builder builder = GroupByQuery
        .builder()
        .setDataSource(QueryRunnerTestHelper.dataSource)
        .setInterval("2011-04-02/2011-04-04")
        .setDimensions(new DefaultDimensionSpec("quality", "alias"))
        .setAggregatorSpecs(QueryRunnerTestHelper.rowsCount, new LongSumAggregatorFactory("idx", "index"))
        .addOrderByColumn(new OrderByColumnSpec("rows", OrderByColumnSpec.Direction.DESCENDING, StringComparators.NUMERIC))
        .addOrderByColumn(new OrderByColumnSpec("alias", OrderByColumnSpec.Direction.ASCENDING, StringComparators.NUMERIC))
        .setGranularity(new PeriodGranularity(new Period("P1M"), null, null));

    final GroupByQuery query = builder.build();

    List<Row> expectedResults = Arrays.asList(
        GroupByQueryRunnerTestHelper.createExpectedRow("2011-04-01", "alias", "mezzanine", "rows", 6L, "idx", 4420L),
        GroupByQueryRunnerTestHelper.createExpectedRow("2011-04-01", "alias", "premium", "rows", 6L, "idx", 4416L),
        GroupByQueryRunnerTestHelper.createExpectedRow("2011-04-01", "alias", "automotive", "rows", 2L, "idx", 269L),
        GroupByQueryRunnerTestHelper.createExpectedRow("2011-04-01", "alias", "business", "rows", 2L, "idx", 217L),
        GroupByQueryRunnerTestHelper.createExpectedRow("2011-04-01", "alias", "entertainment", "rows", 2L, "idx", 319L),
        GroupByQueryRunnerTestHelper.createExpectedRow("2011-04-01", "alias", "health", "rows", 2L, "idx", 216L),
        GroupByQueryRunnerTestHelper.createExpectedRow("2011-04-01", "alias", "news", "rows", 2L, "idx", 221L),
        GroupByQueryRunnerTestHelper.createExpectedRow("2011-04-01", "alias", "technology", "rows", 2L, "idx", 177L),
        GroupByQueryRunnerTestHelper.createExpectedRow("2011-04-01", "alias", "travel", "rows", 2L, "idx", 243L)
    );

    Map<String, Object> context = Maps.newHashMap();
    QueryRunner<Row> mergeRunner = factory.getToolchest().mergeResults(runner);
    TestHelper.assertExpectedObjects(expectedResults, mergeRunner.run(QueryPlus.wrap(query), context), "no-limit");
    TestHelper.assertExpectedObjects(
        Iterables.limit(expectedResults, 5),
        mergeRunner.run(QueryPlus.wrap(builder.setLimit(5).build()), context),
        "limited"
    );
  }

  @Test
  public void testGroupByWithSameCaseOrdering()
  {
    GroupByQuery query = new GroupByQuery.Builder()
        .setDataSource(QueryRunnerTestHelper.dataSource)
        .setGranularity(QueryRunnerTestHelper.allGran).setDimensions(new DefaultDimensionSpec(
            QueryRunnerTestHelper.marketDimension,
            "marketalias"
        ))
        .setInterval(QueryRunnerTestHelper.fullOnInterval)
        .setLimitSpec(
            new DefaultLimitSpec(
                Collections.singletonList(new OrderByColumnSpec("marketalias", OrderByColumnSpec.Direction.DESCENDING)),
                3
            )
        ).setAggregatorSpecs(QueryRunnerTestHelper.rowsCount)
        .build();

    List<Row> expectedResults = Arrays.asList(
        GroupByQueryRunnerTestHelper.createExpectedRow(
            "1970-01-01T00:00:00.000Z",
            "marketalias",
            "upfront",
            "rows",
            186L
        ),
        GroupByQueryRunnerTestHelper.createExpectedRow(
            "1970-01-01T00:00:00.000Z",
            "marketalias",
            "total_market",
            "rows",
            186L
        ),
        GroupByQueryRunnerTestHelper.createExpectedRow(
            "1970-01-01T00:00:00.000Z",
            "marketalias",
            "spot",
            "rows",
            837L
        )
    );

    Iterable<Row> results = GroupByQueryRunnerTestHelper.runQuery(factory, runner, query);
    TestHelper.assertExpectedObjects(expectedResults, results, "order-limit");
  }

  @Test
  public void testGroupByWithOrderLimit4()
  {
    GroupByQuery query = new GroupByQuery.Builder()
        .setDataSource(QueryRunnerTestHelper.dataSource)
        .setGranularity(QueryRunnerTestHelper.allGran)
        .setDimensions(new DefaultDimensionSpec(
            QueryRunnerTestHelper.marketDimension,
            QueryRunnerTestHelper.marketDimension
        ))
        .setInterval(QueryRunnerTestHelper.fullOnInterval)
        .setLimitSpec(
            new DefaultLimitSpec(
                Collections.singletonList(
                    new OrderByColumnSpec(QueryRunnerTestHelper.marketDimension, OrderByColumnSpec.Direction.DESCENDING)
                ),
                3
            )
        ).setAggregatorSpecs(QueryRunnerTestHelper.rowsCount)
        .build();

    List<Row> expectedResults = Arrays.asList(
        GroupByQueryRunnerTestHelper.createExpectedRow("1970-01-01T00:00:00.000Z", "market", "upfront", "rows", 186L),
        GroupByQueryRunnerTestHelper.createExpectedRow(
            "1970-01-01T00:00:00.000Z",
            "market",
            "total_market",
            "rows",
            186L
        ),
        GroupByQueryRunnerTestHelper.createExpectedRow("1970-01-01T00:00:00.000Z", "market", "spot", "rows", 837L)
    );

    Iterable<Row> results = GroupByQueryRunnerTestHelper.runQuery(factory, runner, query);
    TestHelper.assertExpectedObjects(expectedResults, results, "order-limit");
  }

  @Test
  public void testGroupByWithOrderOnHyperUnique()
  {
    GroupByQuery query = new GroupByQuery.Builder()
        .setDataSource(QueryRunnerTestHelper.dataSource)
        .setGranularity(QueryRunnerTestHelper.allGran)
        .setDimensions(new DefaultDimensionSpec(
            QueryRunnerTestHelper.marketDimension,
            QueryRunnerTestHelper.marketDimension
        ))
        .setInterval(QueryRunnerTestHelper.fullOnInterval)
        .setLimitSpec(
            new DefaultLimitSpec(
                Collections.singletonList(
                    new OrderByColumnSpec(QueryRunnerTestHelper.uniqueMetric, OrderByColumnSpec.Direction.DESCENDING)
                ),
                3
            )
        ).setAggregatorSpecs(QueryRunnerTestHelper.qualityUniques)
        .setPostAggregatorSpecs(
            Collections.singletonList(
                new HyperUniqueFinalizingPostAggregator(
                    QueryRunnerTestHelper.hyperUniqueFinalizingPostAggMetric,
                    QueryRunnerTestHelper.uniqueMetric
                )
            )
        )
        .build();

    List<Row> expectedResults = Arrays.asList(
        GroupByQueryRunnerTestHelper.createExpectedRow(
            "1970-01-01T00:00:00.000Z",
            "market",
            "spot",
            QueryRunnerTestHelper.uniqueMetric,
            QueryRunnerTestHelper.UNIQUES_9,
            QueryRunnerTestHelper.hyperUniqueFinalizingPostAggMetric,
            QueryRunnerTestHelper.UNIQUES_9
        ),
        GroupByQueryRunnerTestHelper.createExpectedRow(
            "1970-01-01T00:00:00.000Z",
            "market",
            "upfront",
            QueryRunnerTestHelper.uniqueMetric,
            QueryRunnerTestHelper.UNIQUES_2,
            QueryRunnerTestHelper.hyperUniqueFinalizingPostAggMetric,
            QueryRunnerTestHelper.UNIQUES_2
        ),
        GroupByQueryRunnerTestHelper.createExpectedRow(
            "1970-01-01T00:00:00.000Z",
            "market",
            "total_market",
            QueryRunnerTestHelper.uniqueMetric,
            QueryRunnerTestHelper.UNIQUES_2,
            QueryRunnerTestHelper.hyperUniqueFinalizingPostAggMetric,
            QueryRunnerTestHelper.UNIQUES_2
        )
    );

    Iterable<Row> results = GroupByQueryRunnerTestHelper.runQuery(factory, runner, query);
    TestHelper.assertExpectedObjects(expectedResults, results, "order-limit");
  }

  @Test
  public void testGroupByWithHavingOnHyperUnique()
  {
    GroupByQuery query = new GroupByQuery.Builder()
        .setDataSource(QueryRunnerTestHelper.dataSource)
        .setGranularity(QueryRunnerTestHelper.allGran)
        .setDimensions(new DefaultDimensionSpec(
            QueryRunnerTestHelper.marketDimension,
            QueryRunnerTestHelper.marketDimension
        ))
        .setInterval(QueryRunnerTestHelper.fullOnInterval)
        .setLimitSpec(
            new DefaultLimitSpec(
                Collections.singletonList(
                    new OrderByColumnSpec(QueryRunnerTestHelper.uniqueMetric, OrderByColumnSpec.Direction.DESCENDING)
                ),
                3
            )
        )
        .setHavingSpec(new GreaterThanHavingSpec(QueryRunnerTestHelper.uniqueMetric, 8))
        .setAggregatorSpecs(QueryRunnerTestHelper.qualityUniques)
        .setPostAggregatorSpecs(
            Collections.singletonList(
                new HyperUniqueFinalizingPostAggregator(
                    QueryRunnerTestHelper.hyperUniqueFinalizingPostAggMetric,
                    QueryRunnerTestHelper.uniqueMetric
                )
            )
        )
        .build();

    List<Row> expectedResults = Collections.singletonList(
        GroupByQueryRunnerTestHelper.createExpectedRow(
            "1970-01-01T00:00:00.000Z",
            "market",
            "spot",
            QueryRunnerTestHelper.uniqueMetric,
            QueryRunnerTestHelper.UNIQUES_9,
            QueryRunnerTestHelper.hyperUniqueFinalizingPostAggMetric,
            QueryRunnerTestHelper.UNIQUES_9
        )
    );

    Iterable<Row> results = GroupByQueryRunnerTestHelper.runQuery(factory, runner, query);
    TestHelper.assertExpectedObjects(expectedResults, results, "order-limit");
  }

  @Test
  public void testGroupByWithHavingOnFinalizedHyperUnique()
  {
    GroupByQuery query = new GroupByQuery.Builder()
        .setDataSource(QueryRunnerTestHelper.dataSource)
        .setGranularity(QueryRunnerTestHelper.allGran)
        .setDimensions(new DefaultDimensionSpec(
            QueryRunnerTestHelper.marketDimension,
            QueryRunnerTestHelper.marketDimension
        ))
        .setInterval(QueryRunnerTestHelper.fullOnInterval)
        .setLimitSpec(
            new DefaultLimitSpec(
                Collections.singletonList(
                    new OrderByColumnSpec(
                        QueryRunnerTestHelper.hyperUniqueFinalizingPostAggMetric,
                        OrderByColumnSpec.Direction.DESCENDING
                    )
                ),
                3
            )
        )
        .setHavingSpec(new GreaterThanHavingSpec(QueryRunnerTestHelper.hyperUniqueFinalizingPostAggMetric, 8))
        .setAggregatorSpecs(QueryRunnerTestHelper.qualityUniques)
        .setPostAggregatorSpecs(
            Collections.singletonList(
                new HyperUniqueFinalizingPostAggregator(
                    QueryRunnerTestHelper.hyperUniqueFinalizingPostAggMetric,
                    QueryRunnerTestHelper.uniqueMetric
                )
            )
        )
        .build();

    List<Row> expectedResults = Collections.singletonList(
        GroupByQueryRunnerTestHelper.createExpectedRow(
            "1970-01-01T00:00:00.000Z",
            "market",
            "spot",
            QueryRunnerTestHelper.uniqueMetric,
            QueryRunnerTestHelper.UNIQUES_9,
            QueryRunnerTestHelper.hyperUniqueFinalizingPostAggMetric,
            QueryRunnerTestHelper.UNIQUES_9
        )
    );

    Iterable<Row> results = GroupByQueryRunnerTestHelper.runQuery(factory, runner, query);
    TestHelper.assertExpectedObjects(expectedResults, results, "order-limit");
  }

  @Test
  public void testGroupByWithLimitOnFinalizedHyperUnique()
  {
    GroupByQuery query = new GroupByQuery.Builder()
        .setDataSource(QueryRunnerTestHelper.dataSource)
        .setGranularity(QueryRunnerTestHelper.allGran).setDimensions(new DefaultDimensionSpec(
            QueryRunnerTestHelper.marketDimension,
            QueryRunnerTestHelper.marketDimension
        ))
        .setInterval(QueryRunnerTestHelper.fullOnInterval)
        .setLimitSpec(
            new DefaultLimitSpec(
                Collections.singletonList(
                    new OrderByColumnSpec(
                        QueryRunnerTestHelper.hyperUniqueFinalizingPostAggMetric,
                        OrderByColumnSpec.Direction.DESCENDING
                    )
                ),
                3
            )
        ).setAggregatorSpecs(QueryRunnerTestHelper.qualityUniques)
        .setPostAggregatorSpecs(
            Collections.singletonList(
                new HyperUniqueFinalizingPostAggregator(
                    QueryRunnerTestHelper.hyperUniqueFinalizingPostAggMetric,
                    QueryRunnerTestHelper.uniqueMetric
                )
            )
        )
        .build();

    List<Row> expectedResults = Arrays.asList(
        GroupByQueryRunnerTestHelper.createExpectedRow(
            "1970-01-01T00:00:00.000Z",
            "market",
            "spot",
            QueryRunnerTestHelper.uniqueMetric,
            QueryRunnerTestHelper.UNIQUES_9,
            QueryRunnerTestHelper.hyperUniqueFinalizingPostAggMetric,
            QueryRunnerTestHelper.UNIQUES_9
        ),
        GroupByQueryRunnerTestHelper.createExpectedRow(
            "1970-01-01T00:00:00.000Z",
            "market",
            "upfront",
            QueryRunnerTestHelper.uniqueMetric,
            QueryRunnerTestHelper.UNIQUES_2,
            QueryRunnerTestHelper.hyperUniqueFinalizingPostAggMetric,
            QueryRunnerTestHelper.UNIQUES_2
        ),
        GroupByQueryRunnerTestHelper.createExpectedRow(
            "1970-01-01T00:00:00.000Z",
            "market",
            "total_market",
            QueryRunnerTestHelper.uniqueMetric,
            QueryRunnerTestHelper.UNIQUES_2,
            QueryRunnerTestHelper.hyperUniqueFinalizingPostAggMetric,
            QueryRunnerTestHelper.UNIQUES_2
        )
    );

    Iterable<Row> results = GroupByQueryRunnerTestHelper.runQuery(factory, runner, query);
    TestHelper.assertExpectedObjects(expectedResults, results, "order-limit");
  }

  @Test
  public void testGroupByWithAlphaNumericDimensionOrder()
  {
    Map<String, String> map = new HashMap<>();
    map.put("automotive", "health105");
    map.put("business", "health20");
    map.put("entertainment", "travel47");
    map.put("health", "health55");
    map.put("mezzanine", "health09");
    map.put("news", "health0000");
    map.put("premium", "health999");
    map.put("technology", "travel123");
    map.put("travel", "travel555");

    GroupByQuery query = GroupByQuery
        .builder()
        .setDataSource(QueryRunnerTestHelper.dataSource)
        .setQuerySegmentSpec(QueryRunnerTestHelper.firstToThird).setDimensions(new ExtractionDimensionSpec(
            "quality",
            "alias",
            new LookupExtractionFn(new MapLookupExtractor(map, false), false, null, false, false)
        )).setAggregatorSpecs(QueryRunnerTestHelper.rowsCount, new LongSumAggregatorFactory("idx", "index"))
        .setLimitSpec(
            new DefaultLimitSpec(
                Collections.singletonList(new OrderByColumnSpec("alias", null, StringComparators.ALPHANUMERIC)),
                null
            )
        )
        .setGranularity(QueryRunnerTestHelper.dayGran)
        .build();

    List<Row> expectedResults = Arrays.asList(
        GroupByQueryRunnerTestHelper.createExpectedRow("2011-04-01", "alias", "health0000", "rows", 1L, "idx", 121L),
        GroupByQueryRunnerTestHelper.createExpectedRow("2011-04-01", "alias", "health09", "rows", 3L, "idx", 2870L),
        GroupByQueryRunnerTestHelper.createExpectedRow("2011-04-01", "alias", "health20", "rows", 1L, "idx", 118L),
        GroupByQueryRunnerTestHelper.createExpectedRow("2011-04-01", "alias", "health55", "rows", 1L, "idx", 120L),
        GroupByQueryRunnerTestHelper.createExpectedRow("2011-04-01", "alias", "health105", "rows", 1L, "idx", 135L),
        GroupByQueryRunnerTestHelper.createExpectedRow("2011-04-01", "alias", "health999", "rows", 3L, "idx", 2900L),
        GroupByQueryRunnerTestHelper.createExpectedRow("2011-04-01", "alias", "travel47", "rows", 1L, "idx", 158L),
        GroupByQueryRunnerTestHelper.createExpectedRow("2011-04-01", "alias", "travel123", "rows", 1L, "idx", 78L),
        GroupByQueryRunnerTestHelper.createExpectedRow("2011-04-01", "alias", "travel555", "rows", 1L, "idx", 119L),
        GroupByQueryRunnerTestHelper.createExpectedRow("2011-04-02", "alias", "health0000", "rows", 1L, "idx", 114L),
        GroupByQueryRunnerTestHelper.createExpectedRow("2011-04-02", "alias", "health09", "rows", 3L, "idx", 2447L),
        GroupByQueryRunnerTestHelper.createExpectedRow("2011-04-02", "alias", "health20", "rows", 1L, "idx", 112L),
        GroupByQueryRunnerTestHelper.createExpectedRow("2011-04-02", "alias", "health55", "rows", 1L, "idx", 113L),
        GroupByQueryRunnerTestHelper.createExpectedRow("2011-04-02", "alias", "health105", "rows", 1L, "idx", 147L),
        GroupByQueryRunnerTestHelper.createExpectedRow("2011-04-02", "alias", "health999", "rows", 3L, "idx", 2505L),
        GroupByQueryRunnerTestHelper.createExpectedRow("2011-04-02", "alias", "travel47", "rows", 1L, "idx", 166L),
        GroupByQueryRunnerTestHelper.createExpectedRow("2011-04-02", "alias", "travel123", "rows", 1L, "idx", 97L),
        GroupByQueryRunnerTestHelper.createExpectedRow("2011-04-02", "alias", "travel555", "rows", 1L, "idx", 126L)
    );

    Iterable<Row> results = GroupByQueryRunnerTestHelper.runQuery(factory, runner, query);
    TestHelper.assertExpectedObjects(expectedResults, results, "");
  }

  @Test
  public void testGroupByWithLookupAndLimitAndSortByDimsFirst()
  {
    Map<String, String> map = new HashMap<>();
    map.put("automotive", "9");
    map.put("business", "8");
    map.put("entertainment", "7");
    map.put("health", "6");
    map.put("mezzanine", "5");
    map.put("news", "4");
    map.put("premium", "3");
    map.put("technology", "2");
    map.put("travel", "1");

    GroupByQuery query = GroupByQuery
        .builder()
        .setDataSource(QueryRunnerTestHelper.dataSource)
        .setQuerySegmentSpec(QueryRunnerTestHelper.firstToThird).setDimensions(new ExtractionDimensionSpec(
            "quality",
            "alias",
            new LookupExtractionFn(new MapLookupExtractor(map, false), false, null, false, false)
        )).setAggregatorSpecs(QueryRunnerTestHelper.rowsCount, new LongSumAggregatorFactory("idx", "index"))
        .setLimitSpec(
            new DefaultLimitSpec(
                Collections.singletonList(new OrderByColumnSpec("alias", null, StringComparators.ALPHANUMERIC)),
                11
            )
        )
        .setGranularity(QueryRunnerTestHelper.dayGran)
        .setContext(ImmutableMap.of("sortByDimsFirst", true))
        .build();

    List<Row> expectedResults = Arrays.asList(
        GroupByQueryRunnerTestHelper.createExpectedRow("2011-04-01", "alias", "1", "rows", 1L, "idx", 119L),
        GroupByQueryRunnerTestHelper.createExpectedRow("2011-04-02", "alias", "1", "rows", 1L, "idx", 126L),

        GroupByQueryRunnerTestHelper.createExpectedRow("2011-04-01", "alias", "2", "rows", 1L, "idx", 78L),
        GroupByQueryRunnerTestHelper.createExpectedRow("2011-04-02", "alias", "2", "rows", 1L, "idx", 97L),

        GroupByQueryRunnerTestHelper.createExpectedRow("2011-04-01", "alias", "3", "rows", 3L, "idx", 2900L),
        GroupByQueryRunnerTestHelper.createExpectedRow("2011-04-02", "alias", "3", "rows", 3L, "idx", 2505L),

        GroupByQueryRunnerTestHelper.createExpectedRow("2011-04-01", "alias", "4", "rows", 1L, "idx", 121L),
        GroupByQueryRunnerTestHelper.createExpectedRow("2011-04-02", "alias", "4", "rows", 1L, "idx", 114L),

        GroupByQueryRunnerTestHelper.createExpectedRow("2011-04-01", "alias", "5", "rows", 3L, "idx", 2870L),
        GroupByQueryRunnerTestHelper.createExpectedRow("2011-04-02", "alias", "5", "rows", 3L, "idx", 2447L),

        GroupByQueryRunnerTestHelper.createExpectedRow("2011-04-01", "alias", "6", "rows", 1L, "idx", 120L)
    );

    Iterable<Row> results = GroupByQueryRunnerTestHelper.runQuery(factory, runner, query);
    TestHelper.assertExpectedObjects(expectedResults, results, "");
  }

  @Ignore
  @Test
  // This is a test to verify per limit groupings, but Druid currently does not support this functionality. At a point
  // in time when Druid does support this, we can re-evaluate this test.
  public void testLimitPerGrouping()
  {
    GroupByQuery query = new GroupByQuery.Builder()
        .setDataSource(QueryRunnerTestHelper.dataSource)
        .setGranularity(QueryRunnerTestHelper.dayGran).setDimensions(new DefaultDimensionSpec(
            QueryRunnerTestHelper.marketDimension,
            QueryRunnerTestHelper.marketDimension
        ))
        .setInterval(QueryRunnerTestHelper.firstToThird)
        // Using a limitSpec here to achieve a per group limit is incorrect.
        // Limit is applied on the overall results.
        .setLimitSpec(
            new DefaultLimitSpec(
                Collections.singletonList(new OrderByColumnSpec("rows", OrderByColumnSpec.Direction.DESCENDING)),
                2
            )
        ).setAggregatorSpecs(QueryRunnerTestHelper.rowsCount)
        .build();

    List<Row> expectedResults = Arrays.asList(
        GroupByQueryRunnerTestHelper.createExpectedRow("2011-04-01T00:00:00.000Z", "market", "spot", "rows", 9L),
        GroupByQueryRunnerTestHelper.createExpectedRow("2011-04-02T00:00:00.000Z", "market", "spot", "rows", 9L)
    );

    Iterable<Row> results = GroupByQueryRunnerTestHelper.runQuery(factory, runner, query);
    Iterator resultsIter = results.iterator();
    Iterator expectedResultsIter = expectedResults.iterator();

    final Object next1 = resultsIter.next();
    Object expectedNext1 = expectedResultsIter.next();
    Assert.assertEquals("order-limit", expectedNext1, next1);

    final Object next2 = resultsIter.next();
    Object expectedNext2 = expectedResultsIter.next();
    Assert.assertNotEquals("order-limit", expectedNext2, next2);
  }

  @Test
  public void testPostAggMergedHavingSpec()
  {
    List<Row> expectedResults = Arrays.asList(
        GroupByQueryRunnerTestHelper.createExpectedRow(
            "2011-04-01",
            "alias",
            "mezzanine",
            "rows",
            6L,
            "index",
            4420L,
            QueryRunnerTestHelper.addRowsIndexConstantMetric,
            (double) (6L + 4420L + 1L)
        ),
        GroupByQueryRunnerTestHelper.createExpectedRow(
            "2011-04-01",
            "alias",
            "premium",
            "rows",
            6L,
            "index",
            4416L,
            QueryRunnerTestHelper.addRowsIndexConstantMetric,
            (double) (6L + 4416L + 1L)
        )
    );

    GroupByQuery.Builder builder = GroupByQuery
        .builder()
        .setDataSource(QueryRunnerTestHelper.dataSource)
        .setInterval("2011-04-02/2011-04-04")
        .setDimensions(new DefaultDimensionSpec("quality", "alias"))
        .setAggregatorSpecs(QueryRunnerTestHelper.rowsCount, new LongSumAggregatorFactory("index", "index"))
        .setPostAggregatorSpecs(ImmutableList.of(QueryRunnerTestHelper.addRowsIndexConstant))
        .setGranularity(new PeriodGranularity(new Period("P1M"), null, null))
        .setHavingSpec(
            new OrHavingSpec(
                ImmutableList.of(new GreaterThanHavingSpec(QueryRunnerTestHelper.addRowsIndexConstantMetric, 1000L))
            )
        );

    final GroupByQuery fullQuery = builder.build();

    QueryRunner mergedRunner = factory.getToolchest().mergeResults(
        new QueryRunner<Row>()
        {
          @Override
          public Sequence<Row> run(
              QueryPlus<Row> queryPlus, Map<String, Object> responseContext
          )
          {
            // simulate two daily segments
            final QueryPlus queryPlus1 = queryPlus.withQuerySegmentSpec(
                new MultipleIntervalSegmentSpec(Collections.singletonList(Intervals.of("2011-04-02/2011-04-03")))
            );
            final QueryPlus queryPlus2 = queryPlus.withQuerySegmentSpec(
                new MultipleIntervalSegmentSpec(Collections.singletonList(Intervals.of("2011-04-03/2011-04-04")))
            );
            return new MergeSequence(
                queryPlus.getQuery().getResultOrdering(),
                Sequences.simple(
                    Arrays.asList(runner.run(queryPlus1, responseContext), runner.run(queryPlus2, responseContext))
                )
            );
          }
        }
    );

    Map<String, Object> context = Maps.newHashMap();
    TestHelper.assertExpectedObjects(expectedResults, mergedRunner.run(QueryPlus.wrap(fullQuery), context), "merged");
  }

  @Test
  public void testGroupByWithOrderLimitHavingSpec()
  {
    GroupByQuery.Builder builder = GroupByQuery
        .builder()
        .setDataSource(QueryRunnerTestHelper.dataSource)
        .setInterval("2011-01-25/2011-01-28")
        .setDimensions(new DefaultDimensionSpec("quality", "alias"))
        .setAggregatorSpecs(QueryRunnerTestHelper.rowsCount, new DoubleSumAggregatorFactory("index", "index"))
        .setGranularity(Granularities.ALL)
        .setHavingSpec(new GreaterThanHavingSpec("index", 310L))
        .setLimitSpec(
            new DefaultLimitSpec(
                Collections.singletonList(new OrderByColumnSpec("index", OrderByColumnSpec.Direction.ASCENDING)),
                5
            )
        );

    List<Row> expectedResults = Arrays.asList(
        GroupByQueryRunnerTestHelper.createExpectedRow(
            "2011-01-25",
            "alias",
            "business",
            "rows",
            3L,
            "index",
            312.38165283203125
        ),
        GroupByQueryRunnerTestHelper.createExpectedRow(
            "2011-01-25",
            "alias",
            "news",
            "rows",
            3L,
            "index",
            312.7834167480469
        ),
        GroupByQueryRunnerTestHelper.createExpectedRow(
            "2011-01-25",
            "alias",
            "technology",
            "rows",
            3L,
            "index",
            324.6412353515625
        ),
        GroupByQueryRunnerTestHelper.createExpectedRow(
            "2011-01-25",
            "alias",
            "travel",
            "rows",
            3L,
            "index",
            393.36322021484375
        ),
        GroupByQueryRunnerTestHelper.createExpectedRow(
            "2011-01-25",
            "alias",
            "health",
            "rows",
            3L,
            "index",
            511.2996826171875
        )
    );

    GroupByQuery fullQuery = builder.build();
    Iterable<Row> results = GroupByQueryRunnerTestHelper.runQuery(factory, runner, fullQuery);
    TestHelper.assertExpectedObjects(
        expectedResults,
        results,
        ""
    );
  }

  @Test
  public void testPostAggHavingSpec()
  {
    List<Row> expectedResults = Arrays.asList(
        GroupByQueryRunnerTestHelper.createExpectedRow(
            "2011-04-01",
            "alias",
            "mezzanine",
            "rows",
            6L,
            "index",
            4420L,
            QueryRunnerTestHelper.addRowsIndexConstantMetric,
            (double) (6L + 4420L + 1L)
        ),
        GroupByQueryRunnerTestHelper.createExpectedRow(
            "2011-04-01",
            "alias",
            "premium",
            "rows",
            6L,
            "index",
            4416L,
            QueryRunnerTestHelper.addRowsIndexConstantMetric,
            (double) (6L + 4416L + 1L)
        )
    );

    GroupByQuery.Builder builder = GroupByQuery
        .builder()
        .setDataSource(QueryRunnerTestHelper.dataSource)
        .setInterval("2011-04-02/2011-04-04")
        .setDimensions(new DefaultDimensionSpec("quality", "alias"))
        .setAggregatorSpecs(QueryRunnerTestHelper.rowsCount, new LongSumAggregatorFactory("index", "index"))
        .setPostAggregatorSpecs(ImmutableList.of(QueryRunnerTestHelper.addRowsIndexConstant))
        .setGranularity(new PeriodGranularity(new Period("P1M"), null, null))
        .setHavingSpec(
            new OrHavingSpec(
                ImmutableList.of(
                    new GreaterThanHavingSpec(QueryRunnerTestHelper.addRowsIndexConstantMetric, 1000L)
                )
            )
        );

    final GroupByQuery fullQuery = builder.build();
    TestHelper.assertExpectedObjects(
        expectedResults,
        GroupByQueryRunnerTestHelper.runQuery(factory, runner, fullQuery),
        ""
    );
  }


  @Test
  public void testHavingSpec()
  {
    List<Row> expectedResults = Arrays.asList(
        GroupByQueryRunnerTestHelper.createExpectedRow("2011-04-01", "alias", "business", "rows", 2L, "idx", 217L),
        GroupByQueryRunnerTestHelper.createExpectedRow("2011-04-01", "alias", "mezzanine", "rows", 6L, "idx", 4420L),
        GroupByQueryRunnerTestHelper.createExpectedRow("2011-04-01", "alias", "premium", "rows", 6L, "idx", 4416L)
    );

    GroupByQuery.Builder builder = GroupByQuery
        .builder()
        .setDataSource(QueryRunnerTestHelper.dataSource)
        .setInterval("2011-04-02/2011-04-04")
        .setDimensions(new DefaultDimensionSpec("quality", "alias"))
        .setAggregatorSpecs(QueryRunnerTestHelper.rowsCount, new LongSumAggregatorFactory("idx", "index"))
        .setGranularity(new PeriodGranularity(new Period("P1M"), null, null))
        .setHavingSpec(
            new OrHavingSpec(
                ImmutableList.of(
                    new GreaterThanHavingSpec("rows", 2L),
                    new EqualToHavingSpec("idx", 217L)
                )
            )
        );

    final GroupByQuery fullQuery = builder.build();
    TestHelper.assertExpectedObjects(
        expectedResults,
        GroupByQueryRunnerTestHelper.runQuery(factory, runner, fullQuery),
        ""
    );
  }

  @Test
  public void testDimFilterHavingSpec()
  {
    List<Row> expectedResults = Arrays.asList(
        GroupByQueryRunnerTestHelper.createExpectedRow("2011-04-01", "alias", "business", "rows", 2L, "idx", 217L),
        GroupByQueryRunnerTestHelper.createExpectedRow("2011-04-01", "alias", "mezzanine", "rows", 6L, "idx", 4420L),
        GroupByQueryRunnerTestHelper.createExpectedRow("2011-04-01", "alias", "premium", "rows", 6L, "idx", 4416L)
    );

    final DimFilterHavingSpec havingSpec = new DimFilterHavingSpec(
        new AndDimFilter(
            ImmutableList.of(
                new OrDimFilter(
                    ImmutableList.of(
                        new BoundDimFilter("rows", "2", null, true, false, null, null, StringComparators.NUMERIC),
                        new SelectorDimFilter("idx", "217", null)
                    )
                ),
                new SelectorDimFilter("__time", String.valueOf(DateTimes.of("2011-04-01").getMillis()), null)
            )
        ),
        null
    );

    GroupByQuery.Builder builder = GroupByQuery
        .builder()
        .setDataSource(QueryRunnerTestHelper.dataSource)
        .setInterval("2011-04-02/2011-04-04")
        .setDimensions(new DefaultDimensionSpec("quality", "alias"))
        .setAggregatorSpecs(QueryRunnerTestHelper.rowsCount, new LongSumAggregatorFactory("idx", "index"))
        .setGranularity(new PeriodGranularity(new Period("P1M"), null, null))
        .setHavingSpec(havingSpec);

    final GroupByQuery fullQuery = builder.build();
    TestHelper.assertExpectedObjects(
        expectedResults,
        GroupByQueryRunnerTestHelper.runQuery(factory, runner, fullQuery),
        ""
    );
  }

  @Test
  public void testDimFilterHavingSpecWithExtractionFns()
  {
    String extractionJsFn = "function(str) { return 'super-' + str; }";
    ExtractionFn extractionFn = new JavaScriptExtractionFn(extractionJsFn, false, JavaScriptConfig.getEnabledInstance());

    String extractionJsFn2 = "function(num) { return num + 10; }";
    ExtractionFn extractionFn2 = new JavaScriptExtractionFn(extractionJsFn2, false, JavaScriptConfig.getEnabledInstance());

    List<Row> expectedResults = Arrays.asList(
        GroupByQueryRunnerTestHelper.createExpectedRow("2011-04-01", "alias", "business", "rows", 2L, "idx", 217L),
        GroupByQueryRunnerTestHelper.createExpectedRow("2011-04-01", "alias", "mezzanine", "rows", 6L, "idx", 4420L),
        GroupByQueryRunnerTestHelper.createExpectedRow("2011-04-01", "alias", "premium", "rows", 6L, "idx", 4416L)
    );

    final DimFilterHavingSpec havingSpec = new DimFilterHavingSpec(
        new OrDimFilter(
            ImmutableList.of(
                new BoundDimFilter("rows", "12", null, true, false, null, extractionFn2, StringComparators.NUMERIC),
                new SelectorDimFilter("idx", "super-217", extractionFn)
            )
        ),
        null
    );

    GroupByQuery.Builder builder = GroupByQuery
        .builder()
        .setDataSource(QueryRunnerTestHelper.dataSource)
        .setInterval("2011-04-02/2011-04-04")
        .setDimensions(new DefaultDimensionSpec("quality", "alias"))
        .setAggregatorSpecs(QueryRunnerTestHelper.rowsCount, new LongSumAggregatorFactory("idx", "index"))
        .setGranularity(new PeriodGranularity(new Period("P1M"), null, null))
        .setHavingSpec(havingSpec);

    final GroupByQuery fullQuery = builder.build();
    TestHelper.assertExpectedObjects(
        expectedResults,
        GroupByQueryRunnerTestHelper.runQuery(factory, runner, fullQuery),
        ""
    );
  }

  @Test
  public void testMergedHavingSpec()
  {
    List<Row> expectedResults = Arrays.asList(
        GroupByQueryRunnerTestHelper.createExpectedRow("2011-04-01", "alias", "business", "rows", 2L, "idx", 217L),
        GroupByQueryRunnerTestHelper.createExpectedRow("2011-04-01", "alias", "mezzanine", "rows", 6L, "idx", 4420L),
        GroupByQueryRunnerTestHelper.createExpectedRow("2011-04-01", "alias", "premium", "rows", 6L, "idx", 4416L)
    );

    GroupByQuery.Builder builder = GroupByQuery
        .builder()
        .setDataSource(QueryRunnerTestHelper.dataSource)
        .setInterval("2011-04-02/2011-04-04")
        .setDimensions(new DefaultDimensionSpec("quality", "alias"))
        .setAggregatorSpecs(QueryRunnerTestHelper.rowsCount, new LongSumAggregatorFactory("idx", "index"))
        .setGranularity(new PeriodGranularity(new Period("P1M"), null, null))
        .setHavingSpec(
            new OrHavingSpec(
                ImmutableList.of(
                    new GreaterThanHavingSpec("rows", 2L),
                    new EqualToHavingSpec("idx", 217L)
                )
            )
        );

    GroupByQuery fullQuery = builder.build();

    QueryRunner mergedRunner = factory.getToolchest().mergeResults(
        new QueryRunner<Row>()
        {
          @Override
          public Sequence<Row> run(
              QueryPlus<Row> queryPlus, Map<String, Object> responseContext
          )
          {
            // simulate two daily segments
            final QueryPlus queryPlus1 = queryPlus.withQuerySegmentSpec(
                new MultipleIntervalSegmentSpec(Collections.singletonList(Intervals.of("2011-04-02/2011-04-03")))
            );
            final QueryPlus queryPlus2 = queryPlus.withQuerySegmentSpec(
                new MultipleIntervalSegmentSpec(Collections.singletonList(Intervals.of("2011-04-03/2011-04-04")))
            );
            return new MergeSequence(
                queryPlus.getQuery().getResultOrdering(),
                Sequences.simple(
                    Arrays.asList(runner.run(queryPlus1, responseContext), runner.run(queryPlus2, responseContext))
                )
            );
          }
        }
    );

    Map<String, Object> context = Maps.newHashMap();
    TestHelper.assertExpectedObjects(expectedResults, mergedRunner.run(QueryPlus.wrap(fullQuery), context), "merged");
  }

  @Test
  public void testMergedPostAggHavingSpec()
  {
    List<Row> expectedResults = Arrays.asList(
        GroupByQueryRunnerTestHelper.createExpectedRow(
            "2011-04-01",
            "alias",
            "business",
            "rows",
            2L,
            "idx",
            217L,
            "rows_times_10",
            20.0
        ),
        GroupByQueryRunnerTestHelper.createExpectedRow(
            "2011-04-01",
            "alias",
            "mezzanine",
            "rows",
            6L,
            "idx",
            4420L,
            "rows_times_10",
            60.0
        ),
        GroupByQueryRunnerTestHelper.createExpectedRow(
            "2011-04-01",
            "alias",
            "premium",
            "rows",
            6L,
            "idx",
            4416L,
            "rows_times_10",
            60.0
        )
    );

    GroupByQuery.Builder builder = GroupByQuery
        .builder()
        .setDataSource(QueryRunnerTestHelper.dataSource)
        .setInterval("2011-04-02/2011-04-04")
        .setDimensions(new DefaultDimensionSpec("quality", "alias"))
        .setAggregatorSpecs(QueryRunnerTestHelper.rowsCount, new LongSumAggregatorFactory("idx", "index"))
        .setPostAggregatorSpecs(
            Collections.singletonList(
                new ArithmeticPostAggregator(
                    "rows_times_10",
                    "*",
                    Arrays.asList(
                        new FieldAccessPostAggregator(
                            "rows",
                            "rows"
                        ),
                        new ConstantPostAggregator(
                            "const",
                            10L
                        )
                    )
                )
            )
        )
        .setGranularity(new PeriodGranularity(new Period("P1M"), null, null))
        .setHavingSpec(
            new OrHavingSpec(
                ImmutableList.of(
                    new GreaterThanHavingSpec("rows_times_10", 20L),
                    new EqualToHavingSpec("idx", 217L)
                )
            )
        );

    GroupByQuery fullQuery = builder.build();

    QueryRunner mergedRunner = factory.getToolchest().mergeResults(
        new QueryRunner<Row>()
        {
          @Override
          public Sequence<Row> run(
              QueryPlus<Row> queryPlus, Map<String, Object> responseContext
          )
          {
            // simulate two daily segments
            final QueryPlus queryPlus1 = queryPlus.withQuerySegmentSpec(
                new MultipleIntervalSegmentSpec(Collections.singletonList(Intervals.of("2011-04-02/2011-04-03")))
            );
            final QueryPlus queryPlus2 = queryPlus.withQuerySegmentSpec(
                new MultipleIntervalSegmentSpec(Collections.singletonList(Intervals.of("2011-04-03/2011-04-04")))
            );
            return new MergeSequence(
                queryPlus.getQuery().getResultOrdering(),
                Sequences.simple(
                    Arrays.asList(runner.run(queryPlus1, responseContext), runner.run(queryPlus2, responseContext))
                )
            );
          }
        }
    );

    Map<String, Object> context = Maps.newHashMap();
    // add an extra layer of merging, simulate broker forwarding query to historical
    TestHelper.assertExpectedObjects(
        expectedResults,
        factory.getToolchest().postMergeQueryDecoration(
            factory.getToolchest().mergeResults(
                factory.getToolchest().preMergeQueryDecoration(mergedRunner)
            )
        ).run(QueryPlus.wrap(fullQuery), context),
        "merged"
    );

    fullQuery = fullQuery.withPostAggregatorSpecs(
        Collections.singletonList(
            new ExpressionPostAggregator("rows_times_10", "rows * 10.0", null, TestExprMacroTable.INSTANCE)
        )
    );

    TestHelper.assertExpectedObjects(
        expectedResults,
        factory.getToolchest().postMergeQueryDecoration(
            factory.getToolchest().mergeResults(
                factory.getToolchest().preMergeQueryDecoration(mergedRunner)
            )
        ).run(QueryPlus.wrap(fullQuery), context),
        "merged"
    );
  }

  @Test
  public void testGroupByWithRegEx()
  {
    GroupByQuery.Builder builder = GroupByQuery
        .builder()
        .setDataSource(QueryRunnerTestHelper.dataSource)
        .setInterval("2011-04-02/2011-04-04")
        .setDimFilter(new RegexDimFilter("quality", "auto.*", null))
        .setDimensions(new DefaultDimensionSpec("quality", "quality"))
        .setAggregatorSpecs(QueryRunnerTestHelper.rowsCount)
        .setGranularity(new PeriodGranularity(new Period("P1M"), null, null));

    final GroupByQuery query = builder.build();

    List<Row> expectedResults = Collections.singletonList(
        GroupByQueryRunnerTestHelper.createExpectedRow("2011-04-01", "quality", "automotive", "rows", 2L)
    );

    QueryRunner<Row> mergeRunner = factory.getToolchest().mergeResults(runner);
    Map<String, Object> context = Maps.newHashMap();
    TestHelper.assertExpectedObjects(expectedResults, mergeRunner.run(QueryPlus.wrap(query), context), "no-limit");
  }

  @Test
  public void testGroupByWithNonexistentDimension()
  {
    GroupByQuery.Builder builder = GroupByQuery
        .builder()
        .setDataSource(QueryRunnerTestHelper.dataSource)
        .setInterval("2011-04-02/2011-04-04")
        .addDimension("billy")
        .addDimension("quality").setAggregatorSpecs(QueryRunnerTestHelper.rowsCount)
        .setGranularity(new PeriodGranularity(new Period("P1M"), null, null));

    final GroupByQuery query = builder.build();

    List<Row> expectedResults = Arrays.asList(
        GroupByQueryRunnerTestHelper.createExpectedRow(
            "2011-04-01",
            "billy",
            null,
            "quality",
            "automotive",
            "rows",
            2L
        ),
        GroupByQueryRunnerTestHelper.createExpectedRow("2011-04-01", "billy", null, "quality", "business", "rows", 2L),
        GroupByQueryRunnerTestHelper.createExpectedRow(
            "2011-04-01",
            "billy",
            null,
            "quality",
            "entertainment",
            "rows",
            2L
        ),
        GroupByQueryRunnerTestHelper.createExpectedRow("2011-04-01", "billy", null, "quality", "health", "rows", 2L),
        GroupByQueryRunnerTestHelper.createExpectedRow("2011-04-01", "billy", null, "quality", "mezzanine", "rows", 6L),
        GroupByQueryRunnerTestHelper.createExpectedRow("2011-04-01", "billy", null, "quality", "news", "rows", 2L),
        GroupByQueryRunnerTestHelper.createExpectedRow("2011-04-01", "billy", null, "quality", "premium", "rows", 6L),
        GroupByQueryRunnerTestHelper.createExpectedRow(
            "2011-04-01",
            "billy",
            null,
            "quality",
            "technology",
            "rows",
            2L
        ),
        GroupByQueryRunnerTestHelper.createExpectedRow("2011-04-01", "billy", null, "quality", "travel", "rows", 2L)
    );

    Map<String, Object> context = Maps.newHashMap();
    QueryRunner<Row> mergeRunner = factory.getToolchest().mergeResults(runner);
    TestHelper.assertExpectedObjects(expectedResults, mergeRunner.run(QueryPlus.wrap(query), context), "no-limit");
  }

  // A subquery identical to the query should yield identical results
  @Test
  public void testIdenticalSubquery()
  {
    GroupByQuery subquery = GroupByQuery
        .builder()
        .setDataSource(QueryRunnerTestHelper.dataSource)
        .setQuerySegmentSpec(QueryRunnerTestHelper.firstToThird)
        .setDimensions(new DefaultDimensionSpec("quality", "alias"))
        .setDimFilter(new JavaScriptDimFilter(
            "quality",
            "function(dim){ return true; }",
            null,
            JavaScriptConfig.getEnabledInstance()
        ))
        .setAggregatorSpecs(QueryRunnerTestHelper.rowsCount,
                            new LongSumAggregatorFactory("idx", "index"),
                            new LongSumAggregatorFactory("indexMaxPlusTen", "indexMaxPlusTen"))
        .setGranularity(QueryRunnerTestHelper.dayGran)
        .build();

    GroupByQuery query = GroupByQuery
        .builder()
        .setDataSource(subquery)
        .setQuerySegmentSpec(QueryRunnerTestHelper.firstToThird)
        .setDimensions(new DefaultDimensionSpec("alias", "alias"))
        .setAggregatorSpecs(new LongSumAggregatorFactory("rows", "rows"), new LongSumAggregatorFactory("idx", "idx"))
        .setGranularity(QueryRunnerTestHelper.dayGran)
        .build();

    List<Row> expectedResults = Arrays.asList(
        GroupByQueryRunnerTestHelper.createExpectedRow("2011-04-01", "alias", "automotive", "rows", 1L, "idx", 135L),
        GroupByQueryRunnerTestHelper.createExpectedRow("2011-04-01", "alias", "business", "rows", 1L, "idx", 118L),
        GroupByQueryRunnerTestHelper.createExpectedRow("2011-04-01", "alias", "entertainment", "rows", 1L, "idx", 158L),
        GroupByQueryRunnerTestHelper.createExpectedRow("2011-04-01", "alias", "health", "rows", 1L, "idx", 120L),
        GroupByQueryRunnerTestHelper.createExpectedRow("2011-04-01", "alias", "mezzanine", "rows", 3L, "idx", 2870L),
        GroupByQueryRunnerTestHelper.createExpectedRow("2011-04-01", "alias", "news", "rows", 1L, "idx", 121L),
        GroupByQueryRunnerTestHelper.createExpectedRow("2011-04-01", "alias", "premium", "rows", 3L, "idx", 2900L),
        GroupByQueryRunnerTestHelper.createExpectedRow("2011-04-01", "alias", "technology", "rows", 1L, "idx", 78L),
        GroupByQueryRunnerTestHelper.createExpectedRow("2011-04-01", "alias", "travel", "rows", 1L, "idx", 119L),

        GroupByQueryRunnerTestHelper.createExpectedRow("2011-04-02", "alias", "automotive", "rows", 1L, "idx", 147L),
        GroupByQueryRunnerTestHelper.createExpectedRow("2011-04-02", "alias", "business", "rows", 1L, "idx", 112L),
        GroupByQueryRunnerTestHelper.createExpectedRow("2011-04-02", "alias", "entertainment", "rows", 1L, "idx", 166L),
        GroupByQueryRunnerTestHelper.createExpectedRow("2011-04-02", "alias", "health", "rows", 1L, "idx", 113L),
        GroupByQueryRunnerTestHelper.createExpectedRow("2011-04-02", "alias", "mezzanine", "rows", 3L, "idx", 2447L),
        GroupByQueryRunnerTestHelper.createExpectedRow("2011-04-02", "alias", "news", "rows", 1L, "idx", 114L),
        GroupByQueryRunnerTestHelper.createExpectedRow("2011-04-02", "alias", "premium", "rows", 3L, "idx", 2505L),
        GroupByQueryRunnerTestHelper.createExpectedRow("2011-04-02", "alias", "technology", "rows", 1L, "idx", 97L),
        GroupByQueryRunnerTestHelper.createExpectedRow("2011-04-02", "alias", "travel", "rows", 1L, "idx", 126L)
    );

    // Subqueries are handled by the ToolChest
    Iterable<Row> results = GroupByQueryRunnerTestHelper.runQuery(factory, runner, query);
    TestHelper.assertExpectedObjects(expectedResults, results, "");
  }

  @Test
  public void testSubqueryWithMultipleIntervalsInOuterQuery()
  {
    GroupByQuery subquery = GroupByQuery
        .builder()
        .setDataSource(QueryRunnerTestHelper.dataSource)
        .setQuerySegmentSpec(QueryRunnerTestHelper.firstToThird)
        .setDimensions(new DefaultDimensionSpec("quality", "alias"))
        .setDimFilter(new JavaScriptDimFilter(
            "quality",
            "function(dim){ return true; }",
            null,
            JavaScriptConfig.getEnabledInstance()
        ))
        .setAggregatorSpecs(QueryRunnerTestHelper.rowsCount,
                            new LongSumAggregatorFactory("idx", "index"),
                            new LongSumAggregatorFactory("indexMaxPlusTen", "indexMaxPlusTen"))
        .setGranularity(QueryRunnerTestHelper.dayGran)
        .build();

    GroupByQuery query = GroupByQuery
        .builder()
        .setDataSource(subquery)
        .setQuerySegmentSpec(
            new MultipleIntervalSegmentSpec(
                ImmutableList.of(
                    Intervals.of("2011-04-01T00:00:00.000Z/2011-04-01T23:58:00.000Z"),
                    Intervals.of("2011-04-02T00:00:00.000Z/2011-04-03T00:00:00.000Z")
                )
            )
        )
        .setDimensions(new DefaultDimensionSpec("alias", "alias"))
        .setAggregatorSpecs(new LongSumAggregatorFactory("rows", "rows"), new LongSumAggregatorFactory("idx", "idx"))
        .setGranularity(QueryRunnerTestHelper.dayGran)
        .build();

    List<Row> expectedResults = Arrays.asList(
        GroupByQueryRunnerTestHelper.createExpectedRow("2011-04-01", "alias", "automotive", "rows", 1L, "idx", 135L),
        GroupByQueryRunnerTestHelper.createExpectedRow("2011-04-01", "alias", "business", "rows", 1L, "idx", 118L),
        GroupByQueryRunnerTestHelper.createExpectedRow("2011-04-01", "alias", "entertainment", "rows", 1L, "idx", 158L),
        GroupByQueryRunnerTestHelper.createExpectedRow("2011-04-01", "alias", "health", "rows", 1L, "idx", 120L),
        GroupByQueryRunnerTestHelper.createExpectedRow("2011-04-01", "alias", "mezzanine", "rows", 3L, "idx", 2870L),
        GroupByQueryRunnerTestHelper.createExpectedRow("2011-04-01", "alias", "news", "rows", 1L, "idx", 121L),
        GroupByQueryRunnerTestHelper.createExpectedRow("2011-04-01", "alias", "premium", "rows", 3L, "idx", 2900L),
        GroupByQueryRunnerTestHelper.createExpectedRow("2011-04-01", "alias", "technology", "rows", 1L, "idx", 78L),
        GroupByQueryRunnerTestHelper.createExpectedRow("2011-04-01", "alias", "travel", "rows", 1L, "idx", 119L),

        GroupByQueryRunnerTestHelper.createExpectedRow("2011-04-02", "alias", "automotive", "rows", 1L, "idx", 147L),
        GroupByQueryRunnerTestHelper.createExpectedRow("2011-04-02", "alias", "business", "rows", 1L, "idx", 112L),
        GroupByQueryRunnerTestHelper.createExpectedRow("2011-04-02", "alias", "entertainment", "rows", 1L, "idx", 166L),
        GroupByQueryRunnerTestHelper.createExpectedRow("2011-04-02", "alias", "health", "rows", 1L, "idx", 113L),
        GroupByQueryRunnerTestHelper.createExpectedRow("2011-04-02", "alias", "mezzanine", "rows", 3L, "idx", 2447L),
        GroupByQueryRunnerTestHelper.createExpectedRow("2011-04-02", "alias", "news", "rows", 1L, "idx", 114L),
        GroupByQueryRunnerTestHelper.createExpectedRow("2011-04-02", "alias", "premium", "rows", 3L, "idx", 2505L),
        GroupByQueryRunnerTestHelper.createExpectedRow("2011-04-02", "alias", "technology", "rows", 1L, "idx", 97L),
        GroupByQueryRunnerTestHelper.createExpectedRow("2011-04-02", "alias", "travel", "rows", 1L, "idx", 126L)
    );

    // Subqueries are handled by the ToolChest
    Iterable<Row> results = GroupByQueryRunnerTestHelper.runQuery(factory, runner, query);
    TestHelper.assertExpectedObjects(expectedResults, results, "");
  }

  @Test
  public void testSubqueryWithMultipleIntervalsInOuterQueryAndChunkPeriod()
  {
    GroupByQuery subquery = GroupByQuery
        .builder()
        .setDataSource(QueryRunnerTestHelper.dataSource)
        .setQuerySegmentSpec(QueryRunnerTestHelper.firstToThird)
        .setDimensions(new DefaultDimensionSpec("quality", "alias"))
        .setDimFilter(new JavaScriptDimFilter(
            "quality",
            "function(dim){ return true; }",
            null,
            JavaScriptConfig.getEnabledInstance()
        ))
        .setAggregatorSpecs(QueryRunnerTestHelper.rowsCount,
                            new LongSumAggregatorFactory("idx", "index"),
                            new LongSumAggregatorFactory("indexMaxPlusTen", "indexMaxPlusTen"))
        .setGranularity(QueryRunnerTestHelper.dayGran)
        .setContext(ImmutableMap.of("chunkPeriod", "P1D"))
        .build();

    GroupByQuery query = GroupByQuery
        .builder()
        .setDataSource(subquery)
        .setQuerySegmentSpec(
            new MultipleIntervalSegmentSpec(
                ImmutableList.of(
                    Intervals.of("2011-04-01T00:00:00.000Z/2011-04-01T23:58:00.000Z"),
                    Intervals.of("2011-04-02T00:00:00.000Z/2011-04-03T00:00:00.000Z")
                )
            )
        )
        .setDimensions(new DefaultDimensionSpec("alias", "alias"))
        .setAggregatorSpecs(new LongSumAggregatorFactory("rows", "rows"), new LongSumAggregatorFactory("idx", "idx"))
        .setGranularity(QueryRunnerTestHelper.dayGran)
        .build();

    List<Row> expectedResults = Arrays.asList(
        GroupByQueryRunnerTestHelper.createExpectedRow("2011-04-01", "alias", "automotive", "rows", 1L, "idx", 135L),
        GroupByQueryRunnerTestHelper.createExpectedRow("2011-04-01", "alias", "business", "rows", 1L, "idx", 118L),
        GroupByQueryRunnerTestHelper.createExpectedRow("2011-04-01", "alias", "entertainment", "rows", 1L, "idx", 158L),
        GroupByQueryRunnerTestHelper.createExpectedRow("2011-04-01", "alias", "health", "rows", 1L, "idx", 120L),
        GroupByQueryRunnerTestHelper.createExpectedRow("2011-04-01", "alias", "mezzanine", "rows", 3L, "idx", 2870L),
        GroupByQueryRunnerTestHelper.createExpectedRow("2011-04-01", "alias", "news", "rows", 1L, "idx", 121L),
        GroupByQueryRunnerTestHelper.createExpectedRow("2011-04-01", "alias", "premium", "rows", 3L, "idx", 2900L),
        GroupByQueryRunnerTestHelper.createExpectedRow("2011-04-01", "alias", "technology", "rows", 1L, "idx", 78L),
        GroupByQueryRunnerTestHelper.createExpectedRow("2011-04-01", "alias", "travel", "rows", 1L, "idx", 119L),

        GroupByQueryRunnerTestHelper.createExpectedRow("2011-04-02", "alias", "automotive", "rows", 1L, "idx", 147L),
        GroupByQueryRunnerTestHelper.createExpectedRow("2011-04-02", "alias", "business", "rows", 1L, "idx", 112L),
        GroupByQueryRunnerTestHelper.createExpectedRow("2011-04-02", "alias", "entertainment", "rows", 1L, "idx", 166L),
        GroupByQueryRunnerTestHelper.createExpectedRow("2011-04-02", "alias", "health", "rows", 1L, "idx", 113L),
        GroupByQueryRunnerTestHelper.createExpectedRow("2011-04-02", "alias", "mezzanine", "rows", 3L, "idx", 2447L),
        GroupByQueryRunnerTestHelper.createExpectedRow("2011-04-02", "alias", "news", "rows", 1L, "idx", 114L),
        GroupByQueryRunnerTestHelper.createExpectedRow("2011-04-02", "alias", "premium", "rows", 3L, "idx", 2505L),
        GroupByQueryRunnerTestHelper.createExpectedRow("2011-04-02", "alias", "technology", "rows", 1L, "idx", 97L),
        GroupByQueryRunnerTestHelper.createExpectedRow("2011-04-02", "alias", "travel", "rows", 1L, "idx", 126L)
    );

    // Subqueries are handled by the ToolChest
    Iterable<Row> results = GroupByQueryRunnerTestHelper.runQuery(factory, runner, query);
    TestHelper.assertExpectedObjects(expectedResults, results, "");
  }

  @Test
  public void testSubqueryWithExtractionFnInOuterQuery()
  {
    //https://github.com/druid-io/druid/issues/2556

    GroupByQuery subquery = GroupByQuery
        .builder()
        .setDataSource(QueryRunnerTestHelper.dataSource)
        .setQuerySegmentSpec(QueryRunnerTestHelper.firstToThird)
        .setDimensions(new DefaultDimensionSpec("quality", "alias"))
        .setDimFilter(new JavaScriptDimFilter(
            "quality",
            "function(dim){ return true; }",
            null,
            JavaScriptConfig.getEnabledInstance()
        ))
        .setAggregatorSpecs(QueryRunnerTestHelper.rowsCount,
                            new LongSumAggregatorFactory("idx", "index"),
                            new LongSumAggregatorFactory("indexMaxPlusTen", "indexMaxPlusTen"))
        .setGranularity(QueryRunnerTestHelper.dayGran)
        .build();

    GroupByQuery query = GroupByQuery
        .builder()
        .setDataSource(subquery)
        .setQuerySegmentSpec(
            new MultipleIntervalSegmentSpec(
                ImmutableList.of(
                    Intervals.of("2011-04-01T00:00:00.000Z/2011-04-03T00:00:00.000Z")
                )
            )
        )
        .setDimensions(new ExtractionDimensionSpec("alias", "alias", new RegexDimExtractionFn("(a).*", true, "a")))
        .setAggregatorSpecs(new LongSumAggregatorFactory("rows", "rows"), new LongSumAggregatorFactory("idx", "idx"))
        .setGranularity(QueryRunnerTestHelper.dayGran)
        .build();

    List<Row> expectedResults = Arrays.asList(
        GroupByQueryRunnerTestHelper.createExpectedRow("2011-04-01", "alias", "a", "rows", 13L, "idx", 6619L),
        GroupByQueryRunnerTestHelper.createExpectedRow("2011-04-02", "alias", "a", "rows", 13L, "idx", 5827L)
    );

    // Subqueries are handled by the ToolChest
    Iterable<Row> results = GroupByQueryRunnerTestHelper.runQuery(factory, runner, query);
    TestHelper.assertExpectedObjects(expectedResults, results, "");
  }

  @Test
  public void testDifferentGroupingSubquery()
  {
    GroupByQuery subquery = GroupByQuery
        .builder()
        .setDataSource(QueryRunnerTestHelper.dataSource)
        .setQuerySegmentSpec(QueryRunnerTestHelper.firstToThird)
        .setDimensions(new DefaultDimensionSpec("quality", "alias"))
        .setAggregatorSpecs(QueryRunnerTestHelper.rowsCount,
                            new LongSumAggregatorFactory("idx", "index"),
                            new LongSumAggregatorFactory("indexMaxPlusTen", "indexMaxPlusTen"))
        .setGranularity(QueryRunnerTestHelper.dayGran)
        .build();

    GroupByQuery query = GroupByQuery
        .builder()
        .setDataSource(subquery)
        .setQuerySegmentSpec(QueryRunnerTestHelper.firstToThird)
        .setAggregatorSpecs(QueryRunnerTestHelper.rowsCount,
                            new DoubleMaxAggregatorFactory("idx", "idx"),
                            new DoubleMaxAggregatorFactory("indexMaxPlusTen", "indexMaxPlusTen"))
        .setGranularity(QueryRunnerTestHelper.dayGran)
        .build();

    List<Row> expectedResults = GroupByQueryRunnerTestHelper.createExpectedRows(
        new String[]{"__time", "rows", "idx", "indexMaxPlusTen"},
        new Object[]{"2011-04-01", 9L, 2900.0, 2930.0},
        new Object[]{"2011-04-02", 9L, 2505.0, 2535.0}
    );

    TestHelper.assertExpectedObjects(
        expectedResults,
        GroupByQueryRunnerTestHelper.runQuery(factory, runner, query), ""
    );

    subquery = new GroupByQuery.Builder(subquery)
        .setVirtualColumns(
            new ExpressionVirtualColumn("expr", "-index + 100", ValueType.FLOAT, TestExprMacroTable.INSTANCE)
        )
        .setAggregatorSpecs(QueryRunnerTestHelper.rowsCount,
                            new LongSumAggregatorFactory("idx", "expr"),
                            new LongSumAggregatorFactory("indexMaxPlusTen", "indexMaxPlusTen"))
        .build();
    query = (GroupByQuery) query.withDataSource(new QueryDataSource(subquery));

    expectedResults = GroupByQueryRunnerTestHelper.createExpectedRows(
        new String[]{"__time", "rows", "idx", "indexMaxPlusTen"},
        new Object[]{"2011-04-01", 9L, 21.0, 2930.0},
        new Object[]{"2011-04-02", 9L, 2.0, 2535.0}
    );

    TestHelper.assertExpectedObjects(
        expectedResults,
        GroupByQueryRunnerTestHelper.runQuery(factory, runner, query), ""
    );
  }

  @Test
  public void testDifferentGroupingSubqueryMultipleAggregatorsOnSameField()
  {
    GroupByQuery subquery = GroupByQuery
        .builder()
        .setDataSource(QueryRunnerTestHelper.dataSource)
        .setQuerySegmentSpec(QueryRunnerTestHelper.firstToThird)
        .setDimensions(new DefaultDimensionSpec("quality", "alias"))
        .setAggregatorSpecs(QueryRunnerTestHelper.rowsCount, new LongSumAggregatorFactory("idx", "index"))
        .setPostAggregatorSpecs(
            Collections.singletonList(
                new ArithmeticPostAggregator(
                    "post_agg",
                    "+",
                    Lists.newArrayList(
                        new FieldAccessPostAggregator("idx", "idx"),
                        new FieldAccessPostAggregator("idx", "idx")
                    )
                )
            )
        )
        .setGranularity(QueryRunnerTestHelper.dayGran)
        .build();

    GroupByQuery query = GroupByQuery
        .builder()
        .setDataSource(subquery)
        .setQuerySegmentSpec(QueryRunnerTestHelper.firstToThird)
        .setAggregatorSpecs(new DoubleMaxAggregatorFactory("idx1", "idx"),
                            new DoubleMaxAggregatorFactory("idx2", "idx"),
                            new DoubleMaxAggregatorFactory("idx3", "post_agg"),
                            new DoubleMaxAggregatorFactory("idx4", "post_agg"))
        .setGranularity(QueryRunnerTestHelper.dayGran)
        .build();

    List<Row> expectedResults = Arrays.asList(
        GroupByQueryRunnerTestHelper.createExpectedRow("2011-04-01", "idx1", 2900.0, "idx2", 2900.0,
                                                       "idx3", 5800.0, "idx4", 5800.0
        ),
        GroupByQueryRunnerTestHelper.createExpectedRow("2011-04-02", "idx1", 2505.0, "idx2", 2505.0,
                                                       "idx3", 5010.0, "idx4", 5010.0
        )
    );

    Iterable<Row> results = GroupByQueryRunnerTestHelper.runQuery(factory, runner, query);
    TestHelper.assertExpectedObjects(expectedResults, results, "");
  }


  @Test
  public void testDifferentGroupingSubqueryWithFilter()
  {
    GroupByQuery subquery = GroupByQuery
        .builder()
        .setDataSource(QueryRunnerTestHelper.dataSource)
        .setQuerySegmentSpec(QueryRunnerTestHelper.firstToThird)
        .setDimensions(new DefaultDimensionSpec("quality", "quality"))
        .setAggregatorSpecs(QueryRunnerTestHelper.rowsCount, new LongSumAggregatorFactory("idx", "index"))
        .setGranularity(QueryRunnerTestHelper.dayGran)
        .build();

    GroupByQuery query = GroupByQuery
        .builder()
        .setDataSource(subquery)
        .setQuerySegmentSpec(QueryRunnerTestHelper.firstToThird)
        .setAggregatorSpecs(new DoubleMaxAggregatorFactory("idx", "idx"))
        .setDimFilter(
            new OrDimFilter(
                Lists.newArrayList(
                    new SelectorDimFilter("quality", "automotive", null),
                    new SelectorDimFilter("quality", "premium", null),
                    new SelectorDimFilter("quality", "mezzanine", null),
                    new SelectorDimFilter("quality", "business", null),
                    new SelectorDimFilter("quality", "entertainment", null),
                    new SelectorDimFilter("quality", "health", null),
                    new SelectorDimFilter("quality", "news", null),
                    new SelectorDimFilter("quality", "technology", null),
                    new SelectorDimFilter("quality", "travel", null)
                )
            )
        )
        .setGranularity(QueryRunnerTestHelper.dayGran)
        .build();

    List<Row> expectedResults = Arrays.asList(
        GroupByQueryRunnerTestHelper.createExpectedRow("2011-04-01", "idx", 2900.0),
        GroupByQueryRunnerTestHelper.createExpectedRow("2011-04-02", "idx", 2505.0)
    );

    Iterable<Row> results = GroupByQueryRunnerTestHelper.runQuery(factory, runner, query);
    TestHelper.assertExpectedObjects(expectedResults, results, "");
  }

  @Test
  public void testDifferentIntervalSubquery()
  {
    GroupByQuery subquery = GroupByQuery
        .builder()
        .setDataSource(QueryRunnerTestHelper.dataSource)
        .setQuerySegmentSpec(QueryRunnerTestHelper.firstToThird)
        .setDimensions(new DefaultDimensionSpec("quality", "alias"))
        .setAggregatorSpecs(QueryRunnerTestHelper.rowsCount, new LongSumAggregatorFactory("idx", "index"))
        .setGranularity(QueryRunnerTestHelper.dayGran)
        .build();

    GroupByQuery query = GroupByQuery
        .builder()
        .setDataSource(subquery)
        .setQuerySegmentSpec(QueryRunnerTestHelper.secondOnly)
        .setAggregatorSpecs(new DoubleMaxAggregatorFactory("idx", "idx"))
        .setGranularity(QueryRunnerTestHelper.dayGran)
        .build();

    List<Row> expectedResults = Collections.singletonList(
        GroupByQueryRunnerTestHelper.createExpectedRow("2011-04-02", "idx", 2505.0)
    );

    Iterable<Row> results = GroupByQueryRunnerTestHelper.runQuery(factory, runner, query);
    TestHelper.assertExpectedObjects(expectedResults, results, "");
  }

  @Test
  public void testGroupByTimeExtractionNamedUnderUnderTime()
  {
    expectedException.expect(IAE.class);
    expectedException.expectMessage(
        "'__time' cannot be used as an output name for dimensions, aggregators, or post-aggregators."
    );

    GroupByQuery
        .builder()
        .setDataSource(QueryRunnerTestHelper.dataSource)
        .setQuerySegmentSpec(QueryRunnerTestHelper.fullOnInterval)
<<<<<<< HEAD
        .setDimensions(
            Lists.newArrayList(
                new DefaultDimensionSpec("market", "market"),
                new ExtractionDimensionSpec(
                    ColumnHolder.TIME_COLUMN_NAME,
                    ColumnHolder.TIME_COLUMN_NAME,
                    new TimeFormatExtractionFn("EEEE", null, null, null, false)
                )
            )
        )
        .setAggregatorSpecs(
            Arrays.asList(
                QueryRunnerTestHelper.rowsCount,
                QueryRunnerTestHelper.indexDoubleSum
            )
        )
=======
        .setDimensions(new DefaultDimensionSpec("market", "market"), new ExtractionDimensionSpec(
            Column.TIME_COLUMN_NAME,
            Column.TIME_COLUMN_NAME,
            new TimeFormatExtractionFn("EEEE", null, null, null, false)
        )).setAggregatorSpecs(QueryRunnerTestHelper.rowsCount, QueryRunnerTestHelper.indexDoubleSum)
>>>>>>> 75c8a87c
        .setPostAggregatorSpecs(Collections.singletonList(QueryRunnerTestHelper.addRowsIndexConstant))
        .setGranularity(QueryRunnerTestHelper.allGran)
        .setDimFilter(
            new OrDimFilter(
                Arrays.asList(
                    new SelectorDimFilter("market", "spot", null),
                    new SelectorDimFilter("market", "upfront", null)
                )
            )
        )
        .setLimitSpec(new DefaultLimitSpec(ImmutableList.of(), 1))
        .build();
  }

  @Test
  public void testGroupByWithUnderUnderTimeAsDimensionNameWithHavingAndLimit()
  {
    expectedException.expect(IAE.class);
    expectedException.expectMessage(
        "'__time' cannot be used as an output name for dimensions, aggregators, or post-aggregators."
    );

    GroupByQuery
        .builder()
        .setDataSource(QueryRunnerTestHelper.dataSource)
        .setQuerySegmentSpec(QueryRunnerTestHelper.firstToThird)
        .setDimensions(new DefaultDimensionSpec("quality", "__time"))
        .setAggregatorSpecs(QueryRunnerTestHelper.rowsCount, new LongSumAggregatorFactory("idx", "index"))
        .setGranularity(QueryRunnerTestHelper.dayGran)
        .setHavingSpec(
            new OrHavingSpec(
                ImmutableList.of(
                    new DimensionSelectorHavingSpec("__time", "automotive", null),
                    new DimensionSelectorHavingSpec("__time", "business", null)
                )
            )
        )
        .setLimitSpec(
            new DefaultLimitSpec(
                ImmutableList.of(new OrderByColumnSpec("__time", OrderByColumnSpec.Direction.DESCENDING)),
                null
            )
        )
        .build();
  }

  @Test
  public void testEmptySubquery()
  {
    GroupByQuery subquery = GroupByQuery
        .builder()
        .setDataSource(QueryRunnerTestHelper.dataSource)
        .setQuerySegmentSpec(QueryRunnerTestHelper.emptyInterval)
        .setDimensions(new DefaultDimensionSpec("quality", "alias"))
        .setAggregatorSpecs(QueryRunnerTestHelper.rowsCount, new LongSumAggregatorFactory("idx", "index"))
        .setGranularity(QueryRunnerTestHelper.dayGran)
        .build();

    GroupByQuery query = GroupByQuery
        .builder()
        .setDataSource(subquery)
        .setQuerySegmentSpec(QueryRunnerTestHelper.firstToThird)
        .setAggregatorSpecs(new DoubleMaxAggregatorFactory("idx", "idx"))
        .setGranularity(QueryRunnerTestHelper.dayGran)
        .build();

    Iterable<Row> results = GroupByQueryRunnerTestHelper.runQuery(factory, runner, query);
    Assert.assertFalse(results.iterator().hasNext());
  }

  @Test
  public void testSubqueryWithPostAggregators()
  {
    final GroupByQuery subquery = GroupByQuery
        .builder()
        .setDataSource(QueryRunnerTestHelper.dataSource)
        .setQuerySegmentSpec(QueryRunnerTestHelper.firstToThird)
        .setDimensions(new DefaultDimensionSpec("quality", "alias"))
        .setDimFilter(new JavaScriptDimFilter(
            "quality",
            "function(dim){ return true; }",
            null,
            JavaScriptConfig.getEnabledInstance()
        )).setAggregatorSpecs(QueryRunnerTestHelper.rowsCount, new LongSumAggregatorFactory("idx_subagg", "index"))
        .setPostAggregatorSpecs(
            Collections.singletonList(
                new ArithmeticPostAggregator(
                    "idx_subpostagg", "+", Arrays.asList(
                    new FieldAccessPostAggregator("the_idx_subagg", "idx_subagg"),
                    new ConstantPostAggregator("thousand", 1000)
                )
                )

            )
        )
        .setGranularity(QueryRunnerTestHelper.dayGran)
        .build();

    final GroupByQuery query = GroupByQuery
        .builder()
        .setDataSource(subquery)
        .setQuerySegmentSpec(QueryRunnerTestHelper.firstToThird)
        .setDimensions(new DefaultDimensionSpec("alias", "alias"))
        .setAggregatorSpecs(new LongSumAggregatorFactory("rows", "rows"),
                            new LongSumAggregatorFactory("idx", "idx_subpostagg"))
        .setPostAggregatorSpecs(
            Collections.singletonList(
                new ArithmeticPostAggregator(
                    "idx_post", "+", Arrays.asList(
                    new FieldAccessPostAggregator("the_idx_agg", "idx"),
                    new ConstantPostAggregator("ten_thousand", 10000)
                )
                )

            )
        )
        .setGranularity(QueryRunnerTestHelper.dayGran)
        .build();

    List<Row> expectedResults = Arrays.asList(
        GroupByQueryRunnerTestHelper.createExpectedRow(
            "2011-04-01",
            "alias",
            "automotive",
            "rows",
            1L,
            "idx_post",
            11135.0,
            "idx",
            1135L
        ),
        GroupByQueryRunnerTestHelper.createExpectedRow(
            "2011-04-01",
            "alias",
            "business",
            "rows",
            1L,
            "idx_post",
            11118.0,
            "idx",
            1118L
        ),
        GroupByQueryRunnerTestHelper.createExpectedRow(
            "2011-04-01",
            "alias",
            "entertainment",
            "rows",
            1L,
            "idx_post",
            11158.0,
            "idx",
            1158L
        ),
        GroupByQueryRunnerTestHelper.createExpectedRow(
            "2011-04-01",
            "alias",
            "health",
            "rows",
            1L,
            "idx_post",
            11120.0,
            "idx",
            1120L
        ),
        GroupByQueryRunnerTestHelper.createExpectedRow(
            "2011-04-01",
            "alias",
            "mezzanine",
            "rows",
            3L,
            "idx_post",
            13870.0,
            "idx",
            3870L
        ),
        GroupByQueryRunnerTestHelper.createExpectedRow(
            "2011-04-01",
            "alias",
            "news",
            "rows",
            1L,
            "idx_post",
            11121.0,
            "idx",
            1121L
        ),
        GroupByQueryRunnerTestHelper.createExpectedRow(
            "2011-04-01",
            "alias",
            "premium",
            "rows",
            3L,
            "idx_post",
            13900.0,
            "idx",
            3900L
        ),
        GroupByQueryRunnerTestHelper.createExpectedRow(
            "2011-04-01",
            "alias",
            "technology",
            "rows",
            1L,
            "idx_post",
            11078.0,
            "idx",
            1078L
        ),
        GroupByQueryRunnerTestHelper.createExpectedRow(
            "2011-04-01",
            "alias",
            "travel",
            "rows",
            1L,
            "idx_post",
            11119.0,
            "idx",
            1119L
        ),

        GroupByQueryRunnerTestHelper.createExpectedRow(
            "2011-04-02",
            "alias",
            "automotive",
            "rows",
            1L,
            "idx_post",
            11147.0,
            "idx",
            1147L
        ),
        GroupByQueryRunnerTestHelper.createExpectedRow(
            "2011-04-02",
            "alias",
            "business",
            "rows",
            1L,
            "idx_post",
            11112.0,
            "idx",
            1112L
        ),
        GroupByQueryRunnerTestHelper.createExpectedRow(
            "2011-04-02",
            "alias",
            "entertainment",
            "rows",
            1L,
            "idx_post",
            11166.0,
            "idx",
            1166L
        ),
        GroupByQueryRunnerTestHelper.createExpectedRow(
            "2011-04-02",
            "alias",
            "health",
            "rows",
            1L,
            "idx_post",
            11113.0,
            "idx",
            1113L
        ),
        GroupByQueryRunnerTestHelper.createExpectedRow(
            "2011-04-02",
            "alias",
            "mezzanine",
            "rows",
            3L,
            "idx_post",
            13447.0,
            "idx",
            3447L
        ),
        GroupByQueryRunnerTestHelper.createExpectedRow(
            "2011-04-02",
            "alias",
            "news",
            "rows",
            1L,
            "idx_post",
            11114.0,
            "idx",
            1114L
        ),
        GroupByQueryRunnerTestHelper.createExpectedRow(
            "2011-04-02",
            "alias",
            "premium",
            "rows",
            3L,
            "idx_post",
            13505.0,
            "idx",
            3505L
        ),
        GroupByQueryRunnerTestHelper.createExpectedRow(
            "2011-04-02",
            "alias",
            "technology",
            "rows",
            1L,
            "idx_post",
            11097.0,
            "idx",
            1097L
        ),
        GroupByQueryRunnerTestHelper.createExpectedRow(
            "2011-04-02",
            "alias",
            "travel",
            "rows",
            1L,
            "idx_post",
            11126.0,
            "idx",
            1126L
        )
    );

    // Subqueries are handled by the ToolChest
    Iterable<Row> results = GroupByQueryRunnerTestHelper.runQuery(factory, runner, query);
    TestHelper.assertExpectedObjects(expectedResults, results, "");
  }

  @Test
  public void testSubqueryWithPostAggregatorsAndHaving()
  {
    final GroupByQuery subquery = GroupByQuery
        .builder()
        .setDataSource(QueryRunnerTestHelper.dataSource)
        .setQuerySegmentSpec(QueryRunnerTestHelper.firstToThird)
        .setDimensions(new DefaultDimensionSpec("quality", "alias"))
        .setDimFilter(new JavaScriptDimFilter(
            "quality",
            "function(dim){ return true; }",
            null,
            JavaScriptConfig.getEnabledInstance()
        )).setAggregatorSpecs(QueryRunnerTestHelper.rowsCount, new LongSumAggregatorFactory("idx_subagg", "index"))
        .setPostAggregatorSpecs(
            Collections.singletonList(
                new ArithmeticPostAggregator(
                    "idx_subpostagg",
                    "+",
                    Arrays.asList(
                        new FieldAccessPostAggregator("the_idx_subagg", "idx_subagg"),
                        new ConstantPostAggregator("thousand", 1000)
                    )
                )

            )
        )
        .setHavingSpec(
            new BaseHavingSpec()
            {
              @Override
              public boolean eval(Row row)
              {
                return (row.getMetric("idx_subpostagg").floatValue() < 3800);
              }
            }
        )
        .addOrderByColumn("alias")
        .setGranularity(QueryRunnerTestHelper.dayGran)
        .build();

    final GroupByQuery query = GroupByQuery
        .builder()
        .setDataSource(subquery)
        .setQuerySegmentSpec(QueryRunnerTestHelper.firstToThird)
        .setDimensions(new DefaultDimensionSpec("alias", "alias"))
        .setAggregatorSpecs(new LongSumAggregatorFactory("rows", "rows"),
                            new LongSumAggregatorFactory("idx", "idx_subpostagg"))
        .setPostAggregatorSpecs(
            Collections.singletonList(
                new ArithmeticPostAggregator(
                    "idx_post", "+", Arrays.asList(
                    new FieldAccessPostAggregator("the_idx_agg", "idx"),
                    new ConstantPostAggregator("ten_thousand", 10000)
                )
                )

            )
        )
        .setGranularity(QueryRunnerTestHelper.dayGran)
        .build();

    List<Row> expectedResults = Arrays.asList(
        GroupByQueryRunnerTestHelper.createExpectedRow(
            "2011-04-01",
            "alias",
            "automotive",
            "rows",
            1L,
            "idx_post",
            11135.0,
            "idx",
            1135L
        ),
        GroupByQueryRunnerTestHelper.createExpectedRow(
            "2011-04-01",
            "alias",
            "business",
            "rows",
            1L,
            "idx_post",
            11118.0,
            "idx",
            1118L
        ),
        GroupByQueryRunnerTestHelper.createExpectedRow(
            "2011-04-01",
            "alias",
            "entertainment",
            "rows",
            1L,
            "idx_post",
            11158.0,
            "idx",
            1158L
        ),
        GroupByQueryRunnerTestHelper.createExpectedRow(
            "2011-04-01",
            "alias",
            "health",
            "rows",
            1L,
            "idx_post",
            11120.0,
            "idx",
            1120L
        ),
        GroupByQueryRunnerTestHelper.createExpectedRow(
            "2011-04-01",
            "alias",
            "news",
            "rows",
            1L,
            "idx_post",
            11121.0,
            "idx",
            1121L
        ),
        GroupByQueryRunnerTestHelper.createExpectedRow(
            "2011-04-01",
            "alias",
            "technology",
            "rows",
            1L,
            "idx_post",
            11078.0,
            "idx",
            1078L
        ),
        GroupByQueryRunnerTestHelper.createExpectedRow(
            "2011-04-01",
            "alias",
            "travel",
            "rows",
            1L,
            "idx_post",
            11119.0,
            "idx",
            1119L
        ),

        GroupByQueryRunnerTestHelper.createExpectedRow(
            "2011-04-02",
            "alias",
            "automotive",
            "rows",
            1L,
            "idx_post",
            11147.0,
            "idx",
            1147L
        ),
        GroupByQueryRunnerTestHelper.createExpectedRow(
            "2011-04-02",
            "alias",
            "business",
            "rows",
            1L,
            "idx_post",
            11112.0,
            "idx",
            1112L
        ),
        GroupByQueryRunnerTestHelper.createExpectedRow(
            "2011-04-02",
            "alias",
            "entertainment",
            "rows",
            1L,
            "idx_post",
            11166.0,
            "idx",
            1166L
        ),
        GroupByQueryRunnerTestHelper.createExpectedRow(
            "2011-04-02",
            "alias",
            "health",
            "rows",
            1L,
            "idx_post",
            11113.0,
            "idx",
            1113L
        ),
        GroupByQueryRunnerTestHelper.createExpectedRow(
            "2011-04-02",
            "alias",
            "mezzanine",
            "rows",
            3L,
            "idx_post",
            13447.0,
            "idx",
            3447L
        ),
        GroupByQueryRunnerTestHelper.createExpectedRow(
            "2011-04-02",
            "alias",
            "news",
            "rows",
            1L,
            "idx_post",
            11114.0,
            "idx",
            1114L
        ),
        GroupByQueryRunnerTestHelper.createExpectedRow(
            "2011-04-02",
            "alias",
            "premium",
            "rows",
            3L,
            "idx_post",
            13505.0,
            "idx",
            3505L
        ),
        GroupByQueryRunnerTestHelper.createExpectedRow(
            "2011-04-02",
            "alias",
            "technology",
            "rows",
            1L,
            "idx_post",
            11097.0,
            "idx",
            1097L
        ),
        GroupByQueryRunnerTestHelper.createExpectedRow(
            "2011-04-02",
            "alias",
            "travel",
            "rows",
            1L,
            "idx_post",
            11126.0,
            "idx",
            1126L
        )
    );

    // Subqueries are handled by the ToolChest
    Iterable<Row> results = GroupByQueryRunnerTestHelper.runQuery(factory, runner, query);
    TestHelper.assertExpectedObjects(expectedResults, results, "");
  }

  @Test
  public void testSubqueryWithMultiColumnAggregators()
  {
    final GroupByQuery subquery = GroupByQuery
        .builder()
        .setDataSource(QueryRunnerTestHelper.dataSource)
        .setQuerySegmentSpec(QueryRunnerTestHelper.firstToThird)
        .setDimensions(new DefaultDimensionSpec("quality", "alias"))
        .setDimFilter(new JavaScriptDimFilter(
            "market",
            "function(dim){ return true; }",
            null,
            JavaScriptConfig.getEnabledInstance()
        ))
        .setAggregatorSpecs(QueryRunnerTestHelper.rowsCount,
                            new DoubleSumAggregatorFactory("idx_subagg", "index"),
                            new JavaScriptAggregatorFactory(
                                "js_agg",
                                Arrays.asList("index", "market"),
                                "function(current, index, dim){return current + index + dim.length;}",
                                "function(){return 0;}",
                                "function(a,b){return a + b;}",
                                JavaScriptConfig.getEnabledInstance()
                            ))
        .setPostAggregatorSpecs(
            Collections.singletonList(
                new ArithmeticPostAggregator(
                    "idx_subpostagg",
                    "+",
                    Arrays.asList(
                        new FieldAccessPostAggregator("the_idx_subagg", "idx_subagg"),
                        new ConstantPostAggregator("thousand", 1000)
                    )
                )

            )
        )
        .setHavingSpec(
            new BaseHavingSpec()
            {
              @Override
              public boolean eval(Row row)
              {
                return (row.getMetric("idx_subpostagg").floatValue() < 3800);
              }
            }
        )
        .addOrderByColumn("alias")
        .setGranularity(QueryRunnerTestHelper.dayGran)
        .build();

    final GroupByQuery query = GroupByQuery
        .builder()
        .setDataSource(subquery)
        .setQuerySegmentSpec(QueryRunnerTestHelper.firstToThird)
        .setDimensions(new DefaultDimensionSpec("alias", "alias"))
        .setAggregatorSpecs(new LongSumAggregatorFactory("rows", "rows"),
                            new LongSumAggregatorFactory("idx", "idx_subpostagg"),
                            new DoubleSumAggregatorFactory("js_outer_agg", "js_agg"))
        .setPostAggregatorSpecs(
            Collections.singletonList(
                new ArithmeticPostAggregator(
                    "idx_post", "+", Arrays.asList(
                    new FieldAccessPostAggregator("the_idx_agg", "idx"),
                    new ConstantPostAggregator("ten_thousand", 10000)
                )
                )

            )
        )
        .setLimitSpec(
            new DefaultLimitSpec(
                Collections.singletonList(
                    new OrderByColumnSpec(
                        "alias",
                        OrderByColumnSpec.Direction.DESCENDING
                    )
                ),
                5
            )
        )
        .setGranularity(QueryRunnerTestHelper.dayGran)
        .build();

    List<Row> expectedResults = Arrays.asList(
        GroupByQueryRunnerTestHelper.createExpectedRow(
            "2011-04-01",
            "alias",
            "travel",
            "rows",
            1L,
            "idx_post",
            11119.0,
            "idx",
            1119L,
            "js_outer_agg",
            123.92274475097656
        ),
        GroupByQueryRunnerTestHelper.createExpectedRow(
            "2011-04-01",
            "alias",
            "technology",
            "rows",
            1L,
            "idx_post",
            11078.0,
            "idx",
            1078L,
            "js_outer_agg",
            82.62254333496094
        ),
        GroupByQueryRunnerTestHelper.createExpectedRow(
            "2011-04-01",
            "alias",
            "news",
            "rows",
            1L,
            "idx_post",
            11121.0,
            "idx",
            1121L,
            "js_outer_agg",
            125.58358001708984
        ),
        GroupByQueryRunnerTestHelper.createExpectedRow(
            "2011-04-01",
            "alias",
            "health",
            "rows",
            1L,
            "idx_post",
            11120.0,
            "idx",
            1120L,
            "js_outer_agg",
            124.13470458984375
        ),
        GroupByQueryRunnerTestHelper.createExpectedRow(
            "2011-04-01",
            "alias",
            "entertainment",
            "rows",
            1L,
            "idx_post",
            11158.0,
            "idx",
            1158L,
            "js_outer_agg",
            162.74722290039062
        )
    );

    // Subqueries are handled by the ToolChest
    Iterable<Row> results = GroupByQueryRunnerTestHelper.runQuery(factory, runner, query);
    TestHelper.assertExpectedObjects(expectedResults, results, "");
  }

  @Test
  public void testSubqueryWithOuterFilterAggregator()
  {
    final GroupByQuery subquery = GroupByQuery
        .builder()
        .setDataSource(QueryRunnerTestHelper.dataSource)
        .setQuerySegmentSpec(QueryRunnerTestHelper.fullOnInterval)
        .setDimensions(new DefaultDimensionSpec("market", "market"), new DefaultDimensionSpec("quality", "quality"))
        .setAggregatorSpecs(QueryRunnerTestHelper.rowsCount, new LongSumAggregatorFactory("index", "index"))
        .setGranularity(QueryRunnerTestHelper.dayGran)
        .build();

    final DimFilter filter = new SelectorDimFilter("market", "spot", null);
    final GroupByQuery query = GroupByQuery
        .builder()
        .setDataSource(subquery)
        .setQuerySegmentSpec(QueryRunnerTestHelper.fullOnInterval)
        .setDimensions(Lists.newArrayList())
        .setAggregatorSpecs(new FilteredAggregatorFactory(QueryRunnerTestHelper.rowsCount, filter))
        .setGranularity(QueryRunnerTestHelper.allGran)
        .build();

    List<Row> expectedResults = Collections.singletonList(
        GroupByQueryRunnerTestHelper.createExpectedRow("1970-01-01", "rows", 837L)
    );
    Iterable<Row> results = GroupByQueryRunnerTestHelper.runQuery(factory, runner, query);
    TestHelper.assertExpectedObjects(expectedResults, results, "");
  }

  @Test
  public void testSubqueryWithOuterTimeFilter()
  {
    final GroupByQuery subquery = GroupByQuery
        .builder()
        .setDataSource(QueryRunnerTestHelper.dataSource)
        .setQuerySegmentSpec(QueryRunnerTestHelper.fullOnInterval)
        .setDimensions(new DefaultDimensionSpec("market", "market"), new DefaultDimensionSpec("quality", "quality"))
        .setAggregatorSpecs(QueryRunnerTestHelper.rowsCount, new LongSumAggregatorFactory("index", "index"))
        .setGranularity(QueryRunnerTestHelper.dayGran)
        .build();

    final DimFilter fridayFilter = new SelectorDimFilter(ColumnHolder.TIME_COLUMN_NAME, "Friday", new TimeFormatExtractionFn("EEEE", null, null, null, false));
    final DimFilter firstDaysFilter = new InDimFilter(ColumnHolder.TIME_COLUMN_NAME, ImmutableList.of("1", "2", "3"), new TimeFormatExtractionFn("d", null, null, null, false));
    final GroupByQuery query = GroupByQuery
        .builder()
        .setDataSource(subquery)
        .setQuerySegmentSpec(QueryRunnerTestHelper.fullOnInterval)
        .setDimensions(Lists.newArrayList())
        .setDimFilter(firstDaysFilter)
        .setAggregatorSpecs(new FilteredAggregatorFactory(QueryRunnerTestHelper.rowsCount, fridayFilter))
        .setGranularity(QueryRunnerTestHelper.dayGran)
        .build();

    List<Row> expectedResults = Arrays.asList(
        GroupByQueryRunnerTestHelper.createExpectedRow("2011-02-01", "rows", 0L),
        GroupByQueryRunnerTestHelper.createExpectedRow("2011-02-02", "rows", 0L),
        GroupByQueryRunnerTestHelper.createExpectedRow("2011-02-03", "rows", 0L),
        GroupByQueryRunnerTestHelper.createExpectedRow("2011-03-01", "rows", 0L),
        GroupByQueryRunnerTestHelper.createExpectedRow("2011-03-02", "rows", 0L),
        GroupByQueryRunnerTestHelper.createExpectedRow("2011-03-03", "rows", 0L),
        GroupByQueryRunnerTestHelper.createExpectedRow("2011-04-01", "rows", 13L),
        GroupByQueryRunnerTestHelper.createExpectedRow("2011-04-02", "rows", 0L),
        GroupByQueryRunnerTestHelper.createExpectedRow("2011-04-03", "rows", 0L)
    );
    Iterable<Row> results = GroupByQueryRunnerTestHelper.runQuery(factory, runner, query);
    TestHelper.assertExpectedObjects(expectedResults, results, "");
  }

  @Test
  public void testSubqueryWithContextTimeout()
  {
    final GroupByQuery subquery = GroupByQuery
        .builder()
        .setDataSource(QueryRunnerTestHelper.dataSource)
        .setQuerySegmentSpec(QueryRunnerTestHelper.fullOnInterval)
        .setDimensions(new DefaultDimensionSpec("quality", "alias"))
        .setGranularity(QueryRunnerTestHelper.dayGran)
        .build();

    final GroupByQuery query = GroupByQuery
        .builder()
        .setDataSource(subquery)
        .setQuerySegmentSpec(QueryRunnerTestHelper.firstToThird)
        .setDimensions(Lists.newArrayList()).setAggregatorSpecs(new CountAggregatorFactory("count"))
        .setGranularity(QueryRunnerTestHelper.allGran)
        .setContext(ImmutableMap.of(QueryContexts.TIMEOUT_KEY, 10000))
        .build();

    List<Row> expectedResults = Collections.singletonList(
        GroupByQueryRunnerTestHelper.createExpectedRow("2011-04-01", "count", 18L)
    );
    Iterable<Row> results = GroupByQueryRunnerTestHelper.runQuery(factory, runner, query);
    TestHelper.assertExpectedObjects(expectedResults, results, "");
  }

  @Test
  public void testSubqueryWithOuterVirtualColumns()
  {
    final GroupByQuery subquery = GroupByQuery
        .builder()
        .setDataSource(QueryRunnerTestHelper.dataSource)
        .setQuerySegmentSpec(QueryRunnerTestHelper.fullOnInterval)
        .setDimensions(new DefaultDimensionSpec("quality", "alias"))
        .setGranularity(QueryRunnerTestHelper.dayGran)
        .build();

    final GroupByQuery query = GroupByQuery
        .builder()
        .setDataSource(subquery)
        .setQuerySegmentSpec(QueryRunnerTestHelper.firstToThird)
        .setVirtualColumns(new ExpressionVirtualColumn("expr", "1", ValueType.FLOAT, TestExprMacroTable.INSTANCE))
        .setDimensions(Lists.newArrayList()).setAggregatorSpecs(new LongSumAggregatorFactory("count", "expr"))
        .setGranularity(QueryRunnerTestHelper.allGran)
        .build();

    List<Row> expectedResults = Collections.singletonList(
        GroupByQueryRunnerTestHelper.createExpectedRow("2011-04-01", "count", 18L)
    );
    Iterable<Row> results = GroupByQueryRunnerTestHelper.runQuery(factory, runner, query);
    TestHelper.assertExpectedObjects(expectedResults, results, "");
  }

  @Test
  public void testSubqueryWithOuterCardinalityAggregator()
  {
    final GroupByQuery subquery = GroupByQuery
        .builder()
        .setDataSource(QueryRunnerTestHelper.dataSource)
        .setQuerySegmentSpec(QueryRunnerTestHelper.fullOnInterval)
        .setDimensions(new DefaultDimensionSpec("market", "market"), new DefaultDimensionSpec("quality", "quality"))
        .setAggregatorSpecs(QueryRunnerTestHelper.rowsCount, new LongSumAggregatorFactory("index", "index"))
        .setGranularity(QueryRunnerTestHelper.dayGran)
        .build();

    final GroupByQuery query = GroupByQuery
        .builder()
        .setDataSource(subquery)
        .setQuerySegmentSpec(QueryRunnerTestHelper.fullOnInterval)
        .setDimensions(Lists.newArrayList()).setAggregatorSpecs(new CardinalityAggregatorFactory(
            "car",
            ImmutableList.of(new DefaultDimensionSpec(
                "quality",
                "quality"
            )),
            false
        ))
        .setGranularity(QueryRunnerTestHelper.allGran)
        .build();

    List<Row> expectedResults = Collections.singletonList(
        GroupByQueryRunnerTestHelper.createExpectedRow("1970-01-01", "car", QueryRunnerTestHelper.UNIQUES_9)
    );
    Iterable<Row> results = GroupByQueryRunnerTestHelper.runQuery(factory, runner, query);
    TestHelper.assertExpectedObjects(expectedResults, results, "");
  }

  @Test
  public void testSubqueryWithOuterCountAggregator()
  {
    final GroupByQuery subquery = GroupByQuery
        .builder()
        .setDataSource(QueryRunnerTestHelper.dataSource)
        .setQuerySegmentSpec(QueryRunnerTestHelper.fullOnInterval)
        .setDimensions(new DefaultDimensionSpec("quality", "alias"))
        .setGranularity(QueryRunnerTestHelper.dayGran)
        .setLimitSpec(
            new DefaultLimitSpec(
                ImmutableList.of(new OrderByColumnSpec("alias", OrderByColumnSpec.Direction.ASCENDING)),
                null
            )
        )
        .build();

    final GroupByQuery query = GroupByQuery
        .builder()
        .setDataSource(subquery)
        .setQuerySegmentSpec(QueryRunnerTestHelper.firstToThird)
        .setDimensions(Lists.newArrayList()).setAggregatorSpecs(new CountAggregatorFactory("count"))
        .setGranularity(QueryRunnerTestHelper.allGran)
        .build();

    // v1 strategy throws an exception for this query because it tries to merge the noop outer
    // and default inner limit specs, then apply the resulting spec to the outer query, which
    // fails because the inner limit spec refers to columns that don't exist in the outer
    // query. I'm not sure why it does this.

    if (config.getDefaultStrategy().equals(GroupByStrategySelector.STRATEGY_V1)) {
      expectedException.expect(ISE.class);
      expectedException.expectMessage("Unknown column in order clause");
      GroupByQueryRunnerTestHelper.runQuery(factory, runner, query);
    } else {
      List<Row> expectedResults = Collections.singletonList(
          GroupByQueryRunnerTestHelper.createExpectedRow("2011-04-01", "count", 18L)
      );
      Iterable<Row> results = GroupByQueryRunnerTestHelper.runQuery(factory, runner, query);
      TestHelper.assertExpectedObjects(expectedResults, results, "");
    }
  }

  @Test
  public void testSubqueryWithOuterDimJavascriptAggregators()
  {
    final GroupByQuery subquery = GroupByQuery
        .builder()
        .setDataSource(QueryRunnerTestHelper.dataSource)
        .setQuerySegmentSpec(QueryRunnerTestHelper.firstToThird)
        .setDimensions(new DefaultDimensionSpec("market", "market"), new DefaultDimensionSpec("quality", "quality"))
        .setAggregatorSpecs(QueryRunnerTestHelper.rowsCount, new LongSumAggregatorFactory("index", "index"))
        .setGranularity(QueryRunnerTestHelper.dayGran)
        .build();

    final GroupByQuery query = GroupByQuery
        .builder()
        .setDataSource(subquery)
        .setQuerySegmentSpec(QueryRunnerTestHelper.firstToThird)
        .setDimensions(new DefaultDimensionSpec("quality", "quality"))
        .setAggregatorSpecs(new JavaScriptAggregatorFactory(
            "js_agg",
            Arrays.asList("index", "market"),
            "function(current, index, dim){return current + index + dim.length;}",
            "function(){return 0;}",
            "function(a,b){return a + b;}",
            JavaScriptConfig.getEnabledInstance()
        ))
        .setGranularity(QueryRunnerTestHelper.dayGran)
        .build();

    List<Row> expectedResults = Arrays.asList(
        GroupByQueryRunnerTestHelper.createExpectedRow("2011-04-01", "quality", "automotive", "js_agg", 139D),
        GroupByQueryRunnerTestHelper.createExpectedRow("2011-04-01", "quality", "business", "js_agg", 122D),
        GroupByQueryRunnerTestHelper.createExpectedRow("2011-04-01", "quality", "entertainment", "js_agg", 162D),
        GroupByQueryRunnerTestHelper.createExpectedRow("2011-04-01", "quality", "health", "js_agg", 124D),
        GroupByQueryRunnerTestHelper.createExpectedRow("2011-04-01", "quality", "mezzanine", "js_agg", 2893D),
        GroupByQueryRunnerTestHelper.createExpectedRow("2011-04-01", "quality", "news", "js_agg", 125D),
        GroupByQueryRunnerTestHelper.createExpectedRow("2011-04-01", "quality", "premium", "js_agg", 2923D),
        GroupByQueryRunnerTestHelper.createExpectedRow("2011-04-01", "quality", "technology", "js_agg", 82D),
        GroupByQueryRunnerTestHelper.createExpectedRow("2011-04-01", "quality", "travel", "js_agg", 123D),

        GroupByQueryRunnerTestHelper.createExpectedRow("2011-04-02", "quality", "automotive", "js_agg", 151D),
        GroupByQueryRunnerTestHelper.createExpectedRow("2011-04-02", "quality", "business", "js_agg", 116D),
        GroupByQueryRunnerTestHelper.createExpectedRow("2011-04-02", "quality", "entertainment", "js_agg", 170D),
        GroupByQueryRunnerTestHelper.createExpectedRow("2011-04-02", "quality", "health", "js_agg", 117D),
        GroupByQueryRunnerTestHelper.createExpectedRow("2011-04-02", "quality", "mezzanine", "js_agg", 2470D),
        GroupByQueryRunnerTestHelper.createExpectedRow("2011-04-02", "quality", "news", "js_agg", 118D),
        GroupByQueryRunnerTestHelper.createExpectedRow("2011-04-02", "quality", "premium", "js_agg", 2528D),
        GroupByQueryRunnerTestHelper.createExpectedRow("2011-04-02", "quality", "technology", "js_agg", 101D),
        GroupByQueryRunnerTestHelper.createExpectedRow("2011-04-02", "quality", "travel", "js_agg", 130D)
    );
    Iterable<Row> results = GroupByQueryRunnerTestHelper.runQuery(factory, runner, query);
    TestHelper.assertExpectedObjects(expectedResults, results, "");
  }

  @Test
  public void testSubqueryWithOuterJavascriptAggregators()
  {
    final GroupByQuery subquery = GroupByQuery
        .builder()
        .setDataSource(QueryRunnerTestHelper.dataSource)
        .setQuerySegmentSpec(QueryRunnerTestHelper.firstToThird)
        .setDimensions(new DefaultDimensionSpec("market", "market"), new DefaultDimensionSpec("quality", "quality"))
        .setAggregatorSpecs(QueryRunnerTestHelper.rowsCount, new LongSumAggregatorFactory("index", "index"))
        .setGranularity(QueryRunnerTestHelper.dayGran)
        .build();

    final GroupByQuery query = GroupByQuery
        .builder()
        .setDataSource(subquery)
        .setQuerySegmentSpec(QueryRunnerTestHelper.firstToThird)
        .setDimensions(new DefaultDimensionSpec("quality", "quality"))
        .setAggregatorSpecs(new JavaScriptAggregatorFactory(
            "js_agg",
            Arrays.asList("index", "rows"),
            "function(current, index, rows){return current + index + rows;}",
            "function(){return 0;}",
            "function(a,b){return a + b;}",
            JavaScriptConfig.getEnabledInstance()
        ))
        .setGranularity(QueryRunnerTestHelper.dayGran)
        .build();

    List<Row> expectedResults = Arrays.asList(
        GroupByQueryRunnerTestHelper.createExpectedRow("2011-04-01", "quality", "automotive", "js_agg", 136D),
        GroupByQueryRunnerTestHelper.createExpectedRow("2011-04-01", "quality", "business", "js_agg", 119D),
        GroupByQueryRunnerTestHelper.createExpectedRow("2011-04-01", "quality", "entertainment", "js_agg", 159D),
        GroupByQueryRunnerTestHelper.createExpectedRow("2011-04-01", "quality", "health", "js_agg", 121D),
        GroupByQueryRunnerTestHelper.createExpectedRow("2011-04-01", "quality", "mezzanine", "js_agg", 2873D),
        GroupByQueryRunnerTestHelper.createExpectedRow("2011-04-01", "quality", "news", "js_agg", 122D),
        GroupByQueryRunnerTestHelper.createExpectedRow("2011-04-01", "quality", "premium", "js_agg", 2903D),
        GroupByQueryRunnerTestHelper.createExpectedRow("2011-04-01", "quality", "technology", "js_agg", 79D),
        GroupByQueryRunnerTestHelper.createExpectedRow("2011-04-01", "quality", "travel", "js_agg", 120D),

        GroupByQueryRunnerTestHelper.createExpectedRow("2011-04-02", "quality", "automotive", "js_agg", 148D),
        GroupByQueryRunnerTestHelper.createExpectedRow("2011-04-02", "quality", "business", "js_agg", 113D),
        GroupByQueryRunnerTestHelper.createExpectedRow("2011-04-02", "quality", "entertainment", "js_agg", 167D),
        GroupByQueryRunnerTestHelper.createExpectedRow("2011-04-02", "quality", "health", "js_agg", 114D),
        GroupByQueryRunnerTestHelper.createExpectedRow("2011-04-02", "quality", "mezzanine", "js_agg", 2450D),
        GroupByQueryRunnerTestHelper.createExpectedRow("2011-04-02", "quality", "news", "js_agg", 115D),
        GroupByQueryRunnerTestHelper.createExpectedRow("2011-04-02", "quality", "premium", "js_agg", 2508D),
        GroupByQueryRunnerTestHelper.createExpectedRow("2011-04-02", "quality", "technology", "js_agg", 98D),
        GroupByQueryRunnerTestHelper.createExpectedRow("2011-04-02", "quality", "travel", "js_agg", 127D)
    );
    Iterable<Row> results = GroupByQueryRunnerTestHelper.runQuery(factory, runner, query);
    TestHelper.assertExpectedObjects(expectedResults, results, "");
  }

  @Test
  public void testSubqueryWithHyperUniques()
  {
    GroupByQuery subquery = GroupByQuery
        .builder()
        .setDataSource(QueryRunnerTestHelper.dataSource)
        .setQuerySegmentSpec(QueryRunnerTestHelper.firstToThird)
        .setDimensions(new DefaultDimensionSpec("quality", "alias"))
        .setAggregatorSpecs(QueryRunnerTestHelper.rowsCount,
                            new LongSumAggregatorFactory("idx", "index"),
                            new HyperUniquesAggregatorFactory("quality_uniques", "quality_uniques"))
        .setGranularity(QueryRunnerTestHelper.dayGran)
        .build();

    GroupByQuery query = GroupByQuery
        .builder()
        .setDataSource(subquery)
        .setQuerySegmentSpec(QueryRunnerTestHelper.firstToThird)
        .setDimensions(new DefaultDimensionSpec("alias", "alias"))
        .setAggregatorSpecs(new LongSumAggregatorFactory("rows", "rows"),
                            new LongSumAggregatorFactory("idx", "idx"),
                            new HyperUniquesAggregatorFactory("uniq", "quality_uniques"))
        .setGranularity(QueryRunnerTestHelper.allGran)
        .build();

    List<Row> expectedResults = Arrays.asList(
        GroupByQueryRunnerTestHelper.createExpectedRow(
            "2011-04-01",
            "alias",
            "automotive",
            "rows",
            2L,
            "idx",
            282L,
            "uniq",
            1.0002442201269182
        ),
        GroupByQueryRunnerTestHelper.createExpectedRow(
            "2011-04-01",
            "alias",
            "business",
            "rows",
            2L,
            "idx",
            230L,
            "uniq",
            1.0002442201269182
        ),
        GroupByQueryRunnerTestHelper.createExpectedRow(
            "2011-04-01",
            "alias",
            "entertainment",
            "rows",
            2L,
            "idx",
            324L,
            "uniq",
            1.0002442201269182
        ),
        GroupByQueryRunnerTestHelper.createExpectedRow(
            "2011-04-01",
            "alias",
            "health",
            "rows",
            2L,
            "idx",
            233L,
            "uniq",
            1.0002442201269182
        ),
        GroupByQueryRunnerTestHelper.createExpectedRow(
            "2011-04-01",
            "alias",
            "mezzanine",
            "rows",
            6L,
            "idx",
            5317L,
            "uniq",
            1.0002442201269182
        ),
        GroupByQueryRunnerTestHelper.createExpectedRow(
            "2011-04-01",
            "alias",
            "news",
            "rows",
            2L,
            "idx",
            235L,
            "uniq",
            1.0002442201269182
        ),
        GroupByQueryRunnerTestHelper.createExpectedRow(
            "2011-04-01",
            "alias",
            "premium",
            "rows",
            6L,
            "idx",
            5405L,
            "uniq",
            1.0002442201269182
        ),
        GroupByQueryRunnerTestHelper.createExpectedRow(
            "2011-04-01",
            "alias",
            "technology",
            "rows",
            2L,
            "idx",
            175L,
            "uniq",
            1.0002442201269182
        ),
        GroupByQueryRunnerTestHelper.createExpectedRow(
            "2011-04-01",
            "alias",
            "travel",
            "rows",
            2L,
            "idx",
            245L,
            "uniq",
            1.0002442201269182
        )
    );

    // Subqueries are handled by the ToolChest
    Iterable<Row> results = GroupByQueryRunnerTestHelper.runQuery(factory, runner, query);
    TestHelper.assertExpectedObjects(expectedResults, results, "");
  }

  @Test
  public void testSubqueryWithHyperUniquesPostAggregator()
  {
    GroupByQuery subquery = GroupByQuery
        .builder()
        .setDataSource(QueryRunnerTestHelper.dataSource)
        .setQuerySegmentSpec(QueryRunnerTestHelper.firstToThird)
        .setDimensions(Lists.newArrayList())
        .setAggregatorSpecs(QueryRunnerTestHelper.rowsCount,
                            new LongSumAggregatorFactory("idx", "index"),
                            new HyperUniquesAggregatorFactory("quality_uniques_inner", "quality_uniques"))
        .setPostAggregatorSpecs(
            Collections.singletonList(
                new FieldAccessPostAggregator("quality_uniques_inner_post", "quality_uniques_inner")
            )
        )
        .setGranularity(QueryRunnerTestHelper.dayGran)
        .build();

    GroupByQuery query = GroupByQuery
        .builder()
        .setDataSource(subquery)
        .setQuerySegmentSpec(QueryRunnerTestHelper.firstToThird)
        .setDimensions(Lists.newArrayList())
        .setAggregatorSpecs(new LongSumAggregatorFactory("rows", "rows"),
                            new LongSumAggregatorFactory("idx", "idx"),
                            new HyperUniquesAggregatorFactory("quality_uniques_outer", "quality_uniques_inner_post"))
        .setPostAggregatorSpecs(
            Collections.singletonList(
                new HyperUniqueFinalizingPostAggregator("quality_uniques_outer_post", "quality_uniques_outer")
            )
        )
        .setGranularity(QueryRunnerTestHelper.allGran)
        .build();

    List<Row> expectedResults = Collections.singletonList(
        GroupByQueryRunnerTestHelper.createExpectedRow(
            "2011-04-01",
            "rows",
            26L,
            "idx",
            12446L,
            "quality_uniques_outer",
            9.019833517963864,
            "quality_uniques_outer_post",
            9.019833517963864
        )
    );

    // Subqueries are handled by the ToolChest
    Iterable<Row> results = GroupByQueryRunnerTestHelper.runQuery(factory, runner, query);
    TestHelper.assertExpectedObjects(expectedResults, results, "");
  }

  @Test
  public void testSubqueryWithFirstLast()
  {
    GroupByQuery subquery = GroupByQuery
        .builder()
        .setDataSource(QueryRunnerTestHelper.dataSource)
        .setQuerySegmentSpec(QueryRunnerTestHelper.fullOnInterval)
        .setDimensions(new DefaultDimensionSpec("market", "market"))
        .setAggregatorSpecs(QueryRunnerTestHelper.rowsCount,
                            new LongFirstAggregatorFactory("innerfirst", "index"),
                            new LongLastAggregatorFactory("innerlast", "index"))
        .setGranularity(QueryRunnerTestHelper.dayGran)
        .setContext(ImmutableMap.of("finalize", true))
        .build();

    GroupByQuery query = GroupByQuery
        .builder()
        .setDataSource(subquery)
        .setQuerySegmentSpec(QueryRunnerTestHelper.fullOnInterval)
        .setDimensions(Lists.newArrayList())
        .setAggregatorSpecs(new LongFirstAggregatorFactory("first", "innerfirst"),
                            new LongLastAggregatorFactory("last", "innerlast"))
        .setGranularity(QueryRunnerTestHelper.monthGran)
        .build();

    List<Row> expectedResults = Arrays.asList(
        GroupByQueryRunnerTestHelper.createExpectedRow("2011-01-01", "first", 100L, "last", 943L),
        GroupByQueryRunnerTestHelper.createExpectedRow("2011-02-01", "first", 132L, "last", 1101L),
        GroupByQueryRunnerTestHelper.createExpectedRow("2011-03-01", "first", 153L, "last", 1063L),
        GroupByQueryRunnerTestHelper.createExpectedRow("2011-04-01", "first", 135L, "last", 780L)
    );

    Iterable<Row> results = GroupByQueryRunnerTestHelper.runQuery(factory, runner, query);
    TestHelper.assertExpectedObjects(expectedResults, results, "");
  }

  @Test
  public void testGroupByWithTimeColumn()
  {
    GroupByQuery query = GroupByQuery
        .builder()
        .setDataSource(QueryRunnerTestHelper.dataSource)
        .setQuerySegmentSpec(QueryRunnerTestHelper.firstToThird)
        .setAggregatorSpecs(QueryRunnerTestHelper.rowsCount,
                            QueryRunnerTestHelper.jsCountIfTimeGreaterThan,
                            QueryRunnerTestHelper.__timeLongSum)
        .setGranularity(QueryRunnerTestHelper.allGran)
        .build();

    List<Row> expectedResults = Collections.singletonList(
        GroupByQueryRunnerTestHelper.createExpectedRow(
            "2011-04-01",
            "rows",
            26L,
            "ntimestamps",
            13.0,
            "sumtime",
            33843139200000L
        )
    );

    Iterable<Row> results = GroupByQueryRunnerTestHelper.runQuery(factory, runner, query);
    TestHelper.assertExpectedObjects(expectedResults, results, "");
  }

  @Test
  public void testGroupByTimeExtraction()
  {
    GroupByQuery query = GroupByQuery
        .builder()
        .setDataSource(QueryRunnerTestHelper.dataSource)
        .setQuerySegmentSpec(QueryRunnerTestHelper.fullOnInterval)
<<<<<<< HEAD
        .setDimensions(
            Lists.newArrayList(
                new DefaultDimensionSpec("market", "market"),
                new ExtractionDimensionSpec(
                    ColumnHolder.TIME_COLUMN_NAME,
                    "dayOfWeek",
                    new TimeFormatExtractionFn("EEEE", null, null, null, false)
                )
            )
        )
        .setAggregatorSpecs(
            Arrays.asList(
                QueryRunnerTestHelper.rowsCount,
                QueryRunnerTestHelper.indexDoubleSum
            )
        )
=======
        .setDimensions(new DefaultDimensionSpec("market", "market"), new ExtractionDimensionSpec(
            Column.TIME_COLUMN_NAME,
            "dayOfWeek",
            new TimeFormatExtractionFn("EEEE", null, null, null, false)
        )).setAggregatorSpecs(QueryRunnerTestHelper.rowsCount, QueryRunnerTestHelper.indexDoubleSum)
>>>>>>> 75c8a87c
        .setPostAggregatorSpecs(Collections.singletonList(QueryRunnerTestHelper.addRowsIndexConstant))
        .setGranularity(QueryRunnerTestHelper.allGran)
        .setDimFilter(
            new OrDimFilter(
                Arrays.asList(
                    new SelectorDimFilter("market", "spot", null),
                    new SelectorDimFilter("market", "upfront", null)
                )
            )
        )
        .build();

    List<Row> expectedResults = Arrays.asList(
        GroupByQueryRunnerTestHelper.createExpectedRow(
            "1970-01-01",
            "dayOfWeek",
            "Friday",
            "market",
            "spot",
            "index",
            13219.574157714844,
            "rows",
            117L,
            "addRowsIndexConstant",
            13337.574157714844
        ),
        GroupByQueryRunnerTestHelper.createExpectedRow(
            "1970-01-01",
            "dayOfWeek",
            "Monday",
            "market",
            "spot",
            "index",
            13557.738830566406,
            "rows",
            117L,
            "addRowsIndexConstant",
            13675.738830566406
        ),
        GroupByQueryRunnerTestHelper.createExpectedRow(
            "1970-01-01",
            "dayOfWeek",
            "Saturday",
            "market",
            "spot",
            "index",
            13493.751281738281,
            "rows",
            117L,
            "addRowsIndexConstant",
            13611.751281738281
        ),
        GroupByQueryRunnerTestHelper.createExpectedRow(
            "1970-01-01",
            "dayOfWeek",
            "Sunday",
            "market",
            "spot",
            "index",
            13585.541015625,
            "rows",
            117L,
            "addRowsIndexConstant",
            13703.541015625
        ),
        GroupByQueryRunnerTestHelper.createExpectedRow(
            "1970-01-01",
            "dayOfWeek",
            "Thursday",
            "market",
            "spot",
            "index",
            14279.127197265625,
            "rows",
            126L,
            "addRowsIndexConstant",
            14406.127197265625
        ),
        GroupByQueryRunnerTestHelper.createExpectedRow(
            "1970-01-01",
            "dayOfWeek",
            "Tuesday",
            "market",
            "spot",
            "index",
            13199.471435546875,
            "rows",
            117L,
            "addRowsIndexConstant",
            13317.471435546875
        ),
        GroupByQueryRunnerTestHelper.createExpectedRow(
            "1970-01-01",
            "dayOfWeek",
            "Wednesday",
            "market",
            "spot",
            "index",
            14271.368591308594,
            "rows",
            126L,
            "addRowsIndexConstant",
            14398.368591308594
        ),
        GroupByQueryRunnerTestHelper.createExpectedRow(
            "1970-01-01",
            "dayOfWeek",
            "Friday",
            "market",
            "upfront",
            "index",
            27297.8623046875,
            "rows",
            26L,
            "addRowsIndexConstant",
            27324.8623046875
        ),
        GroupByQueryRunnerTestHelper.createExpectedRow(
            "1970-01-01",
            "dayOfWeek",
            "Monday",
            "market",
            "upfront",
            "index",
            27619.58447265625,
            "rows",
            26L,
            "addRowsIndexConstant",
            27646.58447265625
        ),
        GroupByQueryRunnerTestHelper.createExpectedRow(
            "1970-01-01",
            "dayOfWeek",
            "Saturday",
            "market",
            "upfront",
            "index",
            27820.83154296875,
            "rows",
            26L,
            "addRowsIndexConstant",
            27847.83154296875
        ),
        GroupByQueryRunnerTestHelper.createExpectedRow(
            "1970-01-01",
            "dayOfWeek",
            "Sunday",
            "market",
            "upfront",
            "index",
            24791.223876953125,
            "rows",
            26L,
            "addRowsIndexConstant",
            24818.223876953125
        ),
        GroupByQueryRunnerTestHelper.createExpectedRow(
            "1970-01-01",
            "dayOfWeek",
            "Thursday",
            "market",
            "upfront",
            "index",
            28562.748901367188,
            "rows",
            28L,
            "addRowsIndexConstant",
            28591.748901367188
        ),
        GroupByQueryRunnerTestHelper.createExpectedRow(
            "1970-01-01",
            "dayOfWeek",
            "Tuesday",
            "market",
            "upfront",
            "index",
            26968.280639648438,
            "rows",
            26L,
            "addRowsIndexConstant",
            26995.280639648438
        ),
        GroupByQueryRunnerTestHelper.createExpectedRow(
            "1970-01-01",
            "dayOfWeek",
            "Wednesday",
            "market",
            "upfront",
            "index",
            28985.5751953125,
            "rows",
            28L,
            "addRowsIndexConstant",
            29014.5751953125
        )
    );

    Iterable<Row> results = GroupByQueryRunnerTestHelper.runQuery(factory, runner, query);
    TestHelper.assertExpectedObjects(expectedResults, results, "");
  }


  @Test
  public void testGroupByTimeExtractionWithNulls()
  {
    final DimExtractionFn nullWednesdays = new DimExtractionFn()
    {
      @Override
      public String apply(String dimValue)
      {
        if ("Wednesday".equals(dimValue)) {
          return null;
        } else {
          return dimValue;
        }
      }

      @Override
      public byte[] getCacheKey()
      {
        throw new UnsupportedOperationException();
      }

      @Override
      public boolean preservesOrdering()
      {
        return false;
      }

      @Override
      public ExtractionType getExtractionType()
      {
        return ExtractionType.MANY_TO_ONE;
      }
    };

    GroupByQuery query = GroupByQuery
        .builder()
        .setDataSource(QueryRunnerTestHelper.dataSource)
        .setQuerySegmentSpec(QueryRunnerTestHelper.fullOnInterval)
<<<<<<< HEAD
        .setDimensions(
            Lists.newArrayList(
                new DefaultDimensionSpec("market", "market"),
                new ExtractionDimensionSpec(
                    ColumnHolder.TIME_COLUMN_NAME,
                    "dayOfWeek",
                    new CascadeExtractionFn(
                        new ExtractionFn[]{
                            new TimeFormatExtractionFn("EEEE", null, null, null, false),
                            nullWednesdays,
                        }
                    )
                )
            )
        )
        .setAggregatorSpecs(
            Arrays.asList(
                QueryRunnerTestHelper.rowsCount,
                QueryRunnerTestHelper.indexDoubleSum
=======
        .setDimensions(new DefaultDimensionSpec("market", "market"), new ExtractionDimensionSpec(
            Column.TIME_COLUMN_NAME,
            "dayOfWeek",
            new CascadeExtractionFn(
                new ExtractionFn[]{
                    new TimeFormatExtractionFn("EEEE", null, null, null, false),
                    nullWednesdays,
                    }
>>>>>>> 75c8a87c
            )
        )).setAggregatorSpecs(QueryRunnerTestHelper.rowsCount, QueryRunnerTestHelper.indexDoubleSum)
        .setPostAggregatorSpecs(Collections.singletonList(QueryRunnerTestHelper.addRowsIndexConstant))
        .setGranularity(QueryRunnerTestHelper.allGran)
        .setDimFilter(
            new OrDimFilter(
                Arrays.asList(
                    new SelectorDimFilter("market", "spot", null),
                    new SelectorDimFilter("market", "upfront", null)
                )
            )
        )
        .build();

    List<Row> expectedResults = Arrays.asList(
        GroupByQueryRunnerTestHelper.createExpectedRow(
            "1970-01-01",
            "dayOfWeek",
            null,
            "market",
            "spot",
            "index",
            14271.368591308594,
            "rows",
            126L,
            "addRowsIndexConstant",
            14398.368591308594
        ),
        GroupByQueryRunnerTestHelper.createExpectedRow(
            "1970-01-01",
            "dayOfWeek",
            "Friday",
            "market",
            "spot",
            "index",
            13219.574157714844,
            "rows",
            117L,
            "addRowsIndexConstant",
            13337.574157714844
        ),
        GroupByQueryRunnerTestHelper.createExpectedRow(
            "1970-01-01",
            "dayOfWeek",
            "Monday",
            "market",
            "spot",
            "index",
            13557.738830566406,
            "rows",
            117L,
            "addRowsIndexConstant",
            13675.738830566406
        ),
        GroupByQueryRunnerTestHelper.createExpectedRow(
            "1970-01-01",
            "dayOfWeek",
            "Saturday",
            "market",
            "spot",
            "index",
            13493.751281738281,
            "rows",
            117L,
            "addRowsIndexConstant",
            13611.751281738281
        ),
        GroupByQueryRunnerTestHelper.createExpectedRow(
            "1970-01-01",
            "dayOfWeek",
            "Sunday",
            "market",
            "spot",
            "index",
            13585.541015625,
            "rows",
            117L,
            "addRowsIndexConstant",
            13703.541015625
        ),
        GroupByQueryRunnerTestHelper.createExpectedRow(
            "1970-01-01",
            "dayOfWeek",
            "Thursday",
            "market",
            "spot",
            "index",
            14279.127197265625,
            "rows",
            126L,
            "addRowsIndexConstant",
            14406.127197265625
        ),
        GroupByQueryRunnerTestHelper.createExpectedRow(
            "1970-01-01",
            "dayOfWeek",
            "Tuesday",
            "market",
            "spot",
            "index",
            13199.471435546875,
            "rows",
            117L,
            "addRowsIndexConstant",
            13317.471435546875
        ),
        GroupByQueryRunnerTestHelper.createExpectedRow(
            "1970-01-01",
            "dayOfWeek",
            null,
            "market",
            "upfront",
            "index",
            28985.5751953125,
            "rows",
            28L,
            "addRowsIndexConstant",
            29014.5751953125
        ),
        GroupByQueryRunnerTestHelper.createExpectedRow(
            "1970-01-01",
            "dayOfWeek",
            "Friday",
            "market",
            "upfront",
            "index",
            27297.8623046875,
            "rows",
            26L,
            "addRowsIndexConstant",
            27324.8623046875
        ),
        GroupByQueryRunnerTestHelper.createExpectedRow(
            "1970-01-01",
            "dayOfWeek",
            "Monday",
            "market",
            "upfront",
            "index",
            27619.58447265625,
            "rows",
            26L,
            "addRowsIndexConstant",
            27646.58447265625
        ),
        GroupByQueryRunnerTestHelper.createExpectedRow(
            "1970-01-01",
            "dayOfWeek",
            "Saturday",
            "market",
            "upfront",
            "index",
            27820.83154296875,
            "rows",
            26L,
            "addRowsIndexConstant",
            27847.83154296875
        ),
        GroupByQueryRunnerTestHelper.createExpectedRow(
            "1970-01-01",
            "dayOfWeek",
            "Sunday",
            "market",
            "upfront",
            "index",
            24791.223876953125,
            "rows",
            26L,
            "addRowsIndexConstant",
            24818.223876953125
        ),
        GroupByQueryRunnerTestHelper.createExpectedRow(
            "1970-01-01",
            "dayOfWeek",
            "Thursday",
            "market",
            "upfront",
            "index",
            28562.748901367188,
            "rows",
            28L,
            "addRowsIndexConstant",
            28591.748901367188
        ),
        GroupByQueryRunnerTestHelper.createExpectedRow(
            "1970-01-01",
            "dayOfWeek",
            "Tuesday",
            "market",
            "upfront",
            "index",
            26968.280639648438,
            "rows",
            26L,
            "addRowsIndexConstant",
            26995.280639648438
        )
    );

    Iterable<Row> results = GroupByQueryRunnerTestHelper.runQuery(factory, runner, query);
    TestHelper.assertExpectedObjects(expectedResults, results, "");
  }

  @Test
  public void testBySegmentResults()
  {
    int segmentCount = 32;
    Result<BySegmentResultValue> singleSegmentResult = new Result<BySegmentResultValue>(
        DateTimes.of("2011-01-12T00:00:00.000Z"),
        new BySegmentResultValueClass(
            Collections.singletonList(
                GroupByQueryRunnerTestHelper.createExpectedRow(
                    "2011-04-01",
                    "alias",
                    "mezzanine",
                    "rows",
                    6L,
                    "idx",
                    4420L
                )
            ), "testSegment", Intervals.of("2011-04-02T00:00:00.000Z/2011-04-04T00:00:00.000Z")
        )
    );
    List<Result> bySegmentResults = Lists.newArrayList();
    for (int i = 0; i < segmentCount; i++) {
      bySegmentResults.add(singleSegmentResult);
    }
    GroupByQuery.Builder builder = GroupByQuery
        .builder()
        .setDataSource(QueryRunnerTestHelper.dataSource)
        .setInterval("2011-04-02/2011-04-04")
        .setDimensions(new DefaultDimensionSpec("quality", "alias"))
        .setAggregatorSpecs(QueryRunnerTestHelper.rowsCount, new LongSumAggregatorFactory("idx", "index"))
        .setGranularity(new PeriodGranularity(new Period("P1M"), null, null))
        .setDimFilter(new SelectorDimFilter("quality", "mezzanine", null))
        .setContext(ImmutableMap.of("bySegment", true));
    final GroupByQuery fullQuery = builder.build();
    QueryToolChest toolChest = factory.getToolchest();

    List<QueryRunner<Row>> singleSegmentRunners = Lists.newArrayList();
    for (int i = 0; i < segmentCount; i++) {
      singleSegmentRunners.add(toolChest.preMergeQueryDecoration(runner));
    }
    ExecutorService exec = Executors.newCachedThreadPool();
    QueryRunner theRunner = toolChest.postMergeQueryDecoration(
        new FinalizeResultsQueryRunner<>(
            toolChest.mergeResults(factory.mergeRunners(Executors.newCachedThreadPool(), singleSegmentRunners)),
            toolChest
        )
    );

    TestHelper.assertExpectedObjects(
        bySegmentResults,
        theRunner.run(QueryPlus.wrap(fullQuery), Maps.newHashMap()),
        ""
    );
    exec.shutdownNow();
  }


  @Test
  public void testBySegmentResultsUnOptimizedDimextraction()
  {
    int segmentCount = 32;
    Result<BySegmentResultValue> singleSegmentResult = new Result<BySegmentResultValue>(
        DateTimes.of("2011-01-12T00:00:00.000Z"),
        new BySegmentResultValueClass(
            Collections.singletonList(
                GroupByQueryRunnerTestHelper.createExpectedRow(
                    "2011-04-01",
                    "alias",
                    "mezzanine0",
                    "rows",
                    6L,
                    "idx",
                    4420L
                )
            ), "testSegment", Intervals.of("2011-04-02T00:00:00.000Z/2011-04-04T00:00:00.000Z")
        )
    );
    List<Result> bySegmentResults = Lists.newArrayList();
    for (int i = 0; i < segmentCount; i++) {
      bySegmentResults.add(singleSegmentResult);
    }
    GroupByQuery.Builder builder = GroupByQuery
        .builder()
        .setDataSource(QueryRunnerTestHelper.dataSource)
        .setInterval("2011-04-02/2011-04-04").setDimensions(new ExtractionDimensionSpec(
            "quality",
            "alias",
            new LookupExtractionFn(
                new MapLookupExtractor(ImmutableMap.of("mezzanine", "mezzanine0"), false),
                false,
                null,
                false,
                false
            )
        )).setAggregatorSpecs(QueryRunnerTestHelper.rowsCount, new LongSumAggregatorFactory("idx", "index"))
        .setGranularity(new PeriodGranularity(new Period("P1M"), null, null))
        .setDimFilter(new SelectorDimFilter("quality", "mezzanine", null))
        .setContext(ImmutableMap.of("bySegment", true));
    final GroupByQuery fullQuery = builder.build();
    QueryToolChest toolChest = factory.getToolchest();

    List<QueryRunner<Row>> singleSegmentRunners = Lists.newArrayList();
    for (int i = 0; i < segmentCount; i++) {
      singleSegmentRunners.add(toolChest.preMergeQueryDecoration(runner));
    }
    ExecutorService exec = Executors.newCachedThreadPool();
    QueryRunner theRunner = toolChest.postMergeQueryDecoration(
        new FinalizeResultsQueryRunner<>(
            toolChest.mergeResults(factory.mergeRunners(Executors.newCachedThreadPool(), singleSegmentRunners)),
            toolChest
        )
    );

    TestHelper.assertExpectedObjects(bySegmentResults, theRunner.run(QueryPlus.wrap(fullQuery), Maps.newHashMap()), "");
    exec.shutdownNow();
  }

  @Test
  public void testBySegmentResultsOptimizedDimextraction()
  {
    int segmentCount = 32;
    Result<BySegmentResultValue> singleSegmentResult = new Result<BySegmentResultValue>(
        DateTimes.of("2011-01-12T00:00:00.000Z"),
        new BySegmentResultValueClass(
            Collections.singletonList(
                GroupByQueryRunnerTestHelper.createExpectedRow(
                    "2011-04-01",
                    "alias",
                    "mezzanine0",
                    "rows",
                    6L,
                    "idx",
                    4420L
                )
            ), "testSegment", Intervals.of("2011-04-02T00:00:00.000Z/2011-04-04T00:00:00.000Z")
        )
    );
    List<Result> bySegmentResults = Lists.newArrayList();
    for (int i = 0; i < segmentCount; i++) {
      bySegmentResults.add(singleSegmentResult);
    }
    GroupByQuery.Builder builder = GroupByQuery
        .builder()
        .setDataSource(QueryRunnerTestHelper.dataSource)
        .setInterval("2011-04-02/2011-04-04").setDimensions(new ExtractionDimensionSpec(
            "quality",
            "alias",
            new LookupExtractionFn(
                new MapLookupExtractor(ImmutableMap.of("mezzanine", "mezzanine0"), false),
                false,
                null,
                true,
                false
            )
        )).setAggregatorSpecs(QueryRunnerTestHelper.rowsCount, new LongSumAggregatorFactory("idx", "index"))
        .setGranularity(new PeriodGranularity(new Period("P1M"), null, null))
        .setDimFilter(new SelectorDimFilter("quality", "mezzanine", null))
        .setContext(ImmutableMap.of("bySegment", true));
    final GroupByQuery fullQuery = builder.build();
    QueryToolChest toolChest = factory.getToolchest();

    List<QueryRunner<Row>> singleSegmentRunners = Lists.newArrayList();
    for (int i = 0; i < segmentCount; i++) {
      singleSegmentRunners.add(toolChest.preMergeQueryDecoration(runner));
    }
    ExecutorService exec = Executors.newCachedThreadPool();
    QueryRunner theRunner = toolChest.postMergeQueryDecoration(
        new FinalizeResultsQueryRunner<>(
            toolChest.mergeResults(factory.mergeRunners(Executors.newCachedThreadPool(), singleSegmentRunners)),
            toolChest
        )
    );

    TestHelper.assertExpectedObjects(bySegmentResults, theRunner.run(QueryPlus.wrap(fullQuery), Maps.newHashMap()), "");
    exec.shutdownNow();
  }

  // Extraction Filters testing

  @Test
  public void testGroupByWithExtractionDimFilter()
  {
    Map<String, String> extractionMap = new HashMap<>();
    extractionMap.put("automotive", "automotiveAndBusinessAndNewsAndMezzanine");
    extractionMap.put("business", "automotiveAndBusinessAndNewsAndMezzanine");
    extractionMap.put("mezzanine", "automotiveAndBusinessAndNewsAndMezzanine");
    extractionMap.put("news", "automotiveAndBusinessAndNewsAndMezzanine");

    MapLookupExtractor mapLookupExtractor = new MapLookupExtractor(extractionMap, false);
    LookupExtractionFn lookupExtractionFn = new LookupExtractionFn(mapLookupExtractor, false, null, true, false);

    List<DimFilter> dimFilters = Lists.newArrayList(
        new ExtractionDimFilter("quality", "automotiveAndBusinessAndNewsAndMezzanine", lookupExtractionFn, null),
        new SelectorDimFilter("quality", "entertainment", null),
        new SelectorDimFilter("quality", "health", null),
        new SelectorDimFilter("quality", "premium", null),
        new SelectorDimFilter("quality", "technology", null),
        new SelectorDimFilter("quality", "travel", null)
    );

    GroupByQuery query = GroupByQuery.builder()
                                     .setDataSource(QueryRunnerTestHelper.dataSource)
                                     .setQuerySegmentSpec(QueryRunnerTestHelper.firstToThird)
                                     .setDimensions(new DefaultDimensionSpec("quality", "alias"))
                                     .setAggregatorSpecs(QueryRunnerTestHelper.rowsCount,
                                                         new LongSumAggregatorFactory("idx", "index"))
                                     .setGranularity(QueryRunnerTestHelper.dayGran)
                                     .setDimFilter(new OrDimFilter(dimFilters))
                                     .build();
    List<Row> expectedResults = Arrays.asList(
        GroupByQueryRunnerTestHelper.createExpectedRow("2011-04-01", "alias", "automotive", "rows", 1L, "idx", 135L),
        GroupByQueryRunnerTestHelper.createExpectedRow("2011-04-01", "alias", "business", "rows", 1L, "idx", 118L),
        GroupByQueryRunnerTestHelper.createExpectedRow("2011-04-01", "alias", "entertainment", "rows", 1L, "idx", 158L),
        GroupByQueryRunnerTestHelper.createExpectedRow("2011-04-01", "alias", "health", "rows", 1L, "idx", 120L),
        GroupByQueryRunnerTestHelper.createExpectedRow("2011-04-01", "alias", "mezzanine", "rows", 3L, "idx", 2870L),
        GroupByQueryRunnerTestHelper.createExpectedRow("2011-04-01", "alias", "news", "rows", 1L, "idx", 121L),
        GroupByQueryRunnerTestHelper.createExpectedRow("2011-04-01", "alias", "premium", "rows", 3L, "idx", 2900L),
        GroupByQueryRunnerTestHelper.createExpectedRow("2011-04-01", "alias", "technology", "rows", 1L, "idx", 78L),
        GroupByQueryRunnerTestHelper.createExpectedRow("2011-04-01", "alias", "travel", "rows", 1L, "idx", 119L),

        GroupByQueryRunnerTestHelper.createExpectedRow("2011-04-02", "alias", "automotive", "rows", 1L, "idx", 147L),
        GroupByQueryRunnerTestHelper.createExpectedRow("2011-04-02", "alias", "business", "rows", 1L, "idx", 112L),
        GroupByQueryRunnerTestHelper.createExpectedRow("2011-04-02", "alias", "entertainment", "rows", 1L, "idx", 166L),
        GroupByQueryRunnerTestHelper.createExpectedRow("2011-04-02", "alias", "health", "rows", 1L, "idx", 113L),
        GroupByQueryRunnerTestHelper.createExpectedRow("2011-04-02", "alias", "mezzanine", "rows", 3L, "idx", 2447L),
        GroupByQueryRunnerTestHelper.createExpectedRow("2011-04-02", "alias", "news", "rows", 1L, "idx", 114L),
        GroupByQueryRunnerTestHelper.createExpectedRow("2011-04-02", "alias", "premium", "rows", 3L, "idx", 2505L),
        GroupByQueryRunnerTestHelper.createExpectedRow("2011-04-02", "alias", "technology", "rows", 1L, "idx", 97L),
        GroupByQueryRunnerTestHelper.createExpectedRow("2011-04-02", "alias", "travel", "rows", 1L, "idx", 126L)
    );

    Iterable<Row> results = GroupByQueryRunnerTestHelper.runQuery(factory, runner, query);
    TestHelper.assertExpectedObjects(expectedResults, results, "");

  }

  @Test
  public void testGroupByWithExtractionDimFilterCaseMappingValueIsNullOrEmpty()
  {
    Map<String, String> extractionMap = new HashMap<>();
    extractionMap.put("automotive", "automotive0");
    extractionMap.put("business", "business0");
    extractionMap.put("entertainment", "entertainment0");
    extractionMap.put("health", "health0");
    extractionMap.put("mezzanine", null);
    extractionMap.put("news", "");
    extractionMap.put("premium", "premium0");
    extractionMap.put("technology", "technology0");
    extractionMap.put("travel", "travel0");

    MapLookupExtractor mapLookupExtractor = new MapLookupExtractor(extractionMap, false);
    LookupExtractionFn lookupExtractionFn = new LookupExtractionFn(mapLookupExtractor, false, null, true, false);
    GroupByQuery query = GroupByQuery.builder()
                                     .setDataSource(QueryRunnerTestHelper.dataSource)
                                     .setQuerySegmentSpec(QueryRunnerTestHelper.firstToThird)
                                     .setDimensions(new DefaultDimensionSpec("quality", "alias"))
                                     .setAggregatorSpecs(QueryRunnerTestHelper.rowsCount,
                                                         new LongSumAggregatorFactory("idx", "index"))
                                     .setGranularity(QueryRunnerTestHelper.dayGran)
                                     .setDimFilter(new ExtractionDimFilter("quality", "", lookupExtractionFn, null))
                                     .build();

    List<Row> expectedResults;

    if (NullHandling.replaceWithDefault()) {
      expectedResults = Arrays.asList(
          GroupByQueryRunnerTestHelper.createExpectedRow("2011-04-01", "alias", "mezzanine", "rows", 3L, "idx", 2870L),
          GroupByQueryRunnerTestHelper.createExpectedRow("2011-04-01", "alias", "news", "rows", 1L, "idx", 121L),
          GroupByQueryRunnerTestHelper.createExpectedRow("2011-04-02", "alias", "mezzanine", "rows", 3L, "idx", 2447L),
          GroupByQueryRunnerTestHelper.createExpectedRow("2011-04-02", "alias", "news", "rows", 1L, "idx", 114L)
      );
    } else {
      // Only empty string should match, nulls will not match
      expectedResults = Arrays.asList(
          GroupByQueryRunnerTestHelper.createExpectedRow("2011-04-01", "alias", "news", "rows", 1L, "idx", 121L),
          GroupByQueryRunnerTestHelper.createExpectedRow("2011-04-02", "alias", "news", "rows", 1L, "idx", 114L)
      );
    }

    Iterable<Row> results = GroupByQueryRunnerTestHelper.runQuery(factory, runner, query);
    TestHelper.assertExpectedObjects(expectedResults, results, "");
  }

  @Test
  public void testGroupByWithExtractionDimFilterWhenSearchValueNotInTheMap()
  {
    Map<String, String> extractionMap = new HashMap<>();
    MapLookupExtractor mapLookupExtractor = new MapLookupExtractor(extractionMap, false);
    LookupExtractionFn lookupExtractionFn = new LookupExtractionFn(mapLookupExtractor, false, null, true, false);

    GroupByQuery query = GroupByQuery.builder()
                                     .setDataSource(QueryRunnerTestHelper.dataSource)
                                     .setQuerySegmentSpec(QueryRunnerTestHelper.firstToThird)
                                     .setDimensions(new DefaultDimensionSpec("quality", "alias"))
                                     .setAggregatorSpecs(QueryRunnerTestHelper.rowsCount,
                                                         new LongSumAggregatorFactory("idx", "index"))
                                     .setGranularity(QueryRunnerTestHelper.dayGran)
                                     .setDimFilter(
                                         new ExtractionDimFilter("quality", "NOT_THERE", lookupExtractionFn, null)
                                     )
                                     .build();
    List<Row> expectedResults = Collections.emptyList();

    Iterable<Row> results = GroupByQueryRunnerTestHelper.runQuery(factory, runner, query);
    TestHelper.assertExpectedObjects(expectedResults, results, "");
  }


  @Test
  public void testGroupByWithExtractionDimFilterKeyisNull()
  {
    Map<String, String> extractionMap = new HashMap<>();


    MapLookupExtractor mapLookupExtractor = new MapLookupExtractor(extractionMap, false);
    LookupExtractionFn lookupExtractionFn;
    if (NullHandling.replaceWithDefault()) {
      lookupExtractionFn = new LookupExtractionFn(mapLookupExtractor, false, null, true, false);
      extractionMap.put("", "REPLACED_VALUE");
    } else {
      lookupExtractionFn = new LookupExtractionFn(mapLookupExtractor, false, "REPLACED_VALUE", true, false);
      extractionMap.put("", "NOT_USED");
    }

    GroupByQuery query = GroupByQuery.builder()
                                     .setDataSource(QueryRunnerTestHelper.dataSource)
                                     .setQuerySegmentSpec(QueryRunnerTestHelper.firstToThird)
                                     .setDimensions(new DefaultDimensionSpec("null_column", "alias"))
                                     .setAggregatorSpecs(QueryRunnerTestHelper.rowsCount,
                                                         new LongSumAggregatorFactory("idx", "index"))
                                     .setGranularity(QueryRunnerTestHelper.dayGran)
                                     .setDimFilter(
                                         new ExtractionDimFilter(
                                             "null_column",
                                             "REPLACED_VALUE",
                                             lookupExtractionFn,
                                             null
                                         )
                                     ).build();

    List<Row> expectedResults = Arrays
        .asList(
            GroupByQueryRunnerTestHelper.createExpectedRow("2011-04-01", "alias", null, "rows", 13L, "idx", 6619L),
            GroupByQueryRunnerTestHelper.createExpectedRow("2011-04-02", "alias", null, "rows", 13L, "idx", 5827L)
        );

    Iterable<Row> results = GroupByQueryRunnerTestHelper.runQuery(factory, runner, query);
    TestHelper.assertExpectedObjects(expectedResults, results, "");
  }

  @Test
  public void testGroupByWithAggregatorFilterAndExtractionFunction()
  {
    Map<String, String> extractionMap = new HashMap<>();
    extractionMap.put("automotive", "automotive0");
    extractionMap.put("business", "business0");
    extractionMap.put("entertainment", "entertainment0");
    extractionMap.put("health", "health0");
    extractionMap.put("mezzanine", "mezzanineANDnews");
    extractionMap.put("news", "mezzanineANDnews");
    extractionMap.put("premium", "premium0");
    extractionMap.put("technology", "technology0");
    extractionMap.put("travel", "travel0");

    MapLookupExtractor mapLookupExtractor = new MapLookupExtractor(extractionMap, false);
    LookupExtractionFn lookupExtractionFn = new LookupExtractionFn(mapLookupExtractor, false, "missing", true, false);
    DimFilter filter = new ExtractionDimFilter("quality", "mezzanineANDnews", lookupExtractionFn, null);
    GroupByQuery query = GroupByQuery.builder()
                                     .setDataSource(QueryRunnerTestHelper.dataSource)
                                     .setQuerySegmentSpec(QueryRunnerTestHelper.firstToThird)
                                     .setDimensions(new DefaultDimensionSpec("quality", "alias"))
                                     .setAggregatorSpecs(new FilteredAggregatorFactory(
                                         QueryRunnerTestHelper.rowsCount,
                                         filter
                                     ), new FilteredAggregatorFactory(
                                         new LongSumAggregatorFactory("idx", "index"),
                                         filter
                                     ))
                                     .setGranularity(QueryRunnerTestHelper.dayGran)
                                     .build();
    List<Row> expectedResults = Arrays.asList(
        GroupByQueryRunnerTestHelper.createExpectedRow(
            "2011-04-01",
            "alias",
            "automotive",
            "rows",
            0L,
            "idx",
            NullHandling.defaultLongValue()
        ),
        GroupByQueryRunnerTestHelper.createExpectedRow(
            "2011-04-01",
            "alias",
            "business",
            "rows",
            0L,
            "idx",
            NullHandling.defaultLongValue()
        ),
        GroupByQueryRunnerTestHelper.createExpectedRow(
            "2011-04-01",
            "alias",
            "entertainment",
            "rows",
            0L,
            "idx",
            NullHandling.defaultLongValue()
        ),
        GroupByQueryRunnerTestHelper.createExpectedRow(
            "2011-04-01",
            "alias",
            "health",
            "rows",
            0L,
            "idx",
            NullHandling.defaultLongValue()
        ),
        GroupByQueryRunnerTestHelper.createExpectedRow("2011-04-01", "alias", "mezzanine", "rows", 3L, "idx", 2870L),
        GroupByQueryRunnerTestHelper.createExpectedRow("2011-04-01", "alias", "news", "rows", 1L, "idx", 121L),
        GroupByQueryRunnerTestHelper.createExpectedRow(
            "2011-04-01",
            "alias",
            "premium",
            "rows",
            0L,
            "idx",
            NullHandling.defaultLongValue()
        ),
        GroupByQueryRunnerTestHelper.createExpectedRow(
            "2011-04-01",
            "alias",
            "technology",
            "rows",
            0L,
            "idx",
            NullHandling.defaultLongValue()
        ),
        GroupByQueryRunnerTestHelper.createExpectedRow(
            "2011-04-01",
            "alias",
            "travel",
            "rows",
            0L,
            "idx",
            NullHandling.defaultLongValue()
        ),

        GroupByQueryRunnerTestHelper.createExpectedRow(
            "2011-04-02",
            "alias",
            "automotive",
            "rows",
            0L,
            "idx",
            NullHandling.defaultLongValue()
        ),
        GroupByQueryRunnerTestHelper.createExpectedRow(
            "2011-04-02",
            "alias",
            "business",
            "rows",
            0L,
            "idx",
            NullHandling.defaultLongValue()
        ),
        GroupByQueryRunnerTestHelper.createExpectedRow(
            "2011-04-02",
            "alias",
            "entertainment",
            "rows",
            0L,
            "idx",
            NullHandling.defaultLongValue()
        ),
        GroupByQueryRunnerTestHelper.createExpectedRow(
            "2011-04-02",
            "alias",
            "health",
            "rows",
            0L,
            "idx",
            NullHandling.defaultLongValue()
        ),
        GroupByQueryRunnerTestHelper.createExpectedRow("2011-04-02", "alias", "mezzanine", "rows", 3L, "idx", 2447L),
        GroupByQueryRunnerTestHelper.createExpectedRow("2011-04-02", "alias", "news", "rows", 1L, "idx", 114L),
        GroupByQueryRunnerTestHelper.createExpectedRow(
            "2011-04-02",
            "alias",
            "premium",
            "rows",
            0L,
            "idx",
            NullHandling.defaultLongValue()
        ),
        GroupByQueryRunnerTestHelper.createExpectedRow(
            "2011-04-02",
            "alias",
            "technology",
            "rows",
            0L,
            "idx",
            NullHandling.defaultLongValue()
        ),
        GroupByQueryRunnerTestHelper.createExpectedRow(
            "2011-04-02",
            "alias",
            "travel",
            "rows",
            0L,
            "idx",
            NullHandling.defaultLongValue()
        )
    );

    Iterable<Row> results = GroupByQueryRunnerTestHelper.runQuery(factory, runner, query);
    TestHelper.assertExpectedObjects(expectedResults, results, "");

  }

  @Test
  public void testGroupByWithExtractionDimFilterOptimazitionManyToOne()
  {
    Map<String, String> extractionMap = new HashMap<>();
    extractionMap.put("mezzanine", "newsANDmezzanine");
    extractionMap.put("news", "newsANDmezzanine");

    MapLookupExtractor mapLookupExtractor = new MapLookupExtractor(extractionMap, false);
    LookupExtractionFn lookupExtractionFn = new LookupExtractionFn(mapLookupExtractor, false, null, true, true);
    GroupByQuery query = GroupByQuery.builder()
                                     .setDataSource(QueryRunnerTestHelper.dataSource)
                                     .setQuerySegmentSpec(QueryRunnerTestHelper.firstToThird)
                                     .setDimensions(new DefaultDimensionSpec("quality", "alias"))
                                     .setAggregatorSpecs(QueryRunnerTestHelper.rowsCount,
                                                         new LongSumAggregatorFactory("idx", "index"))
                                     .setGranularity(QueryRunnerTestHelper.dayGran)
                                     .setDimFilter(
                                         new ExtractionDimFilter(
                                             "quality",
                                             "newsANDmezzanine",
                                             lookupExtractionFn,
                                             null
                                         )
                                     )
                                     .build();
    List<Row> expectedResults = Arrays.asList(
        GroupByQueryRunnerTestHelper.createExpectedRow("2011-04-01", "alias", "mezzanine", "rows", 3L, "idx", 2870L),
        GroupByQueryRunnerTestHelper.createExpectedRow("2011-04-01", "alias", "news", "rows", 1L, "idx", 121L),
        GroupByQueryRunnerTestHelper.createExpectedRow("2011-04-02", "alias", "mezzanine", "rows", 3L, "idx", 2447L),
        GroupByQueryRunnerTestHelper.createExpectedRow("2011-04-02", "alias", "news", "rows", 1L, "idx", 114L)
    );

    Iterable<Row> results = GroupByQueryRunnerTestHelper.runQuery(factory, runner, query);
    TestHelper.assertExpectedObjects(expectedResults, results, "");
  }


  @Test
  public void testGroupByWithExtractionDimFilterNullDims()
  {
    Map<String, String> extractionMap = new HashMap<>();
    extractionMap.put("", "EMPTY");

    MapLookupExtractor mapLookupExtractor = new MapLookupExtractor(extractionMap, false);
    LookupExtractionFn lookupExtractionFn;
    if (NullHandling.replaceWithDefault()) {
      extractionMap.put("", "EMPTY");
      lookupExtractionFn = new LookupExtractionFn(mapLookupExtractor, false, null, true, true);
    } else {
      extractionMap.put("", "SHOULD_NOT_BE_USED");
      lookupExtractionFn = new LookupExtractionFn(mapLookupExtractor, false, "EMPTY", true, true);
    }

<<<<<<< HEAD
    GroupByQuery query = GroupByQuery
        .builder()
        .setDataSource(QueryRunnerTestHelper.dataSource)
        .setQuerySegmentSpec(QueryRunnerTestHelper.firstToThird)
        .setDimensions(Lists.newArrayList(new DefaultDimensionSpec("null_column", "alias")))
        .setAggregatorSpecs(
            Arrays.asList(QueryRunnerTestHelper.rowsCount, new LongSumAggregatorFactory("idx", "index"))
        )
        .setGranularity(QueryRunnerTestHelper.dayGran)
        .setDimFilter(new ExtractionDimFilter("null_column", "EMPTY", lookupExtractionFn, null))
        .build();
=======
    GroupByQuery query = GroupByQuery.builder()
                                     .setDataSource(QueryRunnerTestHelper.dataSource)
                                     .setQuerySegmentSpec(QueryRunnerTestHelper.firstToThird)
                                     .setDimensions(new DefaultDimensionSpec("null_column", "alias"))
                                     .setAggregatorSpecs(QueryRunnerTestHelper.rowsCount,
                                                         new LongSumAggregatorFactory("idx", "index"))
                                     .setGranularity(QueryRunnerTestHelper.dayGran)
                                     .setDimFilter(
                                         new ExtractionDimFilter(
                                             "null_column",
                                             "EMPTY",
                                             lookupExtractionFn,
                                             null
                                         )
                                     )
                                     .build();
>>>>>>> 75c8a87c
    List<Row> expectedResults = Arrays
        .asList(
            GroupByQueryRunnerTestHelper.createExpectedRow("2011-04-01", "alias", null, "rows", 13L, "idx", 6619L),
            GroupByQueryRunnerTestHelper.createExpectedRow("2011-04-02", "alias", null, "rows", 13L, "idx", 5827L)
        );

    Iterable<Row> results = GroupByQueryRunnerTestHelper.runQuery(factory, runner, query);
    TestHelper.assertExpectedObjects(expectedResults, results, "");
  }

  @Test
  public void testBySegmentResultsWithAllFiltersWithExtractionFns()
  {
    int segmentCount = 32;
    Result<BySegmentResultValue> singleSegmentResult = new Result<BySegmentResultValue>(
        DateTimes.of("2011-01-12T00:00:00.000Z"),
        new BySegmentResultValueClass(
            Collections.singletonList(
                GroupByQueryRunnerTestHelper.createExpectedRow(
                    "2011-04-01",
                    "alias",
                    "mezzanine",
                    "rows",
                    6L,
                    "idx",
                    4420L
                )
            ), "testSegment", Intervals.of("2011-04-02T00:00:00.000Z/2011-04-04T00:00:00.000Z")
        )
    );
    List<Result> bySegmentResults = Lists.newArrayList();
    for (int i = 0; i < segmentCount; i++) {
      bySegmentResults.add(singleSegmentResult);
    }

    String extractionJsFn = "function(str) { return 'super-' + str; }";
    String jsFn = "function(x) { return(x === 'super-mezzanine') }";
    ExtractionFn extractionFn = new JavaScriptExtractionFn(extractionJsFn, false, JavaScriptConfig.getEnabledInstance());

    List<DimFilter> superFilterList = new ArrayList<>();
    superFilterList.add(new SelectorDimFilter("quality", "super-mezzanine", extractionFn));
    superFilterList.add(new InDimFilter(
        "quality",
        Arrays.asList("not-super-mezzanine", "FOOBAR", "super-mezzanine"),
        extractionFn
    ));
    superFilterList.add(new BoundDimFilter(
        "quality",
        "super-mezzanine",
        "super-mezzanine",
        false,
        false,
        true,
        extractionFn,
        StringComparators.ALPHANUMERIC
    ));
    superFilterList.add(new RegexDimFilter("quality", "super-mezzanine", extractionFn));
    superFilterList.add(new SearchQueryDimFilter(
        "quality",
        new ContainsSearchQuerySpec("super-mezzanine", true),
        extractionFn
    ));
    superFilterList.add(new JavaScriptDimFilter("quality", jsFn, extractionFn, JavaScriptConfig.getEnabledInstance()));
    DimFilter superFilter = new AndDimFilter(superFilterList);

    GroupByQuery.Builder builder = GroupByQuery
        .builder()
        .setDataSource(QueryRunnerTestHelper.dataSource)
        .setInterval("2011-04-02/2011-04-04")
        .setDimensions(new DefaultDimensionSpec("quality", "alias"))
        .setAggregatorSpecs(QueryRunnerTestHelper.rowsCount, new LongSumAggregatorFactory("idx", "index"))
        .setGranularity(new PeriodGranularity(new Period("P1M"), null, null))
        .setDimFilter(superFilter)
        .setContext(ImmutableMap.of("bySegment", true));
    final GroupByQuery fullQuery = builder.build();
    QueryToolChest toolChest = factory.getToolchest();

    List<QueryRunner<Row>> singleSegmentRunners = Lists.newArrayList();
    for (int i = 0; i < segmentCount; i++) {
      singleSegmentRunners.add(toolChest.preMergeQueryDecoration(runner));
    }
    ExecutorService exec = Executors.newCachedThreadPool();
    QueryRunner theRunner = toolChest.postMergeQueryDecoration(
        new FinalizeResultsQueryRunner<>(
            toolChest.mergeResults(factory.mergeRunners(Executors.newCachedThreadPool(), singleSegmentRunners)),
            toolChest
        )
    );

    TestHelper.assertExpectedObjects(bySegmentResults, theRunner.run(QueryPlus.wrap(fullQuery), Maps.newHashMap()), "");
    exec.shutdownNow();
  }

  @Test
  public void testGroupByWithAllFiltersOnNullDimsWithExtractionFns()
  {
    Map<String, String> extractionMap = new HashMap<>();
    extractionMap.put("", "EMPTY");
    extractionMap.put(null, "EMPTY");

    MapLookupExtractor mapLookupExtractor = new MapLookupExtractor(extractionMap, false);
    LookupExtractionFn extractionFn = new LookupExtractionFn(mapLookupExtractor, false, "EMPTY", true, true);
    String jsFn = "function(x) { return(x === 'EMPTY') }";

    List<DimFilter> superFilterList = new ArrayList<>();
    superFilterList.add(new SelectorDimFilter("null_column", "EMPTY", extractionFn));
    superFilterList.add(new InDimFilter("null_column", Arrays.asList("NOT-EMPTY", "FOOBAR", "EMPTY"), extractionFn));
    superFilterList.add(new BoundDimFilter("null_column", "EMPTY", "EMPTY", false, false, true, extractionFn,
                                           StringComparators.ALPHANUMERIC
    ));
    superFilterList.add(new RegexDimFilter("null_column", "EMPTY", extractionFn));
    superFilterList.add(
        new SearchQueryDimFilter("null_column", new ContainsSearchQuerySpec("EMPTY", true), extractionFn)
    );
    superFilterList.add(new JavaScriptDimFilter("null_column", jsFn, extractionFn, JavaScriptConfig.getEnabledInstance()));
    DimFilter superFilter = new AndDimFilter(superFilterList);

    GroupByQuery query = GroupByQuery.builder()
                                     .setDataSource(QueryRunnerTestHelper.dataSource)
                                     .setQuerySegmentSpec(QueryRunnerTestHelper.firstToThird)
                                     .setDimensions(new DefaultDimensionSpec("null_column", "alias"))
                                     .setAggregatorSpecs(
                                         QueryRunnerTestHelper.rowsCount,
                                         new LongSumAggregatorFactory("idx", "index")
                                     )
                                     .setGranularity(QueryRunnerTestHelper.dayGran)
                                     .setDimFilter(superFilter).build();

    List<Row> expectedResults = Arrays.asList(
        GroupByQueryRunnerTestHelper.createExpectedRow("2011-04-01", "alias", null, "rows", 13L, "idx", 6619L),
        GroupByQueryRunnerTestHelper.createExpectedRow("2011-04-02", "alias", null, "rows", 13L, "idx", 5827L)
    );

    Iterable<Row> results = GroupByQueryRunnerTestHelper.runQuery(factory, runner, query);
    TestHelper.assertExpectedObjects(expectedResults, results, "");
  }

  @Test
  public void testGroupByCardinalityAggWithExtractionFn()
  {
    String helloJsFn = "function(str) { return 'hello' }";
    ExtractionFn helloFn = new JavaScriptExtractionFn(helloJsFn, false, JavaScriptConfig.getEnabledInstance());

    GroupByQuery query = GroupByQuery
        .builder()
        .setDataSource(QueryRunnerTestHelper.dataSource)
        .setQuerySegmentSpec(QueryRunnerTestHelper.firstToThird)
        .setDimensions(new DefaultDimensionSpec("market", "alias"))
        .setAggregatorSpecs(QueryRunnerTestHelper.rowsCount, new CardinalityAggregatorFactory(
            "numVals",
            ImmutableList.of(new ExtractionDimensionSpec(
                QueryRunnerTestHelper.qualityDimension,
                QueryRunnerTestHelper.qualityDimension,
                helloFn
            )),
            false
        ))
        .setGranularity(QueryRunnerTestHelper.dayGran)
        .build();

    List<Row> expectedResults = Arrays.asList(
        GroupByQueryRunnerTestHelper.createExpectedRow("2011-04-01", "alias", "spot", "rows", 9L, "numVals", 1.0002442201269182d),
        GroupByQueryRunnerTestHelper.createExpectedRow("2011-04-01", "alias", "total_market", "rows", 2L, "numVals", 1.0002442201269182d),
        GroupByQueryRunnerTestHelper.createExpectedRow("2011-04-01", "alias", "upfront", "rows", 2L, "numVals", 1.0002442201269182d),
        GroupByQueryRunnerTestHelper.createExpectedRow("2011-04-02", "alias", "spot", "rows", 9L, "numVals", 1.0002442201269182d),
        GroupByQueryRunnerTestHelper.createExpectedRow("2011-04-02", "alias", "total_market", "rows", 2L, "numVals", 1.0002442201269182d),
        GroupByQueryRunnerTestHelper.createExpectedRow("2011-04-02", "alias", "upfront", "rows", 2L, "numVals", 1.0002442201269182d)
    );

    Iterable<Row> results = GroupByQueryRunnerTestHelper.runQuery(factory, runner, query);
    TestHelper.assertExpectedObjects(expectedResults, results, "");
  }

  @Test
  public void testGroupByCardinalityAggOnFloat()
  {
    GroupByQuery query = GroupByQuery
        .builder()
        .setDataSource(QueryRunnerTestHelper.dataSource)
        .setQuerySegmentSpec(QueryRunnerTestHelper.firstToThird)
        .setDimensions(new DefaultDimensionSpec("market", "alias"))
        .setAggregatorSpecs(QueryRunnerTestHelper.rowsCount, new CardinalityAggregatorFactory(
            "numVals",
            ImmutableList.of(new DefaultDimensionSpec(
                QueryRunnerTestHelper.indexMetric,
                QueryRunnerTestHelper.indexMetric
            )),
            false
        ))
        .setGranularity(QueryRunnerTestHelper.dayGran)
        .build();

    List<Row> expectedResults = Arrays.asList(
        GroupByQueryRunnerTestHelper.createExpectedRow("2011-04-01", "alias", "spot", "rows", 9L, "numVals", 8.015665809687173d),
        GroupByQueryRunnerTestHelper.createExpectedRow("2011-04-01", "alias", "total_market", "rows", 2L, "numVals", 2.000977198748901d),
        GroupByQueryRunnerTestHelper.createExpectedRow("2011-04-01", "alias", "upfront", "rows", 2L, "numVals", 2.000977198748901d),
        GroupByQueryRunnerTestHelper.createExpectedRow("2011-04-02", "alias", "spot", "rows", 9L, "numVals", 9.019833517963864d),
        GroupByQueryRunnerTestHelper.createExpectedRow("2011-04-02", "alias", "total_market", "rows", 2L, "numVals", 2.000977198748901d),
        GroupByQueryRunnerTestHelper.createExpectedRow("2011-04-02", "alias", "upfront", "rows", 2L, "numVals", 2.000977198748901d)
    );

    Iterable<Row> results = GroupByQueryRunnerTestHelper.runQuery(factory, runner, query);
    TestHelper.assertExpectedObjects(expectedResults, results, "");
  }

  @Test
  public void testGroupByLongColumn()
  {
    if (config.getDefaultStrategy().equals(GroupByStrategySelector.STRATEGY_V1)) {
      expectedException.expect(UnsupportedOperationException.class);
      expectedException.expectMessage("GroupBy v1 only supports dimensions with an outputType of STRING.");
    }

    GroupByQuery query = GroupByQuery
        .builder()
        .setDataSource(QueryRunnerTestHelper.dataSource)
        .setQuerySegmentSpec(QueryRunnerTestHelper.firstToThird)
        .setDimensions(new DefaultDimensionSpec("qualityLong", "ql_alias", ValueType.LONG))
        .setDimFilter(new SelectorDimFilter("quality", "entertainment", null))
        .setAggregatorSpecs(QueryRunnerTestHelper.rowsCount, new LongSumAggregatorFactory("idx", "index"))
        .addOrderByColumn(new OrderByColumnSpec(
            "ql_alias",
            OrderByColumnSpec.Direction.ASCENDING,
            StringComparators.NUMERIC
        ))
        .setGranularity(QueryRunnerTestHelper.dayGran)
        .build();

    Assert.assertEquals(
        Functions.<Sequence<Row>>identity(),
        query.getLimitSpec().build(
            query.getDimensions(),
            query.getAggregatorSpecs(),
            query.getPostAggregatorSpecs(),
            query.getGranularity(),
            query.getContextSortByDimsFirst()
        )
    );

    List<Row> expectedResults = Arrays.asList(
        GroupByQueryRunnerTestHelper.createExpectedRow(
            "2011-04-01",
            "ql_alias",
            1200L,
            "rows",
            1L,
            "idx",
            158L
        ),
        GroupByQueryRunnerTestHelper.createExpectedRow(
            "2011-04-02",
            "ql_alias",
            1200L,
            "rows",
            1L,
            "idx",
            166L
        )
    );
    Iterable<Row> results = GroupByQueryRunnerTestHelper.runQuery(factory, runner, query);
    TestHelper.assertExpectedObjects(expectedResults, results, "");
  }

  @Test
  public void testGroupByLongColumnDescending()
  {
    if (config.getDefaultStrategy().equals(GroupByStrategySelector.STRATEGY_V1)) {
      expectedException.expect(UnsupportedOperationException.class);
      expectedException.expectMessage("GroupBy v1 only supports dimensions with an outputType of STRING.");
    }

    GroupByQuery query = GroupByQuery
        .builder()
        .setDataSource(QueryRunnerTestHelper.dataSource)
        .setQuerySegmentSpec(QueryRunnerTestHelper.firstToThird)
        .setDimensions(new DefaultDimensionSpec("qualityLong", "ql_alias", ValueType.LONG))
        .setDimFilter(new InDimFilter("quality", Arrays.asList("entertainment", "technology"), null))
        .setAggregatorSpecs(QueryRunnerTestHelper.rowsCount, new LongSumAggregatorFactory("idx", "index"))
        .addOrderByColumn(new OrderByColumnSpec(
            "ql_alias",
            OrderByColumnSpec.Direction.DESCENDING,
            StringComparators.NUMERIC
        ))
        .setGranularity(QueryRunnerTestHelper.allGran)
        .build();

    Assert.assertNotEquals(
        Functions.<Sequence<Row>>identity(),
        query.getLimitSpec().build(
            query.getDimensions(),
            query.getAggregatorSpecs(),
            query.getPostAggregatorSpecs(),
            query.getGranularity(),
            query.getContextSortByDimsFirst()
        )
    );

    List<Row> expectedResults = Arrays.asList(
        GroupByQueryRunnerTestHelper.createExpectedRow(
            "2011-04-01",
            "ql_alias",
            1700L,
            "rows",
            2L,
            "idx",
            175L
        ),
        GroupByQueryRunnerTestHelper.createExpectedRow(
            "2011-04-01",
            "ql_alias",
            1200L,
            "rows",
            2L,
            "idx",
            324L
        )
    );
    Iterable<Row> results = GroupByQueryRunnerTestHelper.runQuery(factory, runner, query);
    TestHelper.assertExpectedObjects(expectedResults, results, "");
  }

  @Test
  public void testGroupByLongColumnWithExFn()
  {
    if (config.getDefaultStrategy().equals(GroupByStrategySelector.STRATEGY_V1)) {
      expectedException.expect(UnsupportedOperationException.class);
      expectedException.expectMessage("GroupBy v1 does not support dimension selectors with unknown cardinality.");
    }

    String jsFn = "function(str) { return 'super-' + str; }";
    ExtractionFn jsExtractionFn = new JavaScriptExtractionFn(jsFn, false, JavaScriptConfig.getEnabledInstance());

    GroupByQuery query = GroupByQuery
        .builder()
        .setDataSource(QueryRunnerTestHelper.dataSource)
        .setQuerySegmentSpec(QueryRunnerTestHelper.firstToThird)
        .setDimensions(new ExtractionDimensionSpec("qualityLong", "ql_alias", jsExtractionFn))
        .setDimFilter(new SelectorDimFilter("quality", "entertainment", null))
        .setAggregatorSpecs(QueryRunnerTestHelper.rowsCount, new LongSumAggregatorFactory("idx", "index"))
        .setGranularity(QueryRunnerTestHelper.dayGran)
        .build();

    List<Row> expectedResults = Arrays.asList(
        GroupByQueryRunnerTestHelper.createExpectedRow(
            "2011-04-01",
            "ql_alias",
            "super-1200",
            "rows",
            1L,
            "idx",
            158L
        ),
        GroupByQueryRunnerTestHelper.createExpectedRow(
            "2011-04-02",
            "ql_alias",
            "super-1200",
            "rows",
            1L,
            "idx",
            166L
        )
    );
    Iterable<Row> results = GroupByQueryRunnerTestHelper.runQuery(factory, runner, query);
    TestHelper.assertExpectedObjects(expectedResults, results, "");
  }

  @Test
  public void testGroupByLongTimeColumn()
  {
    if (config.getDefaultStrategy().equals(GroupByStrategySelector.STRATEGY_V1)) {
      expectedException.expect(UnsupportedOperationException.class);
      expectedException.expectMessage("GroupBy v1 only supports dimensions with an outputType of STRING.");
    }

    GroupByQuery query = GroupByQuery
        .builder()
        .setDataSource(QueryRunnerTestHelper.dataSource)
        .setQuerySegmentSpec(QueryRunnerTestHelper.firstToThird)
        .setDimensions(new DefaultDimensionSpec("__time", "time_alias", ValueType.LONG))
        .setDimFilter(new SelectorDimFilter("quality", "entertainment", null))
        .setAggregatorSpecs(QueryRunnerTestHelper.rowsCount, new LongSumAggregatorFactory("idx", "index"))
        .setGranularity(QueryRunnerTestHelper.dayGran)
        .build();

    List<Row> expectedResults = Arrays.asList(
        GroupByQueryRunnerTestHelper.createExpectedRow(
            "2011-04-01",
            "time_alias",
            1301616000000L,
            "rows",
            1L,
            "idx",
            158L
        ),
        GroupByQueryRunnerTestHelper.createExpectedRow(
            "2011-04-02",
            "time_alias",
            1301702400000L,
            "rows",
            1L,
            "idx",
            166L
        )
    );
    Iterable<Row> results = GroupByQueryRunnerTestHelper.runQuery(factory, runner, query);
    TestHelper.assertExpectedObjects(expectedResults, results, "");
  }

  @Test
  public void testGroupByLongTimeColumnWithExFn()
  {
    String jsFn = "function(str) { return 'super-' + str; }";
    ExtractionFn jsExtractionFn = new JavaScriptExtractionFn(jsFn, false, JavaScriptConfig.getEnabledInstance());

    GroupByQuery query = GroupByQuery
        .builder()
        .setDataSource(QueryRunnerTestHelper.dataSource)
        .setQuerySegmentSpec(QueryRunnerTestHelper.firstToThird)
        .setDimensions(new ExtractionDimensionSpec("__time", "time_alias", jsExtractionFn))
        .setDimFilter(new SelectorDimFilter("quality", "entertainment", null))
        .setAggregatorSpecs(QueryRunnerTestHelper.rowsCount, new LongSumAggregatorFactory("idx", "index"))
        .setGranularity(QueryRunnerTestHelper.dayGran)
        .build();

    List<Row> expectedResults = Arrays.asList(
        GroupByQueryRunnerTestHelper.createExpectedRow(
            "2011-04-01",
            "time_alias",
            "super-1301616000000",
            "rows",
            1L,
            "idx",
            158L
        ),
        GroupByQueryRunnerTestHelper.createExpectedRow(
            "2011-04-02",
            "time_alias",
            "super-1301702400000",
            "rows",
            1L,
            "idx",
            166L
        )
    );
    Iterable<Row> results = GroupByQueryRunnerTestHelper.runQuery(factory, runner, query);
    TestHelper.assertExpectedObjects(expectedResults, results, "");
  }

  @Test
  public void testGroupByFloatColumn()
  {
    if (config.getDefaultStrategy().equals(GroupByStrategySelector.STRATEGY_V1)) {
      expectedException.expect(UnsupportedOperationException.class);
      expectedException.expectMessage("GroupBy v1 only supports dimensions with an outputType of STRING.");
    }

    GroupByQuery query = GroupByQuery
        .builder()
        .setDataSource(QueryRunnerTestHelper.dataSource)
        .setQuerySegmentSpec(QueryRunnerTestHelper.firstToThird)
        .setDimensions(new DefaultDimensionSpec("index", "index_alias", ValueType.FLOAT))
        .setDimFilter(new SelectorDimFilter("quality", "entertainment", null))
        .setAggregatorSpecs(QueryRunnerTestHelper.rowsCount, new LongSumAggregatorFactory("idx", "index"))
        .addOrderByColumn(new OrderByColumnSpec(
            "index_alias",
            OrderByColumnSpec.Direction.ASCENDING,
            StringComparators.NUMERIC
        ))
        .setGranularity(QueryRunnerTestHelper.dayGran)
        .build();

    Assert.assertEquals(
        Functions.<Sequence<Row>>identity(),
        query.getLimitSpec().build(
            query.getDimensions(),
            query.getAggregatorSpecs(),
            query.getPostAggregatorSpecs(),
            query.getGranularity(),
            query.getContextSortByDimsFirst()
        )
    );

    List<Row> expectedResults = Arrays.asList(
        GroupByQueryRunnerTestHelper.createExpectedRow(
            "2011-04-01",
            "index_alias",
            158.747224f,
            "rows",
            1L,
            "idx",
            158L
        ),
        GroupByQueryRunnerTestHelper.createExpectedRow(
            "2011-04-02",
            "index_alias",
            166.016049f,
            "rows",
            1L,
            "idx",
            166L
        )
    );

    Iterable<Row> results = GroupByQueryRunnerTestHelper.runQuery(factory, runner, query);
    TestHelper.assertExpectedObjects(expectedResults, results, "");
  }

  @Test
  public void testGroupByFloatColumnDescending()
  {
    if (config.getDefaultStrategy().equals(GroupByStrategySelector.STRATEGY_V1)) {
      expectedException.expect(UnsupportedOperationException.class);
      expectedException.expectMessage("GroupBy v1 only supports dimensions with an outputType of STRING.");
    }

    GroupByQuery query = GroupByQuery
        .builder()
        .setDataSource(QueryRunnerTestHelper.dataSource)
        .setQuerySegmentSpec(QueryRunnerTestHelper.firstToThird)
        .setDimensions(new DefaultDimensionSpec("qualityFloat", "qf_alias", ValueType.FLOAT))
        .setDimFilter(new InDimFilter("quality", Arrays.asList("entertainment", "technology"), null))
        .setAggregatorSpecs(QueryRunnerTestHelper.rowsCount, new LongSumAggregatorFactory("idx", "index"))
        .addOrderByColumn(new OrderByColumnSpec(
            "qf_alias",
            OrderByColumnSpec.Direction.DESCENDING,
            StringComparators.NUMERIC
        ))
        .setGranularity(QueryRunnerTestHelper.allGran)
        .build();

    Assert.assertNotEquals(
        Functions.<Sequence<Row>>identity(),
        query.getLimitSpec().build(
            query.getDimensions(),
            query.getAggregatorSpecs(),
            query.getPostAggregatorSpecs(),
            query.getGranularity(),
            query.getContextSortByDimsFirst()
        )
    );

    List<Row> expectedResults = Arrays.asList(
        GroupByQueryRunnerTestHelper.createExpectedRow(
            "2011-04-01",
            "qf_alias",
            17000.0f,
            "rows",
            2L,
            "idx",
            175L
        ),
        GroupByQueryRunnerTestHelper.createExpectedRow(
            "2011-04-01",
            "qf_alias",
            12000.0f,
            "rows",
            2L,
            "idx",
            324L
        )
    );
    Iterable<Row> results = GroupByQueryRunnerTestHelper.runQuery(factory, runner, query);
    TestHelper.assertExpectedObjects(expectedResults, results, "");
  }

  @Test
  public void testGroupByDoubleColumnDescending()
  {
    if (config.getDefaultStrategy().equals(GroupByStrategySelector.STRATEGY_V1)) {
      expectedException.expect(UnsupportedOperationException.class);
      expectedException.expectMessage("GroupBy v1 only supports dimensions with an outputType of STRING.");
    }

    GroupByQuery query = GroupByQuery
        .builder()
        .setDataSource(QueryRunnerTestHelper.dataSource)
        .setQuerySegmentSpec(QueryRunnerTestHelper.firstToThird)
        .setDimensions(new DefaultDimensionSpec("qualityDouble", "alias", ValueType.DOUBLE))
        .setDimFilter(new InDimFilter("quality", Arrays.asList("entertainment", "technology"), null))
        .setAggregatorSpecs(QueryRunnerTestHelper.rowsCount, new LongSumAggregatorFactory("idx", "index"))
        .addOrderByColumn(new OrderByColumnSpec(
            "alias",
            OrderByColumnSpec.Direction.DESCENDING,
            StringComparators.NUMERIC
        ))
        .setGranularity(QueryRunnerTestHelper.allGran)
        .build();

    Assert.assertNotEquals(
        Functions.<Sequence<Row>>identity(),
        query.getLimitSpec().build(
            query.getDimensions(),
            query.getAggregatorSpecs(),
            query.getPostAggregatorSpecs(),
            query.getGranularity(),
            query.getContextSortByDimsFirst()
        )
    );

    List<Row> expectedResults = Arrays.asList(
        GroupByQueryRunnerTestHelper.createExpectedRow(
            "2011-04-01",
            "alias",
            17000.0d,
            "rows",
            2L,
            "idx",
            175L
        ),
        GroupByQueryRunnerTestHelper.createExpectedRow(
            "2011-04-01",
            "alias",
            12000.0d,
            "rows",
            2L,
            "idx",
            324L
        )
    );
    Iterable<Row> results = GroupByQueryRunnerTestHelper.runQuery(factory, runner, query);
    TestHelper.assertExpectedObjects(expectedResults, results, "");
  }

  @Test
  public void testGroupByFloatColumnWithExFn()
  {
    if (config.getDefaultStrategy().equals(GroupByStrategySelector.STRATEGY_V1)) {
      expectedException.expect(UnsupportedOperationException.class);
      expectedException.expectMessage("GroupBy v1 does not support dimension selectors with unknown cardinality.");
    }

    String jsFn = "function(str) { return 'super-' + str; }";
    ExtractionFn jsExtractionFn = new JavaScriptExtractionFn(jsFn, false, JavaScriptConfig.getEnabledInstance());

    GroupByQuery query = GroupByQuery
        .builder()
        .setDataSource(QueryRunnerTestHelper.dataSource)
        .setQuerySegmentSpec(QueryRunnerTestHelper.firstToThird)
        .setDimensions(new ExtractionDimensionSpec("index", "index_alias", jsExtractionFn))
        .setDimFilter(new SelectorDimFilter("quality", "entertainment", null))
        .setAggregatorSpecs(QueryRunnerTestHelper.rowsCount, new LongSumAggregatorFactory("idx", "index"))
        .setGranularity(QueryRunnerTestHelper.dayGran)
        .build();

    List<Row> expectedResults;

    expectedResults = Arrays.asList(
        GroupByQueryRunnerTestHelper.createExpectedRow(
            "2011-04-01",
            "index_alias",
            "super-158.747224",
            "rows",
            1L,
            "idx",
            158L
        ),
        GroupByQueryRunnerTestHelper.createExpectedRow(
            "2011-04-02",
            "index_alias",
            "super-166.016049",
            "rows",
            1L,
            "idx",
            166L
        )
    );

    Iterable<Row> results = GroupByQueryRunnerTestHelper.runQuery(factory, runner, query);
    TestHelper.assertExpectedObjects(expectedResults, results, "");
  }

  @Test
  public void testGroupByWithHavingSpecOnLongAndFloat()
  {
    if (config.getDefaultStrategy().equals(GroupByStrategySelector.STRATEGY_V1)) {
      expectedException.expect(UnsupportedOperationException.class);
      expectedException.expectMessage("GroupBy v1 only supports dimensions with an outputType of STRING.");
    }

    GroupByQuery query = GroupByQuery
        .builder()
        .setDataSource(QueryRunnerTestHelper.dataSource)
        .setQuerySegmentSpec(QueryRunnerTestHelper.firstToThird)
        .setDimensions(
            new DefaultDimensionSpec("market", "alias"),
            new DefaultDimensionSpec("qualityLong", "ql_alias", ValueType.LONG),
            new DefaultDimensionSpec("__time", "time_alias", ValueType.LONG),
            new DefaultDimensionSpec("index", "index_alias", ValueType.FLOAT)
        ).setAggregatorSpecs(QueryRunnerTestHelper.rowsCount)
        .setHavingSpec(
            new DimFilterHavingSpec(
                new AndDimFilter(
                    Lists.newArrayList(
                        new SelectorDimFilter("ql_alias", "1400", null),
                        new SelectorDimFilter("time_alias", "1301616000000", null),
                        new BoundDimFilter(
                            "index_alias",
                            "1310.0",
                            "1320.0",
                            true,
                            true,
                            null,
                            null,
                            StringComparators.NUMERIC
                        )
                    )
                ),
                null
            )
        )
        .setGranularity(QueryRunnerTestHelper.allGran)
        .build();

    List<Row> expectedResults = Collections.singletonList(
        GroupByQueryRunnerTestHelper.createExpectedRow(
            "2011-04-01",
            "alias", "total_market",
            "time_alias", 1301616000000L,
            "index_alias", 1314.8397,
            "ql_alias", 1400L,
            "rows", 1L
        )
    );

    Iterable<Row> results = GroupByQueryRunnerTestHelper.runQuery(factory, runner, query);
    TestHelper.assertExpectedObjects(expectedResults, results, "");
  }

  @Test
  public void testGroupByLongAndFloatOutputAsString()
  {
    if (config.getDefaultStrategy().equals(GroupByStrategySelector.STRATEGY_V1)) {
      expectedException.expect(UnsupportedOperationException.class);
      expectedException.expectMessage("GroupBy v1 does not support dimension selectors with unknown cardinality.");
    }

    GroupByQuery query = GroupByQuery
        .builder()
        .setDataSource(QueryRunnerTestHelper.dataSource)
        .setQuerySegmentSpec(QueryRunnerTestHelper.firstToThird)
        .setDimensions(
            new DefaultDimensionSpec("qualityLong", "ql_alias"),
            new DefaultDimensionSpec("qualityFloat", "qf_alias")
        )
        .setDimFilter(new SelectorDimFilter("quality", "entertainment", null))
        .setAggregatorSpecs(QueryRunnerTestHelper.rowsCount, new LongSumAggregatorFactory("idx", "index"))
        .setGranularity(QueryRunnerTestHelper.dayGran)
        .build();

    List<Row> expectedResults = Arrays.asList(
        GroupByQueryRunnerTestHelper.createExpectedRow(
            "2011-04-01",
            "ql_alias",
            "1200",
            "qf_alias",
            "12000.0",
            "rows",
            1L,
            "idx",
            158L
        ),
        GroupByQueryRunnerTestHelper.createExpectedRow(
            "2011-04-02",
            "ql_alias",
            "1200",
            "qf_alias",
            "12000.0",
            "rows",
            1L,
            "idx",
            166L
        )
    );
    Iterable<Row> results = GroupByQueryRunnerTestHelper.runQuery(factory, runner, query);
    TestHelper.assertExpectedObjects(expectedResults, results, "");
  }

  @Test
  public void testGroupByNumericStringsAsNumeric()
  {
    if (config.getDefaultStrategy().equals(GroupByStrategySelector.STRATEGY_V1)) {
      expectedException.expect(UnsupportedOperationException.class);
      expectedException.expectMessage("GroupBy v1 does not support dimension selectors with unknown cardinality.");
    }

    GroupByQuery subquery = GroupByQuery
        .builder()
        .setDataSource(QueryRunnerTestHelper.dataSource)
        .setQuerySegmentSpec(QueryRunnerTestHelper.firstToThird)
        .setDimensions(
<<<<<<< HEAD
            Lists.newArrayList(
                new DefaultDimensionSpec("qualityLong", "ql_alias"),
                new DefaultDimensionSpec("qualityFloat", "qf_alias"),
                new DefaultDimensionSpec(ColumnHolder.TIME_COLUMN_NAME, "time_alias")
            )
=======
            new DefaultDimensionSpec("qualityLong", "ql_alias"),
            new DefaultDimensionSpec("qualityFloat", "qf_alias"),
            new DefaultDimensionSpec(Column.TIME_COLUMN_NAME, "time_alias")
>>>>>>> 75c8a87c
        )
        .setDimFilter(new SelectorDimFilter("quality", "entertainment", null))
        .setAggregatorSpecs(QueryRunnerTestHelper.rowsCount, new LongSumAggregatorFactory("idx", "index"))
        .setGranularity(QueryRunnerTestHelper.dayGran)
        .build();

    GroupByQuery outerQuery = GroupByQuery
        .builder()
        .setDataSource(subquery)
        .setQuerySegmentSpec(QueryRunnerTestHelper.firstToThird)
        .setDimensions(
            new DefaultDimensionSpec("time_alias", "time_alias2", ValueType.LONG),
            new DefaultDimensionSpec("ql_alias", "ql_alias_long", ValueType.LONG),
            new DefaultDimensionSpec("qf_alias", "qf_alias_float", ValueType.FLOAT),
            new DefaultDimensionSpec("ql_alias", "ql_alias_float", ValueType.FLOAT)
        ).setAggregatorSpecs(new CountAggregatorFactory("count"))
        .setGranularity(QueryRunnerTestHelper.allGran)
        .build();

    List<Row> expectedResults = Arrays.asList(
        GroupByQueryRunnerTestHelper.createExpectedRow(
            "2011-04-01",
            "time_alias2", 1301616000000L,
            "ql_alias_long", 1200L,
            "qf_alias_float", 12000.0,
            "ql_alias_float", 1200.0,
            "count", 1L
        ),
        GroupByQueryRunnerTestHelper.createExpectedRow(
            "2011-04-01",
            "time_alias2", 1301702400000L,
            "ql_alias_long", 1200L,
            "qf_alias_float", 12000.0,
            "ql_alias_float", 1200.0,
            "count", 1L
        )
    );

    Iterable<Row> results = GroupByQueryRunnerTestHelper.runQuery(factory, runner, outerQuery);
    TestHelper.assertExpectedObjects(expectedResults, results, "");
  }

  @Test
  public void testGroupByNumericStringsAsNumericWithDecoration()
  {
    if (config.getDefaultStrategy().equals(GroupByStrategySelector.STRATEGY_V1)) {
      expectedException.expect(UnsupportedOperationException.class);
      expectedException.expectMessage("GroupBy v1 only supports dimensions with an outputType of STRING.");
    }

    // rows with `technology` have `170000` in the qualityNumericString field
    RegexFilteredDimensionSpec regexSpec = new RegexFilteredDimensionSpec(
        new DefaultDimensionSpec("qualityNumericString", "ql", ValueType.LONG),
        "170000"
    );

    ListFilteredDimensionSpec listFilteredSpec = new ListFilteredDimensionSpec(
        new DefaultDimensionSpec("qualityNumericString", "qf", ValueType.FLOAT),
        Sets.newHashSet("170000"),
        true
    );

    GroupByQuery query = GroupByQuery
        .builder()
        .setDataSource(QueryRunnerTestHelper.dataSource)
        .setQuerySegmentSpec(QueryRunnerTestHelper.firstToThird)
        .setDimensions(regexSpec, listFilteredSpec)
        .setDimFilter(new InDimFilter("quality", Arrays.asList("entertainment", "technology"), null))
        .setAggregatorSpecs(new CountAggregatorFactory("count"))
        .setGranularity(QueryRunnerTestHelper.allGran)
        .addOrderByColumn("ql")
        .build();

    List<Row> expectedResults;
    // "entertainment" rows are excluded by the decorated specs, they become empty rows
    expectedResults = Arrays.asList(
        GroupByQueryRunnerTestHelper.createExpectedRow(
            "2011-04-01",
            "ql", NullHandling.defaultLongValue(),
            "qf", NullHandling.defaultDoubleValue(),
            "count", 2L
        ),
        GroupByQueryRunnerTestHelper.createExpectedRow(
            "2011-04-01",
            "ql", 170000L,
            "qf", 170000.0,
            "count", 2L
        )
    );

    Iterable<Row> results = GroupByQueryRunnerTestHelper.runQuery(factory, runner, query);
    System.out.println(results);
    TestHelper.assertExpectedObjects(expectedResults, results, "");
  }

  @Test
  public void testGroupByDecorationOnNumerics()
  {
    if (config.getDefaultStrategy().equals(GroupByStrategySelector.STRATEGY_V1)) {
      expectedException.expect(UnsupportedOperationException.class);
      expectedException.expectMessage("GroupBy v1 only supports dimensions with an outputType of STRING.");
    }

    RegexFilteredDimensionSpec regexSpec = new RegexFilteredDimensionSpec(
        new DefaultDimensionSpec("qualityLong", "ql", ValueType.LONG),
        "1700"
    );

    ListFilteredDimensionSpec listFilteredSpec = new ListFilteredDimensionSpec(
        new DefaultDimensionSpec("qualityFloat", "qf", ValueType.FLOAT),
        Sets.newHashSet("17000.0"),
        true
    );

    GroupByQuery query = GroupByQuery
        .builder()
        .setDataSource(QueryRunnerTestHelper.dataSource)
        .setQuerySegmentSpec(QueryRunnerTestHelper.firstToThird)
        .setDimensions(regexSpec, listFilteredSpec)
        .setDimFilter(new InDimFilter("quality", Arrays.asList("entertainment", "technology"), null))
        .setAggregatorSpecs(new CountAggregatorFactory("count"))
        .setGranularity(QueryRunnerTestHelper.allGran)
        .build();
    List<Row> expectedResults;
    if (NullHandling.replaceWithDefault()) {
      expectedResults = Arrays.asList(
          GroupByQueryRunnerTestHelper.createExpectedRow(
              "2011-04-01",
              "ql", 0L,
              "qf", 0.0,
              "count", 2L
          ),
          GroupByQueryRunnerTestHelper.createExpectedRow(
              "2011-04-01",
              "ql", 1700L,
              "qf", 17000.0,
              "count", 2L
          )
      );
    } else {
      expectedResults = Arrays.asList(
          GroupByQueryRunnerTestHelper.createExpectedRow(
              "2011-04-01",
              "ql", null,
              "qf", null,
              "count", 2L
          ),
          GroupByQueryRunnerTestHelper.createExpectedRow(
              "2011-04-01",
              "ql", 1700L,
              "qf", 17000.0,
              "count", 2L
          )
      );
    }

    Iterable<Row> results = GroupByQueryRunnerTestHelper.runQuery(factory, runner, query);
    TestHelper.assertExpectedObjects(expectedResults, results, "");
  }

  @Test
  public void testGroupByNestedWithInnerQueryNumerics()
  {
    if (config.getDefaultStrategy().equals(GroupByStrategySelector.STRATEGY_V1)) {
      expectedException.expect(UnsupportedOperationException.class);
      expectedException.expectMessage("GroupBy v1 only supports dimensions with an outputType of STRING.");
    }

    GroupByQuery subquery = GroupByQuery
        .builder()
        .setDataSource(QueryRunnerTestHelper.dataSource)
        .setQuerySegmentSpec(QueryRunnerTestHelper.firstToThird)
        .setDimensions(
            new DefaultDimensionSpec("quality", "alias"),
            new DefaultDimensionSpec("qualityLong", "ql_alias", ValueType.LONG),
            new DefaultDimensionSpec("qualityFloat", "qf_alias", ValueType.FLOAT)
        )
        .setDimFilter(
            new InDimFilter(
                "quality",
                Collections.singletonList("entertainment"),
                null
            )
        ).setAggregatorSpecs(QueryRunnerTestHelper.rowsCount, new LongSumAggregatorFactory("idx", "index"))
        .setGranularity(QueryRunnerTestHelper.dayGran)
        .build();

    GroupByQuery outerQuery = GroupByQuery
        .builder()
        .setDataSource(subquery)
        .setQuerySegmentSpec(QueryRunnerTestHelper.firstToThird)
        .setDimensions(
            new DefaultDimensionSpec("ql_alias", "quallong", ValueType.LONG),
            new DefaultDimensionSpec("qf_alias", "qualfloat", ValueType.FLOAT)
        )
        .setDimFilter(
            new AndDimFilter(
                Lists.newArrayList(
                    new SelectorDimFilter("ql_alias", "1200", null),
                    new BoundDimFilter(
                        "qf_alias",
                        "11095.0",
                        "12005.0",
                        true,
                        true,
                        null,
                        null,
                        StringComparators.NUMERIC
                    )
                )
            )
        )
        .setAggregatorSpecs(new LongSumAggregatorFactory("ql_alias_sum", "ql_alias"),
                            new DoubleSumAggregatorFactory("qf_alias_sum", "qf_alias"))
        .setGranularity(QueryRunnerTestHelper.allGran)
        .build();

    List<Row> expectedResults = Collections.singletonList(
        GroupByQueryRunnerTestHelper.createExpectedRow(
            "2011-04-01",
            "quallong", 1200L,
            "qualfloat", 12000.0,
            "ql_alias_sum", 2400L,
            "qf_alias_sum", 24000.0
        )
    );

    Iterable<Row> results = GroupByQueryRunnerTestHelper.runQuery(factory, runner, outerQuery);
    TestHelper.assertExpectedObjects(expectedResults, results, "");
  }

  @Test
  public void testGroupByNestedWithInnerQueryNumericsWithLongTime()
  {
    if (config.getDefaultStrategy().equals(GroupByStrategySelector.STRATEGY_V1)) {
      expectedException.expect(UnsupportedOperationException.class);
      expectedException.expectMessage("GroupBy v1 only supports dimensions with an outputType of STRING.");
    }

    GroupByQuery subQuery = GroupByQuery
        .builder()
        .setDataSource(QueryRunnerTestHelper.dataSource)
        .setQuerySegmentSpec(QueryRunnerTestHelper.firstToThird)
        .setDimensions(
            new DefaultDimensionSpec("market", "alias"),
            new DefaultDimensionSpec("__time", "time_alias", ValueType.LONG),
            new DefaultDimensionSpec("index", "index_alias", ValueType.FLOAT)
        ).setAggregatorSpecs(QueryRunnerTestHelper.rowsCount)
        .setGranularity(QueryRunnerTestHelper.allGran)
        .build();

    GroupByQuery outerQuery = GroupByQuery
        .builder()
        .setDataSource(subQuery)
        .setQuerySegmentSpec(QueryRunnerTestHelper.firstToThird)
        .setDimensions(
            new DefaultDimensionSpec("alias", "market"),
            new DefaultDimensionSpec("time_alias", "time_alias2", ValueType.LONG)
        )
        .setAggregatorSpecs(new LongMaxAggregatorFactory("time_alias_max", "time_alias"),
                            new DoubleMaxAggregatorFactory("index_alias_max", "index_alias"))
        .setGranularity(QueryRunnerTestHelper.allGran)
        .build();

    List<Row> expectedResults = Arrays.asList(
        GroupByQueryRunnerTestHelper.createExpectedRow(
            "2011-04-01",
            "market", "spot",
            "time_alias2", 1301616000000L,
            "time_alias_max", 1301616000000L,
            "index_alias_max", 158.74722290039062
        ),
        GroupByQueryRunnerTestHelper.createExpectedRow(
            "2011-04-01",
            "market", "spot",
            "time_alias2", 1301702400000L,
            "time_alias_max", 1301702400000L,
            "index_alias_max", 166.01605224609375
        ),
        GroupByQueryRunnerTestHelper.createExpectedRow(
            "2011-04-01",
            "market", "total_market",
            "time_alias2", 1301616000000L,
            "time_alias_max", 1301616000000L,
            "index_alias_max", 1522.043701171875
        ),
        GroupByQueryRunnerTestHelper.createExpectedRow(
            "2011-04-01",
            "market", "total_market",
            "time_alias2", 1301702400000L,
            "time_alias_max", 1301702400000L,
            "index_alias_max", 1321.375
        ),
        GroupByQueryRunnerTestHelper.createExpectedRow(
            "2011-04-01",
            "market", "upfront",
            "time_alias2", 1301616000000L,
            "time_alias_max", 1301616000000L,
            "index_alias_max", 1447.3411865234375
        ),
        GroupByQueryRunnerTestHelper.createExpectedRow(
            "2011-04-01",
            "market", "upfront",
            "time_alias2", 1301702400000L,
            "time_alias_max", 1301702400000L,
            "index_alias_max", 1144.3424072265625
        )
    );

    Iterable<Row> results = GroupByQueryRunnerTestHelper.runQuery(factory, runner, outerQuery);
    TestHelper.assertExpectedObjects(expectedResults, results, "");
  }

  @Test
  public void testGroupByStringOutputAsLong()
  {
    if (config.getDefaultStrategy().equals(GroupByStrategySelector.STRATEGY_V1)) {
      expectedException.expect(UnsupportedOperationException.class);
      expectedException.expectMessage("GroupBy v1 only supports dimensions with an outputType of STRING.");
    }

    ExtractionFn strlenFn = StrlenExtractionFn.instance();

    GroupByQuery query = GroupByQuery
        .builder()
        .setDataSource(QueryRunnerTestHelper.dataSource)
        .setQuerySegmentSpec(QueryRunnerTestHelper.firstToThird)
        .setDimensions(new ExtractionDimensionSpec(
            QueryRunnerTestHelper.qualityDimension,
            "alias",
            ValueType.LONG,
            strlenFn
        ))
        .setDimFilter(new SelectorDimFilter(QueryRunnerTestHelper.qualityDimension, "entertainment", null))
        .setAggregatorSpecs(QueryRunnerTestHelper.rowsCount, new LongSumAggregatorFactory("idx", "index"))
        .setGranularity(QueryRunnerTestHelper.dayGran)
        .build();

    List<Row> expectedResults = Arrays.asList(
        GroupByQueryRunnerTestHelper.createExpectedRow(
            "2011-04-01",
            "alias",
            13L,
            "rows",
            1L,
            "idx",
            158L
        ),
        GroupByQueryRunnerTestHelper.createExpectedRow(
            "2011-04-02",
            "alias",
            13L,
            "rows",
            1L,
            "idx",
            166L
        )
    );

    Iterable<Row> results = GroupByQueryRunnerTestHelper.runQuery(factory, runner, query);
    TestHelper.assertExpectedObjects(expectedResults, results, "");
  }

  @Test
  public void testGroupByWithAggsOnNumericDimensions()
  {
    GroupByQuery query = GroupByQuery
        .builder()
        .setDataSource(QueryRunnerTestHelper.dataSource)
        .setQuerySegmentSpec(QueryRunnerTestHelper.firstToThird)
        .setDimensions(new DefaultDimensionSpec("quality", "alias"))
        .setDimFilter(new SelectorDimFilter("quality", "technology", null))
        .setAggregatorSpecs(QueryRunnerTestHelper.rowsCount,
                            new LongSumAggregatorFactory("qlLong", "qualityLong"),
                            new DoubleSumAggregatorFactory("qlFloat", "qualityLong"),
                            new JavaScriptAggregatorFactory(
                                "qlJs",
                                ImmutableList.of("qualityLong"),
                                "function(a,b) { return a + b; }",
                                "function() { return 0; }",
                                "function(a,b) { return a + b }",
                                JavaScriptConfig.getEnabledInstance()
                            ),
                            new DoubleSumAggregatorFactory("qfFloat", "qualityFloat"),
                            new LongSumAggregatorFactory("qfLong", "qualityFloat"),
                            new JavaScriptAggregatorFactory(
                                "qfJs",
                                ImmutableList.of("qualityFloat"),
                                "function(a,b) { return a + b; }",
                                "function() { return 0; }",
                                "function(a,b) { return a + b }",
                                JavaScriptConfig.getEnabledInstance()
                            ))
        .setGranularity(QueryRunnerTestHelper.dayGran)
        .build();

    List<Row> expectedResults = Arrays.asList(
        GroupByQueryRunnerTestHelper.createExpectedRow(
            "2011-04-01",
            "alias", "technology",
            "rows", 1L,
            "qlLong", 1700L,
            "qlFloat", 1700.0,
            "qlJs", 1700.0,
            "qfFloat", 17000.0,
            "qfLong", 17000L,
            "qfJs", 17000.0
        ),
        GroupByQueryRunnerTestHelper.createExpectedRow(
            "2011-04-02",
            "alias", "technology",
            "rows", 1L,
            "qlLong", 1700L,
            "qlFloat", 1700.0,
            "qlJs", 1700.0,
            "qfFloat", 17000.0,
            "qfLong", 17000L,
            "qfJs", 17000.0
        )
    );

    Iterable<Row> results = GroupByQueryRunnerTestHelper.runQuery(factory, runner, query);
    TestHelper.assertExpectedObjects(expectedResults, results, "");
  }

  @Test
  public void testGroupByNestedOuterExtractionFnOnFloatInner()
  {
    if (config.getDefaultStrategy().equals(GroupByStrategySelector.STRATEGY_V1)) {
      expectedException.expect(UnsupportedOperationException.class);
      expectedException.expectMessage("GroupBy v1 only supports dimensions with an outputType of STRING.");
    }

    String jsFn = "function(obj) { return obj; }";
    ExtractionFn jsExtractionFn = new JavaScriptExtractionFn(jsFn, false, JavaScriptConfig.getEnabledInstance());

    GroupByQuery subquery = GroupByQuery
        .builder()
        .setDataSource(QueryRunnerTestHelper.dataSource)
        .setQuerySegmentSpec(QueryRunnerTestHelper.firstToThird)
        .setDimensions(new DefaultDimensionSpec("quality", "alias"), new ExtractionDimensionSpec(
            "qualityFloat",
            "qf_inner",
            ValueType.FLOAT,
            jsExtractionFn
        ))
        .setDimFilter(new SelectorDimFilter("quality", "technology", null))
        .setAggregatorSpecs(QueryRunnerTestHelper.rowsCount)
        .setGranularity(QueryRunnerTestHelper.dayGran)
        .build();

    GroupByQuery outerQuery = GroupByQuery
        .builder()
        .setDataSource(subquery)
        .setQuerySegmentSpec(QueryRunnerTestHelper.firstToThird)
        .setDimensions(new DefaultDimensionSpec("alias", "alias"), new ExtractionDimensionSpec(
            "qf_inner",
            "qf_outer",
            ValueType.FLOAT,
            jsExtractionFn
        )).setAggregatorSpecs(QueryRunnerTestHelper.rowsCount)
        .setGranularity(QueryRunnerTestHelper.allGran)
        .build();

    List<Row> expectedResults = Collections.singletonList(
        GroupByQueryRunnerTestHelper.createExpectedRow(
            "2011-04-01",
            "alias", "technology",
            "qf_outer", 17000.0f,
            "rows", 2L
        )
    );

    Iterable<Row> results = GroupByQueryRunnerTestHelper.runQuery(factory, runner, outerQuery);
    TestHelper.assertExpectedObjects(expectedResults, results, "");
  }

  @Test
  public void testGroupByNestedDoubleTimeExtractionFnWithLongOutputTypes()
  {
    if (config.getDefaultStrategy().equals(GroupByStrategySelector.STRATEGY_V1)) {
      expectedException.expect(UnsupportedOperationException.class);
      expectedException.expectMessage("GroupBy v1 only supports dimensions with an outputType of STRING.");
    }

    GroupByQuery subquery = GroupByQuery
        .builder()
        .setDataSource(QueryRunnerTestHelper.dataSource)
        .setQuerySegmentSpec(QueryRunnerTestHelper.firstToThird)
<<<<<<< HEAD
        .setDimensions(
            Lists.newArrayList(
                new DefaultDimensionSpec("quality", "alias"),
                new ExtractionDimensionSpec(
                    ColumnHolder.TIME_COLUMN_NAME,
                    "time_day",
                    ValueType.LONG,
                    new TimeFormatExtractionFn(null, null, null, Granularities.DAY, true)
                )
            )
        )
=======
        .setDimensions(new DefaultDimensionSpec("quality", "alias"), new ExtractionDimensionSpec(
            Column.TIME_COLUMN_NAME,
            "time_day",
            ValueType.LONG,
            new TimeFormatExtractionFn(null, null, null, Granularities.DAY, true)
        ))
>>>>>>> 75c8a87c
        .setDimFilter(new SelectorDimFilter("quality", "technology", null))
        .setAggregatorSpecs(QueryRunnerTestHelper.rowsCount)
        .setGranularity(QueryRunnerTestHelper.dayGran)
        .build();

    GroupByQuery outerQuery = GroupByQuery
        .builder()
        .setDataSource(subquery)
        .setQuerySegmentSpec(QueryRunnerTestHelper.firstToThird)
        .setDimensions(new DefaultDimensionSpec("alias", "alias"), new ExtractionDimensionSpec(
            "time_day",
            "time_week",
            ValueType.LONG,
            new TimeFormatExtractionFn(null, null, null, Granularities.WEEK, true)
        )).setAggregatorSpecs(QueryRunnerTestHelper.rowsCount)
        .setGranularity(QueryRunnerTestHelper.allGran)
        .build();

    List<Row> expectedResults = Collections.singletonList(
        GroupByQueryRunnerTestHelper.createExpectedRow(
            "2011-04-01",
            "alias", "technology",
            "time_week", 1301270400000L,
            "rows", 2L
        )
    );

    Iterable<Row> results = GroupByQueryRunnerTestHelper.runQuery(factory, runner, outerQuery);
    TestHelper.assertExpectedObjects(expectedResults, results, "");
  }

  @Test
  public void testGroupByLimitPushDown()
  {
    if (!config.getDefaultStrategy().equals(GroupByStrategySelector.STRATEGY_V2)) {
      return;
    }
    GroupByQuery query = new GroupByQuery.Builder()
        .setDataSource(QueryRunnerTestHelper.dataSource)
        .setGranularity(QueryRunnerTestHelper.allGran).setDimensions(new DefaultDimensionSpec(
            QueryRunnerTestHelper.marketDimension,
            "marketalias"
        ))
        .setInterval(QueryRunnerTestHelper.fullOnInterval)
        .setLimitSpec(
            new DefaultLimitSpec(
                Collections.singletonList(new OrderByColumnSpec(
                    "marketalias",
                    OrderByColumnSpec.Direction.DESCENDING
                )),
                2
            )
        ).setAggregatorSpecs(QueryRunnerTestHelper.rowsCount)
        .setContext(ImmutableMap.of(GroupByQueryConfig.CTX_KEY_FORCE_LIMIT_PUSH_DOWN, true))
        .build();

    List<Row> expectedResults = Arrays.asList(
        GroupByQueryRunnerTestHelper.createExpectedRow(
            "1970-01-01T00:00:00.000Z",
            "marketalias",
            "upfront",
            "rows",
            186L
        ),
        GroupByQueryRunnerTestHelper.createExpectedRow(
            "1970-01-01T00:00:00.000Z",
            "marketalias",
            "total_market",
            "rows",
            186L
        )
    );

    Iterable<Row> results = GroupByQueryRunnerTestHelper.runQuery(factory, runner, query);
    TestHelper.assertExpectedObjects(expectedResults, results, "order-limit");
  }

  @Test
  public void testMergeResultsWithLimitPushDown()
  {
    if (!config.getDefaultStrategy().equals(GroupByStrategySelector.STRATEGY_V2)) {
      return;
    }
    GroupByQuery.Builder builder = GroupByQuery
        .builder()
        .setDataSource(QueryRunnerTestHelper.dataSource)
        .setInterval("2011-04-02/2011-04-04")
        .setDimensions(new DefaultDimensionSpec("quality", "alias"))
        .setAggregatorSpecs(QueryRunnerTestHelper.rowsCount, new LongSumAggregatorFactory("idx", "index"))
        .setLimitSpec(
            new DefaultLimitSpec(
                Collections.singletonList(new OrderByColumnSpec("alias", OrderByColumnSpec.Direction.DESCENDING)),
                5
            )
        )
        .setContext(ImmutableMap.of(GroupByQueryConfig.CTX_KEY_FORCE_LIMIT_PUSH_DOWN, true))
        .setGranularity(Granularities.ALL);

    final GroupByQuery allGranQuery = builder.build();

    QueryRunner mergedRunner = factory.getToolchest().mergeResults(
        new QueryRunner<Row>()
        {
          @Override
          public Sequence<Row> run(QueryPlus<Row> queryPlus, Map<String, Object> responseContext)
          {
            // simulate two daily segments
            final QueryPlus<Row> queryPlus1 = queryPlus.withQuerySegmentSpec(
                new MultipleIntervalSegmentSpec(Collections.singletonList(Intervals.of("2011-04-02/2011-04-03")))
            );
            final QueryPlus<Row> queryPlus2 = queryPlus.withQuerySegmentSpec(
                new MultipleIntervalSegmentSpec(Collections.singletonList(Intervals.of("2011-04-03/2011-04-04")))
            );

            return factory.getToolchest().mergeResults(
                (queryPlus3, responseContext1) -> new MergeSequence<>(
                    queryPlus3.getQuery().getResultOrdering(),
                    Sequences.simple(
                        Arrays.asList(
                            runner.run(queryPlus1, responseContext1),
                            runner.run(queryPlus2, responseContext1)
                        )
                    )
                )
            ).run(queryPlus, responseContext);
          }
        }
    );
    Map<String, Object> context = Maps.newHashMap();
    List<Row> allGranExpectedResults = Arrays.asList(
        GroupByQueryRunnerTestHelper.createExpectedRow("2011-04-02", "alias", "travel", "rows", 2L, "idx", 243L),
        GroupByQueryRunnerTestHelper.createExpectedRow("2011-04-02", "alias", "technology", "rows", 2L, "idx", 177L),
        GroupByQueryRunnerTestHelper.createExpectedRow("2011-04-02", "alias", "premium", "rows", 6L, "idx", 4416L),
        GroupByQueryRunnerTestHelper.createExpectedRow("2011-04-02", "alias", "news", "rows", 2L, "idx", 221L),
        GroupByQueryRunnerTestHelper.createExpectedRow("2011-04-02", "alias", "mezzanine", "rows", 6L, "idx", 4420L)
    );

    TestHelper.assertExpectedObjects(
        allGranExpectedResults,
        mergedRunner.run(QueryPlus.wrap(allGranQuery), context),
        "merged"
    );
  }

  @Test
  public void testMergeResultsWithLimitPushDownSortByAgg()
  {
    if (!config.getDefaultStrategy().equals(GroupByStrategySelector.STRATEGY_V2)) {
      return;
    }
    GroupByQuery.Builder builder = GroupByQuery
        .builder()
        .setDataSource(QueryRunnerTestHelper.dataSource)
        .setInterval("2011-04-02/2011-04-04")
        .setDimensions(new DefaultDimensionSpec("quality", "alias"))
        .setAggregatorSpecs(QueryRunnerTestHelper.rowsCount, new LongSumAggregatorFactory("idx", "index"))
        .setLimitSpec(
            new DefaultLimitSpec(
                Collections.singletonList(new OrderByColumnSpec("idx", OrderByColumnSpec.Direction.DESCENDING)),
                5
            )
        )
        .setContext(ImmutableMap.of(GroupByQueryConfig.CTX_KEY_FORCE_LIMIT_PUSH_DOWN, true))
        .setGranularity(Granularities.ALL);

    final GroupByQuery allGranQuery = builder.build();

    QueryRunner mergedRunner = factory.getToolchest().mergeResults(
        new QueryRunner<Row>()
        {
          @Override
          public Sequence<Row> run(
              QueryPlus<Row> queryPlus, Map<String, Object> responseContext
          )
          {
            // simulate two daily segments
            final QueryPlus<Row> queryPlus1 = queryPlus.withQuerySegmentSpec(
                new MultipleIntervalSegmentSpec(Collections.singletonList(Intervals.of("2011-04-02/2011-04-03")))
            );
            final QueryPlus<Row> queryPlus2 = queryPlus.withQuerySegmentSpec(
                new MultipleIntervalSegmentSpec(Collections.singletonList(Intervals.of("2011-04-03/2011-04-04")))
            );

            return factory.getToolchest().mergeResults(
                (queryPlus3, responseContext1) -> new MergeSequence<>(
                    queryPlus3.getQuery().getResultOrdering(),
                    Sequences.simple(
                        Arrays.asList(
                            runner.run(queryPlus1, responseContext1),
                            runner.run(queryPlus2, responseContext1)
                        )
                    )
                )
            ).run(queryPlus, responseContext);
          }
        }
    );
    Map<String, Object> context = Maps.newHashMap();

    List<Row> allGranExpectedResults = Arrays.asList(
        GroupByQueryRunnerTestHelper.createExpectedRow("2011-04-02", "alias", "mezzanine", "rows", 6L, "idx", 4420L),
        GroupByQueryRunnerTestHelper.createExpectedRow("2011-04-02", "alias", "premium", "rows", 6L, "idx", 4416L),
        GroupByQueryRunnerTestHelper.createExpectedRow("2011-04-02", "alias", "entertainment", "rows", 2L, "idx", 319L),
        GroupByQueryRunnerTestHelper.createExpectedRow("2011-04-02", "alias", "automotive", "rows", 2L, "idx", 269L),
        GroupByQueryRunnerTestHelper.createExpectedRow("2011-04-02", "alias", "travel", "rows", 2L, "idx", 243L)
    );

    Iterable<Row> results = mergedRunner.run(QueryPlus.wrap(allGranQuery), context).toList();
    TestHelper.assertExpectedObjects(allGranExpectedResults, results, "merged");
  }

  @Test
  public void testMergeResultsWithLimitPushDownSortByDimDim()
  {
    if (!config.getDefaultStrategy().equals(GroupByStrategySelector.STRATEGY_V2)) {
      return;
    }
    GroupByQuery.Builder builder = GroupByQuery
        .builder()
        .setDataSource(QueryRunnerTestHelper.dataSource)
        .setInterval("2011-04-02/2011-04-04")
        .setDimensions(new DefaultDimensionSpec("quality", "alias"), new DefaultDimensionSpec("market", "market"))
        .setAggregatorSpecs(QueryRunnerTestHelper.rowsCount, new LongSumAggregatorFactory("idx", "index"))
        .setLimitSpec(
            new DefaultLimitSpec(
                Lists.newArrayList(
                    new OrderByColumnSpec("alias", OrderByColumnSpec.Direction.DESCENDING),
                    new OrderByColumnSpec("market", OrderByColumnSpec.Direction.DESCENDING)
                ),
                5
            )
        )
        .setContext(
            ImmutableMap.of(GroupByQueryConfig.CTX_KEY_FORCE_LIMIT_PUSH_DOWN, true)
        )
        .setGranularity(Granularities.ALL);

    final GroupByQuery allGranQuery = builder.build();

    QueryRunner mergedRunner = factory.getToolchest().mergeResults(
        new QueryRunner<Row>()
        {
          @Override
          public Sequence<Row> run(
              QueryPlus<Row> queryPlus, Map<String, Object> responseContext
          )
          {
            // simulate two daily segments
            final QueryPlus<Row> queryPlus1 = queryPlus.withQuerySegmentSpec(
                new MultipleIntervalSegmentSpec(Collections.singletonList(Intervals.of("2011-04-02/2011-04-03")))
            );
            final QueryPlus<Row> queryPlus2 = queryPlus.withQuerySegmentSpec(
                new MultipleIntervalSegmentSpec(Collections.singletonList(Intervals.of("2011-04-03/2011-04-04")))
            );

            return factory.getToolchest().mergeResults(
                (queryPlus3, responseContext1) -> new MergeSequence<>(
                    queryPlus3.getQuery().getResultOrdering(),
                    Sequences.simple(
                        Arrays.asList(
                            runner.run(queryPlus1, responseContext1),
                            runner.run(queryPlus2, responseContext1)
                        )
                    )
                )
            ).run(queryPlus, responseContext);
          }
        }
    );
    Map<String, Object> context = Maps.newHashMap();

    List<Row> allGranExpectedResults = Arrays.asList(
        GroupByQueryRunnerTestHelper.createExpectedRow("2011-04-02", "alias", "travel", "market", "spot", "rows", 2L, "idx", 243L),
        GroupByQueryRunnerTestHelper.createExpectedRow("2011-04-02", "alias", "technology", "market", "spot", "rows", 2L, "idx", 177L),
        GroupByQueryRunnerTestHelper.createExpectedRow("2011-04-02", "alias", "premium", "market", "upfront", "rows", 2L, "idx", 1817L),
        GroupByQueryRunnerTestHelper.createExpectedRow("2011-04-02", "alias", "premium", "market", "total_market", "rows", 2L, "idx", 2342L),
        GroupByQueryRunnerTestHelper.createExpectedRow("2011-04-02", "alias", "premium", "market", "spot", "rows", 2L, "idx", 257L)
    );

    Iterable<Row> results = mergedRunner.run(QueryPlus.wrap(allGranQuery), context).toList();
    TestHelper.assertExpectedObjects(allGranExpectedResults, results, "merged");
  }

  @Test
  public void testMergeResultsWithLimitPushDownSortByDimAggDim()
  {
    if (!config.getDefaultStrategy().equals(GroupByStrategySelector.STRATEGY_V2)) {
      return;
    }
    GroupByQuery.Builder builder = GroupByQuery
        .builder()
        .setDataSource(QueryRunnerTestHelper.dataSource)
        .setInterval("2011-04-02/2011-04-04")
        .setDimensions(new DefaultDimensionSpec("quality", "alias"), new DefaultDimensionSpec("market", "market"))
        .setAggregatorSpecs(QueryRunnerTestHelper.rowsCount, new LongSumAggregatorFactory("idx", "index"))
        .setLimitSpec(
            new DefaultLimitSpec(
                Lists.newArrayList(
                    new OrderByColumnSpec(
                        "alias",
                        OrderByColumnSpec.Direction.DESCENDING
                    ),
                    new OrderByColumnSpec(
                        "idx",
                        OrderByColumnSpec.Direction.DESCENDING
                    ),
                    new OrderByColumnSpec(
                        "market",
                        OrderByColumnSpec.Direction.DESCENDING
                    )
                ),
                5
            )
        )
        .setContext(
            ImmutableMap.of(
                GroupByQueryConfig.CTX_KEY_FORCE_LIMIT_PUSH_DOWN,
                true
            )
        )
        .setGranularity(Granularities.ALL);

    final GroupByQuery allGranQuery = builder.build();

    QueryRunner mergedRunner = factory.getToolchest().mergeResults(
        new QueryRunner<Row>()
        {
          @Override
          public Sequence<Row> run(
              QueryPlus<Row> queryPlus, Map<String, Object> responseContext
          )
          {
            // simulate two daily segments
            final QueryPlus<Row> queryPlus1 = queryPlus.withQuerySegmentSpec(
                new MultipleIntervalSegmentSpec(Collections.singletonList(Intervals.of("2011-04-02/2011-04-03")))
            );
            final QueryPlus<Row> queryPlus2 = queryPlus.withQuerySegmentSpec(
                new MultipleIntervalSegmentSpec(Collections.singletonList(Intervals.of("2011-04-03/2011-04-04")))
            );

            return factory.getToolchest().mergeResults(
                (queryPlus3, responseContext1) -> new MergeSequence<>(
                    queryPlus3.getQuery().getResultOrdering(),
                    Sequences.simple(
                        Arrays.asList(
                            runner.run(queryPlus1, responseContext1),
                            runner.run(queryPlus2, responseContext1)
                        )
                    )
                )
            ).run(queryPlus, responseContext);
          }
        }
    );
    Map<String, Object> context = Maps.newHashMap();

    List<Row> allGranExpectedResults = Arrays.asList(
        GroupByQueryRunnerTestHelper.createExpectedRow("2011-04-02", "alias", "travel", "market", "spot", "rows", 2L, "idx", 243L),
        GroupByQueryRunnerTestHelper.createExpectedRow("2011-04-02", "alias", "technology", "market", "spot", "rows", 2L, "idx", 177L),
        GroupByQueryRunnerTestHelper.createExpectedRow("2011-04-02", "alias", "premium", "market", "total_market", "rows", 2L, "idx", 2342L),
        GroupByQueryRunnerTestHelper.createExpectedRow("2011-04-02", "alias", "premium", "market", "upfront", "rows", 2L, "idx", 1817L),
        GroupByQueryRunnerTestHelper.createExpectedRow("2011-04-02", "alias", "premium", "market", "spot", "rows", 2L, "idx", 257L)
    );

    Iterable<Row> results = mergedRunner.run(QueryPlus.wrap(allGranQuery), context).toList();
    TestHelper.assertExpectedObjects(allGranExpectedResults, results, "merged");
  }

  @Test
  public void testGroupByLimitPushDownPostAggNotSupported()
  {
    expectedException.expect(UnsupportedOperationException.class);
    expectedException.expectMessage("Limit push down when sorting by a post aggregator is not supported.");

    GroupByQuery query = new GroupByQuery.Builder()
        .setDataSource(QueryRunnerTestHelper.dataSource)
        .setGranularity(QueryRunnerTestHelper.allGran).setDimensions(new DefaultDimensionSpec(
            QueryRunnerTestHelper.marketDimension,
            "marketalias"
        ))
        .setInterval(QueryRunnerTestHelper.fullOnInterval)
        .setLimitSpec(
            new DefaultLimitSpec(
                Collections.singletonList(new OrderByColumnSpec(
                    "constant",
                    OrderByColumnSpec.Direction.DESCENDING
                )),
                2
            )
        ).setAggregatorSpecs(QueryRunnerTestHelper.rowsCount)
        .setPostAggregatorSpecs(
            Collections.singletonList(new ConstantPostAggregator("constant", 1))
        )
        .setContext(
            ImmutableMap.of(
                GroupByQueryConfig.CTX_KEY_FORCE_LIMIT_PUSH_DOWN,
                true
            )
        )
        .build();

    GroupByQueryRunnerTestHelper.runQuery(factory, runner, query);
  }

  @Test
  public void testEmptySubqueryWithLimitPushDown()
  {
    GroupByQuery subquery = GroupByQuery
        .builder()
        .setDataSource(QueryRunnerTestHelper.dataSource)
        .setQuerySegmentSpec(QueryRunnerTestHelper.emptyInterval)
        .setDimensions(new DefaultDimensionSpec("quality", "alias"))
        .setAggregatorSpecs(QueryRunnerTestHelper.rowsCount, new LongSumAggregatorFactory("idx", "index"))
        .setLimitSpec(
            new DefaultLimitSpec(
                Collections.singletonList(new OrderByColumnSpec(
                        "alias",
                        OrderByColumnSpec.Direction.DESCENDING
                    )),
                5
            )
        )
        .setGranularity(QueryRunnerTestHelper.dayGran)
        .build();

    GroupByQuery query = GroupByQuery
        .builder()
        .setDataSource(subquery)
        .setQuerySegmentSpec(QueryRunnerTestHelper.firstToThird)
        .setAggregatorSpecs(new DoubleMaxAggregatorFactory("idx", "idx"))
        .setLimitSpec(new DefaultLimitSpec(null, 5))
        .setGranularity(QueryRunnerTestHelper.dayGran)
        .build();

    Iterable<Row> results = GroupByQueryRunnerTestHelper.runQuery(factory, runner, query);
    Assert.assertFalse(results.iterator().hasNext());
  }


  @Test
  public void testSubqueryWithMultipleIntervalsInOuterQueryWithLimitPushDown()
  {
    GroupByQuery subquery = GroupByQuery
        .builder()
        .setDataSource(QueryRunnerTestHelper.dataSource)
        .setQuerySegmentSpec(QueryRunnerTestHelper.firstToThird)
        .setDimensions(new DefaultDimensionSpec("quality", "alias"))
        .setDimFilter(new JavaScriptDimFilter(
            "quality",
            "function(dim){ return true; }",
            null,
            JavaScriptConfig.getEnabledInstance()
        ))
        .setLimitSpec(
            new DefaultLimitSpec(
                Collections.singletonList(new OrderByColumnSpec("alias", OrderByColumnSpec.Direction.DESCENDING)),
                12
            )
        )
        .setAggregatorSpecs(
            QueryRunnerTestHelper.rowsCount,
            new LongSumAggregatorFactory("idx", "index"),
            new LongSumAggregatorFactory("indexMaxPlusTen", "indexMaxPlusTen")
        )
        .setGranularity(QueryRunnerTestHelper.dayGran)
        .build();

    GroupByQuery query = GroupByQuery
        .builder()
        .setDataSource(subquery)
        .setQuerySegmentSpec(
            new MultipleIntervalSegmentSpec(
                ImmutableList.of(
                    Intervals.of("2011-04-01T00:00:00.000Z/2011-04-01T23:58:00.000Z"),
                    Intervals.of("2011-04-02T00:00:00.000Z/2011-04-03T00:00:00.000Z")
                )
            )
        ).setDimensions(new DefaultDimensionSpec("alias", "alias"))
        .setLimitSpec(
            new DefaultLimitSpec(
                Collections.singletonList(new OrderByColumnSpec("alias", OrderByColumnSpec.Direction.DESCENDING)),
                15
            )
        )
        .setAggregatorSpecs(
            new LongSumAggregatorFactory("rows", "rows"),
            new LongSumAggregatorFactory("idx", "idx")
        )
        .setGranularity(QueryRunnerTestHelper.dayGran)
        .build();

    List<Row> expectedResults = Arrays.asList(
        GroupByQueryRunnerTestHelper.createExpectedRow("2011-04-01", "alias", "travel", "rows", 1L, "idx", 119L),
        GroupByQueryRunnerTestHelper.createExpectedRow("2011-04-01", "alias", "technology", "rows", 1L, "idx", 78L),
        GroupByQueryRunnerTestHelper.createExpectedRow("2011-04-01", "alias", "premium", "rows", 3L, "idx", 2900L),
        GroupByQueryRunnerTestHelper.createExpectedRow("2011-04-01", "alias", "news", "rows", 1L, "idx", 121L),
        GroupByQueryRunnerTestHelper.createExpectedRow("2011-04-01", "alias", "mezzanine", "rows", 3L, "idx", 2870L),
        GroupByQueryRunnerTestHelper.createExpectedRow("2011-04-01", "alias", "health", "rows", 1L, "idx", 120L),
        GroupByQueryRunnerTestHelper.createExpectedRow("2011-04-01", "alias", "entertainment", "rows", 1L, "idx", 158L),
        GroupByQueryRunnerTestHelper.createExpectedRow("2011-04-01", "alias", "business", "rows", 1L, "idx", 118L),
        GroupByQueryRunnerTestHelper.createExpectedRow("2011-04-01", "alias", "automotive", "rows", 1L, "idx", 135L),

        GroupByQueryRunnerTestHelper.createExpectedRow("2011-04-02", "alias", "travel", "rows", 1L, "idx", 126L),
        GroupByQueryRunnerTestHelper.createExpectedRow("2011-04-02", "alias", "technology", "rows", 1L, "idx", 97L),
        GroupByQueryRunnerTestHelper.createExpectedRow("2011-04-02", "alias", "premium", "rows", 3L, "idx", 2505L)
    );

    // Subqueries are handled by the ToolChest
    Iterable<Row> results = GroupByQueryRunnerTestHelper.runQuery(factory, runner, query);
    TestHelper.assertExpectedObjects(expectedResults, results, "");
  }

  @Test
  public void testRejectForceLimitPushDownWithHaving()
  {
    expectedException.expect(IAE.class);
    expectedException.expectMessage("Cannot force limit push down when a having spec is present.");

    GroupByQuery
        .builder()
        .setDataSource(QueryRunnerTestHelper.dataSource)
        .setGranularity(QueryRunnerTestHelper.allGran)
        .setDimensions(new DefaultDimensionSpec(QueryRunnerTestHelper.marketDimension, "marketalias"))
        .setInterval(QueryRunnerTestHelper.fullOnInterval)
        .setLimitSpec(
            new DefaultLimitSpec(
                Collections.singletonList(new OrderByColumnSpec("marketalias", OrderByColumnSpec.Direction.DESCENDING)),
                2
            )
        )
        .setAggregatorSpecs(QueryRunnerTestHelper.rowsCount)
        .setContext(ImmutableMap.of(GroupByQueryConfig.CTX_KEY_FORCE_LIMIT_PUSH_DOWN, true))
        .setHavingSpec(new GreaterThanHavingSpec("rows", 10))
        .build();
  }

  @Test
  public void testTypeConversionWithMergingChainedExecutionRunner()
  {
    if (config.getDefaultStrategy().equals(GroupByStrategySelector.STRATEGY_V1)) {
      expectedException.expect(UnsupportedOperationException.class);
      expectedException.expectMessage("GroupBy v1 only supports dimensions with an outputType of STRING.");
    }

    GroupByQuery query = GroupByQuery
        .builder()
        .setDataSource(QueryRunnerTestHelper.dataSource)
        .setQuerySegmentSpec(QueryRunnerTestHelper.firstToThird)
        .setDimensions(
            new DefaultDimensionSpec("quality", "alias"),
            new ExtractionDimensionSpec("quality", "qualityLen", ValueType.LONG, StrlenExtractionFn.instance())
        )
        .setDimFilter(new SelectorDimFilter("quality", "technology", null))
        .setAggregatorSpecs(QueryRunnerTestHelper.rowsCount, new LongSumAggregatorFactory("idx", "index"))
        .setGranularity(QueryRunnerTestHelper.dayGran)
        .build();

    List<Row> expectedResults = Arrays.asList(
        GroupByQueryRunnerTestHelper.createExpectedRow("2011-04-01", "alias", "technology", "qualityLen", 10L, "rows", 2L, "idx", 156L),
        GroupByQueryRunnerTestHelper.createExpectedRow("2011-04-02", "alias", "technology", "qualityLen", 10L, "rows", 2L, "idx", 194L)
    );

    ChainedExecutionQueryRunner ceqr = new ChainedExecutionQueryRunner(
        MoreExecutors.sameThreadExecutor(),
        (query1, future) -> {
          return;
        },
        ImmutableList.<QueryRunner<Row>>of(runner, runner)
    );

    QueryRunner<Row> mergingRunner = factory.mergeRunners(MoreExecutors.sameThreadExecutor(), ImmutableList.of(ceqr));

    Iterable<Row> results = GroupByQueryRunnerTestHelper.runQuery(factory, mergingRunner, query);
    TestHelper.assertExpectedObjects(expectedResults, results, "");
  }
}<|MERGE_RESOLUTION|>--- conflicted
+++ resolved
@@ -4300,30 +4300,15 @@
         .builder()
         .setDataSource(QueryRunnerTestHelper.dataSource)
         .setQuerySegmentSpec(QueryRunnerTestHelper.fullOnInterval)
-<<<<<<< HEAD
         .setDimensions(
-            Lists.newArrayList(
-                new DefaultDimensionSpec("market", "market"),
-                new ExtractionDimensionSpec(
-                    ColumnHolder.TIME_COLUMN_NAME,
-                    ColumnHolder.TIME_COLUMN_NAME,
-                    new TimeFormatExtractionFn("EEEE", null, null, null, false)
-                )
+            new DefaultDimensionSpec("market", "market"),
+            new ExtractionDimensionSpec(
+                ColumnHolder.TIME_COLUMN_NAME,
+                ColumnHolder.TIME_COLUMN_NAME,
+                new TimeFormatExtractionFn("EEEE", null, null, null, false)
             )
         )
-        .setAggregatorSpecs(
-            Arrays.asList(
-                QueryRunnerTestHelper.rowsCount,
-                QueryRunnerTestHelper.indexDoubleSum
-            )
-        )
-=======
-        .setDimensions(new DefaultDimensionSpec("market", "market"), new ExtractionDimensionSpec(
-            Column.TIME_COLUMN_NAME,
-            Column.TIME_COLUMN_NAME,
-            new TimeFormatExtractionFn("EEEE", null, null, null, false)
-        )).setAggregatorSpecs(QueryRunnerTestHelper.rowsCount, QueryRunnerTestHelper.indexDoubleSum)
->>>>>>> 75c8a87c
+        .setAggregatorSpecs(QueryRunnerTestHelper.rowsCount, QueryRunnerTestHelper.indexDoubleSum)
         .setPostAggregatorSpecs(Collections.singletonList(QueryRunnerTestHelper.addRowsIndexConstant))
         .setGranularity(QueryRunnerTestHelper.allGran)
         .setDimFilter(
@@ -5617,30 +5602,15 @@
         .builder()
         .setDataSource(QueryRunnerTestHelper.dataSource)
         .setQuerySegmentSpec(QueryRunnerTestHelper.fullOnInterval)
-<<<<<<< HEAD
         .setDimensions(
-            Lists.newArrayList(
-                new DefaultDimensionSpec("market", "market"),
-                new ExtractionDimensionSpec(
-                    ColumnHolder.TIME_COLUMN_NAME,
-                    "dayOfWeek",
-                    new TimeFormatExtractionFn("EEEE", null, null, null, false)
-                )
+            new DefaultDimensionSpec("market", "market"),
+            new ExtractionDimensionSpec(
+                ColumnHolder.TIME_COLUMN_NAME,
+                "dayOfWeek",
+                new TimeFormatExtractionFn("EEEE", null, null, null, false)
             )
         )
-        .setAggregatorSpecs(
-            Arrays.asList(
-                QueryRunnerTestHelper.rowsCount,
-                QueryRunnerTestHelper.indexDoubleSum
-            )
-        )
-=======
-        .setDimensions(new DefaultDimensionSpec("market", "market"), new ExtractionDimensionSpec(
-            Column.TIME_COLUMN_NAME,
-            "dayOfWeek",
-            new TimeFormatExtractionFn("EEEE", null, null, null, false)
-        )).setAggregatorSpecs(QueryRunnerTestHelper.rowsCount, QueryRunnerTestHelper.indexDoubleSum)
->>>>>>> 75c8a87c
+        .setAggregatorSpecs(QueryRunnerTestHelper.rowsCount, QueryRunnerTestHelper.indexDoubleSum)
         .setPostAggregatorSpecs(Collections.singletonList(QueryRunnerTestHelper.addRowsIndexConstant))
         .setGranularity(QueryRunnerTestHelper.allGran)
         .setDimFilter(
@@ -5881,38 +5851,17 @@
         .builder()
         .setDataSource(QueryRunnerTestHelper.dataSource)
         .setQuerySegmentSpec(QueryRunnerTestHelper.fullOnInterval)
-<<<<<<< HEAD
         .setDimensions(
-            Lists.newArrayList(
-                new DefaultDimensionSpec("market", "market"),
-                new ExtractionDimensionSpec(
-                    ColumnHolder.TIME_COLUMN_NAME,
-                    "dayOfWeek",
-                    new CascadeExtractionFn(
-                        new ExtractionFn[]{
-                            new TimeFormatExtractionFn("EEEE", null, null, null, false),
-                            nullWednesdays,
-                        }
-                    )
+            new DefaultDimensionSpec("market", "market"),
+            new ExtractionDimensionSpec(
+                ColumnHolder.TIME_COLUMN_NAME,
+                "dayOfWeek",
+                new CascadeExtractionFn(
+                    new ExtractionFn[]{new TimeFormatExtractionFn("EEEE", null, null, null, false), nullWednesdays}
                 )
             )
         )
-        .setAggregatorSpecs(
-            Arrays.asList(
-                QueryRunnerTestHelper.rowsCount,
-                QueryRunnerTestHelper.indexDoubleSum
-=======
-        .setDimensions(new DefaultDimensionSpec("market", "market"), new ExtractionDimensionSpec(
-            Column.TIME_COLUMN_NAME,
-            "dayOfWeek",
-            new CascadeExtractionFn(
-                new ExtractionFn[]{
-                    new TimeFormatExtractionFn("EEEE", null, null, null, false),
-                    nullWednesdays,
-                    }
->>>>>>> 75c8a87c
-            )
-        )).setAggregatorSpecs(QueryRunnerTestHelper.rowsCount, QueryRunnerTestHelper.indexDoubleSum)
+        .setAggregatorSpecs(QueryRunnerTestHelper.rowsCount, QueryRunnerTestHelper.indexDoubleSum)
         .setPostAggregatorSpecs(Collections.singletonList(QueryRunnerTestHelper.addRowsIndexConstant))
         .setGranularity(QueryRunnerTestHelper.allGran)
         .setDimFilter(
@@ -6686,36 +6635,15 @@
       lookupExtractionFn = new LookupExtractionFn(mapLookupExtractor, false, "EMPTY", true, true);
     }
 
-<<<<<<< HEAD
     GroupByQuery query = GroupByQuery
         .builder()
         .setDataSource(QueryRunnerTestHelper.dataSource)
         .setQuerySegmentSpec(QueryRunnerTestHelper.firstToThird)
-        .setDimensions(Lists.newArrayList(new DefaultDimensionSpec("null_column", "alias")))
-        .setAggregatorSpecs(
-            Arrays.asList(QueryRunnerTestHelper.rowsCount, new LongSumAggregatorFactory("idx", "index"))
-        )
+        .setDimensions(new DefaultDimensionSpec("null_column", "alias"))
+        .setAggregatorSpecs(QueryRunnerTestHelper.rowsCount, new LongSumAggregatorFactory("idx", "index"))
         .setGranularity(QueryRunnerTestHelper.dayGran)
         .setDimFilter(new ExtractionDimFilter("null_column", "EMPTY", lookupExtractionFn, null))
         .build();
-=======
-    GroupByQuery query = GroupByQuery.builder()
-                                     .setDataSource(QueryRunnerTestHelper.dataSource)
-                                     .setQuerySegmentSpec(QueryRunnerTestHelper.firstToThird)
-                                     .setDimensions(new DefaultDimensionSpec("null_column", "alias"))
-                                     .setAggregatorSpecs(QueryRunnerTestHelper.rowsCount,
-                                                         new LongSumAggregatorFactory("idx", "index"))
-                                     .setGranularity(QueryRunnerTestHelper.dayGran)
-                                     .setDimFilter(
-                                         new ExtractionDimFilter(
-                                             "null_column",
-                                             "EMPTY",
-                                             lookupExtractionFn,
-                                             null
-                                         )
-                                     )
-                                     .build();
->>>>>>> 75c8a87c
     List<Row> expectedResults = Arrays
         .asList(
             GroupByQueryRunnerTestHelper.createExpectedRow("2011-04-01", "alias", null, "rows", 13L, "idx", 6619L),
@@ -7506,17 +7434,9 @@
         .setDataSource(QueryRunnerTestHelper.dataSource)
         .setQuerySegmentSpec(QueryRunnerTestHelper.firstToThird)
         .setDimensions(
-<<<<<<< HEAD
-            Lists.newArrayList(
-                new DefaultDimensionSpec("qualityLong", "ql_alias"),
-                new DefaultDimensionSpec("qualityFloat", "qf_alias"),
-                new DefaultDimensionSpec(ColumnHolder.TIME_COLUMN_NAME, "time_alias")
-            )
-=======
             new DefaultDimensionSpec("qualityLong", "ql_alias"),
             new DefaultDimensionSpec("qualityFloat", "qf_alias"),
-            new DefaultDimensionSpec(Column.TIME_COLUMN_NAME, "time_alias")
->>>>>>> 75c8a87c
+            new DefaultDimensionSpec(ColumnHolder.TIME_COLUMN_NAME, "time_alias")
         )
         .setDimFilter(new SelectorDimFilter("quality", "entertainment", null))
         .setAggregatorSpecs(QueryRunnerTestHelper.rowsCount, new LongSumAggregatorFactory("idx", "index"))
@@ -8006,26 +7926,15 @@
         .builder()
         .setDataSource(QueryRunnerTestHelper.dataSource)
         .setQuerySegmentSpec(QueryRunnerTestHelper.firstToThird)
-<<<<<<< HEAD
         .setDimensions(
-            Lists.newArrayList(
-                new DefaultDimensionSpec("quality", "alias"),
-                new ExtractionDimensionSpec(
-                    ColumnHolder.TIME_COLUMN_NAME,
-                    "time_day",
-                    ValueType.LONG,
-                    new TimeFormatExtractionFn(null, null, null, Granularities.DAY, true)
-                )
+            new DefaultDimensionSpec("quality", "alias"),
+            new ExtractionDimensionSpec(
+                ColumnHolder.TIME_COLUMN_NAME,
+                "time_day",
+                ValueType.LONG,
+                new TimeFormatExtractionFn(null, null, null, Granularities.DAY, true)
             )
         )
-=======
-        .setDimensions(new DefaultDimensionSpec("quality", "alias"), new ExtractionDimensionSpec(
-            Column.TIME_COLUMN_NAME,
-            "time_day",
-            ValueType.LONG,
-            new TimeFormatExtractionFn(null, null, null, Granularities.DAY, true)
-        ))
->>>>>>> 75c8a87c
         .setDimFilter(new SelectorDimFilter("quality", "technology", null))
         .setAggregatorSpecs(QueryRunnerTestHelper.rowsCount)
         .setGranularity(QueryRunnerTestHelper.dayGran)
