--- conflicted
+++ resolved
@@ -48,17 +48,13 @@
     for (boolean joda : Arrays.asList(true, false)) {
       ExtractionFn extractionFn = new TimeDimExtractionFn("MM/dd/yyyy", "MM/yyyy", joda);
 
-<<<<<<< HEAD
-    Assert.assertNull(extractionFn.apply(null));
-    if (NullHandling.replaceWithDefault()) {
-      Assert.assertNull(extractionFn.apply(""));
-    } else {
-      Assert.assertEquals("", extractionFn.apply(""));
-=======
       Assert.assertNull(extractionFn.apply(null));
-      Assert.assertNull(extractionFn.apply(""));
+      if (NullHandling.replaceWithDefault()) {
+        Assert.assertNull(extractionFn.apply(""));
+      } else {
+        Assert.assertEquals("", extractionFn.apply(""));
+      }
       Assert.assertEquals("foo", extractionFn.apply("foo"));
->>>>>>> 16b81fcd
     }
   }
 
