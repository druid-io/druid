--- conflicted
+++ resolved
@@ -86,16 +86,6 @@
     Assert.assertEquals(longValues[3], result.rhs.longValue());
     Assert.assertEquals(longValues[3], agg.getLong());
     Assert.assertEquals(longValues[3], agg.getFloat(), 0.0001);
-<<<<<<< HEAD
-
-    agg.reset();
-    if (NullHandling.useDefaultValuesForNull()) {
-      Assert.assertEquals(0, ((Pair<Long, Long>) agg.get()).rhs, 0.0001);
-    } else {
-      Assert.assertNull(agg.get());
-    }
-=======
->>>>>>> 11814119
   }
 
   @Test
@@ -145,16 +135,6 @@
     Assert.assertEquals(expected.rhs, result.rhs);
     Assert.assertEquals(expected.rhs.longValue(), agg.getLong());
     Assert.assertEquals(expected.rhs, agg.getFloat(), 0.0001);
-<<<<<<< HEAD
-
-    agg.reset();
-    if (NullHandling.useDefaultValuesForNull()) {
-      Assert.assertEquals(0, ((Pair<Long, Long>) agg.get()).rhs, 0.0001);
-    } else {
-      Assert.assertNull(agg.get());
-    }
-=======
->>>>>>> 11814119
   }
 
   @Test
