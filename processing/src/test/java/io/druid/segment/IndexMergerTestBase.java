--- conflicted
+++ resolved
@@ -222,21 +222,12 @@
     Assert.assertEquals(ImmutableList.of("1", "2"), rowList.get(0).dimensionValues());
     Assert.assertEquals(Arrays.asList("3", null), rowList.get(1).dimensionValues());
 
-<<<<<<< HEAD
-    checkBitmapIndex(new ArrayList<Integer>(), adapter.getBitmapIndex("dim1", null));
-    checkBitmapIndex(Lists.newArrayList(0), adapter.getBitmapIndex("dim1", "1"));
-    checkBitmapIndex(Lists.newArrayList(1), adapter.getBitmapIndex("dim1", "3"));
-
-    checkBitmapIndex(Lists.newArrayList(1), adapter.getBitmapIndex("dim2", null));
-    checkBitmapIndex(Lists.newArrayList(0), adapter.getBitmapIndex("dim2", "2"));
-=======
-    checkBitmapIndex(Collections.emptyList(), adapter.getBitmapIndex("dim1", ""));
+    checkBitmapIndex(Collections.emptyList(), adapter.getBitmapIndex("dim1", null));
     checkBitmapIndex(Collections.singletonList(0), adapter.getBitmapIndex("dim1", "1"));
     checkBitmapIndex(Collections.singletonList(1), adapter.getBitmapIndex("dim1", "3"));
 
-    checkBitmapIndex(Collections.singletonList(1), adapter.getBitmapIndex("dim2", ""));
+    checkBitmapIndex(Collections.singletonList(1), adapter.getBitmapIndex("dim2", null));
     checkBitmapIndex(Collections.singletonList(0), adapter.getBitmapIndex("dim2", "2"));
->>>>>>> aa23fe63
   }
 
   @Test
@@ -800,33 +791,6 @@
     );
 
     final QueryableIndexIndexableAdapter adapter = new QueryableIndexIndexableAdapter(merged);
-<<<<<<< HEAD
-    final List<Rowboat> boatList = ImmutableList.copyOf(adapter.getRows());
-
-    Assert.assertEquals(ImmutableList.of("d3", "d1", "d2"), ImmutableList.copyOf(adapter.getDimensionNames()));
-    Assert.assertEquals(3, boatList.size());
-    Assert.assertArrayEquals(new int[][]{{0}, {0}, {2}}, boatList.get(0).getDims());
-    Assert.assertArrayEquals(new Object[]{3L}, boatList.get(0).getMetrics());
-    Assert.assertArrayEquals(new int[][]{{1}, {2}, {0}}, boatList.get(1).getDims());
-    Assert.assertArrayEquals(new Object[]{3L}, boatList.get(1).getMetrics());
-    Assert.assertArrayEquals(new int[][]{{2}, {1}, {1}}, boatList.get(2).getDims());
-    Assert.assertArrayEquals(new Object[]{3L}, boatList.get(2).getMetrics());
-
-    checkBitmapIndex(new ArrayList<Integer>(), adapter.getBitmapIndex("d3", null));
-    checkBitmapIndex(Lists.newArrayList(0), adapter.getBitmapIndex("d3", "30000"));
-    checkBitmapIndex(Lists.newArrayList(1), adapter.getBitmapIndex("d3", "40000"));
-    checkBitmapIndex(Lists.newArrayList(2), adapter.getBitmapIndex("d3", "50000"));
-
-    checkBitmapIndex(new ArrayList<Integer>(), adapter.getBitmapIndex("d1", null));
-    checkBitmapIndex(Lists.newArrayList(0), adapter.getBitmapIndex("d1", "100"));
-    checkBitmapIndex(Lists.newArrayList(2), adapter.getBitmapIndex("d1", "200"));
-    checkBitmapIndex(Lists.newArrayList(1), adapter.getBitmapIndex("d1", "300"));
-
-    checkBitmapIndex(new ArrayList<Integer>(), adapter.getBitmapIndex("d2", null));
-    checkBitmapIndex(Lists.newArrayList(1), adapter.getBitmapIndex("d2", "2000"));
-    checkBitmapIndex(Lists.newArrayList(2), adapter.getBitmapIndex("d2", "3000"));
-    checkBitmapIndex(Lists.newArrayList(0), adapter.getBitmapIndex("d2", "4000"));
-=======
     final List<DebugRow> rowList = RowIteratorHelper.toList(adapter.getRows());
 
     Assert.assertEquals(Arrays.asList("d3", "d1", "d2"), ImmutableList.copyOf(adapter.getDimensionNames()));
@@ -841,21 +805,20 @@
     Assert.assertEquals(Arrays.asList("50000", "200", "3000"), rowList.get(2).dimensionValues());
     Assert.assertEquals(Collections.singletonList(3L), rowList.get(2).metricValues());
 
-    checkBitmapIndex(Collections.emptyList(), adapter.getBitmapIndex("d3", ""));
+    checkBitmapIndex(Collections.emptyList(), adapter.getBitmapIndex("d3", null));
     checkBitmapIndex(Collections.singletonList(0), adapter.getBitmapIndex("d3", "30000"));
     checkBitmapIndex(Collections.singletonList(1), adapter.getBitmapIndex("d3", "40000"));
     checkBitmapIndex(Collections.singletonList(2), adapter.getBitmapIndex("d3", "50000"));
 
-    checkBitmapIndex(Collections.emptyList(), adapter.getBitmapIndex("d1", ""));
+    checkBitmapIndex(Collections.emptyList(), adapter.getBitmapIndex("d1", null));
     checkBitmapIndex(Collections.singletonList(0), adapter.getBitmapIndex("d1", "100"));
     checkBitmapIndex(Collections.singletonList(2), adapter.getBitmapIndex("d1", "200"));
     checkBitmapIndex(Collections.singletonList(1), adapter.getBitmapIndex("d1", "300"));
 
-    checkBitmapIndex(Collections.emptyList(), adapter.getBitmapIndex("d2", ""));
+    checkBitmapIndex(Collections.emptyList(), adapter.getBitmapIndex("d2", null));
     checkBitmapIndex(Collections.singletonList(1), adapter.getBitmapIndex("d2", "2000"));
     checkBitmapIndex(Collections.singletonList(2), adapter.getBitmapIndex("d2", "3000"));
     checkBitmapIndex(Collections.singletonList(0), adapter.getBitmapIndex("d2", "4000"));
->>>>>>> aa23fe63
 
   }
 
@@ -942,31 +905,18 @@
     Assert.assertEquals(useBitmapIndexes, adapter.getCapabilities("dimC").hasBitmapIndexes());
 
     if (useBitmapIndexes) {
-<<<<<<< HEAD
-      checkBitmapIndex(Lists.newArrayList(0, 1), adapter.getBitmapIndex("dimA", null));
-      checkBitmapIndex(Lists.newArrayList(2), adapter.getBitmapIndex("dimA", "1"));
-      checkBitmapIndex(Lists.newArrayList(3), adapter.getBitmapIndex("dimA", "2"));
-
-      checkBitmapIndex(Lists.newArrayList(2, 3), adapter.getBitmapIndex("dimC", null));
-      checkBitmapIndex(Lists.newArrayList(0), adapter.getBitmapIndex("dimC", "1"));
-      checkBitmapIndex(Lists.newArrayList(1), adapter.getBitmapIndex("dimC", "2"));
-    }
-
-    checkBitmapIndex(new ArrayList<>(), adapter.getBitmapIndex("dimB", null));
-=======
-      checkBitmapIndex(Arrays.asList(0, 1), adapter.getBitmapIndex("dimA", ""));
+      checkBitmapIndex(Arrays.asList(0, 1), adapter.getBitmapIndex("dimA", null));
       checkBitmapIndex(Collections.singletonList(2), adapter.getBitmapIndex("dimA", "1"));
       checkBitmapIndex(Collections.singletonList(3), adapter.getBitmapIndex("dimA", "2"));
 
-      checkBitmapIndex(Collections.emptyList(), adapter.getBitmapIndex("dimB", ""));
-
-      checkBitmapIndex(Arrays.asList(2, 3), adapter.getBitmapIndex("dimC", ""));
+      checkBitmapIndex(Collections.emptyList(), adapter.getBitmapIndex("dimB", null));
+
+      checkBitmapIndex(Arrays.asList(2, 3), adapter.getBitmapIndex("dimC", null));
       checkBitmapIndex(Collections.singletonList(0), adapter.getBitmapIndex("dimC", "1"));
       checkBitmapIndex(Collections.singletonList(1), adapter.getBitmapIndex("dimC", "2"));
     }
 
     checkBitmapIndex(Collections.emptyList(), adapter.getBitmapIndex("dimB", ""));
->>>>>>> aa23fe63
   }
 
 
@@ -978,142 +928,7 @@
     IncrementalIndex toPersistB2 = getIndexWithDims(Arrays.asList("dimA", "dimB"));
     addDimValuesToIndex(toPersistB2, "dimB", Arrays.asList("1", "2", "3"));
 
-<<<<<<< HEAD
-    final File tmpDirA = temporaryFolder.newFolder();
-    final File tmpDirB = temporaryFolder.newFolder();
-    final File tmpDirB2 = temporaryFolder.newFolder();
-    final File tmpDirMerged = temporaryFolder.newFolder();
-
-    QueryableIndex indexA = closer.closeLater(
-        indexIO.loadIndex(
-            indexMerger.persist(
-                toPersistA,
-                tmpDirA,
-                indexSpec,
-                null
-            )
-        )
-    );
-
-    QueryableIndex indexB = closer.closeLater(
-        indexIO.loadIndex(
-            indexMerger.persist(
-                toPersistB,
-                tmpDirB,
-                indexSpec,
-                null
-            )
-        )
-    );
-
-    QueryableIndex indexB2 = closer.closeLater(
-        indexIO.loadIndex(
-            indexMerger.persist(
-                toPersistB2,
-                tmpDirB2,
-                indexSpec,
-                null
-            )
-        )
-    );
-
-    final QueryableIndex merged = closer.closeLater(
-        indexIO.loadIndex(
-            indexMerger.mergeQueryableIndex(
-                Arrays.asList(indexA, indexB),
-                true,
-                new AggregatorFactory[]{new CountAggregatorFactory("count")},
-                tmpDirMerged,
-                indexSpec,
-                null
-            )
-        )
-    );
-
-    final QueryableIndex merged2 = closer.closeLater(
-        indexIO.loadIndex(
-            indexMerger.mergeQueryableIndex(
-                Arrays.asList(indexA, indexB2),
-                true,
-                new AggregatorFactory[]{new CountAggregatorFactory("count")},
-                tmpDirMerged,
-                indexSpec,
-                null
-            )
-        )
-    );
-
-    final QueryableIndexIndexableAdapter adapter = new QueryableIndexIndexableAdapter(merged);
-    final List<Rowboat> boatList = ImmutableList.copyOf(adapter.getRows());
-
-    final QueryableIndexIndexableAdapter adapter2 = new QueryableIndexIndexableAdapter(merged2);
-    final List<Rowboat> boatList2 = ImmutableList.copyOf(adapter2.getRows());
-
-    Assert.assertEquals(ImmutableList.of("dimA", "dimB"), ImmutableList.copyOf(adapter.getDimensionNames()));
-    Assert.assertEquals(5, boatList.size());
-    Assert.assertArrayEquals(new int[][]{{0}, {1}}, boatList.get(0).getDims());
-    Assert.assertArrayEquals(new Object[]{1L}, boatList.get(0).getMetrics());
-    Assert.assertArrayEquals(new int[][]{{0}, {2}}, boatList.get(1).getDims());
-    Assert.assertArrayEquals(new Object[]{1L}, boatList.get(1).getMetrics());
-    Assert.assertArrayEquals(new int[][]{{0}, {3}}, boatList.get(2).getDims());
-    Assert.assertArrayEquals(new Object[]{1L}, boatList.get(2).getMetrics());
-    Assert.assertArrayEquals(new int[][]{{1}, {0}}, boatList.get(3).getDims());
-    Assert.assertArrayEquals(new Object[]{1L}, boatList.get(3).getMetrics());
-    Assert.assertArrayEquals(new int[][]{{2}, {0}}, boatList.get(4).getDims());
-    Assert.assertArrayEquals(new Object[]{1L}, boatList.get(4).getMetrics());
-
-    checkBitmapIndex(Lists.newArrayList(0, 1, 2), adapter.getBitmapIndex("dimA", null));
-    checkBitmapIndex(Lists.newArrayList(3), adapter.getBitmapIndex("dimA", "1"));
-    checkBitmapIndex(Lists.newArrayList(4), adapter.getBitmapIndex("dimA", "2"));
-
-    checkBitmapIndex(Lists.newArrayList(3, 4), adapter.getBitmapIndex("dimB", null));
-    checkBitmapIndex(Lists.newArrayList(0), adapter.getBitmapIndex("dimB", "1"));
-    checkBitmapIndex(Lists.newArrayList(1), adapter.getBitmapIndex("dimB", "2"));
-    checkBitmapIndex(Lists.newArrayList(2), adapter.getBitmapIndex("dimB", "3"));
-
-    Assert.assertEquals(ImmutableList.of("dimA", "dimB"), ImmutableList.copyOf(adapter2.getDimensionNames()));
-    Assert.assertEquals(5, boatList2.size());
-    Assert.assertArrayEquals(new int[][]{{0}, {1}}, boatList2.get(0).getDims());
-    Assert.assertArrayEquals(new Object[]{1L}, boatList2.get(0).getMetrics());
-    Assert.assertArrayEquals(new int[][]{{0}, {2}}, boatList2.get(1).getDims());
-    Assert.assertArrayEquals(new Object[]{1L}, boatList2.get(1).getMetrics());
-    Assert.assertArrayEquals(new int[][]{{0}, {3}}, boatList2.get(2).getDims());
-    Assert.assertArrayEquals(new Object[]{1L}, boatList2.get(2).getMetrics());
-    Assert.assertArrayEquals(new int[][]{{1}, {0}}, boatList2.get(3).getDims());
-    Assert.assertArrayEquals(new Object[]{1L}, boatList2.get(3).getMetrics());
-    Assert.assertArrayEquals(new int[][]{{2}, {0}}, boatList2.get(4).getDims());
-    Assert.assertArrayEquals(new Object[]{1L}, boatList2.get(4).getMetrics());
-
-    // dimA always has bitmap indexes, since it has them in indexA (it comes in through discovery).
-    Assert.assertTrue(adapter2.getCapabilities("dimA").hasBitmapIndexes());
-    checkBitmapIndex(Lists.newArrayList(0, 1, 2), adapter2.getBitmapIndex("dimA", null));
-    checkBitmapIndex(Lists.newArrayList(3), adapter2.getBitmapIndex("dimA", "1"));
-    checkBitmapIndex(Lists.newArrayList(4), adapter2.getBitmapIndex("dimA", "2"));
-
-    // dimB may or may not have bitmap indexes, since it comes in through explicit definition in indexB2.
-    Assert.assertEquals(useBitmapIndexes, adapter2.getCapabilities("dimB").hasBitmapIndexes());
-    if (useBitmapIndexes) {
-      checkBitmapIndex(Lists.newArrayList(3, 4), adapter2.getBitmapIndex("dimB", null));
-      checkBitmapIndex(Lists.newArrayList(0), adapter2.getBitmapIndex("dimB", "1"));
-      checkBitmapIndex(Lists.newArrayList(1), adapter2.getBitmapIndex("dimB", "2"));
-      checkBitmapIndex(Lists.newArrayList(2), adapter2.getBitmapIndex("dimB", "3"));
-    }
-  }
-
-  @Test
-  public void testJointDimMerge() throws Exception
-  {
-    // (d1, d2, d3) from only one index, and their dim values are ('empty', 'has null', 'no null')
-    // (d4, d5, d6, d7, d8, d9) are from both indexes
-    // d4: 'empty' join 'empty'
-    // d5: 'empty' join 'has null'
-    // d6: 'empty' join 'no null'
-    // d7: 'has null' join 'has null'
-    // d8: 'has null' join 'no null'
-    // d9: 'no null' join 'no null'
-=======
     for (IncrementalIndex toPersistB : Arrays.asList(toPersistB1, toPersistB2)) {
->>>>>>> aa23fe63
 
       final File tmpDirA = temporaryFolder.newFolder();
       final File tmpDirB = temporaryFolder.newFolder();
@@ -1146,66 +961,6 @@
       Assert.assertEquals(ImmutableList.of("dimA", "dimB"), ImmutableList.copyOf(adapter.getDimensionNames()));
       Assert.assertEquals(5, rowList.size());
 
-<<<<<<< HEAD
-    if (NullHandling.replaceWithDefault()) {
-      Assert.assertEquals(
-          ImmutableList.of("d2", "d3", "d5", "d6", "d7", "d8", "d9"),
-          ImmutableList.copyOf(adapter.getDimensionNames())
-      );
-      Assert.assertEquals(4, boatList.size());
-      Assert.assertArrayEquals(new int[][]{{0}, {1}, {0}, {0}, {0}, {0}, {0}}, boatList.get(0).getDims());
-      Assert.assertArrayEquals(new int[][]{{1}, {2}, {0}, {0}, {1}, {1}, {1}}, boatList.get(1).getDims());
-      Assert.assertArrayEquals(new int[][]{{0}, {0}, {1}, {1}, {2}, {2}, {2}}, boatList.get(2).getDims());
-      Assert.assertArrayEquals(new int[][]{{0}, {0}, {0}, {2}, {0}, {3}, {3}}, boatList.get(3).getDims());
-      checkBitmapIndex(Lists.newArrayList(0, 2, 3), adapter.getBitmapIndex("d2", null));
-      checkBitmapIndex(Lists.newArrayList(2, 3), adapter.getBitmapIndex("d3", null));
-      checkBitmapIndex(Lists.newArrayList(0, 1, 3), adapter.getBitmapIndex("d5", null));
-      checkBitmapIndex(Lists.newArrayList(0, 1), adapter.getBitmapIndex("d6", null));
-      checkBitmapIndex(Lists.newArrayList(0, 3), adapter.getBitmapIndex("d7", null));
-      checkBitmapIndex(new ArrayList<Integer>(), adapter.getBitmapIndex("d9", null));
-      checkBitmapIndex(Lists.newArrayList(0), adapter.getBitmapIndex("d8", null));
-    } else {
-      Assert.assertEquals(
-          ImmutableList.of("d1", "d2", "d3", "d5", "d6", "d7", "d8", "d9"),
-          ImmutableList.copyOf(adapter.getDimensionNames())
-      );
-      Assert.assertEquals(4, boatList.size());
-      Assert.assertArrayEquals(new int[][]{{1}, {1}, {1}, {0}, {0}, {0}, {0}, {0}}, boatList.get(0).getDims());
-      Assert.assertArrayEquals(new int[][]{{0}, {2}, {2}, {0}, {0}, {1}, {1}, {1}}, boatList.get(1).getDims());
-      Assert.assertArrayEquals(new int[][]{{0}, {0}, {0}, {2}, {1}, {2}, {2}, {2}}, boatList.get(2).getDims());
-      Assert.assertArrayEquals(new int[][]{{0}, {0}, {0}, {1}, {2}, {0}, {3}, {3}}, boatList.get(3).getDims());
-      checkBitmapIndex(Lists.newArrayList(1, 2, 3), adapter.getBitmapIndex("d1", null));
-      checkBitmapIndex(Lists.newArrayList(2, 3), adapter.getBitmapIndex("d2", null));
-      checkBitmapIndex(Lists.newArrayList(2, 3), adapter.getBitmapIndex("d3", null));
-      checkBitmapIndex(Lists.newArrayList(0, 1), adapter.getBitmapIndex("d5", null));
-      checkBitmapIndex(Lists.newArrayList(0, 1), adapter.getBitmapIndex("d6", null));
-      checkBitmapIndex(Lists.newArrayList(), adapter.getBitmapIndex("d7", null));
-      checkBitmapIndex(new ArrayList(), adapter.getBitmapIndex("d9", null));
-      checkBitmapIndex(Lists.newArrayList(0), adapter.getBitmapIndex("d8", null));
-    }
-
-    checkBitmapIndex(Lists.newArrayList(1), adapter.getBitmapIndex("d2", "210"));
-
-    checkBitmapIndex(Lists.newArrayList(0), adapter.getBitmapIndex("d3", "310"));
-    checkBitmapIndex(Lists.newArrayList(1), adapter.getBitmapIndex("d3", "311"));
-
-    checkBitmapIndex(Lists.newArrayList(2), adapter.getBitmapIndex("d5", "520"));
-
-    checkBitmapIndex(Lists.newArrayList(2), adapter.getBitmapIndex("d6", "620"));
-    checkBitmapIndex(Lists.newArrayList(3), adapter.getBitmapIndex("d6", "621"));
-
-    checkBitmapIndex(Lists.newArrayList(1), adapter.getBitmapIndex("d7", "710"));
-    checkBitmapIndex(Lists.newArrayList(2), adapter.getBitmapIndex("d7", "720"));
-
-    checkBitmapIndex(Lists.newArrayList(1), adapter.getBitmapIndex("d8", "810"));
-    checkBitmapIndex(Lists.newArrayList(2), adapter.getBitmapIndex("d8", "820"));
-    checkBitmapIndex(Lists.newArrayList(3), adapter.getBitmapIndex("d8", "821"));
-
-    checkBitmapIndex(Lists.newArrayList(0), adapter.getBitmapIndex("d9", "910"));
-    checkBitmapIndex(Lists.newArrayList(1), adapter.getBitmapIndex("d9", "911"));
-    checkBitmapIndex(Lists.newArrayList(2), adapter.getBitmapIndex("d9", "920"));
-    checkBitmapIndex(Lists.newArrayList(3), adapter.getBitmapIndex("d9", "921"));
-=======
       Assert.assertEquals(Arrays.asList(null, "1"), rowList.get(0).dimensionValues());
       Assert.assertEquals(Collections.singletonList(1L), rowList.get(0).metricValues());
 
@@ -1223,7 +978,7 @@
 
       // dimA always has bitmap indexes, since it has them in indexA (it comes in through discovery).
       Assert.assertTrue(adapter.getCapabilities("dimA").hasBitmapIndexes());
-      checkBitmapIndex(Arrays.asList(0, 1, 2), adapter.getBitmapIndex("dimA", ""));
+      checkBitmapIndex(Arrays.asList(0, 1, 2), adapter.getBitmapIndex("dimA", null));
       checkBitmapIndex(Collections.singletonList(3), adapter.getBitmapIndex("dimA", "1"));
       checkBitmapIndex(Collections.singletonList(4), adapter.getBitmapIndex("dimA", "2"));
 
@@ -1235,13 +990,12 @@
       }
       //noinspection ObjectEquality
       if (toPersistB != toPersistB2 || useBitmapIndexes) {
-        checkBitmapIndex(Arrays.asList(3, 4), adapter.getBitmapIndex("dimB", ""));
+        checkBitmapIndex(Arrays.asList(3, 4), adapter.getBitmapIndex("dimB", null));
         checkBitmapIndex(Collections.singletonList(0), adapter.getBitmapIndex("dimB", "1"));
         checkBitmapIndex(Collections.singletonList(1), adapter.getBitmapIndex("dimB", "2"));
         checkBitmapIndex(Collections.singletonList(2), adapter.getBitmapIndex("dimB", "3"));
       }
     }
->>>>>>> aa23fe63
   }
 
   @Test
@@ -1317,70 +1071,6 @@
           indexIO.loadIndex(indexMerger.persist(toPersistB, tmpDirB, indexSpec, null))
       );
 
-<<<<<<< HEAD
-    if (NullHandling.replaceWithDefault()) {
-      Assert.assertEquals(
-          ImmutableList.of("d2", "d3", "d5", "d6", "d7", "d8", "d9"),
-          ImmutableList.copyOf(adapter.getDimensionNames())
-      );
-    } else {
-      Assert.assertEquals(
-          ImmutableList.of("d1", "d2", "d3", "d5", "d6", "d7", "d8", "d9"),
-          ImmutableList.copyOf(adapter.getDimensionNames())
-      );
-    }
-    Assert.assertEquals(4, boatList.size());
-    if (NullHandling.replaceWithDefault()) {
-      Assert.assertArrayEquals(new int[][]{{0}, {1}, {0}, {0}, {0}, {0}, {0}}, boatList.get(0).getDims());
-      Assert.assertArrayEquals(new int[][]{{1}, {2}, {0}, {0}, {1}, {1}, {1}}, boatList.get(1).getDims());
-      Assert.assertArrayEquals(new int[][]{{0}, {0}, {1}, {1}, {2}, {2}, {2}}, boatList.get(2).getDims());
-      Assert.assertArrayEquals(new int[][]{{0}, {0}, {0}, {2}, {0}, {3}, {3}}, boatList.get(3).getDims());
-
-      checkBitmapIndex(Lists.newArrayList(0, 2, 3), adapter.getBitmapIndex("d2", null));
-      checkBitmapIndex(Lists.newArrayList(0, 1), adapter.getBitmapIndex("d6", null));
-      checkBitmapIndex(Lists.newArrayList(2, 3), adapter.getBitmapIndex("d3", null));
-      checkBitmapIndex(Lists.newArrayList(0, 3), adapter.getBitmapIndex("d7", null));
-      checkBitmapIndex(new ArrayList<Integer>(), adapter.getBitmapIndex("d9", null));
-
-    } else {
-      // NULL and EMPTY Strings are considered different
-      Assert.assertArrayEquals(new int[][]{{1}, {1}, {1}, {0}, {0}, {0}, {0}, {0}}, boatList.get(0).getDims());
-      Assert.assertArrayEquals(new int[][]{{0}, {2}, {2}, {0}, {0}, {1}, {1}, {1}}, boatList.get(1).getDims());
-      Assert.assertArrayEquals(new int[][]{{0}, {0}, {0}, {2}, {1}, {2}, {2}, {2}}, boatList.get(2).getDims());
-      Assert.assertArrayEquals(new int[][]{{0}, {0}, {0}, {1}, {2}, {0}, {3}, {3}}, boatList.get(3).getDims());
-
-      checkBitmapIndex(Lists.newArrayList(2, 3), adapter.getBitmapIndex("d2", null));
-      checkBitmapIndex(Lists.newArrayList(0, 1), adapter.getBitmapIndex("d6", null));
-      checkBitmapIndex(Lists.newArrayList(2, 3), adapter.getBitmapIndex("d3", null));
-      checkBitmapIndex(Lists.newArrayList(), adapter.getBitmapIndex("d7", null));
-      checkBitmapIndex(new ArrayList<Integer>(), adapter.getBitmapIndex("d9", null));
-
-    }
-
-
-    checkBitmapIndex(Lists.newArrayList(1), adapter.getBitmapIndex("d2", "210"));
-
-    checkBitmapIndex(Lists.newArrayList(0), adapter.getBitmapIndex("d3", "310"));
-    checkBitmapIndex(Lists.newArrayList(1), adapter.getBitmapIndex("d3", "311"));
-
-    checkBitmapIndex(Lists.newArrayList(2), adapter.getBitmapIndex("d5", "520"));
-
-    checkBitmapIndex(Lists.newArrayList(2), adapter.getBitmapIndex("d6", "620"));
-    checkBitmapIndex(Lists.newArrayList(3), adapter.getBitmapIndex("d6", "621"));
-
-    checkBitmapIndex(Lists.newArrayList(1), adapter.getBitmapIndex("d7", "710"));
-    checkBitmapIndex(Lists.newArrayList(2), adapter.getBitmapIndex("d7", "720"));
-
-    checkBitmapIndex(Lists.newArrayList(0), adapter.getBitmapIndex("d8", null));
-    checkBitmapIndex(Lists.newArrayList(1), adapter.getBitmapIndex("d8", "810"));
-    checkBitmapIndex(Lists.newArrayList(2), adapter.getBitmapIndex("d8", "820"));
-    checkBitmapIndex(Lists.newArrayList(3), adapter.getBitmapIndex("d8", "821"));
-
-    checkBitmapIndex(Lists.newArrayList(0), adapter.getBitmapIndex("d9", "910"));
-    checkBitmapIndex(Lists.newArrayList(1), adapter.getBitmapIndex("d9", "911"));
-    checkBitmapIndex(Lists.newArrayList(2), adapter.getBitmapIndex("d9", "920"));
-    checkBitmapIndex(Lists.newArrayList(3), adapter.getBitmapIndex("d9", "921"));
-=======
       final QueryableIndex merged = closer.closeLater(
           indexIO.loadIndex(
               indexMerger.mergeQueryableIndex(
@@ -1419,36 +1109,35 @@
           rowList.get(3).dimensionValues()
       );
 
-      checkBitmapIndex(Arrays.asList(0, 2, 3), adapter.getBitmapIndex("d2", ""));
+      checkBitmapIndex(Arrays.asList(0, 2, 3), adapter.getBitmapIndex("d2", null));
       checkBitmapIndex(Collections.singletonList(1), adapter.getBitmapIndex("d2", "210"));
 
-      checkBitmapIndex(Arrays.asList(2, 3), adapter.getBitmapIndex("d3", ""));
+      checkBitmapIndex(Arrays.asList(2, 3), adapter.getBitmapIndex("d3", null));
       checkBitmapIndex(Collections.singletonList(0), adapter.getBitmapIndex("d3", "310"));
       checkBitmapIndex(Collections.singletonList(1), adapter.getBitmapIndex("d3", "311"));
 
-      checkBitmapIndex(Arrays.asList(0, 1, 3), adapter.getBitmapIndex("d5", ""));
+      checkBitmapIndex(Arrays.asList(0, 1, 3), adapter.getBitmapIndex("d5", null));
       checkBitmapIndex(Collections.singletonList(2), adapter.getBitmapIndex("d5", "520"));
 
-      checkBitmapIndex(Arrays.asList(0, 1), adapter.getBitmapIndex("d6", ""));
+      checkBitmapIndex(Arrays.asList(0, 1), adapter.getBitmapIndex("d6", null));
       checkBitmapIndex(Collections.singletonList(2), adapter.getBitmapIndex("d6", "620"));
       checkBitmapIndex(Collections.singletonList(3), adapter.getBitmapIndex("d6", "621"));
 
-      checkBitmapIndex(Arrays.asList(0, 3), adapter.getBitmapIndex("d7", ""));
+      checkBitmapIndex(Arrays.asList(0, 3), adapter.getBitmapIndex("d7", null));
       checkBitmapIndex(Collections.singletonList(1), adapter.getBitmapIndex("d7", "710"));
       checkBitmapIndex(Collections.singletonList(2), adapter.getBitmapIndex("d7", "720"));
 
-      checkBitmapIndex(Collections.singletonList(0), adapter.getBitmapIndex("d8", ""));
+      checkBitmapIndex(Collections.singletonList(0), adapter.getBitmapIndex("d8", null));
       checkBitmapIndex(Collections.singletonList(1), adapter.getBitmapIndex("d8", "810"));
       checkBitmapIndex(Collections.singletonList(2), adapter.getBitmapIndex("d8", "820"));
       checkBitmapIndex(Collections.singletonList(3), adapter.getBitmapIndex("d8", "821"));
 
-      checkBitmapIndex(Collections.emptyList(), adapter.getBitmapIndex("d9", ""));
+      checkBitmapIndex(Collections.emptyList(), adapter.getBitmapIndex("d9", null));
       checkBitmapIndex(Collections.singletonList(0), adapter.getBitmapIndex("d9", "910"));
       checkBitmapIndex(Collections.singletonList(1), adapter.getBitmapIndex("d9", "911"));
       checkBitmapIndex(Collections.singletonList(2), adapter.getBitmapIndex("d9", "920"));
       checkBitmapIndex(Collections.singletonList(3), adapter.getBitmapIndex("d9", "921"));
     }
->>>>>>> aa23fe63
   }
 
   @Test
@@ -1475,13 +1164,8 @@
         new MapBasedInputRow(
             1,
             Arrays.asList("d1", "d2", "d3", "d4", "d5", "d6", "d7", "d8", "d9"),
-<<<<<<< HEAD
-            ImmutableMap.<String, Object>of(
-                "d3", "310", "d7", "", "d9", "910"
-=======
             ImmutableMap.of(
                 "d1", "", "d2", "", "d3", "310", "d7", "", "d9", "910"
->>>>>>> aa23fe63
             )
         )
     );
@@ -1489,13 +1173,8 @@
         new MapBasedInputRow(
             1,
             Arrays.asList("d1", "d2", "d3", "d4", "d5", "d6", "d7", "d8", "d9"),
-<<<<<<< HEAD
-            ImmutableMap.<String, Object>of(
-                "d3", "310", "d7", "", "d9", "910"
-=======
             ImmutableMap.of(
                 "d1", "", "d2", "", "d3", "310", "d7", "", "d9", "910"
->>>>>>> aa23fe63
             )
         )
     );
@@ -1509,13 +1188,8 @@
         new MapBasedInputRow(
             1,
             Arrays.asList("d1", "d2", "d3", "d4", "d5", "d6", "d7", "d8", "d9"),
-<<<<<<< HEAD
-            ImmutableMap.<String, Object>of(
-                "d3", "310", "d7", "", "d9", "910"
-=======
             ImmutableMap.of(
                 "d1", "", "d2", "", "d3", "310", "d7", "", "d9", "910"
->>>>>>> aa23fe63
             )
         )
     );
@@ -1523,13 +1197,8 @@
         new MapBasedInputRow(
             4,
             Arrays.asList("d4", "d5", "d6", "d7", "d8", "d9"),
-<<<<<<< HEAD
-            ImmutableMap.<String, Object>of(
-                "d6", "621", "d7", "", "d8", "821", "d9", "921"
-=======
             ImmutableMap.of(
                 "d5", "", "d6", "621", "d7", "", "d8", "821", "d9", "921"
->>>>>>> aa23fe63
             )
         )
     );
@@ -1561,45 +1230,6 @@
     final QueryableIndexIndexableAdapter adapter = new QueryableIndexIndexableAdapter(merged);
     final List<DebugRow> rowList = RowIteratorHelper.toList(adapter.getRows());
 
-<<<<<<< HEAD
-    if (NullHandling.replaceWithDefault()) {
-      Assert.assertEquals(
-          ImmutableList.of("d3", "d6", "d8", "d9"),
-          ImmutableList.copyOf(adapter.getDimensionNames())
-      );
-      Assert.assertEquals(4, boatList.size());
-      Assert.assertArrayEquals(new int[][]{{1}, {0}, {0}, {0}}, boatList.get(0).getDims());
-      Assert.assertArrayEquals(new int[][]{{1}, {0}, {0}, {0}}, boatList.get(1).getDims());
-      Assert.assertArrayEquals(new int[][]{{1}, {0}, {0}, {0}}, boatList.get(2).getDims());
-      Assert.assertArrayEquals(new int[][]{{0}, {1}, {1}, {1}}, boatList.get(3).getDims());
-    } else {
-      Assert.assertEquals(
-          ImmutableList.of("d3", "d6", "d7", "d8", "d9"),
-          ImmutableList.copyOf(adapter.getDimensionNames())
-      );
-      Assert.assertEquals(4, boatList.size());
-      Assert.assertArrayEquals(new int[][]{{1}, {0}, {0}, {0}, {0}}, boatList.get(0).getDims());
-      Assert.assertArrayEquals(new int[][]{{1}, {0}, {0}, {0}, {0}}, boatList.get(1).getDims());
-      Assert.assertArrayEquals(new int[][]{{1}, {0}, {0}, {0}, {0}}, boatList.get(2).getDims());
-      Assert.assertArrayEquals(new int[][]{{0}, {1}, {0}, {1}, {1}}, boatList.get(3).getDims());
-      checkBitmapIndex(Lists.newArrayList(), adapter.getBitmapIndex("d7", null));
-      checkBitmapIndex(Lists.newArrayList(0, 1, 2, 3), adapter.getBitmapIndex("d7", ""));
-    }
-
-
-    checkBitmapIndex(Lists.newArrayList(3), adapter.getBitmapIndex("d3", null));
-    checkBitmapIndex(Lists.newArrayList(0, 1, 2), adapter.getBitmapIndex("d3", "310"));
-
-    checkBitmapIndex(Lists.newArrayList(0, 1, 2), adapter.getBitmapIndex("d6", null));
-    checkBitmapIndex(Lists.newArrayList(3), adapter.getBitmapIndex("d6", "621"));
-
-    checkBitmapIndex(Lists.newArrayList(0, 1, 2), adapter.getBitmapIndex("d8", null));
-    checkBitmapIndex(Lists.newArrayList(3), adapter.getBitmapIndex("d8", "821"));
-
-    checkBitmapIndex(new ArrayList<Integer>(), adapter.getBitmapIndex("d9", null));
-    checkBitmapIndex(Lists.newArrayList(0, 1, 2), adapter.getBitmapIndex("d9", "910"));
-    checkBitmapIndex(Lists.newArrayList(3), adapter.getBitmapIndex("d9", "921"));
-=======
     Assert.assertEquals(
         ImmutableList.of("d3", "d6", "d8", "d9"),
         ImmutableList.copyOf(adapter.getDimensionNames())
@@ -1610,19 +1240,18 @@
     Assert.assertEquals(Arrays.asList("310", null, null, "910"), rowList.get(2).dimensionValues());
     Assert.assertEquals(Arrays.asList(null, "621", "821", "921"), rowList.get(3).dimensionValues());
 
-    checkBitmapIndex(Collections.singletonList(3), adapter.getBitmapIndex("d3", ""));
+    checkBitmapIndex(Collections.singletonList(3), adapter.getBitmapIndex("d3", null));
     checkBitmapIndex(Arrays.asList(0, 1, 2), adapter.getBitmapIndex("d3", "310"));
 
-    checkBitmapIndex(Arrays.asList(0, 1, 2), adapter.getBitmapIndex("d6", ""));
+    checkBitmapIndex(Arrays.asList(0, 1, 2), adapter.getBitmapIndex("d6", null));
     checkBitmapIndex(Collections.singletonList(3), adapter.getBitmapIndex("d6", "621"));
 
-    checkBitmapIndex(Arrays.asList(0, 1, 2), adapter.getBitmapIndex("d8", ""));
+    checkBitmapIndex(Arrays.asList(0, 1, 2), adapter.getBitmapIndex("d8", null));
     checkBitmapIndex(Collections.singletonList(3), adapter.getBitmapIndex("d8", "821"));
 
-    checkBitmapIndex(Collections.emptyList(), adapter.getBitmapIndex("d9", ""));
+    checkBitmapIndex(Collections.emptyList(), adapter.getBitmapIndex("d9", null));
     checkBitmapIndex(Arrays.asList(0, 1, 2), adapter.getBitmapIndex("d9", "910"));
     checkBitmapIndex(Collections.singletonList(3), adapter.getBitmapIndex("d9", "921"));
->>>>>>> aa23fe63
   }
 
   private void checkBitmapIndex(List<Integer> expected, BitmapValues real)
@@ -1653,11 +1282,7 @@
         new MapBasedInputRow(
             1,
             Arrays.asList("dimB", "dimA"),
-<<<<<<< HEAD
-            ImmutableMap.<String, Object>of("dimB", "1")
-=======
             ImmutableMap.of("dimB", "1", "dimA", "")
->>>>>>> aa23fe63
         )
     );
 
@@ -1665,11 +1290,7 @@
         new MapBasedInputRow(
             1,
             Arrays.asList("dimB", "dimA"),
-<<<<<<< HEAD
-            ImmutableMap.<String, Object>of("dimA", "1")
-=======
             ImmutableMap.of("dimB", "", "dimA", "1")
->>>>>>> aa23fe63
         )
     );
 
@@ -1738,73 +1359,6 @@
     final List<DebugRow> rowList2 = RowIteratorHelper.toList(adapter2.getRows());
 
     Assert.assertEquals(ImmutableList.of("dimB", "dimA"), ImmutableList.copyOf(adapter.getDimensionNames()));
-<<<<<<< HEAD
-    Assert.assertEquals(5, boatList.size());
-    Assert.assertArrayEquals(new int[][]{{0}, {1}}, boatList.get(0).getDims());
-    Assert.assertArrayEquals(new Object[]{3L}, boatList.get(0).getMetrics());
-    Assert.assertArrayEquals(new int[][]{{0}, {2}}, boatList.get(1).getDims());
-    Assert.assertArrayEquals(new Object[]{2L}, boatList.get(1).getMetrics());
-    Assert.assertArrayEquals(new int[][]{{1}, {0}}, boatList.get(2).getDims());
-    Assert.assertArrayEquals(new Object[]{3L}, boatList.get(2).getMetrics());
-    Assert.assertArrayEquals(new int[][]{{2}, {0}}, boatList.get(3).getDims());
-    Assert.assertArrayEquals(new Object[]{2L}, boatList.get(3).getMetrics());
-    Assert.assertArrayEquals(new int[][]{{3}, {0}}, boatList.get(4).getDims());
-    Assert.assertArrayEquals(new Object[]{2L}, boatList.get(4).getMetrics());
-
-    checkBitmapIndex(Lists.newArrayList(2, 3, 4), adapter.getBitmapIndex("dimA", null));
-    checkBitmapIndex(Lists.newArrayList(0), adapter.getBitmapIndex("dimA", "1"));
-    checkBitmapIndex(Lists.newArrayList(1), adapter.getBitmapIndex("dimA", "2"));
-
-    checkBitmapIndex(Lists.newArrayList(0, 1), adapter.getBitmapIndex("dimB", null));
-    checkBitmapIndex(Lists.newArrayList(2), adapter.getBitmapIndex("dimB", "1"));
-    checkBitmapIndex(Lists.newArrayList(3), adapter.getBitmapIndex("dimB", "2"));
-    checkBitmapIndex(Lists.newArrayList(4), adapter.getBitmapIndex("dimB", "3"));
-
-
-    Assert.assertEquals(ImmutableList.of("dimA", "dimB", "dimC"), ImmutableList.copyOf(adapter2.getDimensionNames()));
-    Assert.assertEquals(12, boatList2.size());
-    Assert.assertArrayEquals(new int[][]{{0}, {0}, {1}}, boatList2.get(0).getDims());
-    Assert.assertArrayEquals(new Object[]{1L}, boatList2.get(0).getMetrics());
-    Assert.assertArrayEquals(new int[][]{{0}, {0}, {2}}, boatList2.get(1).getDims());
-    Assert.assertArrayEquals(new Object[]{1L}, boatList2.get(1).getMetrics());
-    Assert.assertArrayEquals(new int[][]{{0}, {0}, {3}}, boatList2.get(2).getDims());
-    Assert.assertArrayEquals(new Object[]{1L}, boatList2.get(2).getMetrics());
-
-    Assert.assertArrayEquals(new int[][]{{0}, {1}, {0}}, boatList2.get(3).getDims());
-    Assert.assertArrayEquals(new Object[]{1L}, boatList2.get(3).getMetrics());
-    Assert.assertArrayEquals(new int[][]{{0}, {2}, {0}}, boatList2.get(4).getDims());
-    Assert.assertArrayEquals(new Object[]{1L}, boatList2.get(4).getMetrics());
-    Assert.assertArrayEquals(new int[][]{{0}, {3}, {0}}, boatList2.get(5).getDims());
-    Assert.assertArrayEquals(new Object[]{1L}, boatList2.get(5).getMetrics());
-
-    Assert.assertArrayEquals(new int[][]{{1}, {0}, {0}}, boatList2.get(6).getDims());
-    Assert.assertArrayEquals(new Object[]{3L}, boatList2.get(6).getMetrics());
-    Assert.assertArrayEquals(new int[][]{{2}, {0}, {0}}, boatList2.get(7).getDims());
-    Assert.assertArrayEquals(new Object[]{1L}, boatList2.get(7).getMetrics());
-    Assert.assertArrayEquals(new int[][]{{0}, {1}, {0}}, boatList2.get(8).getDims());
-    Assert.assertArrayEquals(new Object[]{1L}, boatList2.get(8).getMetrics());
-
-    Assert.assertArrayEquals(new int[][]{{0}, {2}, {0}}, boatList2.get(9).getDims());
-    Assert.assertArrayEquals(new Object[]{1L}, boatList2.get(9).getMetrics());
-    Assert.assertArrayEquals(new int[][]{{0}, {3}, {0}}, boatList2.get(10).getDims());
-    Assert.assertArrayEquals(new Object[]{1L}, boatList2.get(10).getMetrics());
-    Assert.assertArrayEquals(new int[][]{{2}, {0}, {0}}, boatList2.get(11).getDims());
-    Assert.assertArrayEquals(new Object[]{2L}, boatList2.get(11).getMetrics());
-
-    checkBitmapIndex(Lists.newArrayList(0, 1, 2, 3, 4, 5, 8, 9, 10), adapter2.getBitmapIndex("dimA", null));
-    checkBitmapIndex(Lists.newArrayList(6), adapter2.getBitmapIndex("dimA", "1"));
-    checkBitmapIndex(Lists.newArrayList(7, 11), adapter2.getBitmapIndex("dimA", "2"));
-
-    checkBitmapIndex(Lists.newArrayList(0, 1, 2, 6, 7, 11), adapter2.getBitmapIndex("dimB", null));
-    checkBitmapIndex(Lists.newArrayList(3, 8), adapter2.getBitmapIndex("dimB", "1"));
-    checkBitmapIndex(Lists.newArrayList(4, 9), adapter2.getBitmapIndex("dimB", "2"));
-    checkBitmapIndex(Lists.newArrayList(5, 10), adapter2.getBitmapIndex("dimB", "3"));
-
-    checkBitmapIndex(Lists.newArrayList(3, 4, 5, 6, 7, 8, 9, 10, 11), adapter2.getBitmapIndex("dimC", null));
-    checkBitmapIndex(Lists.newArrayList(0), adapter2.getBitmapIndex("dimC", "1"));
-    checkBitmapIndex(Lists.newArrayList(1), adapter2.getBitmapIndex("dimC", "2"));
-    checkBitmapIndex(Lists.newArrayList(2), adapter2.getBitmapIndex("dimC", "3"));
-=======
     Assert.assertEquals(5, rowList.size());
 
     Assert.assertEquals(Arrays.asList(null, "1"), rowList.get(0).dimensionValues());
@@ -1822,11 +1376,11 @@
     Assert.assertEquals(Arrays.asList("3", null), rowList.get(4).dimensionValues());
     Assert.assertEquals(Collections.singletonList(2L), rowList.get(4).metricValues());
 
-    checkBitmapIndex(Arrays.asList(2, 3, 4), adapter.getBitmapIndex("dimA", ""));
+    checkBitmapIndex(Arrays.asList(2, 3, 4), adapter.getBitmapIndex("dimA", null));
     checkBitmapIndex(Collections.singletonList(0), adapter.getBitmapIndex("dimA", "1"));
     checkBitmapIndex(Collections.singletonList(1), adapter.getBitmapIndex("dimA", "2"));
 
-    checkBitmapIndex(Arrays.asList(0, 1), adapter.getBitmapIndex("dimB", ""));
+    checkBitmapIndex(Arrays.asList(0, 1), adapter.getBitmapIndex("dimB", null));
     checkBitmapIndex(Collections.singletonList(2), adapter.getBitmapIndex("dimB", "1"));
     checkBitmapIndex(Collections.singletonList(3), adapter.getBitmapIndex("dimB", "2"));
     checkBitmapIndex(Collections.singletonList(4), adapter.getBitmapIndex("dimB", "3"));
@@ -1864,20 +1418,19 @@
     Assert.assertEquals(Arrays.asList("2", null, null), rowList2.get(11).dimensionValues());
     Assert.assertEquals(Collections.singletonList(2L), rowList2.get(11).metricValues());
 
-    checkBitmapIndex(Arrays.asList(0, 1, 2, 3, 4, 5, 8, 9, 10), adapter2.getBitmapIndex("dimA", ""));
+    checkBitmapIndex(Arrays.asList(0, 1, 2, 3, 4, 5, 8, 9, 10), adapter2.getBitmapIndex("dimA", null));
     checkBitmapIndex(Collections.singletonList(6), adapter2.getBitmapIndex("dimA", "1"));
     checkBitmapIndex(Arrays.asList(7, 11), adapter2.getBitmapIndex("dimA", "2"));
 
-    checkBitmapIndex(Arrays.asList(0, 1, 2, 6, 7, 11), adapter2.getBitmapIndex("dimB", ""));
+    checkBitmapIndex(Arrays.asList(0, 1, 2, 6, 7, 11), adapter2.getBitmapIndex("dimB", null));
     checkBitmapIndex(Arrays.asList(3, 8), adapter2.getBitmapIndex("dimB", "1"));
     checkBitmapIndex(Arrays.asList(4, 9), adapter2.getBitmapIndex("dimB", "2"));
     checkBitmapIndex(Arrays.asList(5, 10), adapter2.getBitmapIndex("dimB", "3"));
 
-    checkBitmapIndex(Arrays.asList(3, 4, 5, 6, 7, 8, 9, 10, 11), adapter2.getBitmapIndex("dimC", ""));
+    checkBitmapIndex(Arrays.asList(3, 4, 5, 6, 7, 8, 9, 10, 11), adapter2.getBitmapIndex("dimC", null));
     checkBitmapIndex(Collections.singletonList(0), adapter2.getBitmapIndex("dimC", "1"));
     checkBitmapIndex(Collections.singletonList(1), adapter2.getBitmapIndex("dimC", "2"));
     checkBitmapIndex(Collections.singletonList(2), adapter2.getBitmapIndex("dimC", "3"));
->>>>>>> aa23fe63
 
   }
 
@@ -2195,23 +1748,11 @@
     Assert.assertEquals(ImmutableList.of("dimA", "dimB", "dimC"), ImmutableList.copyOf(adapter.getDimensionNames()));
     Assert.assertEquals(4, rowList.size());
 
-<<<<<<< HEAD
-    Assert.assertArrayEquals(
-        new Object[]{
-            NullHandling.defaultLongValue(),
-            NullHandling.defaultFloatValue(),
-            new int[]{2}
-        }, boatList.get(0).getDims());
-    Assert.assertArrayEquals(new Object[]{2L}, boatList.get(0).getMetrics());
-    Assert.assertArrayEquals(new Object[]{72L, 60000.789f, new int[]{3}}, boatList.get(1).getDims());
-    Assert.assertArrayEquals(new Object[]{2L}, boatList.get(0).getMetrics());
-=======
     Assert.assertEquals(Arrays.asList(0L, 0.0f, "Nully Row"), rowList.get(0).dimensionValues());
     Assert.assertEquals(Collections.singletonList(2L), rowList.get(0).metricValues());
 
     Assert.assertEquals(Arrays.asList(72L, 60000.789f, "World"), rowList.get(1).dimensionValues());
     Assert.assertEquals(Collections.singletonList(2L), rowList.get(0).metricValues());
->>>>>>> aa23fe63
 
     Assert.assertEquals(Arrays.asList(100L, 4000.567f, "Hello"), rowList.get(2).dimensionValues());
     Assert.assertEquals(Collections.singletonList(2L), rowList.get(1).metricValues());
@@ -2288,54 +1829,28 @@
     });
     index1.add(new MapBasedInputRow(
         1L,
-<<<<<<< HEAD
-        Lists.newArrayList("d1", "d2", "d3"),
-        ImmutableMap.<String, Object>of("d1", "a", "d2", "", "A", 1)
-=======
         Arrays.asList("d1", "d2"),
         ImmutableMap.of("d1", "a", "d2", "", "A", 1)
->>>>>>> aa23fe63
     ));
 
     index1.add(new MapBasedInputRow(
         1L,
-<<<<<<< HEAD
-        Lists.newArrayList("d1", "d2", "d3"),
-        ImmutableMap.<String, Object>of("d1", "b", "d2", "", "A", 1)
-=======
         Arrays.asList("d1", "d2"),
         ImmutableMap.of("d1", "b", "d2", "", "A", 1)
->>>>>>> aa23fe63
     ));
 
     final File tempDir = temporaryFolder.newFolder();
     QueryableIndex index = closer.closeLater(
         indexIO.loadIndex(indexMerger.persist(index1, tempDir, indexSpec, null))
     );
-    List<String> expectedColumnNames = NullHandling.replaceWithDefault()
-                                       ? Arrays.asList("A", "d1")
-                                       : Arrays.asList("A", "d1", "d2");
+    List<String> expectedColumnNames = Arrays.asList("A", "d1");
     List<String> actualColumnNames = Lists.newArrayList(index.getColumnNames());
     Collections.sort(expectedColumnNames);
     Collections.sort(actualColumnNames);
     Assert.assertEquals(expectedColumnNames, actualColumnNames);
 
     SmooshedFileMapper sfm = closer.closeLater(SmooshedFileMapper.load(tempDir));
-    List<String> expectedFilenames = NullHandling.replaceWithDefault() ? Arrays.asList(
-        "A",
-        "__time",
-        "d1",
-        "index.drd",
-        "metadata.drd"
-    )
-                                                                                      : Arrays.asList(
-                                                                                      "A",
-                                                                                      "__time",
-                                                                                      "d1",
-                                                                                      "d2",
-                                                                                      "index.drd",
-                                                                                      "metadata.drd"
-                                                                                  );
+    List<String> expectedFilenames = Arrays.asList("A", "__time", "d1", "index.drd", "metadata.drd");
     List<String> actualFilenames = new ArrayList<>(sfm.getInternalFilenames());
     Collections.sort(expectedFilenames);
     Collections.sort(actualFilenames);
@@ -2519,17 +2034,7 @@
     Assert.assertEquals(useBitmapIndexes, adapter.getCapabilities("dim2").hasBitmapIndexes());
 
     if (useBitmapIndexes) {
-<<<<<<< HEAD
-      checkBitmapIndex(new ArrayList<>(), adapter.getBitmapIndex("dim1", null));
-      checkBitmapIndex(Lists.newArrayList(0, 1), adapter.getBitmapIndex("dim1", "a"));
-      checkBitmapIndex(Lists.newArrayList(0, 1), adapter.getBitmapIndex("dim1", "b"));
-      checkBitmapIndex(Lists.newArrayList(0, 1), adapter.getBitmapIndex("dim1", "x"));
-
-      checkBitmapIndex(Lists.newArrayList(0, 1), adapter.getBitmapIndex("dim2", "a"));
-      checkBitmapIndex(Lists.newArrayList(0, 1), adapter.getBitmapIndex("dim2", "b"));
-      checkBitmapIndex(Lists.newArrayList(0, 1), adapter.getBitmapIndex("dim2", "x"));
-=======
-      checkBitmapIndex(Collections.emptyList(), adapter.getBitmapIndex("dim1", ""));
+      checkBitmapIndex(Collections.emptyList(), adapter.getBitmapIndex("dim1", null));
       checkBitmapIndex(Arrays.asList(0, 1), adapter.getBitmapIndex("dim1", "a"));
       checkBitmapIndex(Arrays.asList(0, 1), adapter.getBitmapIndex("dim1", "b"));
       checkBitmapIndex(Arrays.asList(0, 1), adapter.getBitmapIndex("dim1", "x"));
@@ -2537,7 +2042,6 @@
       checkBitmapIndex(Arrays.asList(0, 1), adapter.getBitmapIndex("dim2", "a"));
       checkBitmapIndex(Arrays.asList(0, 1), adapter.getBitmapIndex("dim2", "b"));
       checkBitmapIndex(Arrays.asList(0, 1), adapter.getBitmapIndex("dim2", "x"));
->>>>>>> aa23fe63
     }
 
     // xaab-axbx + abx-xab --> abx-abx + abx-abx --> abx-abx
@@ -2561,17 +2065,7 @@
     Assert.assertEquals(useBitmapIndexes, adapter.getCapabilities("dim2").hasBitmapIndexes());
 
     if (useBitmapIndexes) {
-<<<<<<< HEAD
-      checkBitmapIndex(new ArrayList<>(), adapter.getBitmapIndex("dim1", null));
-      checkBitmapIndex(Lists.newArrayList(0), adapter.getBitmapIndex("dim1", "a"));
-      checkBitmapIndex(Lists.newArrayList(0), adapter.getBitmapIndex("dim1", "b"));
-      checkBitmapIndex(Lists.newArrayList(0), adapter.getBitmapIndex("dim1", "x"));
-
-      checkBitmapIndex(Lists.newArrayList(0), adapter.getBitmapIndex("dim2", "a"));
-      checkBitmapIndex(Lists.newArrayList(0), adapter.getBitmapIndex("dim2", "b"));
-      checkBitmapIndex(Lists.newArrayList(0), adapter.getBitmapIndex("dim2", "x"));
-=======
-      checkBitmapIndex(Collections.emptyList(), adapter.getBitmapIndex("dim1", ""));
+      checkBitmapIndex(Collections.emptyList(), adapter.getBitmapIndex("dim1", null));
       checkBitmapIndex(Collections.singletonList(0), adapter.getBitmapIndex("dim1", "a"));
       checkBitmapIndex(Collections.singletonList(0), adapter.getBitmapIndex("dim1", "b"));
       checkBitmapIndex(Collections.singletonList(0), adapter.getBitmapIndex("dim1", "x"));
@@ -2579,7 +2073,6 @@
       checkBitmapIndex(Collections.singletonList(0), adapter.getBitmapIndex("dim2", "a"));
       checkBitmapIndex(Collections.singletonList(0), adapter.getBitmapIndex("dim2", "b"));
       checkBitmapIndex(Collections.singletonList(0), adapter.getBitmapIndex("dim2", "x"));
->>>>>>> aa23fe63
     }
 
     // xaab-axbx + abx-xab --> abx-xab + xaab-axbx
@@ -2607,17 +2100,7 @@
     Assert.assertEquals(useBitmapIndexes, adapter.getCapabilities("dim2").hasBitmapIndexes());
 
     if (useBitmapIndexes) {
-<<<<<<< HEAD
-      checkBitmapIndex(new ArrayList<>(), adapter.getBitmapIndex("dim1", null));
-      checkBitmapIndex(Lists.newArrayList(0, 1), adapter.getBitmapIndex("dim1", "a"));
-      checkBitmapIndex(Lists.newArrayList(0, 1), adapter.getBitmapIndex("dim1", "b"));
-      checkBitmapIndex(Lists.newArrayList(0, 1), adapter.getBitmapIndex("dim1", "x"));
-
-      checkBitmapIndex(Lists.newArrayList(0, 1), adapter.getBitmapIndex("dim2", "a"));
-      checkBitmapIndex(Lists.newArrayList(0, 1), adapter.getBitmapIndex("dim2", "b"));
-      checkBitmapIndex(Lists.newArrayList(0, 1), adapter.getBitmapIndex("dim2", "x"));
-=======
-      checkBitmapIndex(Collections.emptyList(), adapter.getBitmapIndex("dim1", ""));
+      checkBitmapIndex(Collections.emptyList(), adapter.getBitmapIndex("dim1", null));
       checkBitmapIndex(Arrays.asList(0, 1), adapter.getBitmapIndex("dim1", "a"));
       checkBitmapIndex(Arrays.asList(0, 1), adapter.getBitmapIndex("dim1", "b"));
       checkBitmapIndex(Arrays.asList(0, 1), adapter.getBitmapIndex("dim1", "x"));
@@ -2625,7 +2108,6 @@
       checkBitmapIndex(Arrays.asList(0, 1), adapter.getBitmapIndex("dim2", "a"));
       checkBitmapIndex(Arrays.asList(0, 1), adapter.getBitmapIndex("dim2", "b"));
       checkBitmapIndex(Arrays.asList(0, 1), adapter.getBitmapIndex("dim2", "x"));
->>>>>>> aa23fe63
     }
   }
 
