/*
 * Licensed to Metamarkets Group Inc. (Metamarkets) under one
 * or more contributor license agreements. See the NOTICE file
 * distributed with this work for additional information
 * regarding copyright ownership. Metamarkets licenses this file
 * to you under the Apache License, Version 2.0 (the
 * "License"); you may not use this file except in compliance
 * with the License. You may obtain a copy of the License at
 *
 * http://www.apache.org/licenses/LICENSE-2.0
 *
 * Unless required by applicable law or agreed to in writing,
 * software distributed under the License is distributed on an
 * "AS IS" BASIS, WITHOUT WARRANTIES OR CONDITIONS OF ANY
 * KIND, either express or implied. See the License for the
 * specific language governing permissions and limitations
 * under the License.
 */

package io.druid.segment.incremental;

import com.carrotsearch.junitbenchmarks.AbstractBenchmark;
import com.carrotsearch.junitbenchmarks.BenchmarkOptions;
import com.carrotsearch.junitbenchmarks.Clock;
import com.google.common.base.Supplier;
import com.google.common.base.Throwables;
import com.google.common.collect.ImmutableList;
import com.google.common.collect.ImmutableMap;
import com.google.common.util.concurrent.Futures;
import com.google.common.util.concurrent.ListenableFuture;
import com.google.common.util.concurrent.ListeningExecutorService;
import com.google.common.util.concurrent.MoreExecutors;
import com.google.common.util.concurrent.ThreadFactoryBuilder;
import io.druid.data.input.InputRow;
import io.druid.data.input.MapBasedInputRow;
import io.druid.java.util.common.Intervals;
import io.druid.java.util.common.StringUtils;
import io.druid.java.util.common.granularity.Granularities;
import io.druid.java.util.common.granularity.Granularity;
import io.druid.java.util.common.parsers.ParseException;
import io.druid.query.Druids;
import io.druid.query.FinalizeResultsQueryRunner;
import io.druid.query.QueryPlus;
import io.druid.query.QueryRunner;
import io.druid.query.QueryRunnerFactory;
import io.druid.query.QueryRunnerTestHelper;
import io.druid.query.Result;
import io.druid.query.aggregation.Aggregator;
import io.druid.query.aggregation.AggregatorFactory;
import io.druid.query.aggregation.CountAggregatorFactory;
import io.druid.query.aggregation.DoubleSumAggregatorFactory;
import io.druid.query.aggregation.LongSumAggregatorFactory;
import io.druid.query.timeseries.TimeseriesQuery;
import io.druid.query.timeseries.TimeseriesQueryEngine;
import io.druid.query.timeseries.TimeseriesQueryQueryToolChest;
import io.druid.query.timeseries.TimeseriesQueryRunnerFactory;
import io.druid.query.timeseries.TimeseriesResultValue;
import io.druid.segment.IncrementalIndexSegment;
import io.druid.segment.Segment;
import org.joda.time.Interval;
import org.junit.Assert;
import org.junit.Ignore;
import org.junit.Test;
import org.junit.runner.RunWith;
import org.junit.runners.Parameterized;

import java.lang.reflect.InvocationTargetException;
import java.util.ArrayList;
import java.util.Collection;
import java.util.HashMap;
import java.util.LinkedList;
import java.util.List;
import java.util.Map;
import java.util.concurrent.ConcurrentHashMap;
import java.util.concurrent.ExecutionException;
import java.util.concurrent.Executors;
import java.util.concurrent.atomic.AtomicBoolean;
import java.util.concurrent.atomic.AtomicInteger;
import java.util.concurrent.atomic.AtomicLong;

/**
 * Extending AbstractBenchmark means only runs if explicitly called
 */
@RunWith(Parameterized.class)
public class OnheapIncrementalIndexBenchmark extends AbstractBenchmark
{
  private static AggregatorFactory[] factories;
  static final int dimensionCount = 5;

  static {

    final ArrayList<AggregatorFactory> ingestAggregatorFactories = new ArrayList<>(dimensionCount + 1);
    ingestAggregatorFactories.add(new CountAggregatorFactory("rows"));
    for (int i = 0; i < dimensionCount; ++i) {
      ingestAggregatorFactories.add(
          new LongSumAggregatorFactory(
              StringUtils.format("sumResult%s", i),
              StringUtils.format("Dim_%s", i)
          )
      );
      ingestAggregatorFactories.add(
          new DoubleSumAggregatorFactory(
              StringUtils.format("doubleSumResult%s", i),
              StringUtils.format("Dim_%s", i)
          )
      );
    }
    factories = ingestAggregatorFactories.toArray(new AggregatorFactory[0]);
  }

  private static final class MapIncrementalIndex extends OnheapIncrementalIndex
  {
    private final AtomicInteger indexIncrement = new AtomicInteger(0);
    ConcurrentHashMap<Integer, Aggregator[]> indexedMap = new ConcurrentHashMap<Integer, Aggregator[]>();

    public MapIncrementalIndex(
        IncrementalIndexSchema incrementalIndexSchema,
        boolean deserializeComplexMetrics,
        boolean reportParseExceptions,
        boolean concurrentEventAdd,
        boolean sortFacts,
        int maxRowCount,
        long maxBytesInMemory
    )
    {
      super(
          incrementalIndexSchema,
          deserializeComplexMetrics,
          reportParseExceptions,
          concurrentEventAdd,
          sortFacts,
          maxRowCount,
          maxBytesInMemory
      );
    }

    public MapIncrementalIndex(
        long minTimestamp,
        Granularity gran,
        AggregatorFactory[] metrics,
        int maxRowCount,
        long maxBytesInMemory
    )
    {
      super(
          new IncrementalIndexSchema.Builder()
              .withMinTimestamp(minTimestamp)
              .withQueryGranularity(gran)
              .withMetrics(metrics)
              .build(),
          true,
          true,
          false,
          true,
          maxRowCount,
          maxBytesInMemory
      );
    }

    @Override
    protected Aggregator[] concurrentGet(int offset)
    {
      // All get operations should be fine
      return indexedMap.get(offset);
    }

    @Override
    protected void concurrentSet(int offset, Aggregator[] value)
    {
      indexedMap.put(offset, value);
    }

    @Override
    protected AddToFactsResult addToFacts(
        AggregatorFactory[] metrics,
        boolean deserializeComplexMetrics,
        boolean reportParseExceptions,
        InputRow row,
        AtomicInteger numEntries,
<<<<<<< HEAD
        AtomicLong sizeInBytes,
        TimeAndDims key,
=======
        IncrementalIndexRow key,
>>>>>>> 8ec2d2fe
        ThreadLocal<InputRow> rowContainer,
        Supplier<InputRow> rowSupplier,
        boolean skipMaxRowsInMemoryCheck // ignore for benchmark
    ) throws IndexSizeExceededException
    {

      final Integer priorIdex = getFacts().getPriorIndex(key);

      Aggregator[] aggs;

      if (null != priorIdex) {
        aggs = indexedMap.get(priorIdex);
      } else {
        aggs = new Aggregator[metrics.length];

        for (int i = 0; i < metrics.length; i++) {
          final AggregatorFactory agg = metrics[i];
          aggs[i] = agg.factorize(
              makeColumnSelectorFactory(agg, rowSupplier, deserializeComplexMetrics)
          );
        }
        Integer rowIndex;

        do {
          rowIndex = indexIncrement.incrementAndGet();
        } while (null != indexedMap.putIfAbsent(rowIndex, aggs));


        // Last ditch sanity checks
<<<<<<< HEAD
        if (numEntries.get() >= maxRowCount || sizeInBytes.get() >= maxBytesInMemory && getFacts().getPriorIndex(key) == TimeAndDims.EMPTY_ROW_INDEX) {
          throw new IndexSizeExceededException("Maximum number of rows or max bytes reached");
=======
        if (numEntries.get() >= maxRowCount && getFacts().getPriorIndex(key) == IncrementalIndexRow.EMPTY_ROW_INDEX) {
          throw new IndexSizeExceededException("Maximum number of rows reached");
>>>>>>> 8ec2d2fe
        }
        final int prev = getFacts().putIfAbsent(key, rowIndex);
        if (IncrementalIndexRow.EMPTY_ROW_INDEX == prev) {
          numEntries.incrementAndGet();
          sizeInBytes.incrementAndGet();
        } else {
          // We lost a race
          aggs = indexedMap.get(prev);
          // Free up the misfire
          indexedMap.remove(rowIndex);
          // This is expected to occur ~80% of the time in the worst scenarios
        }
      }

      rowContainer.set(row);

      for (Aggregator agg : aggs) {
        synchronized (agg) {
          try {
            agg.aggregate();
          }
          catch (ParseException e) {
            // "aggregate" can throw ParseExceptions if a selector expects something but gets something else.
            if (reportParseExceptions) {
              throw e;
            }
          }
        }
      }

      rowContainer.set(null);

      return new AddToFactsResult(numEntries.get(), sizeInBytes.get(), new ArrayList<>());
    }

    @Override
    public int getLastRowIndex()
    {
      return indexIncrement.get() - 1;
    }
  }

  @Parameterized.Parameters
  public static Collection<Object[]> getParameters()
  {
    return ImmutableList.<Object[]>of(
        new Object[]{OnheapIncrementalIndex.class},
        new Object[]{MapIncrementalIndex.class}
    );
  }

  private final Class<? extends OnheapIncrementalIndex> incrementalIndex;

  public OnheapIncrementalIndexBenchmark(Class<? extends OnheapIncrementalIndex> incrementalIndex)
  {
    this.incrementalIndex = incrementalIndex;
  }


  private static MapBasedInputRow getLongRow(long timestamp, int rowID, int dimensionCount)
  {
    List<String> dimensionList = new ArrayList<String>(dimensionCount);
    ImmutableMap.Builder<String, Object> builder = ImmutableMap.builder();
    for (int i = 0; i < dimensionCount; i++) {
      String dimName = StringUtils.format("Dim_%d", i);
      dimensionList.add(dimName);
      builder.put(dimName, new Integer(rowID).longValue());
    }
    return new MapBasedInputRow(timestamp, dimensionList, builder.build());
  }

  @Ignore
  @Test
  @BenchmarkOptions(callgc = true, clock = Clock.REAL_TIME, warmupRounds = 10, benchmarkRounds = 20)
  public void testConcurrentAddRead()
      throws InterruptedException, ExecutionException, NoSuchMethodException, IllegalAccessException,
             InvocationTargetException, InstantiationException
  {

    final int taskCount = 30;
    final int concurrentThreads = 3;
    final int elementsPerThread = 1 << 15;

    final IncrementalIndex incrementalIndex = this.incrementalIndex.getConstructor(
        IncrementalIndexSchema.class,
        boolean.class,
        boolean.class,
        boolean.class,
        boolean.class,
        int.class
    ).newInstance(
        new IncrementalIndexSchema.Builder().withMetrics(factories).build(),
        true,
        true,
        false,
        true,
        elementsPerThread * taskCount
    );
    final ArrayList<AggregatorFactory> queryAggregatorFactories = new ArrayList<>(dimensionCount + 1);
    queryAggregatorFactories.add(new CountAggregatorFactory("rows"));
    for (int i = 0; i < dimensionCount; ++i) {
      queryAggregatorFactories.add(
          new LongSumAggregatorFactory(
              StringUtils.format("sumResult%s", i),
              StringUtils.format("sumResult%s", i)
          )
      );
      queryAggregatorFactories.add(
          new DoubleSumAggregatorFactory(
              StringUtils.format("doubleSumResult%s", i),
              StringUtils.format("doubleSumResult%s", i)
          )
      );
    }

    final ListeningExecutorService indexExecutor = MoreExecutors.listeningDecorator(
        Executors.newFixedThreadPool(
            concurrentThreads,
            new ThreadFactoryBuilder()
                .setDaemon(false)
                .setNameFormat("index-executor-%d")
                .setPriority(Thread.MIN_PRIORITY)
                .build()
        )
    );
    final ListeningExecutorService queryExecutor = MoreExecutors.listeningDecorator(
        Executors.newFixedThreadPool(
            concurrentThreads,
            new ThreadFactoryBuilder()
                .setDaemon(false)
                .setNameFormat("query-executor-%d")
                .build()
        )
    );
    final long timestamp = System.currentTimeMillis();
    final Interval queryInterval = Intervals.of("1900-01-01T00:00:00Z/2900-01-01T00:00:00Z");
    final List<ListenableFuture<?>> indexFutures = new LinkedList<>();
    final List<ListenableFuture<?>> queryFutures = new LinkedList<>();
    final Segment incrementalIndexSegment = new IncrementalIndexSegment(incrementalIndex, null);
    final QueryRunnerFactory factory = new TimeseriesQueryRunnerFactory(
        new TimeseriesQueryQueryToolChest(QueryRunnerTestHelper.NoopIntervalChunkingQueryRunnerDecorator()),
        new TimeseriesQueryEngine(),
        QueryRunnerTestHelper.NOOP_QUERYWATCHER
    );
    final AtomicInteger currentlyRunning = new AtomicInteger(0);
    final AtomicBoolean concurrentlyRan = new AtomicBoolean(false);
    final AtomicBoolean someoneRan = new AtomicBoolean(false);
    for (int j = 0; j < taskCount; j++) {
      indexFutures.add(
          indexExecutor.submit(
              new Runnable()
              {
                @Override
                public void run()
                {
                  currentlyRunning.incrementAndGet();
                  try {
                    for (int i = 0; i < elementsPerThread; i++) {
                      incrementalIndex.add(getLongRow(timestamp + i, 1, dimensionCount));
                    }
                  }
                  catch (IndexSizeExceededException e) {
                    throw Throwables.propagate(e);
                  }
                  currentlyRunning.decrementAndGet();
                  someoneRan.set(true);
                }
              }
          )
      );

      queryFutures.add(
          queryExecutor.submit(
              new Runnable()
              {
                @Override
                public void run()
                {
                  QueryRunner<Result<TimeseriesResultValue>> runner = new FinalizeResultsQueryRunner<Result<TimeseriesResultValue>>(
                      factory.createRunner(incrementalIndexSegment),
                      factory.getToolchest()
                  );
                  TimeseriesQuery query = Druids.newTimeseriesQueryBuilder()
                                                .dataSource("xxx")
                                                .granularity(Granularities.ALL)
                                                .intervals(ImmutableList.of(queryInterval))
                                                .aggregators(queryAggregatorFactories)
                                                .build();
                  Map<String, Object> context = new HashMap<String, Object>();
                  List<Result<TimeseriesResultValue>> results = runner.run(QueryPlus.wrap(query), context).toList();
                  for (Result<TimeseriesResultValue> result : results) {
                    if (someoneRan.get()) {
                      Assert.assertTrue(result.getValue().getDoubleMetric("doubleSumResult0") > 0);
                    }
                  }
                  if (currentlyRunning.get() > 0) {
                    concurrentlyRan.set(true);
                  }
                }
              }
          )
      );

    }
    List<ListenableFuture<?>> allFutures = new ArrayList<>(queryFutures.size() + indexFutures.size());
    allFutures.addAll(queryFutures);
    allFutures.addAll(indexFutures);
    Futures.allAsList(allFutures).get();
    //Assert.assertTrue("Did not hit concurrency, please try again", concurrentlyRan.get());
    queryExecutor.shutdown();
    indexExecutor.shutdown();
    QueryRunner<Result<TimeseriesResultValue>> runner = new FinalizeResultsQueryRunner<Result<TimeseriesResultValue>>(
        factory.createRunner(incrementalIndexSegment),
        factory.getToolchest()
    );
    TimeseriesQuery query = Druids.newTimeseriesQueryBuilder()
                                  .dataSource("xxx")
                                  .granularity(Granularities.ALL)
                                  .intervals(ImmutableList.of(queryInterval))
                                  .aggregators(queryAggregatorFactories)
                                  .build();
    Map<String, Object> context = new HashMap<String, Object>();
    List<Result<TimeseriesResultValue>> results = runner.run(QueryPlus.wrap(query), context).toList();
    final int expectedVal = elementsPerThread * taskCount;
    for (Result<TimeseriesResultValue> result : results) {
      Assert.assertEquals(elementsPerThread, result.getValue().getLongMetric("rows").intValue());
      for (int i = 0; i < dimensionCount; ++i) {
        Assert.assertEquals(
            StringUtils.format("Failed long sum on dimension %d", i),
            expectedVal,
            result.getValue().getLongMetric(StringUtils.format("sumResult%s", i)).intValue()
        );
        Assert.assertEquals(
            StringUtils.format("Failed double sum on dimension %d", i),
            expectedVal,
            result.getValue().getDoubleMetric(StringUtils.format("doubleSumResult%s", i)).intValue()
        );
      }
    }
  }
}<|MERGE_RESOLUTION|>--- conflicted
+++ resolved
@@ -177,12 +177,8 @@
         boolean reportParseExceptions,
         InputRow row,
         AtomicInteger numEntries,
-<<<<<<< HEAD
         AtomicLong sizeInBytes,
-        TimeAndDims key,
-=======
         IncrementalIndexRow key,
->>>>>>> 8ec2d2fe
         ThreadLocal<InputRow> rowContainer,
         Supplier<InputRow> rowSupplier,
         boolean skipMaxRowsInMemoryCheck // ignore for benchmark
@@ -212,13 +208,10 @@
 
 
         // Last ditch sanity checks
-<<<<<<< HEAD
-        if (numEntries.get() >= maxRowCount || sizeInBytes.get() >= maxBytesInMemory && getFacts().getPriorIndex(key) == TimeAndDims.EMPTY_ROW_INDEX) {
+        if (numEntries.get() >= maxRowCount
+            || sizeInBytes.get() >= maxBytesInMemory
+               && getFacts().getPriorIndex(key) == IncrementalIndexRow.EMPTY_ROW_INDEX) {
           throw new IndexSizeExceededException("Maximum number of rows or max bytes reached");
-=======
-        if (numEntries.get() >= maxRowCount && getFacts().getPriorIndex(key) == IncrementalIndexRow.EMPTY_ROW_INDEX) {
-          throw new IndexSizeExceededException("Maximum number of rows reached");
->>>>>>> 8ec2d2fe
         }
         final int prev = getFacts().putIfAbsent(key, rowIndex);
         if (IncrementalIndexRow.EMPTY_ROW_INDEX == prev) {
