--- conflicted
+++ resolved
@@ -259,12 +259,8 @@
     final IncrementalIndexSchema schema = new IncrementalIndexSchema.Builder()
         .withMinTimestamp(new DateTime("2011-01-12T00:00:00.000Z").getMillis())
         .withTimestampSpec(new TimestampSpec("ds", "auto", null))
-<<<<<<< HEAD
-        .withQueryGranularity(QueryGranularities.NONE)
+        .withQueryGranularity(Granularity.NONE)
         .withDimensionsSpec(DIMENSIONS_SPEC)
-=======
-        .withQueryGranularity(Granularity.NONE)
->>>>>>> 78b8a57a
         .withVirtualColumns(VIRTUAL_COLUMNS)
         .withMetrics(METRIC_AGGS)
         .withRollup(rollup)
