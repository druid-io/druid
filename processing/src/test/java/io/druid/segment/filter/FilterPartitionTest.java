--- conflicted
+++ resolved
@@ -107,7 +107,6 @@
     {
       super(dimension, value, extractionFn);
     }
-
     @Override
     public Filter toFilter()
     {
@@ -230,11 +229,7 @@
     assertFilterMatches(new NoBitmapSelectorDimFilter("dim1", "abc", null), ImmutableList.of("5", "8"));
     assertFilterMatches(new NoBitmapSelectorDimFilter("dim1", "ab", null), ImmutableList.of());
 
-    if (NullHandling.replaceWithDefault()) {
-      assertFilterMatches(new NoBitmapSelectorDimFilter("dim1", "super-null", JS_EXTRACTION_FN), ImmutableList.of("0"));
-    } else {
-      assertFilterMatches(new NoBitmapSelectorDimFilter("dim1", "super-", JS_EXTRACTION_FN), ImmutableList.of("0"));
-    }
+    assertFilterMatches(new NoBitmapSelectorDimFilter("dim1", "super-null", JS_EXTRACTION_FN), ImmutableList.of("0"));
     assertFilterMatches(new NoBitmapSelectorDimFilter("dim1", "super-10", JS_EXTRACTION_FN), ImmutableList.of("1"));
     assertFilterMatches(new NoBitmapSelectorDimFilter("dim1", "super-2", JS_EXTRACTION_FN), ImmutableList.of("2"));
     assertFilterMatches(new NoBitmapSelectorDimFilter("dim1", "super-1", JS_EXTRACTION_FN), ImmutableList.of("3", "9"));
@@ -246,10 +241,9 @@
   @Test
   public void testBasicPreAndPostFilterWithNulls()
   {
-<<<<<<< HEAD
     if (NullHandling.replaceWithDefault()) {
       assertFilterMatches(
-          new AndDimFilter(Arrays.<DimFilter>asList(
+          new AndDimFilter(Arrays.asList(
               new SelectorDimFilter("dim2", "a", null),
               new NoBitmapSelectorDimFilter("dim1", null, null)
           )),
@@ -257,290 +251,238 @@
       );
     } else {
       assertFilterMatches(
-          new AndDimFilter(Arrays.<DimFilter>asList(
+          new AndDimFilter(Arrays.asList(
               new SelectorDimFilter("dim2", "a", null),
               new NoBitmapSelectorDimFilter("dim1", null, null)
           )),
           ImmutableList.of()
       );
     }
-=======
-    assertFilterMatches(
-        new AndDimFilter(Arrays.asList(
+
+    assertFilterMatches(
+        new AndDimFilter(Arrays.asList(
+            new SelectorDimFilter("dim1", "10", null),
+            new NoBitmapSelectorDimFilter("dim2", null, null)
+        )),
+        ImmutableList.of("1")
+    );
+
+    assertFilterMatches(
+        new AndDimFilter(Arrays.asList(
+            new SelectorDimFilter("dim1", "1", null),
+            new NoBitmapSelectorDimFilter("dim2", "foo", null)
+        )),
+        ImmutableList.of("9")
+    );
+
+    assertFilterMatches(
+        new AndDimFilter(Arrays.asList(
+            new SelectorDimFilter("dim1", "HELLO", null),
+            new NoBitmapSelectorDimFilter("dim2", "bar", null)
+        )),
+        ImmutableList.of()
+    );
+
+    assertFilterMatches(
+        new AndDimFilter(Arrays.asList(
+            new NoBitmapSelectorDimFilter("dim2", "bar", null),
+            new SelectorDimFilter("dim1", "NOT_A_VALUE", null)
+        )),
+        ImmutableList.of()
+    );
+
+    if (NullHandling.replaceWithDefault()) {
+      assertFilterMatches(
+          new AndDimFilter(Arrays.asList(
+              new SelectorDimFilter("dim2", "super-a", JS_EXTRACTION_FN),
+              new NoBitmapSelectorDimFilter("dim1", "super-null", JS_EXTRACTION_FN)
+          )),
+          ImmutableList.of("0")
+      );
+      assertFilterMatches(
+          new AndDimFilter(Arrays.asList(
+              new SelectorDimFilter("dim1", "super-2", JS_EXTRACTION_FN),
+              new NoBitmapSelectorDimFilter("dim2", "super-null", JS_EXTRACTION_FN)
+          )),
+          ImmutableList.of("2")
+      );
+    } else {
+      assertFilterMatches(
+          new AndDimFilter(Arrays.asList(
+              new SelectorDimFilter("dim2", "super-a", JS_EXTRACTION_FN),
+              new NoBitmapSelectorDimFilter("dim1", "super-", JS_EXTRACTION_FN)
+          )),
+          ImmutableList.of("0")
+      );
+      assertFilterMatches(
+          new AndDimFilter(Arrays.asList(
+              new SelectorDimFilter("dim2", "super-a", JS_EXTRACTION_FN),
+              new NoBitmapSelectorDimFilter("dim1", "super-null", JS_EXTRACTION_FN)
+          )),
+          ImmutableList.of()
+      );
+      assertFilterMatches(
+          new AndDimFilter(Arrays.asList(
+              new SelectorDimFilter("dim1", "super-2", JS_EXTRACTION_FN),
+              new NoBitmapSelectorDimFilter("dim2", "super-", JS_EXTRACTION_FN)
+          )),
+          ImmutableList.of("2")
+      );
+      assertFilterMatches(
+          new AndDimFilter(Arrays.asList(
+              new SelectorDimFilter("dim1", "super-2", JS_EXTRACTION_FN),
+              new NoBitmapSelectorDimFilter("dim2", "super-null", JS_EXTRACTION_FN)
+          )),
+          ImmutableList.of()
+      );
+    }
+
+    assertFilterMatches(
+        new AndDimFilter(Arrays.asList(
+            new SelectorDimFilter("dim1", "super-10", JS_EXTRACTION_FN),
+            new NoBitmapSelectorDimFilter("dim2", "super-null", JS_EXTRACTION_FN)
+        )),
+        ImmutableList.of("1")
+    );
+
+    assertFilterMatches(
+        new AndDimFilter(Arrays.asList(
+            new SelectorDimFilter("dim1", "super-1", JS_EXTRACTION_FN),
+            new NoBitmapSelectorDimFilter("dim2", "super-foo", JS_EXTRACTION_FN)
+        )),
+        ImmutableList.of("9")
+    );
+
+    assertFilterMatches(
+        new AndDimFilter(Arrays.asList(
+            new SelectorDimFilter("dim1", "super-HELLO", JS_EXTRACTION_FN),
+            new NoBitmapSelectorDimFilter("dim2", "super-bar", JS_EXTRACTION_FN)
+        )),
+        ImmutableList.of()
+    );
+  }
+
+  @Test
+  public void testOrPostFilterWithNulls()
+  {
+    assertFilterMatches(
+        new OrDimFilter(Arrays.asList(
             new SelectorDimFilter("dim2", "a", null),
             new NoBitmapSelectorDimFilter("dim1", null, null)
         )),
-        ImmutableList.of("0")
-    );
->>>>>>> 20ae8aa6
-
-    assertFilterMatches(
-        new AndDimFilter(Arrays.asList(
-            new SelectorDimFilter("dim1", "10", null),
+        ImmutableList.of("0", "3")
+    );
+
+    if (NullHandling.replaceWithDefault()) {
+      assertFilterMatches(
+          new OrDimFilter(Arrays.asList(
+              new SelectorDimFilter("dim1", "abc", null),
+              new NoBitmapSelectorDimFilter("dim2", null, null)
+          )),
+          ImmutableList.of("1", "2", "5", "8")
+      );
+    } else {
+      assertFilterMatches(
+          new OrDimFilter(Arrays.asList(
+              new SelectorDimFilter("dim1", "abc", null),
+              new NoBitmapSelectorDimFilter("dim2", null, null)
+          )),
+          ImmutableList.of("1", "5", "8")
+      );
+    }
+
+    assertFilterMatches(
+        new OrDimFilter(Arrays.asList(
+            new SelectorDimFilter("dim1", "2", null),
             new NoBitmapSelectorDimFilter("dim2", null, null)
         )),
-        ImmutableList.of("1")
-    );
-
-    assertFilterMatches(
-        new AndDimFilter(Arrays.asList(
-            new SelectorDimFilter("dim1", "1", null),
+        ImmutableList.of("1", "2", "5")
+    );
+
+    assertFilterMatches(
+        new OrDimFilter(Arrays.asList(
+            new SelectorDimFilter("dim1", "INVALID_VALUE", null),
             new NoBitmapSelectorDimFilter("dim2", "foo", null)
         )),
-        ImmutableList.of("9")
-    );
-
-    assertFilterMatches(
-        new AndDimFilter(Arrays.asList(
+        ImmutableList.of("7", "9")
+    );
+
+    assertFilterMatches(
+        new OrDimFilter(Arrays.asList(
             new SelectorDimFilter("dim1", "HELLO", null),
             new NoBitmapSelectorDimFilter("dim2", "bar", null)
         )),
+        ImmutableList.of("7", "8", "9")
+    );
+
+    assertFilterMatches(
+        new OrDimFilter(Arrays.asList(
+            new NoBitmapSelectorDimFilter("dim1", "HELLO", null),
+            new SelectorDimFilter("dim2", "NOT_A_VALUE", null)
+        )),
+        ImmutableList.of("7")
+    );
+
+    assertFilterMatches(
+        new OrDimFilter(Arrays.asList(
+            new NoBitmapSelectorDimFilter("dim1", "INVALID", null),
+            new SelectorDimFilter("dim2", "NOT_A_VALUE", null)
+        )),
         ImmutableList.of()
     );
 
     assertFilterMatches(
-        new AndDimFilter(Arrays.asList(
-            new NoBitmapSelectorDimFilter("dim2", "bar", null),
-            new SelectorDimFilter("dim1", "NOT_A_VALUE", null)
-        )),
-        ImmutableList.of()
-    );
-
-<<<<<<< HEAD
-    if (NullHandling.replaceWithDefault()) {
-      assertFilterMatches(
-          new AndDimFilter(Arrays.<DimFilter>asList(
-              new SelectorDimFilter("dim2", "super-a", JS_EXTRACTION_FN),
-              new NoBitmapSelectorDimFilter("dim1", "super-null", JS_EXTRACTION_FN)
-          )),
-          ImmutableList.of("0")
-      );
-      assertFilterMatches(
-          new AndDimFilter(Arrays.<DimFilter>asList(
-              new SelectorDimFilter("dim1", "super-2", JS_EXTRACTION_FN),
-              new NoBitmapSelectorDimFilter("dim2", "super-null", JS_EXTRACTION_FN)
-          )),
-          ImmutableList.of("2")
-      );
-    } else {
-      assertFilterMatches(
-          new AndDimFilter(Arrays.<DimFilter>asList(
-              new SelectorDimFilter("dim2", "super-a", JS_EXTRACTION_FN),
-              new NoBitmapSelectorDimFilter("dim1", "super-", JS_EXTRACTION_FN)
-          )),
-          ImmutableList.of("0")
-      );
-      assertFilterMatches(
-          new AndDimFilter(Arrays.<DimFilter>asList(
-              new SelectorDimFilter("dim2", "super-a", JS_EXTRACTION_FN),
-              new NoBitmapSelectorDimFilter("dim1", "super-null", JS_EXTRACTION_FN)
-          )),
-          ImmutableList.of()
-      );
-      assertFilterMatches(
-          new AndDimFilter(Arrays.<DimFilter>asList(
-              new SelectorDimFilter("dim1", "super-2", JS_EXTRACTION_FN),
-              new NoBitmapSelectorDimFilter("dim2", "super-", JS_EXTRACTION_FN)
-          )),
-          ImmutableList.of("2")
-      );
-      assertFilterMatches(
-          new AndDimFilter(Arrays.<DimFilter>asList(
-              new SelectorDimFilter("dim1", "super-2", JS_EXTRACTION_FN),
-              new NoBitmapSelectorDimFilter("dim2", "super-null", JS_EXTRACTION_FN)
-          )),
-          ImmutableList.of()
-      );
-    }
-=======
-
-    assertFilterMatches(
-        new AndDimFilter(Arrays.asList(
+        new OrDimFilter(Arrays.asList(
             new SelectorDimFilter("dim2", "super-a", JS_EXTRACTION_FN),
             new NoBitmapSelectorDimFilter("dim1", "super-null", JS_EXTRACTION_FN)
         )),
-        ImmutableList.of("0")
-    );
->>>>>>> 20ae8aa6
-
-    assertFilterMatches(
-        new AndDimFilter(Arrays.asList(
-            new SelectorDimFilter("dim1", "super-10", JS_EXTRACTION_FN),
-            new NoBitmapSelectorDimFilter("dim2", "super-null", JS_EXTRACTION_FN)
-        )),
-        ImmutableList.of("1")
-    );
-
-    assertFilterMatches(
-<<<<<<< HEAD
-        new AndDimFilter(Arrays.<DimFilter>asList(
-=======
-        new AndDimFilter(Arrays.asList(
+        ImmutableList.of("0", "3")
+    );
+
+    if (NullHandling.replaceWithDefault()) {
+      assertFilterMatches(
+          new OrDimFilter(Arrays.asList(
+              new SelectorDimFilter("dim1", "super-abc", JS_EXTRACTION_FN),
+              new NoBitmapSelectorDimFilter("dim2", "super-null", JS_EXTRACTION_FN)
+          )),
+          ImmutableList.of("1", "2", "5", "8")
+      );
+    } else {
+      assertFilterMatches(
+          new OrDimFilter(Arrays.asList(
+              new SelectorDimFilter("dim1", "super-abc", JS_EXTRACTION_FN),
+              new NoBitmapSelectorDimFilter("dim2", "super-null", JS_EXTRACTION_FN)
+          )),
+          ImmutableList.of("1", "5", "8")
+      );
+      assertFilterMatches(
+          new OrDimFilter(Arrays.asList(
+              new SelectorDimFilter("dim1", "super-abc", JS_EXTRACTION_FN),
+              new NoBitmapSelectorDimFilter("dim2", "super-", JS_EXTRACTION_FN)
+          )),
+          ImmutableList.of("2", "5", "8")
+      );
+    }
+
+    assertFilterMatches(
+        new OrDimFilter(Arrays.asList(
             new SelectorDimFilter("dim1", "super-2", JS_EXTRACTION_FN),
             new NoBitmapSelectorDimFilter("dim2", "super-null", JS_EXTRACTION_FN)
         )),
-        ImmutableList.of("2")
-    );
-
-    assertFilterMatches(
-        new AndDimFilter(Arrays.asList(
->>>>>>> 20ae8aa6
-            new SelectorDimFilter("dim1", "super-1", JS_EXTRACTION_FN),
+        ImmutableList.of("1", "2", "5")
+    );
+    assertFilterMatches(
+        new OrDimFilter(Arrays.asList(
+            new SelectorDimFilter("dim1", "INVALID_VALUE", JS_EXTRACTION_FN),
             new NoBitmapSelectorDimFilter("dim2", "super-foo", JS_EXTRACTION_FN)
         )),
-        ImmutableList.of("9")
-    );
-
-    assertFilterMatches(
-        new AndDimFilter(Arrays.asList(
+        ImmutableList.of("7", "9")
+    );
+    assertFilterMatches(
+        new OrDimFilter(Arrays.asList(
             new SelectorDimFilter("dim1", "super-HELLO", JS_EXTRACTION_FN),
             new NoBitmapSelectorDimFilter("dim2", "super-bar", JS_EXTRACTION_FN)
         )),
-        ImmutableList.of()
-    );
-  }
-
-  @Test
-  public void testOrPostFilterWithNulls()
-  {
-    assertFilterMatches(
-        new OrDimFilter(Arrays.asList(
-            new SelectorDimFilter("dim2", "a", null),
-            new NoBitmapSelectorDimFilter("dim1", null, null)
-        )),
-        ImmutableList.of("0", "3")
-    );
-
-<<<<<<< HEAD
-    if (NullHandling.replaceWithDefault()) {
-      assertFilterMatches(
-          new OrDimFilter(Arrays.<DimFilter>asList(
-              new SelectorDimFilter("dim1", "abc", null),
-              new NoBitmapSelectorDimFilter("dim2", null, null)
-          )),
-          ImmutableList.of("1", "2", "5", "8")
-      );
-    } else {
-      assertFilterMatches(
-          new OrDimFilter(Arrays.<DimFilter>asList(
-              new SelectorDimFilter("dim1", "abc", null),
-              new NoBitmapSelectorDimFilter("dim2", null, null)
-          )),
-          ImmutableList.of("1", "5", "8")
-      );
-    }
-=======
-    assertFilterMatches(
-        new OrDimFilter(Arrays.asList(
-            new SelectorDimFilter("dim1", "abc", null),
-            new NoBitmapSelectorDimFilter("dim2", null, null)
-        )),
-        ImmutableList.of("1", "2", "5", "8")
-    );
->>>>>>> 20ae8aa6
-
-    assertFilterMatches(
-        new OrDimFilter(Arrays.asList(
-            new SelectorDimFilter("dim1", "2", null),
-            new NoBitmapSelectorDimFilter("dim2", null, null)
-        )),
-        ImmutableList.of("1", "2", "5")
-    );
-
-    assertFilterMatches(
-        new OrDimFilter(Arrays.asList(
-            new SelectorDimFilter("dim1", "INVALID_VALUE", null),
-            new NoBitmapSelectorDimFilter("dim2", "foo", null)
-        )),
-        ImmutableList.of("7", "9")
-    );
-
-    assertFilterMatches(
-        new OrDimFilter(Arrays.asList(
-            new SelectorDimFilter("dim1", "HELLO", null),
-            new NoBitmapSelectorDimFilter("dim2", "bar", null)
-        )),
-        ImmutableList.of("7", "8", "9")
-    );
-
-    assertFilterMatches(
-        new OrDimFilter(Arrays.asList(
-            new NoBitmapSelectorDimFilter("dim1", "HELLO", null),
-            new SelectorDimFilter("dim2", "NOT_A_VALUE", null)
-        )),
-        ImmutableList.of("7")
-    );
-
-    assertFilterMatches(
-        new OrDimFilter(Arrays.asList(
-            new NoBitmapSelectorDimFilter("dim1", "INVALID", null),
-            new SelectorDimFilter("dim2", "NOT_A_VALUE", null)
-        )),
-        ImmutableList.of()
-    );
-
-    assertFilterMatches(
-        new OrDimFilter(Arrays.asList(
-            new SelectorDimFilter("dim2", "super-a", JS_EXTRACTION_FN),
-            new NoBitmapSelectorDimFilter("dim1", "super-null", JS_EXTRACTION_FN)
-        )),
-        ImmutableList.of("0", "3")
-    );
-<<<<<<< HEAD
-
-    if (NullHandling.replaceWithDefault()) {
-      assertFilterMatches(
-          new OrDimFilter(Arrays.<DimFilter>asList(
-              new SelectorDimFilter("dim1", "super-abc", JS_EXTRACTION_FN),
-              new NoBitmapSelectorDimFilter("dim2", "super-null", JS_EXTRACTION_FN)
-          )),
-          ImmutableList.of("1", "2", "5", "8")
-      );
-    } else {
-      assertFilterMatches(
-          new OrDimFilter(Arrays.<DimFilter>asList(
-              new SelectorDimFilter("dim1", "super-abc", JS_EXTRACTION_FN),
-              new NoBitmapSelectorDimFilter("dim2", "super-null", JS_EXTRACTION_FN)
-          )),
-          ImmutableList.of("1", "5", "8")
-      );
-      assertFilterMatches(
-          new OrDimFilter(Arrays.<DimFilter>asList(
-              new SelectorDimFilter("dim1", "super-abc", JS_EXTRACTION_FN),
-              new NoBitmapSelectorDimFilter("dim2", "super-", JS_EXTRACTION_FN)
-          )),
-          ImmutableList.of("2", "5", "8")
-      );
-    }
-
-=======
-    assertFilterMatches(
-        new OrDimFilter(Arrays.asList(
-            new SelectorDimFilter("dim1", "super-abc", JS_EXTRACTION_FN),
-            new NoBitmapSelectorDimFilter("dim2", "super-null", JS_EXTRACTION_FN)
-        )),
-        ImmutableList.of("1", "2", "5", "8")
-    );
->>>>>>> 20ae8aa6
-    assertFilterMatches(
-        new OrDimFilter(Arrays.asList(
-            new SelectorDimFilter("dim1", "super-2", JS_EXTRACTION_FN),
-            new NoBitmapSelectorDimFilter("dim2", "super-null", JS_EXTRACTION_FN)
-        )),
-        ImmutableList.of("1", "2", "5")
-    );
-    assertFilterMatches(
-        new OrDimFilter(Arrays.asList(
-            new SelectorDimFilter("dim1", "INVALID_VALUE", JS_EXTRACTION_FN),
-            new NoBitmapSelectorDimFilter("dim2", "super-foo", JS_EXTRACTION_FN)
-        )),
-        ImmutableList.of("7", "9")
-    );
-    assertFilterMatches(
-        new OrDimFilter(Arrays.asList(
-            new SelectorDimFilter("dim1", "super-HELLO", JS_EXTRACTION_FN),
-            new NoBitmapSelectorDimFilter("dim2", "super-bar", JS_EXTRACTION_FN)
-        )),
         ImmutableList.of("7", "8", "9")
     );
 
@@ -565,7 +507,6 @@
   public void testMissingColumnSpecifiedInDimensionList()
   {
     assertFilterMatches(new NoBitmapSelectorDimFilter("dim3", null, null), ImmutableList.of("0", "1", "2", "3", "4", "5", "6", "7", "8", "9"));
-<<<<<<< HEAD
     if (NullHandling.replaceWithDefault()) {
       assertFilterMatches(
           new NoBitmapSelectorDimFilter("dim3", "", null),
@@ -574,15 +515,9 @@
     } else {
       assertFilterMatches(new NoBitmapSelectorDimFilter("dim3", "", null), ImmutableList.of());
     }
-    assertFilterMatches(new NoBitmapSelectorDimFilter("dim3", "a", null), ImmutableList.<String>of());
-    assertFilterMatches(new NoBitmapSelectorDimFilter("dim3", "b", null), ImmutableList.<String>of());
-    assertFilterMatches(new NoBitmapSelectorDimFilter("dim3", "c", null), ImmutableList.<String>of());
-=======
-    assertFilterMatches(new NoBitmapSelectorDimFilter("dim3", "", null), ImmutableList.of("0", "1", "2", "3", "4", "5", "6", "7", "8", "9"));
     assertFilterMatches(new NoBitmapSelectorDimFilter("dim3", "a", null), ImmutableList.of());
     assertFilterMatches(new NoBitmapSelectorDimFilter("dim3", "b", null), ImmutableList.of());
     assertFilterMatches(new NoBitmapSelectorDimFilter("dim3", "c", null), ImmutableList.of());
->>>>>>> 20ae8aa6
 
     assertFilterMatches(
         new OrDimFilter(Arrays.asList(
@@ -629,7 +564,6 @@
   public void testMissingColumnNotSpecifiedInDimensionList()
   {
     assertFilterMatches(new NoBitmapSelectorDimFilter("dim4", null, null), ImmutableList.of("0", "1", "2", "3", "4", "5", "6", "7", "8", "9"));
-<<<<<<< HEAD
     if (NullHandling.replaceWithDefault()) {
       assertFilterMatches(
           new NoBitmapSelectorDimFilter("dim4", "", null),
@@ -641,15 +575,9 @@
           ImmutableList.of()
       );
     }
-    assertFilterMatches(new NoBitmapSelectorDimFilter("dim4", "a", null), ImmutableList.<String>of());
-    assertFilterMatches(new NoBitmapSelectorDimFilter("dim4", "b", null), ImmutableList.<String>of());
-    assertFilterMatches(new NoBitmapSelectorDimFilter("dim4", "c", null), ImmutableList.<String>of());
-=======
-    assertFilterMatches(new NoBitmapSelectorDimFilter("dim4", "", null), ImmutableList.of("0", "1", "2", "3", "4", "5", "6", "7", "8", "9"));
     assertFilterMatches(new NoBitmapSelectorDimFilter("dim4", "a", null), ImmutableList.of());
     assertFilterMatches(new NoBitmapSelectorDimFilter("dim4", "b", null), ImmutableList.of());
     assertFilterMatches(new NoBitmapSelectorDimFilter("dim4", "c", null), ImmutableList.of());
->>>>>>> 20ae8aa6
 
     assertFilterMatches(
         new OrDimFilter(Arrays.asList(
