/*
 * Licensed to the Apache Software Foundation (ASF) under one
 * or more contributor license agreements.  See the NOTICE file
 * distributed with this work for additional information
 * regarding copyright ownership.  The ASF licenses this file
 * to you under the Apache License, Version 2.0 (the
 * "License"); you may not use this file except in compliance
 * with the License.  You may obtain a copy of the License at
 *
 *   http://www.apache.org/licenses/LICENSE-2.0
 *
 * Unless required by applicable law or agreed to in writing,
 * software distributed under the License is distributed on an
 * "AS IS" BASIS, WITHOUT WARRANTIES OR CONDITIONS OF ANY
 * KIND, either express or implied.  See the License for the
 * specific language governing permissions and limitations
 * under the License.
 */

package io.druid.segment.filter;

import com.google.common.base.Function;
import com.google.common.collect.ImmutableList;
import com.google.common.collect.ImmutableMap;
import io.druid.common.config.NullHandling;
import io.druid.data.input.InputRow;
import io.druid.data.input.impl.DimensionsSpec;
import io.druid.data.input.impl.InputRowParser;
import io.druid.data.input.impl.MapInputRowParser;
import io.druid.data.input.impl.TimeAndDimsParseSpec;
import io.druid.data.input.impl.TimestampSpec;
import io.druid.java.util.common.DateTimes;
import io.druid.java.util.common.Pair;
import io.druid.js.JavaScriptConfig;
import io.druid.query.extraction.ExtractionFn;
import io.druid.query.extraction.JavaScriptExtractionFn;
import io.druid.query.filter.RegexDimFilter;
import io.druid.segment.IndexBuilder;
import io.druid.segment.StorageAdapter;
import org.junit.AfterClass;
import org.junit.Test;
import org.junit.runner.RunWith;
import org.junit.runners.Parameterized;

import java.io.Closeable;
import java.util.List;
import java.util.Map;

@RunWith(Parameterized.class)
public class RegexFilterTest extends BaseFilterTest
{
  private static final String TIMESTAMP_COLUMN = "timestamp";

  private static final InputRowParser<Map<String, Object>> PARSER = new MapInputRowParser(
      new TimeAndDimsParseSpec(
          new TimestampSpec(TIMESTAMP_COLUMN, "iso", DateTimes.of("2000")),
          new DimensionsSpec(
              DimensionsSpec.getDefaultSchemas(ImmutableList.of("dim0", "dim1", "dim2", "dim3")),
              null,
              null
          )
      )
  );

  private static final List<InputRow> ROWS = ImmutableList.of(
      PARSER.parseBatch(ImmutableMap.of("dim0", "0", "dim1", "", "dim2", ImmutableList.of("a", "b"))).get(0),
      PARSER.parseBatch(ImmutableMap.of("dim0", "1", "dim1", "10", "dim2", ImmutableList.of())).get(0),
      PARSER.parseBatch(ImmutableMap.of("dim0", "2", "dim1", "2", "dim2", ImmutableList.of(""))).get(0),
      PARSER.parseBatch(ImmutableMap.of("dim0", "3", "dim1", "1", "dim2", ImmutableList.of("a"))).get(0),
      PARSER.parseBatch(ImmutableMap.of("dim0", "4", "dim1", "abdef", "dim2", ImmutableList.of("c"))).get(0),
      PARSER.parseBatch(ImmutableMap.of("dim0", "5", "dim1", "abc")).get(0)
  );

  public RegexFilterTest(
      String testName,
      IndexBuilder indexBuilder,
      Function<IndexBuilder, Pair<StorageAdapter, Closeable>> finisher,
      boolean cnf,
      boolean optimize
  )
  {
    super(testName, ROWS, indexBuilder, finisher, cnf, optimize);
  }

  @AfterClass
  public static void tearDown() throws Exception
  {
    BaseFilterTest.tearDown(RegexFilterTest.class.getName());
  }

  @Test
  public void testSingleValueStringColumnWithoutNulls()
  {
    assertFilterMatches(new RegexDimFilter("dim0", ".*", null), ImmutableList.of("0", "1", "2", "3", "4", "5"));
    assertFilterMatches(new RegexDimFilter("dim0", "0", null), ImmutableList.of("0"));
    assertFilterMatches(new RegexDimFilter("dim0", "5", null), ImmutableList.of("5"));
  }

  @Test
  public void testSingleValueStringColumnWithNulls()
  {
    // RegexFilter always returns false for null row values.
    if (NullHandling.replaceWithDefault()) {
      assertFilterMatches(new RegexDimFilter("dim1", ".*", null), ImmutableList.of("1", "2", "3", "4", "5"));
    } else {
      assertFilterMatches(new RegexDimFilter("dim1", ".*", null), ImmutableList.of("0", "1", "2", "3", "4", "5"));
    }
    assertFilterMatches(new RegexDimFilter("dim1", "10", null), ImmutableList.of("1"));
    assertFilterMatches(new RegexDimFilter("dim1", "2", null), ImmutableList.of("2"));
    assertFilterMatches(new RegexDimFilter("dim1", "1", null), ImmutableList.of("1", "3"));
    assertFilterMatches(new RegexDimFilter("dim1", ".*def", null), ImmutableList.of("4"));
    assertFilterMatches(new RegexDimFilter("dim1", "abc", null), ImmutableList.of("5"));
    assertFilterMatches(new RegexDimFilter("dim1", "ab.*", null), ImmutableList.of("4", "5"));
  }

  @Test
  public void testMultiValueStringColumn()
  {
    if (NullHandling.replaceWithDefault()) {
      assertFilterMatches(new RegexDimFilter("dim2", ".*", null), ImmutableList.of("0", "3", "4"));
    } else {
      assertFilterMatches(new RegexDimFilter("dim2", ".*", null), ImmutableList.of("0", "2", "3", "4"));
    }
    assertFilterMatches(new RegexDimFilter("dim2", "a", null), ImmutableList.of("0", "3"));
    assertFilterMatches(new RegexDimFilter("dim2", "b", null), ImmutableList.of("0"));
    assertFilterMatches(new RegexDimFilter("dim2", "c", null), ImmutableList.of("4"));
    assertFilterMatches(new RegexDimFilter("dim2", "d", null), ImmutableList.of());
  }

  @Test
  public void testMissingColumnSpecifiedInDimensionList()
  {
    assertFilterMatches(new RegexDimFilter("dim3", "", null), ImmutableList.of());
    assertFilterMatches(new RegexDimFilter("dim3", "a", null), ImmutableList.of());
    assertFilterMatches(new RegexDimFilter("dim3", "b", null), ImmutableList.of());
    assertFilterMatches(new RegexDimFilter("dim3", "c", null), ImmutableList.of());
  }

  @Test
  public void testMissingColumnNotSpecifiedInDimensionList()
  {
    assertFilterMatches(new RegexDimFilter("dim4", "", null), ImmutableList.of());
    assertFilterMatches(new RegexDimFilter("dim4", "a", null), ImmutableList.of());
    assertFilterMatches(new RegexDimFilter("dim4", "b", null), ImmutableList.of());
    assertFilterMatches(new RegexDimFilter("dim4", "c", null), ImmutableList.of());
  }

  @Test
  public void testRegexWithExtractionFn()
  {
    String nullJsFn = "function(str) { if (str === null) { return 'NOT_NULL_ANYMORE'; } else { return str;} }";
    ExtractionFn changeNullFn = new JavaScriptExtractionFn(nullJsFn, false, JavaScriptConfig.getEnabledInstance());
<<<<<<< HEAD
    if (NullHandling.replaceWithDefault()) {
      assertFilterMatches(new RegexDimFilter("dim1", ".*ANYMORE", changeNullFn), ImmutableList.of("0"));
      assertFilterMatches(new RegexDimFilter("dim2", ".*ANYMORE", changeNullFn), ImmutableList.of("1", "2", "5"));
    } else {
      assertFilterMatches(new RegexDimFilter("dim1", ".*ANYMORE", changeNullFn), ImmutableList.of());
      assertFilterMatches(new RegexDimFilter("dim2", ".*ANYMORE", changeNullFn), ImmutableList.of("1", "5"));
    }
    assertFilterMatches(new RegexDimFilter("dim1", "ab.*", changeNullFn), ImmutableList.<String>of("4", "5"));
=======

    assertFilterMatches(new RegexDimFilter("dim1", ".*ANYMORE", changeNullFn), ImmutableList.of("0"));
    assertFilterMatches(new RegexDimFilter("dim1", "ab.*", changeNullFn), ImmutableList.of("4", "5"));
>>>>>>> 20ae8aa6


    assertFilterMatches(new RegexDimFilter("dim2", "a.*", changeNullFn), ImmutableList.of("0", "3"));

    assertFilterMatches(new RegexDimFilter("dim3", ".*ANYMORE", changeNullFn), ImmutableList.of("0", "1", "2", "3", "4", "5"));
    assertFilterMatches(new RegexDimFilter("dim3", "a.*", changeNullFn), ImmutableList.of());

    assertFilterMatches(new RegexDimFilter("dim4", ".*ANYMORE", changeNullFn), ImmutableList.of("0", "1", "2", "3", "4", "5"));
    assertFilterMatches(new RegexDimFilter("dim4", "a.*", changeNullFn), ImmutableList.of());
  }
}<|MERGE_RESOLUTION|>--- conflicted
+++ resolved
@@ -150,7 +150,6 @@
   {
     String nullJsFn = "function(str) { if (str === null) { return 'NOT_NULL_ANYMORE'; } else { return str;} }";
     ExtractionFn changeNullFn = new JavaScriptExtractionFn(nullJsFn, false, JavaScriptConfig.getEnabledInstance());
-<<<<<<< HEAD
     if (NullHandling.replaceWithDefault()) {
       assertFilterMatches(new RegexDimFilter("dim1", ".*ANYMORE", changeNullFn), ImmutableList.of("0"));
       assertFilterMatches(new RegexDimFilter("dim2", ".*ANYMORE", changeNullFn), ImmutableList.of("1", "2", "5"));
@@ -158,13 +157,7 @@
       assertFilterMatches(new RegexDimFilter("dim1", ".*ANYMORE", changeNullFn), ImmutableList.of());
       assertFilterMatches(new RegexDimFilter("dim2", ".*ANYMORE", changeNullFn), ImmutableList.of("1", "5"));
     }
-    assertFilterMatches(new RegexDimFilter("dim1", "ab.*", changeNullFn), ImmutableList.<String>of("4", "5"));
-=======
-
-    assertFilterMatches(new RegexDimFilter("dim1", ".*ANYMORE", changeNullFn), ImmutableList.of("0"));
     assertFilterMatches(new RegexDimFilter("dim1", "ab.*", changeNullFn), ImmutableList.of("4", "5"));
->>>>>>> 20ae8aa6
-
 
     assertFilterMatches(new RegexDimFilter("dim2", "a.*", changeNullFn), ImmutableList.of("0", "3"));
 
