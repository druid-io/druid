--- conflicted
+++ resolved
@@ -167,13 +167,8 @@
         )
     );
     QueryRunner runner = TestQueryRunners.makeTimeSeriesQueryRunner(segment);
-<<<<<<< HEAD
-    HashMap<String,Object> context = new HashMap<String, Object>();
+    HashMap<String, Object> context = new HashMap<String, Object>();
     TestHelper.assertExpectedResults(expectedResults, runner.run(QueryPlus.wrap(query), context));
-=======
-    HashMap<String, Object> context = new HashMap<String, Object>();
-    TestHelper.assertExpectedResults(expectedResults, runner.run(query, context));
->>>>>>> aa7e4ae5
   }
 
 
@@ -246,13 +241,8 @@
     );
 
     QueryRunner runner = TestQueryRunners.makeTopNQueryRunner(segment);
-<<<<<<< HEAD
-    HashMap<String,Object> context = new HashMap<String, Object>();
+    HashMap<String, Object> context = new HashMap<String, Object>();
     TestHelper.assertExpectedResults(expectedResults, runner.run(QueryPlus.wrap(query), context));
-=======
-    HashMap<String, Object> context = new HashMap<String, Object>();
-    TestHelper.assertExpectedResults(expectedResults, runner.run(query, context));
->>>>>>> aa7e4ae5
   }
 
   @Test
@@ -280,13 +270,8 @@
     );
 
     QueryRunner runner = TestQueryRunners.makeSearchQueryRunner(segment);
-<<<<<<< HEAD
-    HashMap<String,Object> context = new HashMap<String, Object>();
+    HashMap<String, Object> context = new HashMap<String, Object>();
     TestHelper.assertExpectedResults(expectedResults, runner.run(QueryPlus.wrap(query), context));
-=======
-    HashMap<String, Object> context = new HashMap<String, Object>();
-    TestHelper.assertExpectedResults(expectedResults, runner.run(query, context));
->>>>>>> aa7e4ae5
   }
 
   @Test
@@ -311,12 +296,7 @@
     );
 
     QueryRunner runner = TestQueryRunners.makeTimeBoundaryQueryRunner(segment);
-<<<<<<< HEAD
-    HashMap<String,Object> context = new HashMap<String, Object>();
+    HashMap<String, Object> context = new HashMap<String, Object>();
     TestHelper.assertExpectedResults(expectedResults, runner.run(QueryPlus.wrap(query), context));
-=======
-    HashMap<String, Object> context = new HashMap<String, Object>();
-    TestHelper.assertExpectedResults(expectedResults, runner.run(query, context));
->>>>>>> aa7e4ae5
   }
 }