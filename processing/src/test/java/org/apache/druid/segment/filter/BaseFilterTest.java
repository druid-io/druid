--- conflicted
+++ resolved
@@ -288,8 +288,8 @@
     final Sequence<Cursor> cursors = makeCursorSequence(makeFilter(filter));
     Sequence<List<String>> seq = Sequences.map(
         cursors,
-        input -> {
-          final DimensionSelector selector = input
+        cursor -> {
+          final DimensionSelector selector = cursor
               .getColumnSelectorFactory()
               .makeDimensionSelector(new DefaultDimensionSpec(selectColumn, selectColumn));
 
@@ -299,7 +299,7 @@
             IndexedInts row = selector.getRow();
             Preconditions.checkState(row.size() == 1);
             values.add(selector.lookupName(row.get(0)));
-            input.advance();
+            cursor.advance();
           }
 
           return values;
@@ -313,15 +313,6 @@
     final Sequence<Cursor> cursors = makeCursorSequence(null);
     Sequence<Aggregator> aggSeq = Sequences.map(
         cursors,
-<<<<<<< HEAD
-        input -> {
-          Aggregator agg = new FilteredAggregatorFactory(
-              new CountAggregatorFactory("count"),
-              maybeOptimize(filter)
-          ).factorize(input.getColumnSelectorFactory());
-
-          for (; !input.isDone(); input.advance()) {
-=======
         cursor -> {
           Aggregator agg = new FilteredAggregatorFactory(
               new CountAggregatorFactory("count"),
@@ -329,7 +320,6 @@
           ).factorize(cursor.getColumnSelectorFactory());
 
           for (; !cursor.isDone(); cursor.advance()) {
->>>>>>> ffa25b78
             agg.aggregate();
           }
 
@@ -422,8 +412,8 @@
     final Sequence<Cursor> cursors = makeCursorSequence(postFilteringFilter);
     Sequence<List<String>> seq = Sequences.map(
         cursors,
-        input -> {
-          final DimensionSelector selector = input
+        cursor -> {
+          final DimensionSelector selector = cursor
               .getColumnSelectorFactory()
               .makeDimensionSelector(new DefaultDimensionSpec(selectColumn, selectColumn));
 
@@ -433,7 +423,7 @@
             IndexedInts row = selector.getRow();
             Preconditions.checkState(row.size() == 1);
             values.add(selector.lookupName(row.get(0)));
-            input.advance();
+            cursor.advance();
           }
 
           return values;
