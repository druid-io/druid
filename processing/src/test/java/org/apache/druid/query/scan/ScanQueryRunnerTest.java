--- conflicted
+++ resolved
@@ -420,17 +420,10 @@
         .columns(QueryRunnerTestHelper.QUALITY_DIMENSION, QueryRunnerTestHelper.INDEX_METRIC)
         .build();
 
-<<<<<<< HEAD
-    Iterable<ScanResultValue> results = runner.run(QueryPlus.wrap(query), new HashMap<>()).toList();
+    Iterable<ScanResultValue> results = runner.run(QueryPlus.wrap(query)).toList();
     Iterable<ScanResultValue> resultsOptimize = TOOL_CHEST
         .postMergeQueryDecoration(TOOL_CHEST.mergeResults(TOOL_CHEST.preMergeQueryDecoration(runner)))
-        .run(QueryPlus.wrap(query), new HashMap<>())
-=======
-    Iterable<ScanResultValue> results = runner.run(QueryPlus.wrap(query)).toList();
-    Iterable<ScanResultValue> resultsOptimize = toolChest
-        .postMergeQueryDecoration(toolChest.mergeResults(toolChest.preMergeQueryDecoration(runner)))
         .run(QueryPlus.wrap(query))
->>>>>>> 5dd0d8e8
         .toList();
 
     final List<List<Map<String, Object>>> events = toEvents(
