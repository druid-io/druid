--- conflicted
+++ resolved
@@ -1015,13 +1015,8 @@
             null
         ))
         .metric("count")
-<<<<<<< HEAD
         .intervals(QueryRunnerTestHelper.FULL_ON_INTERVAL_SPEC)
-        .aggregators(Collections.singletonList(new CountAggregatorFactory("count")))
-=======
-        .intervals(QueryRunnerTestHelper.fullOnIntervalSpec)
         .aggregators(new CountAggregatorFactory("count"))
->>>>>>> b2867c9d
         .threshold(5)
         .filters(new SelectorDimFilter("tags", "t3", null))
         .build();
@@ -1075,13 +1070,8 @@
             )
         )
         .metric("count")
-<<<<<<< HEAD
         .intervals(QueryRunnerTestHelper.FULL_ON_INTERVAL_SPEC)
-        .aggregators(Collections.singletonList(new CountAggregatorFactory("count")))
-=======
-        .intervals(QueryRunnerTestHelper.fullOnIntervalSpec)
         .aggregators(new CountAggregatorFactory("count"))
->>>>>>> b2867c9d
         .threshold(15)
         .build();
 
@@ -1141,13 +1131,8 @@
             )
         )
         .metric("count")
-<<<<<<< HEAD
         .intervals(QueryRunnerTestHelper.FULL_ON_INTERVAL_SPEC)
-        .aggregators(Collections.singletonList(new CountAggregatorFactory("count")))
-=======
-        .intervals(QueryRunnerTestHelper.fullOnIntervalSpec)
         .aggregators(new CountAggregatorFactory("count"))
->>>>>>> b2867c9d
         .threshold(15)
         .build();
 
