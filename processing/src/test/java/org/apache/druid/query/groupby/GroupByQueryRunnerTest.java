/*
 * Licensed to the Apache Software Foundation (ASF) under one
 * or more contributor license agreements.  See the NOTICE file
 * distributed with this work for additional information
 * regarding copyright ownership.  The ASF licenses this file
 * to you under the Apache License, Version 2.0 (the
 * "License"); you may not use this file except in compliance
 * with the License.  You may obtain a copy of the License at
 *
 *   http://www.apache.org/licenses/LICENSE-2.0
 *
 * Unless required by applicable law or agreed to in writing,
 * software distributed under the License is distributed on an
 * "AS IS" BASIS, WITHOUT WARRANTIES OR CONDITIONS OF ANY
 * KIND, either express or implied.  See the License for the
 * specific language governing permissions and limitations
 * under the License.
 */

package org.apache.druid.query.groupby;

import com.fasterxml.jackson.databind.ObjectMapper;
import com.google.common.base.Functions;
import com.google.common.base.Supplier;
import com.google.common.base.Suppliers;
import com.google.common.collect.ImmutableList;
import com.google.common.collect.ImmutableMap;
import com.google.common.collect.Iterables;
import com.google.common.collect.Lists;
import com.google.common.collect.Ordering;
import com.google.common.collect.Sets;
import org.apache.druid.collections.CloseableDefaultBlockingPool;
import org.apache.druid.collections.CloseableStupidPool;
import org.apache.druid.common.config.NullHandling;
import org.apache.druid.data.input.Row;
import org.apache.druid.java.util.common.DateTimes;
import org.apache.druid.java.util.common.IAE;
import org.apache.druid.java.util.common.ISE;
import org.apache.druid.java.util.common.Intervals;
import org.apache.druid.java.util.common.Pair;
import org.apache.druid.java.util.common.StringUtils;
import org.apache.druid.java.util.common.concurrent.Execs;
import org.apache.druid.java.util.common.granularity.DurationGranularity;
import org.apache.druid.java.util.common.granularity.Granularities;
import org.apache.druid.java.util.common.granularity.PeriodGranularity;
import org.apache.druid.java.util.common.guava.MergeSequence;
import org.apache.druid.java.util.common.guava.Sequence;
import org.apache.druid.java.util.common.guava.Sequences;
import org.apache.druid.java.util.common.io.Closer;
import org.apache.druid.js.JavaScriptConfig;
import org.apache.druid.query.BySegmentResultValue;
import org.apache.druid.query.BySegmentResultValueClass;
import org.apache.druid.query.ChainedExecutionQueryRunner;
import org.apache.druid.query.DruidProcessingConfig;
import org.apache.druid.query.FinalizeResultsQueryRunner;
import org.apache.druid.query.QueryContexts;
import org.apache.druid.query.QueryDataSource;
import org.apache.druid.query.QueryPlus;
import org.apache.druid.query.QueryRunner;
import org.apache.druid.query.QueryRunnerTestHelper;
import org.apache.druid.query.QueryToolChest;
import org.apache.druid.query.ResourceLimitExceededException;
import org.apache.druid.query.Result;
import org.apache.druid.query.TestBigDecimalSumAggregatorFactory;
import org.apache.druid.query.aggregation.AggregatorFactory;
import org.apache.druid.query.aggregation.CountAggregatorFactory;
import org.apache.druid.query.aggregation.DoubleMaxAggregatorFactory;
import org.apache.druid.query.aggregation.DoubleSumAggregatorFactory;
import org.apache.druid.query.aggregation.FilteredAggregatorFactory;
import org.apache.druid.query.aggregation.FloatSumAggregatorFactory;
import org.apache.druid.query.aggregation.JavaScriptAggregatorFactory;
import org.apache.druid.query.aggregation.LongMaxAggregatorFactory;
import org.apache.druid.query.aggregation.LongSumAggregatorFactory;
import org.apache.druid.query.aggregation.cardinality.CardinalityAggregatorFactory;
import org.apache.druid.query.aggregation.first.LongFirstAggregatorFactory;
import org.apache.druid.query.aggregation.hyperloglog.HyperUniqueFinalizingPostAggregator;
import org.apache.druid.query.aggregation.hyperloglog.HyperUniquesAggregatorFactory;
import org.apache.druid.query.aggregation.last.LongLastAggregatorFactory;
import org.apache.druid.query.aggregation.post.ArithmeticPostAggregator;
import org.apache.druid.query.aggregation.post.ConstantPostAggregator;
import org.apache.druid.query.aggregation.post.ExpressionPostAggregator;
import org.apache.druid.query.aggregation.post.FieldAccessPostAggregator;
import org.apache.druid.query.dimension.DefaultDimensionSpec;
import org.apache.druid.query.dimension.ExtractionDimensionSpec;
import org.apache.druid.query.dimension.ListFilteredDimensionSpec;
import org.apache.druid.query.dimension.RegexFilteredDimensionSpec;
import org.apache.druid.query.expression.TestExprMacroTable;
import org.apache.druid.query.extraction.CascadeExtractionFn;
import org.apache.druid.query.extraction.DimExtractionFn;
import org.apache.druid.query.extraction.ExtractionFn;
import org.apache.druid.query.extraction.JavaScriptExtractionFn;
import org.apache.druid.query.extraction.MapLookupExtractor;
import org.apache.druid.query.extraction.RegexDimExtractionFn;
import org.apache.druid.query.extraction.StringFormatExtractionFn;
import org.apache.druid.query.extraction.StrlenExtractionFn;
import org.apache.druid.query.extraction.TimeFormatExtractionFn;
import org.apache.druid.query.filter.AndDimFilter;
import org.apache.druid.query.filter.BoundDimFilter;
import org.apache.druid.query.filter.DimFilter;
import org.apache.druid.query.filter.ExtractionDimFilter;
import org.apache.druid.query.filter.InDimFilter;
import org.apache.druid.query.filter.JavaScriptDimFilter;
import org.apache.druid.query.filter.OrDimFilter;
import org.apache.druid.query.filter.RegexDimFilter;
import org.apache.druid.query.filter.SearchQueryDimFilter;
import org.apache.druid.query.filter.SelectorDimFilter;
import org.apache.druid.query.groupby.having.BaseHavingSpec;
import org.apache.druid.query.groupby.having.DimFilterHavingSpec;
import org.apache.druid.query.groupby.having.DimensionSelectorHavingSpec;
import org.apache.druid.query.groupby.having.EqualToHavingSpec;
import org.apache.druid.query.groupby.having.GreaterThanHavingSpec;
import org.apache.druid.query.groupby.having.OrHavingSpec;
import org.apache.druid.query.groupby.orderby.DefaultLimitSpec;
import org.apache.druid.query.groupby.orderby.LimitSpec;
import org.apache.druid.query.groupby.orderby.OrderByColumnSpec;
import org.apache.druid.query.groupby.strategy.GroupByStrategySelector;
import org.apache.druid.query.groupby.strategy.GroupByStrategyV1;
import org.apache.druid.query.groupby.strategy.GroupByStrategyV2;
import org.apache.druid.query.lookup.LookupExtractionFn;
import org.apache.druid.query.ordering.StringComparators;
import org.apache.druid.query.search.ContainsSearchQuerySpec;
import org.apache.druid.query.spec.MultipleIntervalSegmentSpec;
import org.apache.druid.segment.TestHelper;
import org.apache.druid.segment.column.ColumnHolder;
import org.apache.druid.segment.column.ValueType;
import org.apache.druid.segment.virtual.ExpressionVirtualColumn;
import org.joda.time.DateTime;
import org.joda.time.DateTimeZone;
import org.joda.time.Period;
import org.junit.AfterClass;
import org.junit.Assert;
import org.junit.Ignore;
import org.junit.Rule;
import org.junit.Test;
import org.junit.rules.ExpectedException;
import org.junit.runner.RunWith;
import org.junit.runners.Parameterized;

import java.io.IOException;
import java.nio.ByteBuffer;
import java.util.ArrayList;
import java.util.Arrays;
import java.util.Collection;
import java.util.Collections;
import java.util.Comparator;
import java.util.HashMap;
import java.util.Iterator;
import java.util.List;
import java.util.Map;
import java.util.concurrent.ExecutorService;
import java.util.concurrent.Executors;

@RunWith(Parameterized.class)
public class GroupByQueryRunnerTest
{
  public static final ObjectMapper DEFAULT_MAPPER = TestHelper.makeSmileMapper();
  private static final DruidProcessingConfig DEFAULT_PROCESSING_CONFIG = new DruidProcessingConfig()
  {
    @Override
    public String getFormatString()
    {
      return null;
    }

    @Override
    public int intermediateComputeSizeBytes()
    {
      return 10 * 1024 * 1024;
    }

    @Override
    public int getNumMergeBuffers()
    {
      // Some tests need two buffers for testing nested groupBy (simulating two levels of merging).
      // Some tests need more buffers for parallel combine (testMergedPostAggHavingSpec).
      return 4;
    }

    @Override
    public int getNumThreads()
    {
      return 2;
    }
  };

  private static final Closer resourceCloser = Closer.create();

  private final QueryRunner<Row> runner;
  private final GroupByQueryRunnerFactory factory;
  private final GroupByQueryConfig config;

  @Rule
  public ExpectedException expectedException = ExpectedException.none();

  public static List<GroupByQueryConfig> testConfigs()
  {
    final GroupByQueryConfig v1Config = new GroupByQueryConfig()
    {
      @Override
      public String toString()
      {
        return "v1";
      }

      @Override
      public String getDefaultStrategy()
      {
        return GroupByStrategySelector.STRATEGY_V1;
      }
    };
    final GroupByQueryConfig v1SingleThreadedConfig = new GroupByQueryConfig()
    {
      @Override
      public boolean isSingleThreaded()
      {
        return true;
      }

      @Override
      public String getDefaultStrategy()
      {
        return GroupByStrategySelector.STRATEGY_V1;
      }

      @Override
      public String toString()
      {
        return "v1SingleThreaded";
      }
    };
    final GroupByQueryConfig v2Config = new GroupByQueryConfig()
    {
      @Override
      public String getDefaultStrategy()
      {
        return GroupByStrategySelector.STRATEGY_V2;
      }

      @Override
      public String toString()
      {
        return "v2";
      }
    };
    final GroupByQueryConfig v2SmallBufferConfig = new GroupByQueryConfig()
    {
      @Override
      public String getDefaultStrategy()
      {
        return GroupByStrategySelector.STRATEGY_V2;
      }

      @Override
      public int getBufferGrouperMaxSize()
      {
        return 2;
      }

      @Override
      public long getMaxOnDiskStorage()
      {
        return 10L * 1024 * 1024;
      }

      @Override
      public String toString()
      {
        return "v2SmallBuffer";
      }
    };
    final GroupByQueryConfig v2SmallDictionaryConfig = new GroupByQueryConfig()
    {
      @Override
      public String getDefaultStrategy()
      {
        return GroupByStrategySelector.STRATEGY_V2;
      }

      @Override
      public long getMaxMergingDictionarySize()
      {
        return 400;
      }

      @Override
      public long getMaxOnDiskStorage()
      {
        return 10L * 1024 * 1024;
      }

      @Override
      public String toString()
      {
        return "v2SmallDictionary";
      }
    };
    final GroupByQueryConfig v2ParallelCombineConfig = new GroupByQueryConfig()
    {
      @Override
      public String getDefaultStrategy()
      {
        return GroupByStrategySelector.STRATEGY_V2;
      }

      @Override
      public int getNumParallelCombineThreads()
      {
        return DEFAULT_PROCESSING_CONFIG.getNumThreads();
      }

      @Override
      public String toString()
      {
        return "v2ParallelCombine";
      }
    };

    v1Config.setMaxIntermediateRows(10000);
    v1SingleThreadedConfig.setMaxIntermediateRows(10000);

    return ImmutableList.of(
        v1Config,
        v1SingleThreadedConfig,
        v2Config,
        v2SmallBufferConfig,
        v2SmallDictionaryConfig,
        v2ParallelCombineConfig
    );
  }

  public static Pair<GroupByQueryRunnerFactory, Closer> makeQueryRunnerFactory(
      final GroupByQueryConfig config
  )
  {
    return makeQueryRunnerFactory(DEFAULT_MAPPER, config, DEFAULT_PROCESSING_CONFIG);
  }

  public static Pair<GroupByQueryRunnerFactory, Closer> makeQueryRunnerFactory(
      final ObjectMapper mapper,
      final GroupByQueryConfig config
  )
  {
    return makeQueryRunnerFactory(mapper, config, DEFAULT_PROCESSING_CONFIG);
  }

  public static Pair<GroupByQueryRunnerFactory, Closer> makeQueryRunnerFactory(
      final ObjectMapper mapper,
      final GroupByQueryConfig config,
      final DruidProcessingConfig processingConfig
  )
  {
    final Supplier<GroupByQueryConfig> configSupplier = Suppliers.ofInstance(config);
    final CloseableStupidPool<ByteBuffer> bufferPool = new CloseableStupidPool<>(
        "GroupByQueryEngine-bufferPool",
        new Supplier<ByteBuffer>()
        {
          @Override
          public ByteBuffer get()
          {
            return ByteBuffer.allocateDirect(processingConfig.intermediateComputeSizeBytes());
          }
        }
    );
    final CloseableDefaultBlockingPool<ByteBuffer> mergeBufferPool = new CloseableDefaultBlockingPool<>(
        new Supplier<ByteBuffer>()
        {
          @Override
          public ByteBuffer get()
          {
            return ByteBuffer.allocateDirect(processingConfig.intermediateComputeSizeBytes());
          }
        },
        processingConfig.getNumMergeBuffers()
    );
    final GroupByStrategySelector strategySelector = new GroupByStrategySelector(
        configSupplier,
        new GroupByStrategyV1(
            configSupplier,
            new GroupByQueryEngine(configSupplier, bufferPool),
            QueryRunnerTestHelper.NOOP_QUERYWATCHER,
            bufferPool
        ),
        new GroupByStrategyV2(
            processingConfig,
            configSupplier,
            bufferPool,
            mergeBufferPool,
            mapper,
            QueryRunnerTestHelper.NOOP_QUERYWATCHER
        )
    );
    final GroupByQueryQueryToolChest toolChest = new GroupByQueryQueryToolChest(
        strategySelector,
        QueryRunnerTestHelper.sameThreadIntervalChunkingQueryRunnerDecorator()
    );
    final Closer closer = Closer.create();
    closer.register(bufferPool);
    closer.register(mergeBufferPool);
    return Pair.of(
        new GroupByQueryRunnerFactory(
            strategySelector,
            toolChest
        ),
        closer
    );
  }

  @Parameterized.Parameters(name = "{0}")
  public static Collection<?> constructorFeeder()
  {
    final List<Object[]> constructors = new ArrayList<>();
    for (GroupByQueryConfig config : testConfigs()) {
      final Pair<GroupByQueryRunnerFactory, Closer> factoryAndCloser = makeQueryRunnerFactory(config);
      final GroupByQueryRunnerFactory factory = factoryAndCloser.lhs;
      resourceCloser.register(factoryAndCloser.rhs);
      for (QueryRunner<Row> runner : QueryRunnerTestHelper.makeQueryRunners(factory)) {
        final String testName = StringUtils.format(
            "config=%s, runner=%s",
            config.toString(),
            runner.toString()
        );
        constructors.add(new Object[]{testName, config, factory, runner});
      }
    }

    return constructors;
  }

  @AfterClass
  public static void teardown() throws IOException
  {
    resourceCloser.close();
  }

  public GroupByQueryRunnerTest(
      String testName,
      GroupByQueryConfig config,
      GroupByQueryRunnerFactory factory,
      QueryRunner runner
  )
  {
    this.config = config;
    this.factory = factory;
    this.runner = factory.mergeRunners(Execs.directExecutor(), ImmutableList.of(runner));
  }

  @Test
  public void testGroupBy()
  {
    GroupByQuery query = GroupByQuery
        .builder()
        .setDataSource(QueryRunnerTestHelper.dataSource)
        .setQuerySegmentSpec(QueryRunnerTestHelper.firstToThird)
        .setDimensions(new DefaultDimensionSpec("quality", "alias"))
        .setAggregatorSpecs(
            QueryRunnerTestHelper.rowsCount,
            new LongSumAggregatorFactory("idx", "index"),
            new FloatSumAggregatorFactory("idxFloat", "indexFloat"),
            new DoubleSumAggregatorFactory("idxDouble", "index")
        )
        .setGranularity(QueryRunnerTestHelper.dayGran)
        .build();

    List<Row> expectedResults = Arrays.asList(
        GroupByQueryRunnerTestHelper.createExpectedRow(
            "2011-04-01",
            "alias",
            "automotive",
            "rows",
            1L,
            "idx",
            135L,
            "idxFloat",
            135.88510131835938f,
            "idxDouble",
            135.88510131835938d
        ),
        GroupByQueryRunnerTestHelper.createExpectedRow(
            "2011-04-01",
            "alias",
            "business",
            "rows",
            1L,
            "idx",
            118L,
            "idxFloat",
            118.57034,
            "idxDouble",
            118.57034
        ),
        GroupByQueryRunnerTestHelper.createExpectedRow(
            "2011-04-01",
            "alias",
            "entertainment",
            "rows",
            1L,
            "idx",
            158L,
            "idxFloat",
            158.747224,
            "idxDouble",
            158.747224
        ),
        GroupByQueryRunnerTestHelper.createExpectedRow(
            "2011-04-01",
            "alias",
            "health",
            "rows",
            1L,
            "idx",
            120L,
            "idxFloat",
            120.134704,
            "idxDouble",
            120.134704
        ),
        GroupByQueryRunnerTestHelper.createExpectedRow(
            "2011-04-01",
            "alias",
            "mezzanine",
            "rows",
            3L,
            "idx",
            2870L,
            "idxFloat",
            2871.8866900000003f,
            "idxDouble",
            2871.8866900000003d
        ),
        GroupByQueryRunnerTestHelper.createExpectedRow(
            "2011-04-01",
            "alias",
            "news",
            "rows",
            1L,
            "idx",
            121L,
            "idxFloat",
            121.58358f,
            "idxDouble",
            121.58358d
        ),
        GroupByQueryRunnerTestHelper.createExpectedRow(
            "2011-04-01",
            "alias",
            "premium",
            "rows",
            3L,
            "idx",
            2900L,
            "idxFloat",
            2900.798647f,
            "idxDouble",
            2900.798647d
        ),
        GroupByQueryRunnerTestHelper.createExpectedRow(
            "2011-04-01",
            "alias",
            "technology",
            "rows",
            1L,
            "idx",
            78L,
            "idxFloat",
            78.622547f,
            "idxDouble",
            78.622547d
        ),
        GroupByQueryRunnerTestHelper.createExpectedRow(
            "2011-04-01",
            "alias",
            "travel",
            "rows",
            1L,
            "idx",
            119L,
            "idxFloat",
            119.922742f,
            "idxDouble",
            119.922742d
        ),

        GroupByQueryRunnerTestHelper.createExpectedRow(
            "2011-04-02",
            "alias",
            "automotive",
            "rows",
            1L,
            "idx",
            147L,
            "idxFloat",
            147.42593f,
            "idxDouble",
            147.42593d
        ),
        GroupByQueryRunnerTestHelper.createExpectedRow(
            "2011-04-02",
            "alias",
            "business",
            "rows",
            1L,
            "idx",
            112L,
            "idxFloat",
            112.987027f,
            "idxDouble",
            112.987027d
        ),
        GroupByQueryRunnerTestHelper.createExpectedRow(
            "2011-04-02",
            "alias",
            "entertainment",
            "rows",
            1L,
            "idx",
            166L,
            "idxFloat",
            166.016049f,
            "idxDouble",
            166.016049d
        ),
        GroupByQueryRunnerTestHelper.createExpectedRow(
            "2011-04-02",
            "alias",
            "health",
            "rows",
            1L,
            "idx",
            113L,
            "idxFloat",
            113.446008f,
            "idxDouble",
            113.446008d
        ),
        GroupByQueryRunnerTestHelper.createExpectedRow(
            "2011-04-02",
            "alias",
            "mezzanine",
            "rows",
            3L,
            "idx",
            2447L,
            "idxFloat",
            2448.830613f,
            "idxDouble",
            2448.830613d
        ),
        GroupByQueryRunnerTestHelper.createExpectedRow(
            "2011-04-02",
            "alias",
            "news",
            "rows",
            1L,
            "idx",
            114L,
            "idxFloat",
            114.290141f,
            "idxDouble",
            114.290141d
        ),
        GroupByQueryRunnerTestHelper.createExpectedRow(
            "2011-04-02",
            "alias",
            "premium",
            "rows",
            3L,
            "idx",
            2505L,
            "idxFloat",
            2506.415148f,
            "idxDouble",
            2506.415148d
        ),
        GroupByQueryRunnerTestHelper.createExpectedRow(
            "2011-04-02",
            "alias",
            "technology",
            "rows",
            1L,
            "idx",
            97L,
            "idxFloat",
            97.387433f,
            "idxDouble",
            97.387433d
        ),
        GroupByQueryRunnerTestHelper.createExpectedRow(
            "2011-04-02",
            "alias",
            "travel",
            "rows",
            1L,
            "idx",
            126L,
            "idxFloat",
            126.411364f,
            "idxDouble",
            126.411364d
        )
    );

    Iterable<Row> results = GroupByQueryRunnerTestHelper.runQuery(factory, runner, query);
    TestHelper.assertExpectedObjects(expectedResults, results, "groupBy");
  }

  @Test
  public void testGroupByOnMissingColumn()
  {
    GroupByQuery query = GroupByQuery
        .builder()
        .setDataSource(QueryRunnerTestHelper.dataSource)
        .setQuerySegmentSpec(QueryRunnerTestHelper.firstToThird)
        .setDimensions(
            new DefaultDimensionSpec("nonexistent0", "alias0"),
            new ExtractionDimensionSpec("nonexistent1", "alias1", new StringFormatExtractionFn("foo"))
        ).setAggregatorSpecs(QueryRunnerTestHelper.rowsCount)
        .setGranularity(QueryRunnerTestHelper.allGran)
        .build();

    List<Row> expectedResults = Collections.singletonList(
        GroupByQueryRunnerTestHelper.createExpectedRow(
            "2011-04-01",
            "alias0", null,
            "alias1", "foo",
            "rows", 26L
        )
    );

    Iterable<Row> results = GroupByQueryRunnerTestHelper.runQuery(factory, runner, query);
    TestHelper.assertExpectedObjects(expectedResults, results, "missing-column");
  }

  @Test
  public void testGroupByWithStringPostAggregator()
  {
    GroupByQuery query = GroupByQuery
        .builder()
        .setDataSource(QueryRunnerTestHelper.dataSource)
        .setQuerySegmentSpec(QueryRunnerTestHelper.firstToThird)
        .setDimensions(new DefaultDimensionSpec("quality", "alias"))
        .setAggregatorSpecs(QueryRunnerTestHelper.rowsCount, new LongSumAggregatorFactory("idx", "index"))
        .setPostAggregatorSpecs(
            ImmutableList.of(
                new ExpressionPostAggregator("post", "alias + 'x'", null, TestExprMacroTable.INSTANCE)
            )
        )
        .setGranularity(QueryRunnerTestHelper.dayGran)
        .setLimitSpec(
            new DefaultLimitSpec(
                ImmutableList.of(
                    new OrderByColumnSpec("post", OrderByColumnSpec.Direction.DESCENDING)
                ),
                Integer.MAX_VALUE
            )
        )
        .build();

    List<Row> expectedResults = Arrays.asList(
        GroupByQueryRunnerTestHelper.createExpectedRow(
            "2011-04-01",
            "alias",
            "travel",
            "post",
            "travelx",
            "rows",
            1L,
            "idx",
            119L
        ),
        GroupByQueryRunnerTestHelper.createExpectedRow(
            "2011-04-01",
            "alias",
            "technology",
            "post",
            "technologyx",
            "rows",
            1L,
            "idx",
            78L
        ),
        GroupByQueryRunnerTestHelper.createExpectedRow(
            "2011-04-01",
            "alias",
            "premium",
            "post",
            "premiumx",
            "rows",
            3L,
            "idx",
            2900L
        ),
        GroupByQueryRunnerTestHelper.createExpectedRow(
            "2011-04-01",
            "alias",
            "news",
            "post",
            "newsx",
            "rows",
            1L,
            "idx",
            121L
        ),
        GroupByQueryRunnerTestHelper.createExpectedRow(
            "2011-04-01",
            "alias",
            "mezzanine",
            "post",
            "mezzaninex",
            "rows",
            3L,
            "idx",
            2870L
        ),
        GroupByQueryRunnerTestHelper.createExpectedRow(
            "2011-04-01",
            "alias",
            "health",
            "post",
            "healthx",
            "rows",
            1L,
            "idx",
            120L
        ),
        GroupByQueryRunnerTestHelper.createExpectedRow(
            "2011-04-01",
            "alias",
            "entertainment",
            "post",
            "entertainmentx",
            "rows",
            1L,
            "idx",
            158L
        ),
        GroupByQueryRunnerTestHelper.createExpectedRow(
            "2011-04-01",
            "alias",
            "business",
            "post",
            "businessx",
            "rows",
            1L,
            "idx",
            118L
        ),
        GroupByQueryRunnerTestHelper.createExpectedRow(
            "2011-04-01",
            "alias",
            "automotive",
            "post",
            "automotivex",
            "rows",
            1L,
            "idx",
            135L
        ),

        GroupByQueryRunnerTestHelper.createExpectedRow(
            "2011-04-02",
            "alias",
            "travel",
            "post",
            "travelx",
            "rows",
            1L,
            "idx",
            126L
        ),
        GroupByQueryRunnerTestHelper.createExpectedRow(
            "2011-04-02",
            "alias",
            "technology",
            "post",
            "technologyx",
            "rows",
            1L,
            "idx",
            97L
        ),
        GroupByQueryRunnerTestHelper.createExpectedRow(
            "2011-04-02",
            "alias",
            "premium",
            "post",
            "premiumx",
            "rows",
            3L,
            "idx",
            2505L
        ),
        GroupByQueryRunnerTestHelper.createExpectedRow(
            "2011-04-02",
            "alias",
            "news",
            "post",
            "newsx",
            "rows",
            1L,
            "idx",
            114L
        ),
        GroupByQueryRunnerTestHelper.createExpectedRow(
            "2011-04-02",
            "alias",
            "mezzanine",
            "post",
            "mezzaninex",
            "rows",
            3L,
            "idx",
            2447L
        ),
        GroupByQueryRunnerTestHelper.createExpectedRow(
            "2011-04-02",
            "alias",
            "health",
            "post",
            "healthx",
            "rows",
            1L,
            "idx",
            113L
        ),
        GroupByQueryRunnerTestHelper.createExpectedRow(
            "2011-04-02",
            "alias",
            "entertainment",
            "post",
            "entertainmentx",
            "rows",
            1L,
            "idx",
            166L
        ),
        GroupByQueryRunnerTestHelper.createExpectedRow(
            "2011-04-02",
            "alias",
            "business",
            "post",
            "businessx",
            "rows",
            1L,
            "idx",
            112L
        ),
        GroupByQueryRunnerTestHelper.createExpectedRow(
            "2011-04-02",
            "alias",
            "automotive",
            "post",
            "automotivex",
            "rows",
            1L,
            "idx",
            147L
        )
    );

    Iterable<Row> results = GroupByQueryRunnerTestHelper.runQuery(factory, runner, query);
    TestHelper.assertExpectedObjects(expectedResults, results, "string-postAgg");
  }

  @Test
  public void testGroupByWithStringVirtualColumn()
  {
    GroupByQuery query = GroupByQuery
        .builder()
        .setDataSource(QueryRunnerTestHelper.dataSource)
        .setQuerySegmentSpec(QueryRunnerTestHelper.firstToThird)
        .setVirtualColumns(
            new ExpressionVirtualColumn(
                "vc",
                "quality + 'x'",
                ValueType.STRING,
                TestExprMacroTable.INSTANCE
            )
        )
        .setDimensions(new DefaultDimensionSpec("vc", "alias"))
        .setAggregatorSpecs(QueryRunnerTestHelper.rowsCount, new LongSumAggregatorFactory("idx", "index"))
        .setGranularity(QueryRunnerTestHelper.dayGran)
        .build();

    List<Row> expectedResults = Arrays.asList(
        GroupByQueryRunnerTestHelper.createExpectedRow("2011-04-01", "alias", "automotivex", "rows", 1L, "idx", 135L),
        GroupByQueryRunnerTestHelper.createExpectedRow("2011-04-01", "alias", "businessx", "rows", 1L, "idx", 118L),
        GroupByQueryRunnerTestHelper.createExpectedRow(
            "2011-04-01",
            "alias",
            "entertainmentx",
            "rows",
            1L,
            "idx",
            158L
        ),
        GroupByQueryRunnerTestHelper.createExpectedRow("2011-04-01", "alias", "healthx", "rows", 1L, "idx", 120L),
        GroupByQueryRunnerTestHelper.createExpectedRow("2011-04-01", "alias", "mezzaninex", "rows", 3L, "idx", 2870L),
        GroupByQueryRunnerTestHelper.createExpectedRow("2011-04-01", "alias", "newsx", "rows", 1L, "idx", 121L),
        GroupByQueryRunnerTestHelper.createExpectedRow("2011-04-01", "alias", "premiumx", "rows", 3L, "idx", 2900L),
        GroupByQueryRunnerTestHelper.createExpectedRow("2011-04-01", "alias", "technologyx", "rows", 1L, "idx", 78L),
        GroupByQueryRunnerTestHelper.createExpectedRow("2011-04-01", "alias", "travelx", "rows", 1L, "idx", 119L),

        GroupByQueryRunnerTestHelper.createExpectedRow("2011-04-02", "alias", "automotivex", "rows", 1L, "idx", 147L),
        GroupByQueryRunnerTestHelper.createExpectedRow("2011-04-02", "alias", "businessx", "rows", 1L, "idx", 112L),
        GroupByQueryRunnerTestHelper.createExpectedRow(
            "2011-04-02",
            "alias",
            "entertainmentx",
            "rows",
            1L,
            "idx",
            166L
        ),
        GroupByQueryRunnerTestHelper.createExpectedRow("2011-04-02", "alias", "healthx", "rows", 1L, "idx", 113L),
        GroupByQueryRunnerTestHelper.createExpectedRow("2011-04-02", "alias", "mezzaninex", "rows", 3L, "idx", 2447L),
        GroupByQueryRunnerTestHelper.createExpectedRow("2011-04-02", "alias", "newsx", "rows", 1L, "idx", 114L),
        GroupByQueryRunnerTestHelper.createExpectedRow("2011-04-02", "alias", "premiumx", "rows", 3L, "idx", 2505L),
        GroupByQueryRunnerTestHelper.createExpectedRow("2011-04-02", "alias", "technologyx", "rows", 1L, "idx", 97L),
        GroupByQueryRunnerTestHelper.createExpectedRow("2011-04-02", "alias", "travelx", "rows", 1L, "idx", 126L)
    );

    Iterable<Row> results = GroupByQueryRunnerTestHelper.runQuery(factory, runner, query);
    TestHelper.assertExpectedObjects(expectedResults, results, "virtual-column");
  }

  @Test
  public void testGroupByWithDurationGranularity()
  {
    GroupByQuery query = GroupByQuery
        .builder()
        .setDataSource(QueryRunnerTestHelper.dataSource)
        .setQuerySegmentSpec(QueryRunnerTestHelper.firstToThird)
        .setDimensions(new DefaultDimensionSpec("quality", "alias"))
        .setAggregatorSpecs(QueryRunnerTestHelper.rowsCount, new LongSumAggregatorFactory("idx", "index"))
        .setGranularity(new DurationGranularity(86400L, 0L))
        .build();

    List<Row> expectedResults = Arrays.asList(
        GroupByQueryRunnerTestHelper.createExpectedRow("2011-04-01", "alias", "automotive", "rows", 1L, "idx", 135L),
        GroupByQueryRunnerTestHelper.createExpectedRow("2011-04-01", "alias", "business", "rows", 1L, "idx", 118L),
        GroupByQueryRunnerTestHelper.createExpectedRow("2011-04-01", "alias", "entertainment", "rows", 1L, "idx", 158L),
        GroupByQueryRunnerTestHelper.createExpectedRow("2011-04-01", "alias", "health", "rows", 1L, "idx", 120L),
        GroupByQueryRunnerTestHelper.createExpectedRow("2011-04-01", "alias", "mezzanine", "rows", 3L, "idx", 2870L),
        GroupByQueryRunnerTestHelper.createExpectedRow("2011-04-01", "alias", "news", "rows", 1L, "idx", 121L),
        GroupByQueryRunnerTestHelper.createExpectedRow("2011-04-01", "alias", "premium", "rows", 3L, "idx", 2900L),
        GroupByQueryRunnerTestHelper.createExpectedRow("2011-04-01", "alias", "technology", "rows", 1L, "idx", 78L),
        GroupByQueryRunnerTestHelper.createExpectedRow("2011-04-01", "alias", "travel", "rows", 1L, "idx", 119L),

        GroupByQueryRunnerTestHelper.createExpectedRow("2011-04-02", "alias", "automotive", "rows", 1L, "idx", 147L),
        GroupByQueryRunnerTestHelper.createExpectedRow("2011-04-02", "alias", "business", "rows", 1L, "idx", 112L),
        GroupByQueryRunnerTestHelper.createExpectedRow("2011-04-02", "alias", "entertainment", "rows", 1L, "idx", 166L),
        GroupByQueryRunnerTestHelper.createExpectedRow("2011-04-02", "alias", "health", "rows", 1L, "idx", 113L),
        GroupByQueryRunnerTestHelper.createExpectedRow("2011-04-02", "alias", "mezzanine", "rows", 3L, "idx", 2447L),
        GroupByQueryRunnerTestHelper.createExpectedRow("2011-04-02", "alias", "news", "rows", 1L, "idx", 114L),
        GroupByQueryRunnerTestHelper.createExpectedRow("2011-04-02", "alias", "premium", "rows", 3L, "idx", 2505L),
        GroupByQueryRunnerTestHelper.createExpectedRow("2011-04-02", "alias", "technology", "rows", 1L, "idx", 97L),
        GroupByQueryRunnerTestHelper.createExpectedRow("2011-04-02", "alias", "travel", "rows", 1L, "idx", 126L)
    );

    Iterable<Row> results = GroupByQueryRunnerTestHelper.runQuery(factory, runner, query);
    TestHelper.assertExpectedObjects(expectedResults, results, "duration-granularity");
  }

  @Test
  public void testGroupByWithOutputNameCollisions()
  {
    expectedException.expect(IllegalArgumentException.class);
    expectedException.expectMessage("[alias] already defined");

    GroupByQuery
        .builder()
        .setDataSource(QueryRunnerTestHelper.dataSource)
        .setQuerySegmentSpec(QueryRunnerTestHelper.firstToThird)
        .setDimensions(new DefaultDimensionSpec("quality", "alias"))
        .setAggregatorSpecs(QueryRunnerTestHelper.rowsCount, new LongSumAggregatorFactory("alias", "index"))
        .setGranularity(QueryRunnerTestHelper.dayGran)
        .build();
  }

  @Test
  public void testGroupByWithSortDimsFirst()
  {
    if (config.getDefaultStrategy().equals(GroupByStrategySelector.STRATEGY_V1)) {
      return;
    }
    GroupByQuery query = GroupByQuery
        .builder()
        .setDataSource(QueryRunnerTestHelper.dataSource)
        .setQuerySegmentSpec(QueryRunnerTestHelper.firstToThird)
        .setDimensions(new DefaultDimensionSpec("quality", "alias"))
        .setAggregatorSpecs(QueryRunnerTestHelper.rowsCount, new LongSumAggregatorFactory("idx", "index"))
        .setGranularity(QueryRunnerTestHelper.dayGran)
        .setContext(ImmutableMap.of("sortByDimsFirst", true))
        .build();

    List<Row> expectedResults = Arrays.asList(
        GroupByQueryRunnerTestHelper.createExpectedRow("2011-04-01", "alias", "automotive", "rows", 1L, "idx", 135L),
        GroupByQueryRunnerTestHelper.createExpectedRow("2011-04-02", "alias", "automotive", "rows", 1L, "idx", 147L),

        GroupByQueryRunnerTestHelper.createExpectedRow("2011-04-01", "alias", "business", "rows", 1L, "idx", 118L),
        GroupByQueryRunnerTestHelper.createExpectedRow("2011-04-02", "alias", "business", "rows", 1L, "idx", 112L),

        GroupByQueryRunnerTestHelper.createExpectedRow("2011-04-01", "alias", "entertainment", "rows", 1L, "idx", 158L),
        GroupByQueryRunnerTestHelper.createExpectedRow("2011-04-02", "alias", "entertainment", "rows", 1L, "idx", 166L),

        GroupByQueryRunnerTestHelper.createExpectedRow("2011-04-01", "alias", "health", "rows", 1L, "idx", 120L),
        GroupByQueryRunnerTestHelper.createExpectedRow("2011-04-02", "alias", "health", "rows", 1L, "idx", 113L),

        GroupByQueryRunnerTestHelper.createExpectedRow("2011-04-01", "alias", "mezzanine", "rows", 3L, "idx", 2870L),
        GroupByQueryRunnerTestHelper.createExpectedRow("2011-04-02", "alias", "mezzanine", "rows", 3L, "idx", 2447L),

        GroupByQueryRunnerTestHelper.createExpectedRow("2011-04-01", "alias", "news", "rows", 1L, "idx", 121L),
        GroupByQueryRunnerTestHelper.createExpectedRow("2011-04-02", "alias", "news", "rows", 1L, "idx", 114L),

        GroupByQueryRunnerTestHelper.createExpectedRow("2011-04-01", "alias", "premium", "rows", 3L, "idx", 2900L),
        GroupByQueryRunnerTestHelper.createExpectedRow("2011-04-02", "alias", "premium", "rows", 3L, "idx", 2505L),

        GroupByQueryRunnerTestHelper.createExpectedRow("2011-04-01", "alias", "technology", "rows", 1L, "idx", 78L),
        GroupByQueryRunnerTestHelper.createExpectedRow("2011-04-02", "alias", "technology", "rows", 1L, "idx", 97L),

        GroupByQueryRunnerTestHelper.createExpectedRow("2011-04-01", "alias", "travel", "rows", 1L, "idx", 119L),
        GroupByQueryRunnerTestHelper.createExpectedRow("2011-04-02", "alias", "travel", "rows", 1L, "idx", 126L)
    );

    Iterable<Row> results = GroupByQueryRunnerTestHelper.runQuery(factory, runner, query);
    TestHelper.assertExpectedObjects(expectedResults, results, "sort-by-dimensions-first");
  }

  @Test
  public void testGroupByWithChunkPeriod()
  {
    GroupByQuery query = GroupByQuery
        .builder()
        .setDataSource(QueryRunnerTestHelper.dataSource)
        .setQuerySegmentSpec(QueryRunnerTestHelper.firstToThird)
        .setDimensions(new DefaultDimensionSpec("quality", "alias"))
        .setAggregatorSpecs(QueryRunnerTestHelper.rowsCount, new LongSumAggregatorFactory("idx", "index"))
        .setGranularity(QueryRunnerTestHelper.allGran)
        .setContext(ImmutableMap.of("chunkPeriod", "P1D"))
        .build();

    List<Row> expectedResults = Arrays.asList(
        GroupByQueryRunnerTestHelper.createExpectedRow("2011-04-01", "alias", "automotive", "rows", 2L, "idx", 282L),
        GroupByQueryRunnerTestHelper.createExpectedRow("2011-04-01", "alias", "business", "rows", 2L, "idx", 230L),
        GroupByQueryRunnerTestHelper.createExpectedRow("2011-04-01", "alias", "entertainment", "rows", 2L, "idx", 324L),
        GroupByQueryRunnerTestHelper.createExpectedRow("2011-04-01", "alias", "health", "rows", 2L, "idx", 233L),
        GroupByQueryRunnerTestHelper.createExpectedRow("2011-04-01", "alias", "mezzanine", "rows", 6L, "idx", 5317L),
        GroupByQueryRunnerTestHelper.createExpectedRow("2011-04-01", "alias", "news", "rows", 2L, "idx", 235L),
        GroupByQueryRunnerTestHelper.createExpectedRow("2011-04-01", "alias", "premium", "rows", 6L, "idx", 5405L),
        GroupByQueryRunnerTestHelper.createExpectedRow("2011-04-01", "alias", "technology", "rows", 2L, "idx", 175L),
        GroupByQueryRunnerTestHelper.createExpectedRow("2011-04-01", "alias", "travel", "rows", 2L, "idx", 245L)
    );

    Iterable<Row> results = GroupByQueryRunnerTestHelper.runQuery(factory, runner, query);
    TestHelper.assertExpectedObjects(expectedResults, results, "chunk-period");
  }

  @Test
  public void testGroupByNoAggregators()
  {
    GroupByQuery query = GroupByQuery
        .builder()
        .setDataSource(QueryRunnerTestHelper.dataSource)
        .setQuerySegmentSpec(QueryRunnerTestHelper.firstToThird)
        .setDimensions(new DefaultDimensionSpec("quality", "alias"))
        .setGranularity(QueryRunnerTestHelper.dayGran)
        .build();

    List<Row> expectedResults = Arrays.asList(
        GroupByQueryRunnerTestHelper.createExpectedRow("2011-04-01", "alias", "automotive"),
        GroupByQueryRunnerTestHelper.createExpectedRow("2011-04-01", "alias", "business"),
        GroupByQueryRunnerTestHelper.createExpectedRow("2011-04-01", "alias", "entertainment"),
        GroupByQueryRunnerTestHelper.createExpectedRow("2011-04-01", "alias", "health"),
        GroupByQueryRunnerTestHelper.createExpectedRow("2011-04-01", "alias", "mezzanine"),
        GroupByQueryRunnerTestHelper.createExpectedRow("2011-04-01", "alias", "news"),
        GroupByQueryRunnerTestHelper.createExpectedRow("2011-04-01", "alias", "premium"),
        GroupByQueryRunnerTestHelper.createExpectedRow("2011-04-01", "alias", "technology"),
        GroupByQueryRunnerTestHelper.createExpectedRow("2011-04-01", "alias", "travel"),

        GroupByQueryRunnerTestHelper.createExpectedRow("2011-04-02", "alias", "automotive"),
        GroupByQueryRunnerTestHelper.createExpectedRow("2011-04-02", "alias", "business"),
        GroupByQueryRunnerTestHelper.createExpectedRow("2011-04-02", "alias", "entertainment"),
        GroupByQueryRunnerTestHelper.createExpectedRow("2011-04-02", "alias", "health"),
        GroupByQueryRunnerTestHelper.createExpectedRow("2011-04-02", "alias", "mezzanine"),
        GroupByQueryRunnerTestHelper.createExpectedRow("2011-04-02", "alias", "news"),
        GroupByQueryRunnerTestHelper.createExpectedRow("2011-04-02", "alias", "premium"),
        GroupByQueryRunnerTestHelper.createExpectedRow("2011-04-02", "alias", "technology"),
        GroupByQueryRunnerTestHelper.createExpectedRow("2011-04-02", "alias", "travel")
    );

    Iterable<Row> results = GroupByQueryRunnerTestHelper.runQuery(factory, runner, query);
    TestHelper.assertExpectedObjects(expectedResults, results, "no-aggs");
  }

  @Test
  public void testMultiValueDimension()
  {
    GroupByQuery query = GroupByQuery
        .builder()
        .setDataSource(QueryRunnerTestHelper.dataSource)
        .setQuerySegmentSpec(QueryRunnerTestHelper.firstToThird)
        .setDimensions(new DefaultDimensionSpec("placementish", "alias"))
        .setAggregatorSpecs(QueryRunnerTestHelper.rowsCount, new LongSumAggregatorFactory("idx", "index"))
        .setGranularity(QueryRunnerTestHelper.allGran)
        .build();

    List<Row> expectedResults = Arrays.asList(
        GroupByQueryRunnerTestHelper.createExpectedRow("2011-04-01", "alias", "a", "rows", 2L, "idx", 282L),
        GroupByQueryRunnerTestHelper.createExpectedRow("2011-04-01", "alias", "b", "rows", 2L, "idx", 230L),
        GroupByQueryRunnerTestHelper.createExpectedRow("2011-04-01", "alias", "e", "rows", 2L, "idx", 324L),
        GroupByQueryRunnerTestHelper.createExpectedRow("2011-04-01", "alias", "h", "rows", 2L, "idx", 233L),
        GroupByQueryRunnerTestHelper.createExpectedRow("2011-04-01", "alias", "m", "rows", 6L, "idx", 5317L),
        GroupByQueryRunnerTestHelper.createExpectedRow("2011-04-01", "alias", "n", "rows", 2L, "idx", 235L),
        GroupByQueryRunnerTestHelper.createExpectedRow("2011-04-01", "alias", "p", "rows", 6L, "idx", 5405L),
        GroupByQueryRunnerTestHelper.createExpectedRow("2011-04-01", "alias", "preferred", "rows", 26L, "idx", 12446L),
        GroupByQueryRunnerTestHelper.createExpectedRow("2011-04-01", "alias", "t", "rows", 4L, "idx", 420L)
    );

    Iterable<Row> results = GroupByQueryRunnerTestHelper.runQuery(factory, runner, query);
    TestHelper.assertExpectedObjects(expectedResults, results, "multi-value-dim");
  }

  @Test
  public void testTwoMultiValueDimensions()
  {
    GroupByQuery query = GroupByQuery
        .builder()
        .setDataSource(QueryRunnerTestHelper.dataSource)
        .setQuerySegmentSpec(QueryRunnerTestHelper.firstToThird)
        .setDimFilter(new SelectorDimFilter("placementish", "a", null))
        .setDimensions(
            new DefaultDimensionSpec("placementish", "alias"),
            new DefaultDimensionSpec("placementish", "alias2")
        ).setAggregatorSpecs(QueryRunnerTestHelper.rowsCount, new LongSumAggregatorFactory("idx", "index"))
        .setGranularity(QueryRunnerTestHelper.allGran)
        .build();

    List<Row> expectedResults = Arrays.asList(
        GroupByQueryRunnerTestHelper.createExpectedRow(
            "2011-04-01",
            "alias",
            "a",
            "alias2",
            "a",
            "rows",
            2L,
            "idx",
            282L
        ),
        GroupByQueryRunnerTestHelper.createExpectedRow(
            "2011-04-01",
            "alias",
            "a",
            "alias2",
            "preferred",
            "rows",
            2L,
            "idx",
            282L
        ),
        GroupByQueryRunnerTestHelper.createExpectedRow(
            "2011-04-01",
            "alias",
            "preferred",
            "alias2",
            "a",
            "rows",
            2L,
            "idx",
            282L
        ),
        GroupByQueryRunnerTestHelper.createExpectedRow(
            "2011-04-01",
            "alias",
            "preferred",
            "alias2",
            "preferred",
            "rows",
            2L,
            "idx",
            282L
        )
    );

    Iterable<Row> results = GroupByQueryRunnerTestHelper.runQuery(factory, runner, query);
    TestHelper.assertExpectedObjects(expectedResults, results, "two-multi-value-dims");
  }

  @Test
  public void testMultipleDimensionsOneOfWhichIsMultiValue1()
  {
    GroupByQuery query = GroupByQuery
        .builder()
        .setDataSource(QueryRunnerTestHelper.dataSource)
        .setQuerySegmentSpec(QueryRunnerTestHelper.firstToThird)
        .setDimensions(
            new DefaultDimensionSpec("placementish", "alias"),
            new DefaultDimensionSpec("quality", "quality")
        ).setAggregatorSpecs(QueryRunnerTestHelper.rowsCount, new LongSumAggregatorFactory("idx", "index"))
        .setGranularity(QueryRunnerTestHelper.allGran)
        .build();

    List<Row> expectedResults = Arrays.asList(
        GroupByQueryRunnerTestHelper.createExpectedRow(
            "2011-04-01",
            "quality",
            "automotive",
            "alias",
            "a",
            "rows",
            2L,
            "idx",
            282L
        ),
        GroupByQueryRunnerTestHelper.createExpectedRow(
            "2011-04-01",
            "quality",
            "business",
            "alias",
            "b",
            "rows",
            2L,
            "idx",
            230L
        ),
        GroupByQueryRunnerTestHelper.createExpectedRow(
            "2011-04-01",
            "quality",
            "entertainment",
            "alias",
            "e",
            "rows",
            2L,
            "idx",
            324L
        ),
        GroupByQueryRunnerTestHelper.createExpectedRow(
            "2011-04-01",
            "quality",
            "health",
            "alias",
            "h",
            "rows",
            2L,
            "idx",
            233L
        ),
        GroupByQueryRunnerTestHelper.createExpectedRow(
            "2011-04-01",
            "quality",
            "mezzanine",
            "alias",
            "m",
            "rows",
            6L,
            "idx",
            5317L
        ),
        GroupByQueryRunnerTestHelper.createExpectedRow(
            "2011-04-01",
            "quality",
            "news",
            "alias",
            "n",
            "rows",
            2L,
            "idx",
            235L
        ),
        GroupByQueryRunnerTestHelper.createExpectedRow(
            "2011-04-01",
            "quality",
            "premium",
            "alias",
            "p",
            "rows",
            6L,
            "idx",
            5405L
        ),
        GroupByQueryRunnerTestHelper.createExpectedRow(
            "2011-04-01",
            "quality",
            "automotive",
            "alias",
            "preferred",
            "rows",
            2L,
            "idx",
            282L
        ),
        GroupByQueryRunnerTestHelper.createExpectedRow(
            "2011-04-01",
            "quality",
            "business",
            "alias",
            "preferred",
            "rows",
            2L,
            "idx",
            230L
        ),
        GroupByQueryRunnerTestHelper.createExpectedRow(
            "2011-04-01",
            "quality",
            "entertainment",
            "alias",
            "preferred",
            "rows",
            2L,
            "idx",
            324L
        ),
        GroupByQueryRunnerTestHelper.createExpectedRow(
            "2011-04-01",
            "quality",
            "health",
            "alias",
            "preferred",
            "rows",
            2L,
            "idx",
            233L
        ),
        GroupByQueryRunnerTestHelper.createExpectedRow(
            "2011-04-01",
            "quality",
            "mezzanine",
            "alias",
            "preferred",
            "rows",
            6L,
            "idx",
            5317L
        ),
        GroupByQueryRunnerTestHelper.createExpectedRow(
            "2011-04-01",
            "quality",
            "news",
            "alias",
            "preferred",
            "rows",
            2L,
            "idx",
            235L
        ),
        GroupByQueryRunnerTestHelper.createExpectedRow(
            "2011-04-01",
            "quality",
            "premium",
            "alias",
            "preferred",
            "rows",
            6L,
            "idx",
            5405L
        ),
        GroupByQueryRunnerTestHelper.createExpectedRow(
            "2011-04-01",
            "quality",
            "technology",
            "alias",
            "preferred",
            "rows",
            2L,
            "idx",
            175L
        ),
        GroupByQueryRunnerTestHelper.createExpectedRow(
            "2011-04-01",
            "quality",
            "travel",
            "alias",
            "preferred",
            "rows",
            2L,
            "idx",
            245L
        ),
        GroupByQueryRunnerTestHelper.createExpectedRow(
            "2011-04-01",
            "quality",
            "technology",
            "alias",
            "t",
            "rows",
            2L,
            "idx",
            175L
        ),
        GroupByQueryRunnerTestHelper.createExpectedRow(
            "2011-04-01",
            "quality",
            "travel",
            "alias",
            "t",
            "rows",
            2L,
            "idx",
            245L
        )
    );

    Iterable<Row> results = GroupByQueryRunnerTestHelper.runQuery(factory, runner, query);
    TestHelper.assertExpectedObjects(expectedResults, results, "one-multi-value-dim");
  }

  @Test
  public void testMultipleDimensionsOneOfWhichIsMultiValueDifferentOrder()
  {
    GroupByQuery query = GroupByQuery
        .builder()
        .setDataSource(QueryRunnerTestHelper.dataSource)
        .setQuerySegmentSpec(QueryRunnerTestHelper.firstToThird)
        .setDimensions(
            new DefaultDimensionSpec("quality", "quality"),
            new DefaultDimensionSpec("placementish", "alias")
        ).setAggregatorSpecs(QueryRunnerTestHelper.rowsCount, new LongSumAggregatorFactory("idx", "index"))
        .setGranularity(QueryRunnerTestHelper.allGran)
        .build();

    List<Row> expectedResults = Arrays.asList(
        GroupByQueryRunnerTestHelper.createExpectedRow(
            "2011-04-01",
            "quality",
            "automotive",
            "alias",
            "a",
            "rows",
            2L,
            "idx",
            282L
        ),
        GroupByQueryRunnerTestHelper.createExpectedRow(
            "2011-04-01",
            "quality",
            "automotive",
            "alias",
            "preferred",
            "rows",
            2L,
            "idx",
            282L
        ),
        GroupByQueryRunnerTestHelper.createExpectedRow(
            "2011-04-01",
            "quality",
            "business",
            "alias",
            "b",
            "rows",
            2L,
            "idx",
            230L
        ),
        GroupByQueryRunnerTestHelper.createExpectedRow(
            "2011-04-01",
            "quality",
            "business",
            "alias",
            "preferred",
            "rows",
            2L,
            "idx",
            230L
        ),
        GroupByQueryRunnerTestHelper.createExpectedRow(
            "2011-04-01",
            "quality",
            "entertainment",
            "alias",
            "e",
            "rows",
            2L,
            "idx",
            324L
        ),
        GroupByQueryRunnerTestHelper.createExpectedRow(
            "2011-04-01",
            "quality",
            "entertainment",
            "alias",
            "preferred",
            "rows",
            2L,
            "idx",
            324L
        ),
        GroupByQueryRunnerTestHelper.createExpectedRow(
            "2011-04-01",
            "quality",
            "health",
            "alias",
            "h",
            "rows",
            2L,
            "idx",
            233L
        ),
        GroupByQueryRunnerTestHelper.createExpectedRow(
            "2011-04-01",
            "quality",
            "health",
            "alias",
            "preferred",
            "rows",
            2L,
            "idx",
            233L
        ),
        GroupByQueryRunnerTestHelper.createExpectedRow(
            "2011-04-01",
            "quality",
            "mezzanine",
            "alias",
            "m",
            "rows",
            6L,
            "idx",
            5317L
        ),
        GroupByQueryRunnerTestHelper.createExpectedRow(
            "2011-04-01",
            "quality",
            "mezzanine",
            "alias",
            "preferred",
            "rows",
            6L,
            "idx",
            5317L
        ),
        GroupByQueryRunnerTestHelper.createExpectedRow(
            "2011-04-01",
            "quality",
            "news",
            "alias",
            "n",
            "rows",
            2L,
            "idx",
            235L
        ),
        GroupByQueryRunnerTestHelper.createExpectedRow(
            "2011-04-01",
            "quality",
            "news",
            "alias",
            "preferred",
            "rows",
            2L,
            "idx",
            235L
        ),
        GroupByQueryRunnerTestHelper.createExpectedRow(
            "2011-04-01",
            "quality",
            "premium",
            "alias",
            "p",
            "rows",
            6L,
            "idx",
            5405L
        ),
        GroupByQueryRunnerTestHelper.createExpectedRow(
            "2011-04-01",
            "quality",
            "premium",
            "alias",
            "preferred",
            "rows",
            6L,
            "idx",
            5405L
        ),
        GroupByQueryRunnerTestHelper.createExpectedRow(
            "2011-04-01",
            "quality",
            "technology",
            "alias",
            "preferred",
            "rows",
            2L,
            "idx",
            175L
        ),
        GroupByQueryRunnerTestHelper.createExpectedRow(
            "2011-04-01",
            "quality",
            "technology",
            "alias",
            "t",
            "rows",
            2L,
            "idx",
            175L
        ),
        GroupByQueryRunnerTestHelper.createExpectedRow(
            "2011-04-01",
            "quality",
            "travel",
            "alias",
            "preferred",
            "rows",
            2L,
            "idx",
            245L
        ),
        GroupByQueryRunnerTestHelper.createExpectedRow(
            "2011-04-01",
            "quality",
            "travel",
            "alias",
            "t",
            "rows",
            2L,
            "idx",
            245L
        )
    );

    Iterable<Row> results = GroupByQueryRunnerTestHelper.runQuery(factory, runner, query);
    TestHelper.assertExpectedObjects(expectedResults, results, "one-multi-value-dim-different-order");
  }

  @Test
  public void testGroupByMaxRowsLimitContextOverride()
  {
    GroupByQuery query = GroupByQuery
        .builder()
        .setDataSource(QueryRunnerTestHelper.dataSource)
        .setQuerySegmentSpec(QueryRunnerTestHelper.firstToThird)
        .setDimensions(new DefaultDimensionSpec("quality", "alias"))
        .setAggregatorSpecs(QueryRunnerTestHelper.rowsCount, new LongSumAggregatorFactory("idx", "index"))
        .setGranularity(QueryRunnerTestHelper.dayGran)
        .setContext(ImmutableMap.of("maxResults", 1))
        .build();

    List<Row> expectedResults = null;
    if (config.getDefaultStrategy().equals(GroupByStrategySelector.STRATEGY_V1)) {
      expectedException.expect(ResourceLimitExceededException.class);
    } else {
      expectedResults = Arrays.asList(
          GroupByQueryRunnerTestHelper.createExpectedRow("2011-04-01", "alias", "automotive", "rows", 1L, "idx", 135L),
          GroupByQueryRunnerTestHelper.createExpectedRow("2011-04-01", "alias", "business", "rows", 1L, "idx", 118L),
          GroupByQueryRunnerTestHelper.createExpectedRow(
              "2011-04-01",
              "alias",
              "entertainment",
              "rows",
              1L,
              "idx",
              158L
          ),
          GroupByQueryRunnerTestHelper.createExpectedRow("2011-04-01", "alias", "health", "rows", 1L, "idx", 120L),
          GroupByQueryRunnerTestHelper.createExpectedRow("2011-04-01", "alias", "mezzanine", "rows", 3L, "idx", 2870L),
          GroupByQueryRunnerTestHelper.createExpectedRow("2011-04-01", "alias", "news", "rows", 1L, "idx", 121L),
          GroupByQueryRunnerTestHelper.createExpectedRow("2011-04-01", "alias", "premium", "rows", 3L, "idx", 2900L),
          GroupByQueryRunnerTestHelper.createExpectedRow("2011-04-01", "alias", "technology", "rows", 1L, "idx", 78L),
          GroupByQueryRunnerTestHelper.createExpectedRow("2011-04-01", "alias", "travel", "rows", 1L, "idx", 119L),

          GroupByQueryRunnerTestHelper.createExpectedRow("2011-04-02", "alias", "automotive", "rows", 1L, "idx", 147L),
          GroupByQueryRunnerTestHelper.createExpectedRow("2011-04-02", "alias", "business", "rows", 1L, "idx", 112L),
          GroupByQueryRunnerTestHelper.createExpectedRow(
              "2011-04-02",
              "alias",
              "entertainment",
              "rows",
              1L,
              "idx",
              166L
          ),
          GroupByQueryRunnerTestHelper.createExpectedRow("2011-04-02", "alias", "health", "rows", 1L, "idx", 113L),
          GroupByQueryRunnerTestHelper.createExpectedRow("2011-04-02", "alias", "mezzanine", "rows", 3L, "idx", 2447L),
          GroupByQueryRunnerTestHelper.createExpectedRow("2011-04-02", "alias", "news", "rows", 1L, "idx", 114L),
          GroupByQueryRunnerTestHelper.createExpectedRow("2011-04-02", "alias", "premium", "rows", 3L, "idx", 2505L),
          GroupByQueryRunnerTestHelper.createExpectedRow("2011-04-02", "alias", "technology", "rows", 1L, "idx", 97L),
          GroupByQueryRunnerTestHelper.createExpectedRow("2011-04-02", "alias", "travel", "rows", 1L, "idx", 126L)
      );
    }

    Iterable<Row> results = GroupByQueryRunnerTestHelper.runQuery(factory, runner, query);
    TestHelper.assertExpectedObjects(expectedResults, results, "override-maxResults");
  }

  @Test
  public void testGroupByTimeoutContextOverride()
  {
    GroupByQuery query = GroupByQuery
        .builder()
        .setDataSource(QueryRunnerTestHelper.dataSource)
        .setQuerySegmentSpec(QueryRunnerTestHelper.firstToThird)
        .setDimensions(new DefaultDimensionSpec("quality", "alias"))
        .setAggregatorSpecs(QueryRunnerTestHelper.rowsCount, new LongSumAggregatorFactory("idx", "index"))
        .setGranularity(QueryRunnerTestHelper.dayGran)
        .setContext(ImmutableMap.of(QueryContexts.TIMEOUT_KEY, 60000))
        .build();

    List<Row> expectedResults = Arrays.asList(
        GroupByQueryRunnerTestHelper.createExpectedRow("2011-04-01", "alias", "automotive", "rows", 1L, "idx", 135L),
        GroupByQueryRunnerTestHelper.createExpectedRow("2011-04-01", "alias", "business", "rows", 1L, "idx", 118L),
        GroupByQueryRunnerTestHelper.createExpectedRow("2011-04-01", "alias", "entertainment", "rows", 1L, "idx", 158L),
        GroupByQueryRunnerTestHelper.createExpectedRow("2011-04-01", "alias", "health", "rows", 1L, "idx", 120L),
        GroupByQueryRunnerTestHelper.createExpectedRow("2011-04-01", "alias", "mezzanine", "rows", 3L, "idx", 2870L),
        GroupByQueryRunnerTestHelper.createExpectedRow("2011-04-01", "alias", "news", "rows", 1L, "idx", 121L),
        GroupByQueryRunnerTestHelper.createExpectedRow("2011-04-01", "alias", "premium", "rows", 3L, "idx", 2900L),
        GroupByQueryRunnerTestHelper.createExpectedRow("2011-04-01", "alias", "technology", "rows", 1L, "idx", 78L),
        GroupByQueryRunnerTestHelper.createExpectedRow("2011-04-01", "alias", "travel", "rows", 1L, "idx", 119L),

        GroupByQueryRunnerTestHelper.createExpectedRow("2011-04-02", "alias", "automotive", "rows", 1L, "idx", 147L),
        GroupByQueryRunnerTestHelper.createExpectedRow("2011-04-02", "alias", "business", "rows", 1L, "idx", 112L),
        GroupByQueryRunnerTestHelper.createExpectedRow("2011-04-02", "alias", "entertainment", "rows", 1L, "idx", 166L),
        GroupByQueryRunnerTestHelper.createExpectedRow("2011-04-02", "alias", "health", "rows", 1L, "idx", 113L),
        GroupByQueryRunnerTestHelper.createExpectedRow("2011-04-02", "alias", "mezzanine", "rows", 3L, "idx", 2447L),
        GroupByQueryRunnerTestHelper.createExpectedRow("2011-04-02", "alias", "news", "rows", 1L, "idx", 114L),
        GroupByQueryRunnerTestHelper.createExpectedRow("2011-04-02", "alias", "premium", "rows", 3L, "idx", 2505L),
        GroupByQueryRunnerTestHelper.createExpectedRow("2011-04-02", "alias", "technology", "rows", 1L, "idx", 97L),
        GroupByQueryRunnerTestHelper.createExpectedRow("2011-04-02", "alias", "travel", "rows", 1L, "idx", 126L)
    );

    Iterable<Row> results = GroupByQueryRunnerTestHelper.runQuery(factory, runner, query);
    TestHelper.assertExpectedObjects(expectedResults, results, "override-timeout");
  }

  @Test
  public void testGroupByMaxOnDiskStorageContextOverride()
  {
    GroupByQuery query = GroupByQuery
        .builder()
        .setDataSource(QueryRunnerTestHelper.dataSource)
        .setQuerySegmentSpec(QueryRunnerTestHelper.firstToThird)
        .setDimensions(new DefaultDimensionSpec("quality", "alias"))
        .setAggregatorSpecs(QueryRunnerTestHelper.rowsCount, new LongSumAggregatorFactory("idx", "index"))
        .setGranularity(QueryRunnerTestHelper.dayGran)
        .setContext(ImmutableMap.of("maxOnDiskStorage", 0, "bufferGrouperMaxSize", 1))
        .build();

    List<Row> expectedResults = null;
    if (config.getDefaultStrategy().equals(GroupByStrategySelector.STRATEGY_V2)) {
      expectedException.expect(ResourceLimitExceededException.class);
      expectedException.expectMessage("Not enough aggregation buffer space to execute this query");
    } else {
      expectedResults = Arrays.asList(
          GroupByQueryRunnerTestHelper.createExpectedRow("2011-04-01", "alias", "automotive", "rows", 1L, "idx", 135L),
          GroupByQueryRunnerTestHelper.createExpectedRow("2011-04-01", "alias", "business", "rows", 1L, "idx", 118L),
          GroupByQueryRunnerTestHelper.createExpectedRow(
              "2011-04-01",
              "alias",
              "entertainment",
              "rows",
              1L,
              "idx",
              158L
          ),
          GroupByQueryRunnerTestHelper.createExpectedRow("2011-04-01", "alias", "health", "rows", 1L, "idx", 120L),
          GroupByQueryRunnerTestHelper.createExpectedRow("2011-04-01", "alias", "mezzanine", "rows", 3L, "idx", 2870L),
          GroupByQueryRunnerTestHelper.createExpectedRow("2011-04-01", "alias", "news", "rows", 1L, "idx", 121L),
          GroupByQueryRunnerTestHelper.createExpectedRow("2011-04-01", "alias", "premium", "rows", 3L, "idx", 2900L),
          GroupByQueryRunnerTestHelper.createExpectedRow("2011-04-01", "alias", "technology", "rows", 1L, "idx", 78L),
          GroupByQueryRunnerTestHelper.createExpectedRow("2011-04-01", "alias", "travel", "rows", 1L, "idx", 119L),

          GroupByQueryRunnerTestHelper.createExpectedRow("2011-04-02", "alias", "automotive", "rows", 1L, "idx", 147L),
          GroupByQueryRunnerTestHelper.createExpectedRow("2011-04-02", "alias", "business", "rows", 1L, "idx", 112L),
          GroupByQueryRunnerTestHelper.createExpectedRow(
              "2011-04-02",
              "alias",
              "entertainment",
              "rows",
              1L,
              "idx",
              166L
          ),
          GroupByQueryRunnerTestHelper.createExpectedRow("2011-04-02", "alias", "health", "rows", 1L, "idx", 113L),
          GroupByQueryRunnerTestHelper.createExpectedRow("2011-04-02", "alias", "mezzanine", "rows", 3L, "idx", 2447L),
          GroupByQueryRunnerTestHelper.createExpectedRow("2011-04-02", "alias", "news", "rows", 1L, "idx", 114L),
          GroupByQueryRunnerTestHelper.createExpectedRow("2011-04-02", "alias", "premium", "rows", 3L, "idx", 2505L),
          GroupByQueryRunnerTestHelper.createExpectedRow("2011-04-02", "alias", "technology", "rows", 1L, "idx", 97L),
          GroupByQueryRunnerTestHelper.createExpectedRow("2011-04-02", "alias", "travel", "rows", 1L, "idx", 126L)
      );
    }

    Iterable<Row> results = GroupByQueryRunnerTestHelper.runQuery(factory, runner, query);
    TestHelper.assertExpectedObjects(expectedResults, results, "overide-maxOnDiskStorage");
  }

  @Test
  public void testNotEnoughDictionarySpaceThroughContextOverride()
  {
    GroupByQuery query = GroupByQuery
        .builder()
        .setDataSource(QueryRunnerTestHelper.dataSource)
        .setQuerySegmentSpec(QueryRunnerTestHelper.firstToThird)
        .setDimensions(new DefaultDimensionSpec("quality", "alias"))
        .setAggregatorSpecs(QueryRunnerTestHelper.rowsCount, new LongSumAggregatorFactory("idx", "index"))
        .setGranularity(QueryRunnerTestHelper.dayGran)
        .setContext(ImmutableMap.of("maxOnDiskStorage", 0, "maxMergingDictionarySize", 1))
        .build();

    List<Row> expectedResults = null;
    if (config.getDefaultStrategy().equals(GroupByStrategySelector.STRATEGY_V2)) {
      expectedException.expect(ResourceLimitExceededException.class);
      expectedException.expectMessage("Not enough dictionary space to execute this query");
    } else {
      expectedResults = Arrays.asList(
          GroupByQueryRunnerTestHelper.createExpectedRow("2011-04-01", "alias", "automotive", "rows", 1L, "idx", 135L),
          GroupByQueryRunnerTestHelper.createExpectedRow("2011-04-01", "alias", "business", "rows", 1L, "idx", 118L),
          GroupByQueryRunnerTestHelper.createExpectedRow(
              "2011-04-01",
              "alias",
              "entertainment",
              "rows",
              1L,
              "idx",
              158L
          ),
          GroupByQueryRunnerTestHelper.createExpectedRow("2011-04-01", "alias", "health", "rows", 1L, "idx", 120L),
          GroupByQueryRunnerTestHelper.createExpectedRow("2011-04-01", "alias", "mezzanine", "rows", 3L, "idx", 2870L),
          GroupByQueryRunnerTestHelper.createExpectedRow("2011-04-01", "alias", "news", "rows", 1L, "idx", 121L),
          GroupByQueryRunnerTestHelper.createExpectedRow("2011-04-01", "alias", "premium", "rows", 3L, "idx", 2900L),
          GroupByQueryRunnerTestHelper.createExpectedRow("2011-04-01", "alias", "technology", "rows", 1L, "idx", 78L),
          GroupByQueryRunnerTestHelper.createExpectedRow("2011-04-01", "alias", "travel", "rows", 1L, "idx", 119L),

          GroupByQueryRunnerTestHelper.createExpectedRow("2011-04-02", "alias", "automotive", "rows", 1L, "idx", 147L),
          GroupByQueryRunnerTestHelper.createExpectedRow("2011-04-02", "alias", "business", "rows", 1L, "idx", 112L),
          GroupByQueryRunnerTestHelper.createExpectedRow(
              "2011-04-02",
              "alias",
              "entertainment",
              "rows",
              1L,
              "idx",
              166L
          ),
          GroupByQueryRunnerTestHelper.createExpectedRow("2011-04-02", "alias", "health", "rows", 1L, "idx", 113L),
          GroupByQueryRunnerTestHelper.createExpectedRow("2011-04-02", "alias", "mezzanine", "rows", 3L, "idx", 2447L),
          GroupByQueryRunnerTestHelper.createExpectedRow("2011-04-02", "alias", "news", "rows", 1L, "idx", 114L),
          GroupByQueryRunnerTestHelper.createExpectedRow("2011-04-02", "alias", "premium", "rows", 3L, "idx", 2505L),
          GroupByQueryRunnerTestHelper.createExpectedRow("2011-04-02", "alias", "technology", "rows", 1L, "idx", 97L),
          GroupByQueryRunnerTestHelper.createExpectedRow("2011-04-02", "alias", "travel", "rows", 1L, "idx", 126L)
      );
    }

    Iterable<Row> results = GroupByQueryRunnerTestHelper.runQuery(factory, runner, query);
    TestHelper.assertExpectedObjects(expectedResults, results, "dictionary-space");
  }

  @Test
  public void testNotEnoughDiskSpaceThroughContextOverride()
  {
    GroupByQuery query = GroupByQuery
        .builder()
        .setDataSource(QueryRunnerTestHelper.dataSource)
        .setQuerySegmentSpec(QueryRunnerTestHelper.firstToThird)
        .setDimensions(new DefaultDimensionSpec("quality", "alias"))
        .setAggregatorSpecs(QueryRunnerTestHelper.rowsCount, new LongSumAggregatorFactory("idx", "index"))
        .setGranularity(QueryRunnerTestHelper.dayGran)
        .setContext(ImmutableMap.of("maxOnDiskStorage", 1, "maxMergingDictionarySize", 1))
        .build();

    List<Row> expectedResults = null;
    if (config.getDefaultStrategy().equals(GroupByStrategySelector.STRATEGY_V2)) {
      expectedException.expect(ResourceLimitExceededException.class);
      if (config.getMaxOnDiskStorage() > 0) {
        // The error message always mentions disk if you have spilling enabled (maxOnDiskStorage > 0)
        expectedException.expectMessage("Not enough disk space to execute this query");
      } else {
        expectedException.expectMessage("Not enough dictionary space to execute this query");
      }
    } else {
      expectedResults = Arrays.asList(
          GroupByQueryRunnerTestHelper.createExpectedRow("2011-04-01", "alias", "automotive", "rows", 1L, "idx", 135L),
          GroupByQueryRunnerTestHelper.createExpectedRow("2011-04-01", "alias", "business", "rows", 1L, "idx", 118L),
          GroupByQueryRunnerTestHelper.createExpectedRow(
              "2011-04-01",
              "alias",
              "entertainment",
              "rows",
              1L,
              "idx",
              158L
          ),
          GroupByQueryRunnerTestHelper.createExpectedRow("2011-04-01", "alias", "health", "rows", 1L, "idx", 120L),
          GroupByQueryRunnerTestHelper.createExpectedRow("2011-04-01", "alias", "mezzanine", "rows", 3L, "idx", 2870L),
          GroupByQueryRunnerTestHelper.createExpectedRow("2011-04-01", "alias", "news", "rows", 1L, "idx", 121L),
          GroupByQueryRunnerTestHelper.createExpectedRow("2011-04-01", "alias", "premium", "rows", 3L, "idx", 2900L),
          GroupByQueryRunnerTestHelper.createExpectedRow("2011-04-01", "alias", "technology", "rows", 1L, "idx", 78L),
          GroupByQueryRunnerTestHelper.createExpectedRow("2011-04-01", "alias", "travel", "rows", 1L, "idx", 119L),

          GroupByQueryRunnerTestHelper.createExpectedRow("2011-04-02", "alias", "automotive", "rows", 1L, "idx", 147L),
          GroupByQueryRunnerTestHelper.createExpectedRow("2011-04-02", "alias", "business", "rows", 1L, "idx", 112L),
          GroupByQueryRunnerTestHelper.createExpectedRow(
              "2011-04-02",
              "alias",
              "entertainment",
              "rows",
              1L,
              "idx",
              166L
          ),
          GroupByQueryRunnerTestHelper.createExpectedRow("2011-04-02", "alias", "health", "rows", 1L, "idx", 113L),
          GroupByQueryRunnerTestHelper.createExpectedRow("2011-04-02", "alias", "mezzanine", "rows", 3L, "idx", 2447L),
          GroupByQueryRunnerTestHelper.createExpectedRow("2011-04-02", "alias", "news", "rows", 1L, "idx", 114L),
          GroupByQueryRunnerTestHelper.createExpectedRow("2011-04-02", "alias", "premium", "rows", 3L, "idx", 2505L),
          GroupByQueryRunnerTestHelper.createExpectedRow("2011-04-02", "alias", "technology", "rows", 1L, "idx", 97L),
          GroupByQueryRunnerTestHelper.createExpectedRow("2011-04-02", "alias", "travel", "rows", 1L, "idx", 126L)
      );
    }

    Iterable<Row> results = GroupByQueryRunnerTestHelper.runQuery(factory, runner, query);
    TestHelper.assertExpectedObjects(expectedResults, results, "disk-space");
  }

  @Test
  public void testSubqueryWithOuterMaxOnDiskStorageContextOverride()
  {
    final GroupByQuery subquery = GroupByQuery
        .builder()
        .setDataSource(QueryRunnerTestHelper.dataSource)
        .setQuerySegmentSpec(QueryRunnerTestHelper.fullOnIntervalSpec)
        .setDimensions(new DefaultDimensionSpec("quality", "alias"))
        .setGranularity(QueryRunnerTestHelper.dayGran)
        .setLimitSpec(
            new DefaultLimitSpec(
                ImmutableList.of(new OrderByColumnSpec("alias", OrderByColumnSpec.Direction.ASCENDING)),
                null
            )
        )
        .setContext(
            ImmutableMap.of(
                "maxOnDiskStorage", Integer.MAX_VALUE,
                "bufferGrouperMaxSize", Integer.MAX_VALUE
            )
        )
        .build();

    final GroupByQuery query = GroupByQuery
        .builder()
        .setDataSource(subquery)
        .setQuerySegmentSpec(QueryRunnerTestHelper.firstToThird)
        .setDimensions(new ArrayList<>()).setAggregatorSpecs(new CountAggregatorFactory("count"))
        .setGranularity(QueryRunnerTestHelper.allGran)
        .setContext(ImmutableMap.of("maxOnDiskStorage", 0, "bufferGrouperMaxSize", 0))
        .build();

    // v1 strategy throws an exception for this query because it tries to merge the noop outer
    // and default inner limit specs, then apply the resulting spec to the outer query, which
    // fails because the inner limit spec refers to columns that don't exist in the outer
    // query. I'm not sure why it does this.

    if (config.getDefaultStrategy().equals(GroupByStrategySelector.STRATEGY_V1)) {
      expectedException.expect(ISE.class);
      expectedException.expectMessage("Unknown column in order clause");
      GroupByQueryRunnerTestHelper.runQuery(factory, runner, query);
    } else {
      expectedException.expect(ResourceLimitExceededException.class);
      expectedException.expectMessage("Not enough aggregation buffer space to execute this query");
      GroupByQueryRunnerTestHelper.runQuery(factory, runner, query);
    }
  }

  @Test
  public void testGroupByWithRebucketRename()
  {
    Map<String, String> map = new HashMap<>();
    map.put("automotive", "automotive0");
    map.put("business", "business0");
    map.put("entertainment", "entertainment0");
    map.put("health", "health0");
    map.put("mezzanine", "mezzanine0");
    map.put("news", "news0");
    map.put("premium", "premium0");
    map.put("technology", "technology0");
    map.put("travel", "travel0");
    GroupByQuery query = GroupByQuery
        .builder()
        .setDataSource(QueryRunnerTestHelper.dataSource)
        .setQuerySegmentSpec(QueryRunnerTestHelper.firstToThird).setDimensions(new ExtractionDimensionSpec(
            "quality",
            "alias",
            new LookupExtractionFn(new MapLookupExtractor(map, false), false, null, false, false)
        )).setAggregatorSpecs(QueryRunnerTestHelper.rowsCount, new LongSumAggregatorFactory("idx", "index"))
        .setGranularity(QueryRunnerTestHelper.dayGran)
        .build();

    List<Row> expectedResults = Arrays.asList(
        GroupByQueryRunnerTestHelper.createExpectedRow("2011-04-01", "alias", "automotive0", "rows", 1L, "idx", 135L),
        GroupByQueryRunnerTestHelper.createExpectedRow("2011-04-01", "alias", "business0", "rows", 1L, "idx", 118L),
        GroupByQueryRunnerTestHelper.createExpectedRow(
            "2011-04-01",
            "alias",
            "entertainment0",
            "rows",
            1L,
            "idx",
            158L
        ),
        GroupByQueryRunnerTestHelper.createExpectedRow("2011-04-01", "alias", "health0", "rows", 1L, "idx", 120L),
        GroupByQueryRunnerTestHelper.createExpectedRow("2011-04-01", "alias", "mezzanine0", "rows", 3L, "idx", 2870L),
        GroupByQueryRunnerTestHelper.createExpectedRow("2011-04-01", "alias", "news0", "rows", 1L, "idx", 121L),
        GroupByQueryRunnerTestHelper.createExpectedRow("2011-04-01", "alias", "premium0", "rows", 3L, "idx", 2900L),
        GroupByQueryRunnerTestHelper.createExpectedRow("2011-04-01", "alias", "technology0", "rows", 1L, "idx", 78L),
        GroupByQueryRunnerTestHelper.createExpectedRow("2011-04-01", "alias", "travel0", "rows", 1L, "idx", 119L),

        GroupByQueryRunnerTestHelper.createExpectedRow("2011-04-02", "alias", "automotive0", "rows", 1L, "idx", 147L),
        GroupByQueryRunnerTestHelper.createExpectedRow("2011-04-02", "alias", "business0", "rows", 1L, "idx", 112L),
        GroupByQueryRunnerTestHelper.createExpectedRow(
            "2011-04-02",
            "alias",
            "entertainment0",
            "rows",
            1L,
            "idx",
            166L
        ),
        GroupByQueryRunnerTestHelper.createExpectedRow("2011-04-02", "alias", "health0", "rows", 1L, "idx", 113L),
        GroupByQueryRunnerTestHelper.createExpectedRow("2011-04-02", "alias", "mezzanine0", "rows", 3L, "idx", 2447L),
        GroupByQueryRunnerTestHelper.createExpectedRow("2011-04-02", "alias", "news0", "rows", 1L, "idx", 114L),
        GroupByQueryRunnerTestHelper.createExpectedRow("2011-04-02", "alias", "premium0", "rows", 3L, "idx", 2505L),
        GroupByQueryRunnerTestHelper.createExpectedRow("2011-04-02", "alias", "technology0", "rows", 1L, "idx", 97L),
        GroupByQueryRunnerTestHelper.createExpectedRow("2011-04-02", "alias", "travel0", "rows", 1L, "idx", 126L)
    );

    Iterable<Row> results = GroupByQueryRunnerTestHelper.runQuery(factory, runner, query);
    TestHelper.assertExpectedObjects(expectedResults, results, "rebucket-rename");
  }


  @Test
  public void testGroupByWithSimpleRenameRetainMissingNonInjective()
  {
    Map<String, String> map = new HashMap<>();
    map.put("automotive", "automotive0");
    map.put("business", "business0");
    map.put("entertainment", "entertainment0");
    map.put("health", "health0");
    map.put("mezzanine", "mezzanine0");
    map.put("news", "news0");
    map.put("premium", "premium0");
    map.put("technology", "technology0");
    map.put("travel", "travel0");
    GroupByQuery query = GroupByQuery
        .builder()
        .setDataSource(QueryRunnerTestHelper.dataSource)
        .setQuerySegmentSpec(QueryRunnerTestHelper.firstToThird).setDimensions(new ExtractionDimensionSpec(
            "quality",
            "alias",
            new LookupExtractionFn(new MapLookupExtractor(map, false), true, null, false, false)
        )).setAggregatorSpecs(QueryRunnerTestHelper.rowsCount, new LongSumAggregatorFactory("idx", "index"))
        .setGranularity(QueryRunnerTestHelper.dayGran)
        .build();

    List<Row> expectedResults = Arrays.asList(
        GroupByQueryRunnerTestHelper.createExpectedRow("2011-04-01", "alias", "automotive0", "rows", 1L, "idx", 135L),
        GroupByQueryRunnerTestHelper.createExpectedRow("2011-04-01", "alias", "business0", "rows", 1L, "idx", 118L),
        GroupByQueryRunnerTestHelper.createExpectedRow(
            "2011-04-01",
            "alias",
            "entertainment0",
            "rows",
            1L,
            "idx",
            158L
        ),
        GroupByQueryRunnerTestHelper.createExpectedRow("2011-04-01", "alias", "health0", "rows", 1L, "idx", 120L),
        GroupByQueryRunnerTestHelper.createExpectedRow("2011-04-01", "alias", "mezzanine0", "rows", 3L, "idx", 2870L),
        GroupByQueryRunnerTestHelper.createExpectedRow("2011-04-01", "alias", "news0", "rows", 1L, "idx", 121L),
        GroupByQueryRunnerTestHelper.createExpectedRow("2011-04-01", "alias", "premium0", "rows", 3L, "idx", 2900L),
        GroupByQueryRunnerTestHelper.createExpectedRow("2011-04-01", "alias", "technology0", "rows", 1L, "idx", 78L),
        GroupByQueryRunnerTestHelper.createExpectedRow("2011-04-01", "alias", "travel0", "rows", 1L, "idx", 119L),

        GroupByQueryRunnerTestHelper.createExpectedRow("2011-04-02", "alias", "automotive0", "rows", 1L, "idx", 147L),
        GroupByQueryRunnerTestHelper.createExpectedRow("2011-04-02", "alias", "business0", "rows", 1L, "idx", 112L),
        GroupByQueryRunnerTestHelper.createExpectedRow(
            "2011-04-02",
            "alias",
            "entertainment0",
            "rows",
            1L,
            "idx",
            166L
        ),
        GroupByQueryRunnerTestHelper.createExpectedRow("2011-04-02", "alias", "health0", "rows", 1L, "idx", 113L),
        GroupByQueryRunnerTestHelper.createExpectedRow("2011-04-02", "alias", "mezzanine0", "rows", 3L, "idx", 2447L),
        GroupByQueryRunnerTestHelper.createExpectedRow("2011-04-02", "alias", "news0", "rows", 1L, "idx", 114L),
        GroupByQueryRunnerTestHelper.createExpectedRow("2011-04-02", "alias", "premium0", "rows", 3L, "idx", 2505L),
        GroupByQueryRunnerTestHelper.createExpectedRow("2011-04-02", "alias", "technology0", "rows", 1L, "idx", 97L),
        GroupByQueryRunnerTestHelper.createExpectedRow("2011-04-02", "alias", "travel0", "rows", 1L, "idx", 126L)
    );

    Iterable<Row> results = GroupByQueryRunnerTestHelper.runQuery(factory, runner, query);
    TestHelper.assertExpectedObjects(expectedResults, results, "non-injective");
  }


  @Test
  public void testGroupByWithSimpleRenameRetainMissing()
  {
    Map<String, String> map = new HashMap<>();
    map.put("automotive", "automotive0");
    map.put("business", "business0");
    map.put("entertainment", "entertainment0");
    map.put("health", "health0");
    map.put("mezzanine", "mezzanine0");
    map.put("news", "news0");
    map.put("premium", "premium0");
    map.put("technology", "technology0");
    map.put("travel", "travel0");
    GroupByQuery query = GroupByQuery
        .builder()
        .setDataSource(QueryRunnerTestHelper.dataSource)
        .setQuerySegmentSpec(QueryRunnerTestHelper.firstToThird).setDimensions(new ExtractionDimensionSpec(
            "quality",
            "alias",
            new LookupExtractionFn(new MapLookupExtractor(map, false), true, null, true, false)
        )).setAggregatorSpecs(QueryRunnerTestHelper.rowsCount, new LongSumAggregatorFactory("idx", "index"))
        .setGranularity(QueryRunnerTestHelper.dayGran)
        .build();

    List<Row> expectedResults = Arrays.asList(
        GroupByQueryRunnerTestHelper.createExpectedRow("2011-04-01", "alias", "automotive0", "rows", 1L, "idx", 135L),
        GroupByQueryRunnerTestHelper.createExpectedRow("2011-04-01", "alias", "business0", "rows", 1L, "idx", 118L),
        GroupByQueryRunnerTestHelper.createExpectedRow(
            "2011-04-01",
            "alias",
            "entertainment0",
            "rows",
            1L,
            "idx",
            158L
        ),
        GroupByQueryRunnerTestHelper.createExpectedRow("2011-04-01", "alias", "health0", "rows", 1L, "idx", 120L),
        GroupByQueryRunnerTestHelper.createExpectedRow("2011-04-01", "alias", "mezzanine0", "rows", 3L, "idx", 2870L),
        GroupByQueryRunnerTestHelper.createExpectedRow("2011-04-01", "alias", "news0", "rows", 1L, "idx", 121L),
        GroupByQueryRunnerTestHelper.createExpectedRow("2011-04-01", "alias", "premium0", "rows", 3L, "idx", 2900L),
        GroupByQueryRunnerTestHelper.createExpectedRow("2011-04-01", "alias", "technology0", "rows", 1L, "idx", 78L),
        GroupByQueryRunnerTestHelper.createExpectedRow("2011-04-01", "alias", "travel0", "rows", 1L, "idx", 119L),

        GroupByQueryRunnerTestHelper.createExpectedRow("2011-04-02", "alias", "automotive0", "rows", 1L, "idx", 147L),
        GroupByQueryRunnerTestHelper.createExpectedRow("2011-04-02", "alias", "business0", "rows", 1L, "idx", 112L),
        GroupByQueryRunnerTestHelper.createExpectedRow(
            "2011-04-02",
            "alias",
            "entertainment0",
            "rows",
            1L,
            "idx",
            166L
        ),
        GroupByQueryRunnerTestHelper.createExpectedRow("2011-04-02", "alias", "health0", "rows", 1L, "idx", 113L),
        GroupByQueryRunnerTestHelper.createExpectedRow("2011-04-02", "alias", "mezzanine0", "rows", 3L, "idx", 2447L),
        GroupByQueryRunnerTestHelper.createExpectedRow("2011-04-02", "alias", "news0", "rows", 1L, "idx", 114L),
        GroupByQueryRunnerTestHelper.createExpectedRow("2011-04-02", "alias", "premium0", "rows", 3L, "idx", 2505L),
        GroupByQueryRunnerTestHelper.createExpectedRow("2011-04-02", "alias", "technology0", "rows", 1L, "idx", 97L),
        GroupByQueryRunnerTestHelper.createExpectedRow("2011-04-02", "alias", "travel0", "rows", 1L, "idx", 126L)
    );

    Iterable<Row> results = GroupByQueryRunnerTestHelper.runQuery(factory, runner, query);
    TestHelper.assertExpectedObjects(expectedResults, results, "retain-missing");
  }


  @Test
  public void testGroupByWithSimpleRenameAndMissingString()
  {
    Map<String, String> map = new HashMap<>();
    map.put("automotive", "automotive0");
    map.put("business", "business0");
    map.put("entertainment", "entertainment0");
    map.put("health", "health0");
    map.put("mezzanine", "mezzanine0");
    map.put("news", "news0");
    map.put("premium", "premium0");
    map.put("technology", "technology0");
    map.put("travel", "travel0");
    GroupByQuery query = GroupByQuery
        .builder()
        .setDataSource(QueryRunnerTestHelper.dataSource)
        .setQuerySegmentSpec(QueryRunnerTestHelper.firstToThird).setDimensions(new ExtractionDimensionSpec(
            "quality",
            "alias",
            new LookupExtractionFn(new MapLookupExtractor(map, false), false, "MISSING", true, false)
        )).setAggregatorSpecs(QueryRunnerTestHelper.rowsCount, new LongSumAggregatorFactory("idx", "index"))
        .setGranularity(QueryRunnerTestHelper.dayGran)
        .build();

    List<Row> expectedResults = Arrays.asList(
        GroupByQueryRunnerTestHelper.createExpectedRow("2011-04-01", "alias", "automotive0", "rows", 1L, "idx", 135L),
        GroupByQueryRunnerTestHelper.createExpectedRow("2011-04-01", "alias", "business0", "rows", 1L, "idx", 118L),
        GroupByQueryRunnerTestHelper.createExpectedRow(
            "2011-04-01",
            "alias",
            "entertainment0",
            "rows",
            1L,
            "idx",
            158L
        ),
        GroupByQueryRunnerTestHelper.createExpectedRow("2011-04-01", "alias", "health0", "rows", 1L, "idx", 120L),
        GroupByQueryRunnerTestHelper.createExpectedRow("2011-04-01", "alias", "mezzanine0", "rows", 3L, "idx", 2870L),
        GroupByQueryRunnerTestHelper.createExpectedRow("2011-04-01", "alias", "news0", "rows", 1L, "idx", 121L),
        GroupByQueryRunnerTestHelper.createExpectedRow("2011-04-01", "alias", "premium0", "rows", 3L, "idx", 2900L),
        GroupByQueryRunnerTestHelper.createExpectedRow("2011-04-01", "alias", "technology0", "rows", 1L, "idx", 78L),
        GroupByQueryRunnerTestHelper.createExpectedRow("2011-04-01", "alias", "travel0", "rows", 1L, "idx", 119L),

        GroupByQueryRunnerTestHelper.createExpectedRow("2011-04-02", "alias", "automotive0", "rows", 1L, "idx", 147L),
        GroupByQueryRunnerTestHelper.createExpectedRow("2011-04-02", "alias", "business0", "rows", 1L, "idx", 112L),
        GroupByQueryRunnerTestHelper.createExpectedRow(
            "2011-04-02",
            "alias",
            "entertainment0",
            "rows",
            1L,
            "idx",
            166L
        ),
        GroupByQueryRunnerTestHelper.createExpectedRow("2011-04-02", "alias", "health0", "rows", 1L, "idx", 113L),
        GroupByQueryRunnerTestHelper.createExpectedRow("2011-04-02", "alias", "mezzanine0", "rows", 3L, "idx", 2447L),
        GroupByQueryRunnerTestHelper.createExpectedRow("2011-04-02", "alias", "news0", "rows", 1L, "idx", 114L),
        GroupByQueryRunnerTestHelper.createExpectedRow("2011-04-02", "alias", "premium0", "rows", 3L, "idx", 2505L),
        GroupByQueryRunnerTestHelper.createExpectedRow("2011-04-02", "alias", "technology0", "rows", 1L, "idx", 97L),
        GroupByQueryRunnerTestHelper.createExpectedRow("2011-04-02", "alias", "travel0", "rows", 1L, "idx", 126L)
    );

    Iterable<Row> results = GroupByQueryRunnerTestHelper.runQuery(factory, runner, query);
    TestHelper.assertExpectedObjects(expectedResults, results, "rename-and-missing-string");
  }

  @Test
  public void testGroupByWithSimpleRename()
  {
    Map<String, String> map = new HashMap<>();
    map.put("automotive", "automotive0");
    map.put("business", "business0");
    map.put("entertainment", "entertainment0");
    map.put("health", "health0");
    map.put("mezzanine", "mezzanine0");
    map.put("news", "news0");
    map.put("premium", "premium0");
    map.put("technology", "technology0");
    map.put("travel", "travel0");
    GroupByQuery query = GroupByQuery
        .builder()
        .setDataSource(QueryRunnerTestHelper.dataSource)
        .setQuerySegmentSpec(QueryRunnerTestHelper.firstToThird).setDimensions(new ExtractionDimensionSpec(
            "quality",
            "alias",
            new LookupExtractionFn(new MapLookupExtractor(map, false), false, null, true, false)
        )).setAggregatorSpecs(QueryRunnerTestHelper.rowsCount, new LongSumAggregatorFactory("idx", "index"))
        .setGranularity(QueryRunnerTestHelper.dayGran)
        .build();

    List<Row> expectedResults = Arrays.asList(
        GroupByQueryRunnerTestHelper.createExpectedRow("2011-04-01", "alias", "automotive0", "rows", 1L, "idx", 135L),
        GroupByQueryRunnerTestHelper.createExpectedRow("2011-04-01", "alias", "business0", "rows", 1L, "idx", 118L),
        GroupByQueryRunnerTestHelper.createExpectedRow(
            "2011-04-01",
            "alias",
            "entertainment0",
            "rows",
            1L,
            "idx",
            158L
        ),
        GroupByQueryRunnerTestHelper.createExpectedRow("2011-04-01", "alias", "health0", "rows", 1L, "idx", 120L),
        GroupByQueryRunnerTestHelper.createExpectedRow("2011-04-01", "alias", "mezzanine0", "rows", 3L, "idx", 2870L),
        GroupByQueryRunnerTestHelper.createExpectedRow("2011-04-01", "alias", "news0", "rows", 1L, "idx", 121L),
        GroupByQueryRunnerTestHelper.createExpectedRow("2011-04-01", "alias", "premium0", "rows", 3L, "idx", 2900L),
        GroupByQueryRunnerTestHelper.createExpectedRow("2011-04-01", "alias", "technology0", "rows", 1L, "idx", 78L),
        GroupByQueryRunnerTestHelper.createExpectedRow("2011-04-01", "alias", "travel0", "rows", 1L, "idx", 119L),

        GroupByQueryRunnerTestHelper.createExpectedRow("2011-04-02", "alias", "automotive0", "rows", 1L, "idx", 147L),
        GroupByQueryRunnerTestHelper.createExpectedRow("2011-04-02", "alias", "business0", "rows", 1L, "idx", 112L),
        GroupByQueryRunnerTestHelper.createExpectedRow(
            "2011-04-02",
            "alias",
            "entertainment0",
            "rows",
            1L,
            "idx",
            166L
        ),
        GroupByQueryRunnerTestHelper.createExpectedRow("2011-04-02", "alias", "health0", "rows", 1L, "idx", 113L),
        GroupByQueryRunnerTestHelper.createExpectedRow("2011-04-02", "alias", "mezzanine0", "rows", 3L, "idx", 2447L),
        GroupByQueryRunnerTestHelper.createExpectedRow("2011-04-02", "alias", "news0", "rows", 1L, "idx", 114L),
        GroupByQueryRunnerTestHelper.createExpectedRow("2011-04-02", "alias", "premium0", "rows", 3L, "idx", 2505L),
        GroupByQueryRunnerTestHelper.createExpectedRow("2011-04-02", "alias", "technology0", "rows", 1L, "idx", 97L),
        GroupByQueryRunnerTestHelper.createExpectedRow("2011-04-02", "alias", "travel0", "rows", 1L, "idx", 126L)
    );

    Iterable<Row> results = GroupByQueryRunnerTestHelper.runQuery(factory, runner, query);
    TestHelper.assertExpectedObjects(expectedResults, results, "simple-rename");
  }

  @Test
  public void testGroupByWithUniques()
  {
    GroupByQuery query = GroupByQuery
        .builder()
        .setDataSource(QueryRunnerTestHelper.dataSource)
        .setQuerySegmentSpec(QueryRunnerTestHelper.firstToThird)
        .setAggregatorSpecs(QueryRunnerTestHelper.rowsCount, QueryRunnerTestHelper.qualityUniques)
        .setGranularity(QueryRunnerTestHelper.allGran)
        .build();

    List<Row> expectedResults = Collections.singletonList(
        GroupByQueryRunnerTestHelper.createExpectedRow(
            "2011-04-01",
            "rows",
            26L,
            "uniques",
            QueryRunnerTestHelper.UNIQUES_9
        )
    );

    Iterable<Row> results = GroupByQueryRunnerTestHelper.runQuery(factory, runner, query);
    TestHelper.assertExpectedObjects(expectedResults, results, "uniques");
  }

  @Test(expected = IllegalArgumentException.class)
  public void testGroupByWithUniquesAndPostAggWithSameName()
  {
    GroupByQuery query = GroupByQuery
        .builder()
        .setDataSource(QueryRunnerTestHelper.dataSource)
        .setQuerySegmentSpec(QueryRunnerTestHelper.firstToThird)
        .setAggregatorSpecs(QueryRunnerTestHelper.rowsCount, new HyperUniquesAggregatorFactory(
            "quality_uniques",
            "quality_uniques"
        ))
        .setPostAggregatorSpecs(
            Collections.singletonList(
                new HyperUniqueFinalizingPostAggregator("quality_uniques", "quality_uniques")
            )
        )
        .setGranularity(QueryRunnerTestHelper.allGran)
        .build();

    List<Row> expectedResults = Collections.singletonList(
        GroupByQueryRunnerTestHelper.createExpectedRow(
            "2011-04-01",
            "rows",
            26L,
            "quality_uniques",
            QueryRunnerTestHelper.UNIQUES_9
        )
    );

    Iterable<Row> results = GroupByQueryRunnerTestHelper.runQuery(factory, runner, query);
    TestHelper.assertExpectedObjects(expectedResults, results, "unique-postagg-same-name");
  }

  @Test
  public void testGroupByWithCardinality()
  {
    GroupByQuery query = GroupByQuery
        .builder()
        .setDataSource(QueryRunnerTestHelper.dataSource)
        .setQuerySegmentSpec(QueryRunnerTestHelper.firstToThird)
        .setAggregatorSpecs(QueryRunnerTestHelper.rowsCount, QueryRunnerTestHelper.qualityCardinality)
        .setGranularity(QueryRunnerTestHelper.allGran)
        .build();

    List<Row> expectedResults = Collections.singletonList(
        GroupByQueryRunnerTestHelper.createExpectedRow(
            "2011-04-01",
            "rows",
            26L,
            "cardinality",
            QueryRunnerTestHelper.UNIQUES_9
        )
    );

    Iterable<Row> results = GroupByQueryRunnerTestHelper.runQuery(factory, runner, query);
    TestHelper.assertExpectedObjects(expectedResults, results, "cardinality");
  }

  @Test
  public void testGroupByWithFirstLast()
  {
    GroupByQuery query = GroupByQuery
        .builder()
        .setDataSource(QueryRunnerTestHelper.dataSource)
        .setQuerySegmentSpec(QueryRunnerTestHelper.fullOnIntervalSpec)
        .setDimensions(new DefaultDimensionSpec("market", "market"))
        .setAggregatorSpecs(
            new LongFirstAggregatorFactory("first", "index"),
            new LongLastAggregatorFactory("last", "index")
        )
        .setGranularity(QueryRunnerTestHelper.monthGran)
        .build();

    List<Row> expectedResults = Arrays.asList(
        GroupByQueryRunnerTestHelper.createExpectedRow("2011-01-01", "market", "spot", "first", 100L, "last", 155L),
        GroupByQueryRunnerTestHelper.createExpectedRow(
            "2011-01-01",
            "market",
            "total_market",
            "first",
            1000L,
            "last",
            1127L
        ),
        GroupByQueryRunnerTestHelper.createExpectedRow("2011-01-01", "market", "upfront", "first", 800L, "last", 943L),
        GroupByQueryRunnerTestHelper.createExpectedRow("2011-02-01", "market", "spot", "first", 132L, "last", 114L),
        GroupByQueryRunnerTestHelper.createExpectedRow(
            "2011-02-01",
            "market",
            "total_market",
            "first",
            1203L,
            "last",
            1292L
        ),
        GroupByQueryRunnerTestHelper.createExpectedRow(
            "2011-02-01",
            "market",
            "upfront",
            "first",
            1667L,
            "last",
            1101L
        ),
        GroupByQueryRunnerTestHelper.createExpectedRow("2011-03-01", "market", "spot", "first", 153L, "last", 125L),
        GroupByQueryRunnerTestHelper.createExpectedRow(
            "2011-03-01",
            "market",
            "total_market",
            "first",
            1124L,
            "last",
            1366L
        ),
        GroupByQueryRunnerTestHelper.createExpectedRow(
            "2011-03-01",
            "market",
            "upfront",
            "first",
            1166L,
            "last",
            1063L
        ),
        GroupByQueryRunnerTestHelper.createExpectedRow("2011-04-01", "market", "spot", "first", 135L, "last", 120L),
        GroupByQueryRunnerTestHelper.createExpectedRow(
            "2011-04-01",
            "market",
            "total_market",
            "first",
            1314L,
            "last",
            1029L
        ),
        GroupByQueryRunnerTestHelper.createExpectedRow("2011-04-01", "market", "upfront", "first", 1447L, "last", 780L)
    );

    Iterable<Row> results = GroupByQueryRunnerTestHelper.runQuery(factory, runner, query);
    TestHelper.assertExpectedObjects(expectedResults, results, "first-last-aggs");
  }

  @Test
  public void testGroupByWithNoResult()
  {
    GroupByQuery query = GroupByQuery
        .builder()
        .setDataSource(QueryRunnerTestHelper.dataSource)
        .setQuerySegmentSpec(QueryRunnerTestHelper.emptyInterval)
        .setDimensions(new DefaultDimensionSpec("market", "market"))
        .setAggregatorSpecs(
            QueryRunnerTestHelper.rowsCount,
            QueryRunnerTestHelper.indexLongSum,
            QueryRunnerTestHelper.qualityCardinality,
            new LongFirstAggregatorFactory("first", "index"),
            new LongLastAggregatorFactory("last", "index")
        )
        .setGranularity(QueryRunnerTestHelper.dayGran)
        .build();

    List<Row> expectedResults = ImmutableList.of();
    Iterable<Row> results = GroupByQueryRunnerTestHelper.runQuery(factory, runner, query);
    Assert.assertEquals(expectedResults, results);
  }

  @Test
  public void testGroupByWithNullProducingDimExtractionFn()
  {
    final ExtractionFn nullExtractionFn = new RegexDimExtractionFn("(\\w{1})", false, null)
    {
      @Override
      public byte[] getCacheKey()
      {
        return new byte[]{(byte) 0xFF};
      }

      @Override
      public String apply(String dimValue)
      {
        return "mezzanine".equals(dimValue) ? null : super.apply(dimValue);
      }
    };
    GroupByQuery query = GroupByQuery
        .builder()
        .setDataSource(QueryRunnerTestHelper.dataSource)
        .setQuerySegmentSpec(QueryRunnerTestHelper.firstToThird)
        .setAggregatorSpecs(QueryRunnerTestHelper.rowsCount, new LongSumAggregatorFactory("idx", "index"))
        .setGranularity(QueryRunnerTestHelper.dayGran)
        .setDimensions(new ExtractionDimensionSpec("quality", "alias", nullExtractionFn))
        .build();

    List<Row> expectedResults = Arrays.asList(
        GroupByQueryRunnerTestHelper.createExpectedRow("2011-04-01", "alias", null, "rows", 3L, "idx", 2870L),
        GroupByQueryRunnerTestHelper.createExpectedRow("2011-04-01", "alias", "a", "rows", 1L, "idx", 135L),
        GroupByQueryRunnerTestHelper.createExpectedRow("2011-04-01", "alias", "b", "rows", 1L, "idx", 118L),
        GroupByQueryRunnerTestHelper.createExpectedRow("2011-04-01", "alias", "e", "rows", 1L, "idx", 158L),
        GroupByQueryRunnerTestHelper.createExpectedRow("2011-04-01", "alias", "h", "rows", 1L, "idx", 120L),
        GroupByQueryRunnerTestHelper.createExpectedRow("2011-04-01", "alias", "n", "rows", 1L, "idx", 121L),
        GroupByQueryRunnerTestHelper.createExpectedRow("2011-04-01", "alias", "p", "rows", 3L, "idx", 2900L),
        GroupByQueryRunnerTestHelper.createExpectedRow("2011-04-01", "alias", "t", "rows", 2L, "idx", 197L),

        GroupByQueryRunnerTestHelper.createExpectedRow("2011-04-02", "alias", null, "rows", 3L, "idx", 2447L),
        GroupByQueryRunnerTestHelper.createExpectedRow("2011-04-02", "alias", "a", "rows", 1L, "idx", 147L),
        GroupByQueryRunnerTestHelper.createExpectedRow("2011-04-02", "alias", "b", "rows", 1L, "idx", 112L),
        GroupByQueryRunnerTestHelper.createExpectedRow("2011-04-02", "alias", "e", "rows", 1L, "idx", 166L),
        GroupByQueryRunnerTestHelper.createExpectedRow("2011-04-02", "alias", "h", "rows", 1L, "idx", 113L),
        GroupByQueryRunnerTestHelper.createExpectedRow("2011-04-02", "alias", "n", "rows", 1L, "idx", 114L),
        GroupByQueryRunnerTestHelper.createExpectedRow("2011-04-02", "alias", "p", "rows", 3L, "idx", 2505L),
        GroupByQueryRunnerTestHelper.createExpectedRow("2011-04-02", "alias", "t", "rows", 2L, "idx", 223L)
    );

    TestHelper.assertExpectedObjects(
        expectedResults,
        GroupByQueryRunnerTestHelper.runQuery(factory, runner, query),
        "null-dimextraction"
    );
  }

  @Test
  @Ignore
  /**
   * This test exists only to show what the current behavior is and not necessarily to define that this is
   * correct behavior.  In fact, the behavior when returning the empty string from a DimExtractionFn is, by
   * contract, undefined, so this can do anything.
   */
  public void testGroupByWithEmptyStringProducingDimExtractionFn()
  {
    final ExtractionFn emptyStringExtractionFn = new RegexDimExtractionFn("(\\w{1})", false, null)
    {
      @Override
      public byte[] getCacheKey()
      {
        return new byte[]{(byte) 0xFF};
      }

      @Override
      public String apply(String dimValue)
      {
        return "mezzanine".equals(dimValue) ? "" : super.apply(dimValue);
      }
    };

    GroupByQuery query = GroupByQuery
        .builder()
        .setDataSource(QueryRunnerTestHelper.dataSource)
        .setQuerySegmentSpec(QueryRunnerTestHelper.firstToThird)
        .setAggregatorSpecs(QueryRunnerTestHelper.rowsCount, new LongSumAggregatorFactory("idx", "index"))
        .setGranularity(QueryRunnerTestHelper.dayGran)
        .setDimensions(new ExtractionDimensionSpec("quality", "alias", emptyStringExtractionFn))
        .build();

    List<Row> expectedResults = Arrays.asList(
        GroupByQueryRunnerTestHelper.createExpectedRow("2011-04-01", "alias", "", "rows", 3L, "idx", 2870L),
        GroupByQueryRunnerTestHelper.createExpectedRow("2011-04-01", "alias", "a", "rows", 1L, "idx", 135L),
        GroupByQueryRunnerTestHelper.createExpectedRow("2011-04-01", "alias", "b", "rows", 1L, "idx", 118L),
        GroupByQueryRunnerTestHelper.createExpectedRow("2011-04-01", "alias", "e", "rows", 1L, "idx", 158L),
        GroupByQueryRunnerTestHelper.createExpectedRow("2011-04-01", "alias", "h", "rows", 1L, "idx", 120L),
        GroupByQueryRunnerTestHelper.createExpectedRow("2011-04-01", "alias", "n", "rows", 1L, "idx", 121L),
        GroupByQueryRunnerTestHelper.createExpectedRow("2011-04-01", "alias", "p", "rows", 3L, "idx", 2900L),
        GroupByQueryRunnerTestHelper.createExpectedRow("2011-04-01", "alias", "t", "rows", 2L, "idx", 197L),

        GroupByQueryRunnerTestHelper.createExpectedRow("2011-04-02", "alias", "", "rows", 3L, "idx", 2447L),
        GroupByQueryRunnerTestHelper.createExpectedRow("2011-04-02", "alias", "a", "rows", 1L, "idx", 147L),
        GroupByQueryRunnerTestHelper.createExpectedRow("2011-04-02", "alias", "b", "rows", 1L, "idx", 112L),
        GroupByQueryRunnerTestHelper.createExpectedRow("2011-04-02", "alias", "e", "rows", 1L, "idx", 166L),
        GroupByQueryRunnerTestHelper.createExpectedRow("2011-04-02", "alias", "h", "rows", 1L, "idx", 113L),
        GroupByQueryRunnerTestHelper.createExpectedRow("2011-04-02", "alias", "n", "rows", 1L, "idx", 114L),
        GroupByQueryRunnerTestHelper.createExpectedRow("2011-04-02", "alias", "p", "rows", 3L, "idx", 2505L),
        GroupByQueryRunnerTestHelper.createExpectedRow("2011-04-02", "alias", "t", "rows", 2L, "idx", 223L)
    );

    TestHelper.assertExpectedObjects(
        expectedResults,
        GroupByQueryRunnerTestHelper.runQuery(factory, runner, query),
        "empty-string-dimextraction"
    );
  }

  @Test
  public void testGroupByWithTimeZone()
  {
    DateTimeZone tz = DateTimes.inferTzFromString("America/Los_Angeles");

    GroupByQuery query = GroupByQuery.builder()
                                     .setDataSource(QueryRunnerTestHelper.dataSource)
                                     .setInterval("2011-03-31T00:00:00-07:00/2011-04-02T00:00:00-07:00")
                                     .setDimensions(new DefaultDimensionSpec("quality", "alias"))
                                     .setAggregatorSpecs(QueryRunnerTestHelper.rowsCount, new LongSumAggregatorFactory(
                                         "idx",
                                         "index"
                                     ))
                                     .setGranularity(
                                         new PeriodGranularity(
                                             new Period("P1D"),
                                             null,
                                             tz
                                         )
                                     )
                                     .build();

    List<Row> expectedResults = Arrays.asList(
        GroupByQueryRunnerTestHelper.createExpectedRow(
            new DateTime("2011-03-31", tz),
            "alias",
            "automotive",
            "rows",
            1L,
            "idx",
            135L
        ),
        GroupByQueryRunnerTestHelper.createExpectedRow(
            new DateTime("2011-03-31", tz),
            "alias",
            "business",
            "rows",
            1L,
            "idx",
            118L
        ),
        GroupByQueryRunnerTestHelper.createExpectedRow(
            new DateTime("2011-03-31", tz),
            "alias",
            "entertainment",
            "rows",
            1L,
            "idx",
            158L
        ),
        GroupByQueryRunnerTestHelper.createExpectedRow(
            new DateTime("2011-03-31", tz),
            "alias",
            "health",
            "rows",
            1L,
            "idx",
            120L
        ),
        GroupByQueryRunnerTestHelper.createExpectedRow(
            new DateTime("2011-03-31", tz),
            "alias",
            "mezzanine",
            "rows",
            3L,
            "idx",
            2870L
        ),
        GroupByQueryRunnerTestHelper.createExpectedRow(
            new DateTime("2011-03-31", tz),
            "alias",
            "news",
            "rows",
            1L,
            "idx",
            121L
        ),
        GroupByQueryRunnerTestHelper.createExpectedRow(
            new DateTime("2011-03-31", tz),
            "alias",
            "premium",
            "rows",
            3L,
            "idx",
            2900L
        ),
        GroupByQueryRunnerTestHelper.createExpectedRow(
            new DateTime("2011-03-31", tz),
            "alias",
            "technology",
            "rows",
            1L,
            "idx",
            78L
        ),
        GroupByQueryRunnerTestHelper.createExpectedRow(
            new DateTime("2011-03-31", tz),
            "alias",
            "travel",
            "rows",
            1L,
            "idx",
            119L
        ),

        GroupByQueryRunnerTestHelper.createExpectedRow(
            new DateTime("2011-04-01", tz),
            "alias",
            "automotive",
            "rows",
            1L,
            "idx",
            147L
        ),
        GroupByQueryRunnerTestHelper.createExpectedRow(
            new DateTime("2011-04-01", tz),
            "alias",
            "business",
            "rows",
            1L,
            "idx",
            112L
        ),
        GroupByQueryRunnerTestHelper.createExpectedRow(
            new DateTime("2011-04-01", tz),
            "alias",
            "entertainment",
            "rows",
            1L,
            "idx",
            166L
        ),
        GroupByQueryRunnerTestHelper.createExpectedRow(
            new DateTime("2011-04-01", tz),
            "alias",
            "health",
            "rows",
            1L,
            "idx",
            113L
        ),
        GroupByQueryRunnerTestHelper.createExpectedRow(
            new DateTime("2011-04-01", tz),
            "alias",
            "mezzanine",
            "rows",
            3L,
            "idx",
            2447L
        ),
        GroupByQueryRunnerTestHelper.createExpectedRow(
            new DateTime("2011-04-01", tz),
            "alias",
            "news",
            "rows",
            1L,
            "idx",
            114L
        ),
        GroupByQueryRunnerTestHelper.createExpectedRow(
            new DateTime("2011-04-01", tz),
            "alias",
            "premium",
            "rows",
            3L,
            "idx",
            2505L
        ),
        GroupByQueryRunnerTestHelper.createExpectedRow(
            new DateTime("2011-04-01", tz),
            "alias",
            "technology",
            "rows",
            1L,
            "idx",
            97L
        ),
        GroupByQueryRunnerTestHelper.createExpectedRow(
            new DateTime("2011-04-01", tz),
            "alias",
            "travel",
            "rows",
            1L,
            "idx",
            126L
        )
    );

    Iterable<Row> results = GroupByQueryRunnerTestHelper.runQuery(factory, runner, query);
    TestHelper.assertExpectedObjects(expectedResults, results, "timezone");
  }

  @Test
  public void testMergeResults()
  {
    GroupByQuery.Builder builder = GroupByQuery
        .builder()
        .setDataSource(QueryRunnerTestHelper.dataSource)
        .setInterval("2011-04-02/2011-04-04")
        .setDimensions(new DefaultDimensionSpec("quality", "alias"))
        .setAggregatorSpecs(QueryRunnerTestHelper.rowsCount, new LongSumAggregatorFactory("idx", "index"))
        .setGranularity(new PeriodGranularity(new Period("P1M"), null, null));

    final GroupByQuery fullQuery = builder.build();
    final GroupByQuery allGranQuery = builder.copy().setGranularity(Granularities.ALL).build();

    QueryRunner mergedRunner = factory.getToolchest().mergeResults(
        new QueryRunner<Row>()
        {
          @Override
          public Sequence<Row> run(QueryPlus<Row> queryPlus, Map<String, Object> responseContext)
          {
            // simulate two daily segments
            final QueryPlus queryPlus1 = queryPlus.withQuerySegmentSpec(
                new MultipleIntervalSegmentSpec(Collections.singletonList(Intervals.of("2011-04-02/2011-04-03")))
            );
            final QueryPlus queryPlus2 = queryPlus.withQuerySegmentSpec(
                new MultipleIntervalSegmentSpec(Collections.singletonList(Intervals.of("2011-04-03/2011-04-04")))
            );
            return new MergeSequence(
                queryPlus.getQuery().getResultOrdering(),
                Sequences.simple(
                    Arrays.asList(runner.run(queryPlus1, responseContext), runner.run(queryPlus2, responseContext))
                )
            );
          }
        }
    );

    List<Row> expectedResults = Arrays.asList(
        GroupByQueryRunnerTestHelper.createExpectedRow("2011-04-01", "alias", "automotive", "rows", 2L, "idx", 269L),
        GroupByQueryRunnerTestHelper.createExpectedRow("2011-04-01", "alias", "business", "rows", 2L, "idx", 217L),
        GroupByQueryRunnerTestHelper.createExpectedRow("2011-04-01", "alias", "entertainment", "rows", 2L, "idx", 319L),
        GroupByQueryRunnerTestHelper.createExpectedRow("2011-04-01", "alias", "health", "rows", 2L, "idx", 216L),
        GroupByQueryRunnerTestHelper.createExpectedRow("2011-04-01", "alias", "mezzanine", "rows", 6L, "idx", 4420L),
        GroupByQueryRunnerTestHelper.createExpectedRow("2011-04-01", "alias", "news", "rows", 2L, "idx", 221L),
        GroupByQueryRunnerTestHelper.createExpectedRow("2011-04-01", "alias", "premium", "rows", 6L, "idx", 4416L),
        GroupByQueryRunnerTestHelper.createExpectedRow("2011-04-01", "alias", "technology", "rows", 2L, "idx", 177L),
        GroupByQueryRunnerTestHelper.createExpectedRow("2011-04-01", "alias", "travel", "rows", 2L, "idx", 243L)
    );

    Map<String, Object> context = new HashMap<>();
    TestHelper.assertExpectedObjects(expectedResults, mergedRunner.run(QueryPlus.wrap(fullQuery), context), "merged");

    List<Row> allGranExpectedResults = Arrays.asList(
        GroupByQueryRunnerTestHelper.createExpectedRow("2011-04-02", "alias", "automotive", "rows", 2L, "idx", 269L),
        GroupByQueryRunnerTestHelper.createExpectedRow("2011-04-02", "alias", "business", "rows", 2L, "idx", 217L),
        GroupByQueryRunnerTestHelper.createExpectedRow("2011-04-02", "alias", "entertainment", "rows", 2L, "idx", 319L),
        GroupByQueryRunnerTestHelper.createExpectedRow("2011-04-02", "alias", "health", "rows", 2L, "idx", 216L),
        GroupByQueryRunnerTestHelper.createExpectedRow("2011-04-02", "alias", "mezzanine", "rows", 6L, "idx", 4420L),
        GroupByQueryRunnerTestHelper.createExpectedRow("2011-04-02", "alias", "news", "rows", 2L, "idx", 221L),
        GroupByQueryRunnerTestHelper.createExpectedRow("2011-04-02", "alias", "premium", "rows", 6L, "idx", 4416L),
        GroupByQueryRunnerTestHelper.createExpectedRow("2011-04-02", "alias", "technology", "rows", 2L, "idx", 177L),
        GroupByQueryRunnerTestHelper.createExpectedRow("2011-04-02", "alias", "travel", "rows", 2L, "idx", 243L)
    );

    TestHelper.assertExpectedObjects(
        allGranExpectedResults,
        mergedRunner.run(QueryPlus.wrap(allGranQuery), context),
        "merged"
    );
  }

  @Test
  public void testMergeResultsWithLimit()
  {
    for (int limit = 1; limit < 20; ++limit) {
      doTestMergeResultsWithValidLimit(limit);
    }
  }

  private void doTestMergeResultsWithValidLimit(final int limit)
  {
    GroupByQuery.Builder builder = GroupByQuery
        .builder()
        .setDataSource(QueryRunnerTestHelper.dataSource)
        .setInterval("2011-04-02/2011-04-04")
        .setDimensions(new DefaultDimensionSpec("quality", "alias"))
        .setAggregatorSpecs(QueryRunnerTestHelper.rowsCount, new LongSumAggregatorFactory("idx", "index"))
        .setGranularity(new PeriodGranularity(new Period("P1M"), null, null))
        .setLimit(limit);

    final GroupByQuery fullQuery = builder.build();

    List<Row> expectedResults = Arrays.asList(
        GroupByQueryRunnerTestHelper.createExpectedRow("2011-04-01", "alias", "automotive", "rows", 2L, "idx", 269L),
        GroupByQueryRunnerTestHelper.createExpectedRow("2011-04-01", "alias", "business", "rows", 2L, "idx", 217L),
        GroupByQueryRunnerTestHelper.createExpectedRow("2011-04-01", "alias", "entertainment", "rows", 2L, "idx", 319L),
        GroupByQueryRunnerTestHelper.createExpectedRow("2011-04-01", "alias", "health", "rows", 2L, "idx", 216L),
        GroupByQueryRunnerTestHelper.createExpectedRow("2011-04-01", "alias", "mezzanine", "rows", 6L, "idx", 4420L),
        GroupByQueryRunnerTestHelper.createExpectedRow("2011-04-01", "alias", "news", "rows", 2L, "idx", 221L),
        GroupByQueryRunnerTestHelper.createExpectedRow("2011-04-01", "alias", "premium", "rows", 6L, "idx", 4416L),
        GroupByQueryRunnerTestHelper.createExpectedRow("2011-04-01", "alias", "technology", "rows", 2L, "idx", 177L),
        GroupByQueryRunnerTestHelper.createExpectedRow("2011-04-01", "alias", "travel", "rows", 2L, "idx", 243L)
    );

    QueryRunner<Row> mergeRunner = factory.getToolchest().mergeResults(runner);

    Map<String, Object> context = new HashMap<>();
    TestHelper.assertExpectedObjects(
        Iterables.limit(expectedResults, limit),
        mergeRunner.run(QueryPlus.wrap(fullQuery), context),
        StringUtils.format("limit: %d", limit)
    );
  }

  @Test
  public void testMergeResultsAcrossMultipleDaysWithLimitAndOrderBy()
  {
    final int limit = 14;
    GroupByQuery.Builder builder = GroupByQuery
        .builder()
        .setDataSource(QueryRunnerTestHelper.dataSource)
        .setInterval(QueryRunnerTestHelper.firstToThird)
        .setDimensions(new DefaultDimensionSpec("quality", "alias"))
        .setAggregatorSpecs(QueryRunnerTestHelper.rowsCount, new LongSumAggregatorFactory("idx", "index"))
        .setGranularity(Granularities.DAY)
        .setLimit(limit)
        .addOrderByColumn("idx", OrderByColumnSpec.Direction.DESCENDING);

    GroupByQuery fullQuery = builder.build();

    List<Row> expectedResults = Arrays.asList(
        GroupByQueryRunnerTestHelper.createExpectedRow("2011-04-01", "alias", "premium", "rows", 3L, "idx", 2900L),
        GroupByQueryRunnerTestHelper.createExpectedRow("2011-04-01", "alias", "mezzanine", "rows", 3L, "idx", 2870L),
        GroupByQueryRunnerTestHelper.createExpectedRow("2011-04-01", "alias", "entertainment", "rows", 1L, "idx", 158L),
        GroupByQueryRunnerTestHelper.createExpectedRow("2011-04-01", "alias", "automotive", "rows", 1L, "idx", 135L),
        GroupByQueryRunnerTestHelper.createExpectedRow("2011-04-01", "alias", "news", "rows", 1L, "idx", 121L),
        GroupByQueryRunnerTestHelper.createExpectedRow("2011-04-01", "alias", "health", "rows", 1L, "idx", 120L),
        GroupByQueryRunnerTestHelper.createExpectedRow("2011-04-01", "alias", "travel", "rows", 1L, "idx", 119L),
        GroupByQueryRunnerTestHelper.createExpectedRow("2011-04-01", "alias", "business", "rows", 1L, "idx", 118L),
        GroupByQueryRunnerTestHelper.createExpectedRow("2011-04-01", "alias", "technology", "rows", 1L, "idx", 78L),

        GroupByQueryRunnerTestHelper.createExpectedRow("2011-04-02", "alias", "premium", "rows", 3L, "idx", 2505L),
        GroupByQueryRunnerTestHelper.createExpectedRow("2011-04-02", "alias", "mezzanine", "rows", 3L, "idx", 2447L),
        GroupByQueryRunnerTestHelper.createExpectedRow("2011-04-02", "alias", "entertainment", "rows", 1L, "idx", 166L),
        GroupByQueryRunnerTestHelper.createExpectedRow("2011-04-02", "alias", "automotive", "rows", 1L, "idx", 147L),
        GroupByQueryRunnerTestHelper.createExpectedRow("2011-04-02", "alias", "travel", "rows", 1L, "idx", 126L)
    );

    QueryRunner<Row> mergeRunner = factory.getToolchest().mergeResults(runner);

    Map<String, Object> context = new HashMap<>();
    TestHelper.assertExpectedObjects(
        Iterables.limit(expectedResults, limit),
        mergeRunner.run(QueryPlus.wrap(fullQuery), context),
        StringUtils.format("limit: %d", limit)
    );
  }

  @Test
  public void testMergeResultsAcrossMultipleDaysWithLimitAndOrderByUsingMathExpressions()
  {
    final int limit = 14;
    GroupByQuery.Builder builder = GroupByQuery
        .builder()
        .setDataSource(QueryRunnerTestHelper.dataSource)
        .setInterval(QueryRunnerTestHelper.firstToThird)
        .setVirtualColumns(
            new ExpressionVirtualColumn(
                "expr",
                "index * 2 + indexMin / 10",
                ValueType.FLOAT,
                TestExprMacroTable.INSTANCE
            )
        )
        .setDimensions(new DefaultDimensionSpec("quality", "alias"))
        .setAggregatorSpecs(QueryRunnerTestHelper.rowsCount, new LongSumAggregatorFactory("idx", "expr"))
        .setGranularity(Granularities.DAY)
        .setLimit(limit)
        .addOrderByColumn("idx", OrderByColumnSpec.Direction.DESCENDING);

    GroupByQuery fullQuery = builder.build();

    List<Row> expectedResults = Arrays.asList(
        GroupByQueryRunnerTestHelper.createExpectedRow("2011-04-01", "alias", "premium", "rows", 3L, "idx", 6090L),
        GroupByQueryRunnerTestHelper.createExpectedRow("2011-04-01", "alias", "mezzanine", "rows", 3L, "idx", 6030L),
        GroupByQueryRunnerTestHelper.createExpectedRow("2011-04-01", "alias", "entertainment", "rows", 1L, "idx", 333L),
        GroupByQueryRunnerTestHelper.createExpectedRow("2011-04-01", "alias", "automotive", "rows", 1L, "idx", 285L),
        GroupByQueryRunnerTestHelper.createExpectedRow("2011-04-01", "alias", "news", "rows", 1L, "idx", 255L),
        GroupByQueryRunnerTestHelper.createExpectedRow("2011-04-01", "alias", "health", "rows", 1L, "idx", 252L),
        GroupByQueryRunnerTestHelper.createExpectedRow("2011-04-01", "alias", "travel", "rows", 1L, "idx", 251L),
        GroupByQueryRunnerTestHelper.createExpectedRow("2011-04-01", "alias", "business", "rows", 1L, "idx", 248L),
        GroupByQueryRunnerTestHelper.createExpectedRow("2011-04-01", "alias", "technology", "rows", 1L, "idx", 165L),

        GroupByQueryRunnerTestHelper.createExpectedRow("2011-04-02", "alias", "premium", "rows", 3L, "idx", 5262L),
        GroupByQueryRunnerTestHelper.createExpectedRow("2011-04-02", "alias", "mezzanine", "rows", 3L, "idx", 5141L),
        GroupByQueryRunnerTestHelper.createExpectedRow("2011-04-02", "alias", "entertainment", "rows", 1L, "idx", 348L),
        GroupByQueryRunnerTestHelper.createExpectedRow("2011-04-02", "alias", "automotive", "rows", 1L, "idx", 309L),
        GroupByQueryRunnerTestHelper.createExpectedRow("2011-04-02", "alias", "travel", "rows", 1L, "idx", 265L)
    );

    QueryRunner<Row> mergeRunner = factory.getToolchest().mergeResults(runner);

    Map<String, Object> context = new HashMap<>();
    TestHelper.assertExpectedObjects(
        Iterables.limit(expectedResults, limit),
        mergeRunner.run(QueryPlus.wrap(fullQuery), context),
        StringUtils.format("limit: %d", limit)
    );
  }

  @Test(expected = IllegalArgumentException.class)
  public void testMergeResultsWithNegativeLimit()
  {
    GroupByQuery.Builder builder = GroupByQuery
        .builder()
        .setDataSource(QueryRunnerTestHelper.dataSource)
        .setInterval("2011-04-02/2011-04-04")
        .setDimensions(new DefaultDimensionSpec("quality", "alias"))
        .setAggregatorSpecs(QueryRunnerTestHelper.rowsCount, new LongSumAggregatorFactory("idx", "index"))
        .setGranularity(new PeriodGranularity(new Period("P1M"), null, null))
        .setLimit(-1);

    builder.build();
  }

  @Test
  public void testMergeResultsWithOrderBy()
  {
    LimitSpec[] orderBySpecs = new LimitSpec[]{
        new DefaultLimitSpec(OrderByColumnSpec.ascending("idx"), null),
        new DefaultLimitSpec(OrderByColumnSpec.ascending("rows", "idx"), null),
        new DefaultLimitSpec(OrderByColumnSpec.descending("idx"), null),
        new DefaultLimitSpec(OrderByColumnSpec.descending("rows", "idx"), null),
        };

    final Comparator<Row> idxComparator =
        new Comparator<Row>()
        {
          @Override
          public int compare(Row o1, Row o2)
          {
            return Float.compare(o1.getMetric("idx").floatValue(), o2.getMetric("idx").floatValue());
          }
        };

    Comparator<Row> rowsIdxComparator =
        new Comparator<Row>()
        {

          @Override
          public int compare(Row o1, Row o2)
          {
            int value = Float.compare(o1.getMetric("rows").floatValue(), o2.getMetric("rows").floatValue());
            if (value != 0) {
              return value;
            }

            return idxComparator.compare(o1, o2);
          }
        };

    List<Row> allResults = Arrays.asList(
        GroupByQueryRunnerTestHelper.createExpectedRow("2011-04-01", "alias", "automotive", "rows", 2L, "idx", 269L),
        GroupByQueryRunnerTestHelper.createExpectedRow("2011-04-01", "alias", "business", "rows", 2L, "idx", 217L),
        GroupByQueryRunnerTestHelper.createExpectedRow("2011-04-01", "alias", "entertainment", "rows", 2L, "idx", 319L),
        GroupByQueryRunnerTestHelper.createExpectedRow("2011-04-01", "alias", "health", "rows", 2L, "idx", 216L),
        GroupByQueryRunnerTestHelper.createExpectedRow("2011-04-01", "alias", "mezzanine", "rows", 6L, "idx", 4420L),
        GroupByQueryRunnerTestHelper.createExpectedRow("2011-04-01", "alias", "news", "rows", 2L, "idx", 221L),
        GroupByQueryRunnerTestHelper.createExpectedRow("2011-04-01", "alias", "premium", "rows", 6L, "idx", 4416L),
        GroupByQueryRunnerTestHelper.createExpectedRow("2011-04-01", "alias", "technology", "rows", 2L, "idx", 177L),
        GroupByQueryRunnerTestHelper.createExpectedRow("2011-04-01", "alias", "travel", "rows", 2L, "idx", 243L)
    );

    List<List<Row>> expectedResults = Lists.newArrayList(
        Ordering.from(idxComparator).sortedCopy(allResults),
        Ordering.from(rowsIdxComparator).sortedCopy(allResults),
        Ordering.from(idxComparator).reverse().sortedCopy(allResults),
        Ordering.from(rowsIdxComparator).reverse().sortedCopy(allResults)
    );

    for (int i = 0; i < orderBySpecs.length; ++i) {
      doTestMergeResultsWithOrderBy(orderBySpecs[i], expectedResults.get(i));
    }
  }

  private void doTestMergeResultsWithOrderBy(LimitSpec orderBySpec, List<Row> expectedResults)
  {
    GroupByQuery.Builder builder = GroupByQuery
        .builder()
        .setDataSource(QueryRunnerTestHelper.dataSource)
        .setInterval("2011-04-02/2011-04-04")
        .setDimensions(new DefaultDimensionSpec("quality", "alias"))
        .setAggregatorSpecs(QueryRunnerTestHelper.rowsCount, new LongSumAggregatorFactory("idx", "index"))
        .setGranularity(new PeriodGranularity(new Period("P1M"), null, null))
        .setLimitSpec(orderBySpec);

    final GroupByQuery fullQuery = builder.build();

    QueryRunner mergedRunner = factory.getToolchest().mergeResults(
        new QueryRunner<Row>()
        {
          @Override
          public Sequence<Row> run(QueryPlus<Row> queryPlus, Map<String, Object> responseContext)
          {
            // simulate two daily segments
            final QueryPlus queryPlus1 = queryPlus.withQuerySegmentSpec(
                new MultipleIntervalSegmentSpec(Collections.singletonList(Intervals.of("2011-04-02/2011-04-03")))
            );
            final QueryPlus queryPlus2 = queryPlus.withQuerySegmentSpec(
                new MultipleIntervalSegmentSpec(Collections.singletonList(Intervals.of("2011-04-03/2011-04-04")))
            );
            return new MergeSequence(
                queryPlus.getQuery().getResultOrdering(),
                Sequences.simple(
                    Arrays.asList(runner.run(queryPlus1, responseContext), runner.run(queryPlus2, responseContext))
                )
            );
          }
        }
    );

    Map<String, Object> context = new HashMap<>();
    TestHelper.assertExpectedObjects(expectedResults, mergedRunner.run(QueryPlus.wrap(fullQuery), context), "merged");
  }

  @Test
  public void testGroupByOrderLimit()
  {
    GroupByQuery.Builder builder = GroupByQuery
        .builder()
        .setDataSource(QueryRunnerTestHelper.dataSource)
        .setInterval("2011-04-02/2011-04-04")
        .setDimensions(new DefaultDimensionSpec("quality", "alias"))
        .setAggregatorSpecs(QueryRunnerTestHelper.rowsCount, new LongSumAggregatorFactory("idx", "index"))
        .addOrderByColumn("rows")
        .addOrderByColumn("alias", OrderByColumnSpec.Direction.DESCENDING)
        .setGranularity(new PeriodGranularity(new Period("P1M"), null, null));

    final GroupByQuery query = builder.build();

    List<Row> expectedResults = Arrays.asList(
        GroupByQueryRunnerTestHelper.createExpectedRow("2011-04-01", "alias", "travel", "rows", 2L, "idx", 243L),
        GroupByQueryRunnerTestHelper.createExpectedRow("2011-04-01", "alias", "technology", "rows", 2L, "idx", 177L),
        GroupByQueryRunnerTestHelper.createExpectedRow("2011-04-01", "alias", "news", "rows", 2L, "idx", 221L),
        GroupByQueryRunnerTestHelper.createExpectedRow("2011-04-01", "alias", "health", "rows", 2L, "idx", 216L),
        GroupByQueryRunnerTestHelper.createExpectedRow("2011-04-01", "alias", "entertainment", "rows", 2L, "idx", 319L),
        GroupByQueryRunnerTestHelper.createExpectedRow("2011-04-01", "alias", "business", "rows", 2L, "idx", 217L),
        GroupByQueryRunnerTestHelper.createExpectedRow("2011-04-01", "alias", "automotive", "rows", 2L, "idx", 269L),
        GroupByQueryRunnerTestHelper.createExpectedRow("2011-04-01", "alias", "premium", "rows", 6L, "idx", 4416L),
        GroupByQueryRunnerTestHelper.createExpectedRow("2011-04-01", "alias", "mezzanine", "rows", 6L, "idx", 4420L)
    );

    Map<String, Object> context = new HashMap<>();
    QueryRunner<Row> mergeRunner = factory.getToolchest().mergeResults(runner);
    TestHelper.assertExpectedObjects(expectedResults, mergeRunner.run(QueryPlus.wrap(query), context), "no-limit");

    TestHelper.assertExpectedObjects(
        Iterables.limit(expectedResults, 5),
        mergeRunner.run(QueryPlus.wrap(builder.setLimit(5).build()), context),
        "limited"
    );

    // Now try it with an expression based aggregator.
    List<AggregatorFactory> aggregatorSpecs = Arrays.asList(
        QueryRunnerTestHelper.rowsCount,
        new DoubleSumAggregatorFactory("idx", null, "index / 2 + indexMin", TestExprMacroTable.INSTANCE)
    );
    builder.setLimit(Integer.MAX_VALUE).setAggregatorSpecs(aggregatorSpecs);

    expectedResults = GroupByQueryRunnerTestHelper.createExpectedRows(
        new String[]{"__time", "alias", "rows", "idx"},
        new Object[]{"2011-04-01", "travel", 2L, 365.4876403808594D},
        new Object[]{"2011-04-01", "technology", 2L, 267.3737487792969D},
        new Object[]{"2011-04-01", "news", 2L, 333.3147277832031D},
        new Object[]{"2011-04-01", "health", 2L, 325.467529296875D},
        new Object[]{"2011-04-01", "entertainment", 2L, 479.916015625D},
        new Object[]{"2011-04-01", "business", 2L, 328.083740234375D},
        new Object[]{"2011-04-01", "automotive", 2L, 405.5966796875D},
        new Object[]{"2011-04-01", "premium", 6L, 6627.927734375D},
        new Object[]{"2011-04-01", "mezzanine", 6L, 6635.47998046875D}
    );

    TestHelper.assertExpectedObjects(
        expectedResults,
        mergeRunner.run(QueryPlus.wrap(builder.build()), context),
        "no-limit"
    );
    TestHelper.assertExpectedObjects(
        Iterables.limit(expectedResults, 5),
        mergeRunner.run(QueryPlus.wrap(builder.setLimit(5).build()), context),
        "limited"
    );

    // Now try it with an expression virtual column.
    ExpressionVirtualColumn expressionVirtualColumn = new ExpressionVirtualColumn(
        "expr",
        "index / 2 + indexMin",
        ValueType.FLOAT,
        TestExprMacroTable.INSTANCE
    );
    List<AggregatorFactory> aggregatorSpecs2 = Arrays.asList(
        QueryRunnerTestHelper.rowsCount,
        new DoubleSumAggregatorFactory("idx", "expr")
    );
    builder.setLimit(Integer.MAX_VALUE).setVirtualColumns(expressionVirtualColumn).setAggregatorSpecs(aggregatorSpecs2);

    TestHelper.assertExpectedObjects(
        expectedResults,
        mergeRunner.run(QueryPlus.wrap(builder.build()), context),
        "no-limit"
    );
    TestHelper.assertExpectedObjects(
        Iterables.limit(expectedResults, 5),
        mergeRunner.run(QueryPlus.wrap(builder.setLimit(5).build()), context),
        "limited"
    );
  }

  @Test
  public void testGroupByWithOrderLimit2()
  {
    GroupByQuery.Builder builder = GroupByQuery
        .builder()
        .setDataSource(QueryRunnerTestHelper.dataSource)
        .setInterval("2011-04-02/2011-04-04")
        .setDimensions(new DefaultDimensionSpec("quality", "alias"))
        .setAggregatorSpecs(QueryRunnerTestHelper.rowsCount, new LongSumAggregatorFactory("idx", "index"))
        .addOrderByColumn("rows", OrderByColumnSpec.Direction.DESCENDING)
        .addOrderByColumn("alias", OrderByColumnSpec.Direction.DESCENDING)
        .setGranularity(new PeriodGranularity(new Period("P1M"), null, null));

    final GroupByQuery query = builder.build();

    List<Row> expectedResults = Arrays.asList(
        GroupByQueryRunnerTestHelper.createExpectedRow("2011-04-01", "alias", "premium", "rows", 6L, "idx", 4416L),
        GroupByQueryRunnerTestHelper.createExpectedRow("2011-04-01", "alias", "mezzanine", "rows", 6L, "idx", 4420L),
        GroupByQueryRunnerTestHelper.createExpectedRow("2011-04-01", "alias", "travel", "rows", 2L, "idx", 243L),
        GroupByQueryRunnerTestHelper.createExpectedRow("2011-04-01", "alias", "technology", "rows", 2L, "idx", 177L),
        GroupByQueryRunnerTestHelper.createExpectedRow("2011-04-01", "alias", "news", "rows", 2L, "idx", 221L),
        GroupByQueryRunnerTestHelper.createExpectedRow("2011-04-01", "alias", "health", "rows", 2L, "idx", 216L),
        GroupByQueryRunnerTestHelper.createExpectedRow("2011-04-01", "alias", "entertainment", "rows", 2L, "idx", 319L),
        GroupByQueryRunnerTestHelper.createExpectedRow("2011-04-01", "alias", "business", "rows", 2L, "idx", 217L),
        GroupByQueryRunnerTestHelper.createExpectedRow("2011-04-01", "alias", "automotive", "rows", 2L, "idx", 269L)
    );

    Map<String, Object> context = new HashMap<>();
    QueryRunner<Row> mergeRunner = factory.getToolchest().mergeResults(runner);
    TestHelper.assertExpectedObjects(expectedResults, mergeRunner.run(QueryPlus.wrap(query), context), "no-limit");
    TestHelper.assertExpectedObjects(
        Iterables.limit(expectedResults, 5),
        mergeRunner.run(QueryPlus.wrap(builder.setLimit(5).build()), context),
        "limited"
    );
  }

  @Test
  public void testGroupByWithOrderLimit3()
  {
    GroupByQuery.Builder builder = GroupByQuery
        .builder()
        .setDataSource(QueryRunnerTestHelper.dataSource)
        .setInterval("2011-04-02/2011-04-04")
        .setDimensions(new DefaultDimensionSpec("quality", "alias"))
        .setAggregatorSpecs(QueryRunnerTestHelper.rowsCount, new DoubleSumAggregatorFactory("idx", "index"))
        .addOrderByColumn("idx", OrderByColumnSpec.Direction.DESCENDING)
        .addOrderByColumn("alias", OrderByColumnSpec.Direction.DESCENDING)
        .setGranularity(new PeriodGranularity(new Period("P1M"), null, null));

    GroupByQuery query = builder.build();

    List<Row> expectedResults = GroupByQueryRunnerTestHelper.createExpectedRows(
        new String[]{"__time", "alias", "rows", "idx"},
        new Object[]{"2011-04-01", "mezzanine", 6L, 4423.6533203125D},
        new Object[]{"2011-04-01", "premium", 6L, 4418.61865234375D},
        new Object[]{"2011-04-01", "entertainment", 2L, 319.94403076171875D},
        new Object[]{"2011-04-01", "automotive", 2L, 270.3977966308594D},
        new Object[]{"2011-04-01", "travel", 2L, 243.65843200683594D},
        new Object[]{"2011-04-01", "news", 2L, 222.20980834960938D},
        new Object[]{"2011-04-01", "business", 2L, 218.7224884033203D},
        new Object[]{"2011-04-01", "health", 2L, 216.97836303710938D},
        new Object[]{"2011-04-01", "technology", 2L, 178.24917602539062D}
    );

    Map<String, Object> context = new HashMap<>();
    QueryRunner<Row> mergeRunner = factory.getToolchest().mergeResults(runner);
    TestHelper.assertExpectedObjects(expectedResults, mergeRunner.run(QueryPlus.wrap(query), context), "no-limit");
    TestHelper.assertExpectedObjects(
        Iterables.limit(expectedResults, 5),
        mergeRunner.run(QueryPlus.wrap(builder.setLimit(5).build()), context),
        "limited"
    );
  }

  @Test
  public void testGroupByOrderLimitNumeric()
  {
    GroupByQuery.Builder builder = GroupByQuery
        .builder()
        .setDataSource(QueryRunnerTestHelper.dataSource)
        .setInterval("2011-04-02/2011-04-04")
        .setDimensions(new DefaultDimensionSpec("quality", "alias"))
        .setAggregatorSpecs(QueryRunnerTestHelper.rowsCount, new LongSumAggregatorFactory("idx", "index"))
        .addOrderByColumn(new OrderByColumnSpec(
            "rows",
            OrderByColumnSpec.Direction.DESCENDING,
            StringComparators.NUMERIC
        ))
        .addOrderByColumn(new OrderByColumnSpec(
            "alias",
            OrderByColumnSpec.Direction.ASCENDING,
            StringComparators.NUMERIC
        ))
        .setGranularity(new PeriodGranularity(new Period("P1M"), null, null));

    final GroupByQuery query = builder.build();

    List<Row> expectedResults = Arrays.asList(
        GroupByQueryRunnerTestHelper.createExpectedRow("2011-04-01", "alias", "mezzanine", "rows", 6L, "idx", 4420L),
        GroupByQueryRunnerTestHelper.createExpectedRow("2011-04-01", "alias", "premium", "rows", 6L, "idx", 4416L),
        GroupByQueryRunnerTestHelper.createExpectedRow("2011-04-01", "alias", "automotive", "rows", 2L, "idx", 269L),
        GroupByQueryRunnerTestHelper.createExpectedRow("2011-04-01", "alias", "business", "rows", 2L, "idx", 217L),
        GroupByQueryRunnerTestHelper.createExpectedRow("2011-04-01", "alias", "entertainment", "rows", 2L, "idx", 319L),
        GroupByQueryRunnerTestHelper.createExpectedRow("2011-04-01", "alias", "health", "rows", 2L, "idx", 216L),
        GroupByQueryRunnerTestHelper.createExpectedRow("2011-04-01", "alias", "news", "rows", 2L, "idx", 221L),
        GroupByQueryRunnerTestHelper.createExpectedRow("2011-04-01", "alias", "technology", "rows", 2L, "idx", 177L),
        GroupByQueryRunnerTestHelper.createExpectedRow("2011-04-01", "alias", "travel", "rows", 2L, "idx", 243L)
    );

    Map<String, Object> context = new HashMap<>();
    QueryRunner<Row> mergeRunner = factory.getToolchest().mergeResults(runner);
    TestHelper.assertExpectedObjects(expectedResults, mergeRunner.run(QueryPlus.wrap(query), context), "no-limit");
    TestHelper.assertExpectedObjects(
        Iterables.limit(expectedResults, 5),
        mergeRunner.run(QueryPlus.wrap(builder.setLimit(5).build()), context),
        "limited"
    );
  }

  @Test
  public void testGroupByWithSameCaseOrdering()
  {
    GroupByQuery query = new GroupByQuery.Builder()
        .setDataSource(QueryRunnerTestHelper.dataSource)
        .setGranularity(QueryRunnerTestHelper.allGran).setDimensions(new DefaultDimensionSpec(
            QueryRunnerTestHelper.marketDimension,
            "marketalias"
        ))
        .setInterval(QueryRunnerTestHelper.fullOnIntervalSpec)
        .setLimitSpec(
            new DefaultLimitSpec(
                Collections.singletonList(new OrderByColumnSpec("marketalias", OrderByColumnSpec.Direction.DESCENDING)),
                3
            )
        ).setAggregatorSpecs(QueryRunnerTestHelper.rowsCount)
        .build();

    List<Row> expectedResults = Arrays.asList(
        GroupByQueryRunnerTestHelper.createExpectedRow(
            "1970-01-01T00:00:00.000Z",
            "marketalias",
            "upfront",
            "rows",
            186L
        ),
        GroupByQueryRunnerTestHelper.createExpectedRow(
            "1970-01-01T00:00:00.000Z",
            "marketalias",
            "total_market",
            "rows",
            186L
        ),
        GroupByQueryRunnerTestHelper.createExpectedRow(
            "1970-01-01T00:00:00.000Z",
            "marketalias",
            "spot",
            "rows",
            837L
        )
    );

    Iterable<Row> results = GroupByQueryRunnerTestHelper.runQuery(factory, runner, query);
    TestHelper.assertExpectedObjects(expectedResults, results, "order-limit");
  }

  @Test
  public void testGroupByWithOrderLimit4()
  {
    GroupByQuery query = new GroupByQuery.Builder()
        .setDataSource(QueryRunnerTestHelper.dataSource)
        .setGranularity(QueryRunnerTestHelper.allGran)
        .setDimensions(new DefaultDimensionSpec(
            QueryRunnerTestHelper.marketDimension,
            QueryRunnerTestHelper.marketDimension
        ))
        .setInterval(QueryRunnerTestHelper.fullOnIntervalSpec)
        .setLimitSpec(
            new DefaultLimitSpec(
                Collections.singletonList(
                    new OrderByColumnSpec(QueryRunnerTestHelper.marketDimension, OrderByColumnSpec.Direction.DESCENDING)
                ),
                3
            )
        ).setAggregatorSpecs(QueryRunnerTestHelper.rowsCount)
        .build();

    List<Row> expectedResults = Arrays.asList(
        GroupByQueryRunnerTestHelper.createExpectedRow("1970-01-01T00:00:00.000Z", "market", "upfront", "rows", 186L),
        GroupByQueryRunnerTestHelper.createExpectedRow(
            "1970-01-01T00:00:00.000Z",
            "market",
            "total_market",
            "rows",
            186L
        ),
        GroupByQueryRunnerTestHelper.createExpectedRow("1970-01-01T00:00:00.000Z", "market", "spot", "rows", 837L)
    );

    Iterable<Row> results = GroupByQueryRunnerTestHelper.runQuery(factory, runner, query);
    TestHelper.assertExpectedObjects(expectedResults, results, "order-limit");
  }

  @Test
  public void testGroupByWithOrderOnHyperUnique()
  {
    GroupByQuery query = new GroupByQuery.Builder()
        .setDataSource(QueryRunnerTestHelper.dataSource)
        .setGranularity(QueryRunnerTestHelper.allGran)
        .setDimensions(new DefaultDimensionSpec(
            QueryRunnerTestHelper.marketDimension,
            QueryRunnerTestHelper.marketDimension
        ))
        .setInterval(QueryRunnerTestHelper.fullOnIntervalSpec)
        .setLimitSpec(
            new DefaultLimitSpec(
                Collections.singletonList(
                    new OrderByColumnSpec(QueryRunnerTestHelper.uniqueMetric, OrderByColumnSpec.Direction.DESCENDING)
                ),
                3
            )
        ).setAggregatorSpecs(QueryRunnerTestHelper.qualityUniques)
        .setPostAggregatorSpecs(
            Collections.singletonList(
                new HyperUniqueFinalizingPostAggregator(
                    QueryRunnerTestHelper.hyperUniqueFinalizingPostAggMetric,
                    QueryRunnerTestHelper.uniqueMetric
                )
            )
        )
        .build();

    List<Row> expectedResults = Arrays.asList(
        GroupByQueryRunnerTestHelper.createExpectedRow(
            "1970-01-01T00:00:00.000Z",
            "market",
            "spot",
            QueryRunnerTestHelper.uniqueMetric,
            QueryRunnerTestHelper.UNIQUES_9,
            QueryRunnerTestHelper.hyperUniqueFinalizingPostAggMetric,
            QueryRunnerTestHelper.UNIQUES_9
        ),
        GroupByQueryRunnerTestHelper.createExpectedRow(
            "1970-01-01T00:00:00.000Z",
            "market",
            "upfront",
            QueryRunnerTestHelper.uniqueMetric,
            QueryRunnerTestHelper.UNIQUES_2,
            QueryRunnerTestHelper.hyperUniqueFinalizingPostAggMetric,
            QueryRunnerTestHelper.UNIQUES_2
        ),
        GroupByQueryRunnerTestHelper.createExpectedRow(
            "1970-01-01T00:00:00.000Z",
            "market",
            "total_market",
            QueryRunnerTestHelper.uniqueMetric,
            QueryRunnerTestHelper.UNIQUES_2,
            QueryRunnerTestHelper.hyperUniqueFinalizingPostAggMetric,
            QueryRunnerTestHelper.UNIQUES_2
        )
    );

    Iterable<Row> results = GroupByQueryRunnerTestHelper.runQuery(factory, runner, query);
    TestHelper.assertExpectedObjects(expectedResults, results, "order-limit");
  }

  @Test
  public void testGroupByWithHavingOnHyperUnique()
  {
    GroupByQuery query = new GroupByQuery.Builder()
        .setDataSource(QueryRunnerTestHelper.dataSource)
        .setGranularity(QueryRunnerTestHelper.allGran)
        .setDimensions(new DefaultDimensionSpec(
            QueryRunnerTestHelper.marketDimension,
            QueryRunnerTestHelper.marketDimension
        ))
        .setInterval(QueryRunnerTestHelper.fullOnIntervalSpec)
        .setLimitSpec(
            new DefaultLimitSpec(
                Collections.singletonList(
                    new OrderByColumnSpec(QueryRunnerTestHelper.uniqueMetric, OrderByColumnSpec.Direction.DESCENDING)
                ),
                3
            )
        )
        .setHavingSpec(new GreaterThanHavingSpec(QueryRunnerTestHelper.uniqueMetric, 8))
        .setAggregatorSpecs(QueryRunnerTestHelper.qualityUniques)
        .setPostAggregatorSpecs(
            Collections.singletonList(
                new HyperUniqueFinalizingPostAggregator(
                    QueryRunnerTestHelper.hyperUniqueFinalizingPostAggMetric,
                    QueryRunnerTestHelper.uniqueMetric
                )
            )
        )
        .build();

    List<Row> expectedResults = Collections.singletonList(
        GroupByQueryRunnerTestHelper.createExpectedRow(
            "1970-01-01T00:00:00.000Z",
            "market",
            "spot",
            QueryRunnerTestHelper.uniqueMetric,
            QueryRunnerTestHelper.UNIQUES_9,
            QueryRunnerTestHelper.hyperUniqueFinalizingPostAggMetric,
            QueryRunnerTestHelper.UNIQUES_9
        )
    );

    Iterable<Row> results = GroupByQueryRunnerTestHelper.runQuery(factory, runner, query);
    TestHelper.assertExpectedObjects(expectedResults, results, "order-limit");
  }

  @Test
  public void testGroupByWithHavingOnFinalizedHyperUnique()
  {
    GroupByQuery query = new GroupByQuery.Builder()
        .setDataSource(QueryRunnerTestHelper.dataSource)
        .setGranularity(QueryRunnerTestHelper.allGran)
        .setDimensions(new DefaultDimensionSpec(
            QueryRunnerTestHelper.marketDimension,
            QueryRunnerTestHelper.marketDimension
        ))
        .setInterval(QueryRunnerTestHelper.fullOnIntervalSpec)
        .setLimitSpec(
            new DefaultLimitSpec(
                Collections.singletonList(
                    new OrderByColumnSpec(
                        QueryRunnerTestHelper.hyperUniqueFinalizingPostAggMetric,
                        OrderByColumnSpec.Direction.DESCENDING
                    )
                ),
                3
            )
        )
        .setHavingSpec(new GreaterThanHavingSpec(QueryRunnerTestHelper.hyperUniqueFinalizingPostAggMetric, 8))
        .setAggregatorSpecs(QueryRunnerTestHelper.qualityUniques)
        .setPostAggregatorSpecs(
            Collections.singletonList(
                new HyperUniqueFinalizingPostAggregator(
                    QueryRunnerTestHelper.hyperUniqueFinalizingPostAggMetric,
                    QueryRunnerTestHelper.uniqueMetric
                )
            )
        )
        .build();

    List<Row> expectedResults = Collections.singletonList(
        GroupByQueryRunnerTestHelper.createExpectedRow(
            "1970-01-01T00:00:00.000Z",
            "market",
            "spot",
            QueryRunnerTestHelper.uniqueMetric,
            QueryRunnerTestHelper.UNIQUES_9,
            QueryRunnerTestHelper.hyperUniqueFinalizingPostAggMetric,
            QueryRunnerTestHelper.UNIQUES_9
        )
    );

    Iterable<Row> results = GroupByQueryRunnerTestHelper.runQuery(factory, runner, query);
    TestHelper.assertExpectedObjects(expectedResults, results, "order-limit");
  }

  @Test
  public void testGroupByWithLimitOnFinalizedHyperUnique()
  {
    GroupByQuery query = new GroupByQuery.Builder()
        .setDataSource(QueryRunnerTestHelper.dataSource)
        .setGranularity(QueryRunnerTestHelper.allGran).setDimensions(new DefaultDimensionSpec(
            QueryRunnerTestHelper.marketDimension,
            QueryRunnerTestHelper.marketDimension
        ))
        .setInterval(QueryRunnerTestHelper.fullOnIntervalSpec)
        .setLimitSpec(
            new DefaultLimitSpec(
                Collections.singletonList(
                    new OrderByColumnSpec(
                        QueryRunnerTestHelper.hyperUniqueFinalizingPostAggMetric,
                        OrderByColumnSpec.Direction.DESCENDING
                    )
                ),
                3
            )
        ).setAggregatorSpecs(QueryRunnerTestHelper.qualityUniques)
        .setPostAggregatorSpecs(
            Collections.singletonList(
                new HyperUniqueFinalizingPostAggregator(
                    QueryRunnerTestHelper.hyperUniqueFinalizingPostAggMetric,
                    QueryRunnerTestHelper.uniqueMetric
                )
            )
        )
        .build();

    List<Row> expectedResults = Arrays.asList(
        GroupByQueryRunnerTestHelper.createExpectedRow(
            "1970-01-01T00:00:00.000Z",
            "market",
            "spot",
            QueryRunnerTestHelper.uniqueMetric,
            QueryRunnerTestHelper.UNIQUES_9,
            QueryRunnerTestHelper.hyperUniqueFinalizingPostAggMetric,
            QueryRunnerTestHelper.UNIQUES_9
        ),
        GroupByQueryRunnerTestHelper.createExpectedRow(
            "1970-01-01T00:00:00.000Z",
            "market",
            "upfront",
            QueryRunnerTestHelper.uniqueMetric,
            QueryRunnerTestHelper.UNIQUES_2,
            QueryRunnerTestHelper.hyperUniqueFinalizingPostAggMetric,
            QueryRunnerTestHelper.UNIQUES_2
        ),
        GroupByQueryRunnerTestHelper.createExpectedRow(
            "1970-01-01T00:00:00.000Z",
            "market",
            "total_market",
            QueryRunnerTestHelper.uniqueMetric,
            QueryRunnerTestHelper.UNIQUES_2,
            QueryRunnerTestHelper.hyperUniqueFinalizingPostAggMetric,
            QueryRunnerTestHelper.UNIQUES_2
        )
    );

    Iterable<Row> results = GroupByQueryRunnerTestHelper.runQuery(factory, runner, query);
    TestHelper.assertExpectedObjects(expectedResults, results, "order-limit");
  }

  @Test
  public void testGroupByWithAlphaNumericDimensionOrder()
  {
    Map<String, String> map = new HashMap<>();
    map.put("automotive", "health105");
    map.put("business", "health20");
    map.put("entertainment", "travel47");
    map.put("health", "health55");
    map.put("mezzanine", "health09");
    map.put("news", "health0000");
    map.put("premium", "health999");
    map.put("technology", "travel123");
    map.put("travel", "travel555");

    GroupByQuery query = GroupByQuery
        .builder()
        .setDataSource(QueryRunnerTestHelper.dataSource)
        .setQuerySegmentSpec(QueryRunnerTestHelper.firstToThird).setDimensions(new ExtractionDimensionSpec(
            "quality",
            "alias",
            new LookupExtractionFn(new MapLookupExtractor(map, false), false, null, false, false)
        )).setAggregatorSpecs(QueryRunnerTestHelper.rowsCount, new LongSumAggregatorFactory("idx", "index"))
        .setLimitSpec(
            new DefaultLimitSpec(
                Collections.singletonList(new OrderByColumnSpec("alias", null, StringComparators.ALPHANUMERIC)),
                null
            )
        )
        .setGranularity(QueryRunnerTestHelper.dayGran)
        .build();

    List<Row> expectedResults = Arrays.asList(
        GroupByQueryRunnerTestHelper.createExpectedRow("2011-04-01", "alias", "health0000", "rows", 1L, "idx", 121L),
        GroupByQueryRunnerTestHelper.createExpectedRow("2011-04-01", "alias", "health09", "rows", 3L, "idx", 2870L),
        GroupByQueryRunnerTestHelper.createExpectedRow("2011-04-01", "alias", "health20", "rows", 1L, "idx", 118L),
        GroupByQueryRunnerTestHelper.createExpectedRow("2011-04-01", "alias", "health55", "rows", 1L, "idx", 120L),
        GroupByQueryRunnerTestHelper.createExpectedRow("2011-04-01", "alias", "health105", "rows", 1L, "idx", 135L),
        GroupByQueryRunnerTestHelper.createExpectedRow("2011-04-01", "alias", "health999", "rows", 3L, "idx", 2900L),
        GroupByQueryRunnerTestHelper.createExpectedRow("2011-04-01", "alias", "travel47", "rows", 1L, "idx", 158L),
        GroupByQueryRunnerTestHelper.createExpectedRow("2011-04-01", "alias", "travel123", "rows", 1L, "idx", 78L),
        GroupByQueryRunnerTestHelper.createExpectedRow("2011-04-01", "alias", "travel555", "rows", 1L, "idx", 119L),
        GroupByQueryRunnerTestHelper.createExpectedRow("2011-04-02", "alias", "health0000", "rows", 1L, "idx", 114L),
        GroupByQueryRunnerTestHelper.createExpectedRow("2011-04-02", "alias", "health09", "rows", 3L, "idx", 2447L),
        GroupByQueryRunnerTestHelper.createExpectedRow("2011-04-02", "alias", "health20", "rows", 1L, "idx", 112L),
        GroupByQueryRunnerTestHelper.createExpectedRow("2011-04-02", "alias", "health55", "rows", 1L, "idx", 113L),
        GroupByQueryRunnerTestHelper.createExpectedRow("2011-04-02", "alias", "health105", "rows", 1L, "idx", 147L),
        GroupByQueryRunnerTestHelper.createExpectedRow("2011-04-02", "alias", "health999", "rows", 3L, "idx", 2505L),
        GroupByQueryRunnerTestHelper.createExpectedRow("2011-04-02", "alias", "travel47", "rows", 1L, "idx", 166L),
        GroupByQueryRunnerTestHelper.createExpectedRow("2011-04-02", "alias", "travel123", "rows", 1L, "idx", 97L),
        GroupByQueryRunnerTestHelper.createExpectedRow("2011-04-02", "alias", "travel555", "rows", 1L, "idx", 126L)
    );

    Iterable<Row> results = GroupByQueryRunnerTestHelper.runQuery(factory, runner, query);
    TestHelper.assertExpectedObjects(expectedResults, results, "alphanumeric-dimension-order");
  }

  @Test
  public void testGroupByWithLookupAndLimitAndSortByDimsFirst()
  {
    Map<String, String> map = new HashMap<>();
    map.put("automotive", "9");
    map.put("business", "8");
    map.put("entertainment", "7");
    map.put("health", "6");
    map.put("mezzanine", "5");
    map.put("news", "4");
    map.put("premium", "3");
    map.put("technology", "2");
    map.put("travel", "1");

    GroupByQuery query = GroupByQuery
        .builder()
        .setDataSource(QueryRunnerTestHelper.dataSource)
        .setQuerySegmentSpec(QueryRunnerTestHelper.firstToThird).setDimensions(new ExtractionDimensionSpec(
            "quality",
            "alias",
            new LookupExtractionFn(new MapLookupExtractor(map, false), false, null, false, false)
        )).setAggregatorSpecs(QueryRunnerTestHelper.rowsCount, new LongSumAggregatorFactory("idx", "index"))
        .setLimitSpec(
            new DefaultLimitSpec(
                Collections.singletonList(new OrderByColumnSpec("alias", null, StringComparators.ALPHANUMERIC)),
                11
            )
        )
        .setGranularity(QueryRunnerTestHelper.dayGran)
        .setContext(ImmutableMap.of("sortByDimsFirst", true))
        .build();

    List<Row> expectedResults = Arrays.asList(
        GroupByQueryRunnerTestHelper.createExpectedRow("2011-04-01", "alias", "1", "rows", 1L, "idx", 119L),
        GroupByQueryRunnerTestHelper.createExpectedRow("2011-04-02", "alias", "1", "rows", 1L, "idx", 126L),

        GroupByQueryRunnerTestHelper.createExpectedRow("2011-04-01", "alias", "2", "rows", 1L, "idx", 78L),
        GroupByQueryRunnerTestHelper.createExpectedRow("2011-04-02", "alias", "2", "rows", 1L, "idx", 97L),

        GroupByQueryRunnerTestHelper.createExpectedRow("2011-04-01", "alias", "3", "rows", 3L, "idx", 2900L),
        GroupByQueryRunnerTestHelper.createExpectedRow("2011-04-02", "alias", "3", "rows", 3L, "idx", 2505L),

        GroupByQueryRunnerTestHelper.createExpectedRow("2011-04-01", "alias", "4", "rows", 1L, "idx", 121L),
        GroupByQueryRunnerTestHelper.createExpectedRow("2011-04-02", "alias", "4", "rows", 1L, "idx", 114L),

        GroupByQueryRunnerTestHelper.createExpectedRow("2011-04-01", "alias", "5", "rows", 3L, "idx", 2870L),
        GroupByQueryRunnerTestHelper.createExpectedRow("2011-04-02", "alias", "5", "rows", 3L, "idx", 2447L),

        GroupByQueryRunnerTestHelper.createExpectedRow("2011-04-01", "alias", "6", "rows", 1L, "idx", 120L)
    );

    Iterable<Row> results = GroupByQueryRunnerTestHelper.runQuery(factory, runner, query);
    TestHelper.assertExpectedObjects(expectedResults, results, "lookup-limit");
  }

  @Ignore
  @Test
  // This is a test to verify per limit groupings, but Druid currently does not support this functionality. At a point
  // in time when Druid does support this, we can re-evaluate this test.
  public void testLimitPerGrouping()
  {
    GroupByQuery query = new GroupByQuery.Builder()
        .setDataSource(QueryRunnerTestHelper.dataSource)
        .setGranularity(QueryRunnerTestHelper.dayGran).setDimensions(new DefaultDimensionSpec(
            QueryRunnerTestHelper.marketDimension,
            QueryRunnerTestHelper.marketDimension
        ))
        .setInterval(QueryRunnerTestHelper.firstToThird)
        // Using a limitSpec here to achieve a per group limit is incorrect.
        // Limit is applied on the overall results.
        .setLimitSpec(
            new DefaultLimitSpec(
                Collections.singletonList(new OrderByColumnSpec("rows", OrderByColumnSpec.Direction.DESCENDING)),
                2
            )
        ).setAggregatorSpecs(QueryRunnerTestHelper.rowsCount)
        .build();

    List<Row> expectedResults = Arrays.asList(
        GroupByQueryRunnerTestHelper.createExpectedRow("2011-04-01T00:00:00.000Z", "market", "spot", "rows", 9L),
        GroupByQueryRunnerTestHelper.createExpectedRow("2011-04-02T00:00:00.000Z", "market", "spot", "rows", 9L)
    );

    Iterable<Row> results = GroupByQueryRunnerTestHelper.runQuery(factory, runner, query);
    Iterator resultsIter = results.iterator();
    Iterator expectedResultsIter = expectedResults.iterator();

    final Object next1 = resultsIter.next();
    Object expectedNext1 = expectedResultsIter.next();
    Assert.assertEquals("order-limit", expectedNext1, next1);

    final Object next2 = resultsIter.next();
    Object expectedNext2 = expectedResultsIter.next();
    Assert.assertNotEquals("order-limit", expectedNext2, next2);
  }

  @Test
  public void testPostAggMergedHavingSpec()
  {
    List<Row> expectedResults = Arrays.asList(
        GroupByQueryRunnerTestHelper.createExpectedRow(
            "2011-04-01",
            "alias",
            "mezzanine",
            "rows",
            6L,
            "index",
            4420L,
            QueryRunnerTestHelper.addRowsIndexConstantMetric,
            (double) (6L + 4420L + 1L)
        ),
        GroupByQueryRunnerTestHelper.createExpectedRow(
            "2011-04-01",
            "alias",
            "premium",
            "rows",
            6L,
            "index",
            4416L,
            QueryRunnerTestHelper.addRowsIndexConstantMetric,
            (double) (6L + 4416L + 1L)
        )
    );

    GroupByQuery.Builder builder = GroupByQuery
        .builder()
        .setDataSource(QueryRunnerTestHelper.dataSource)
        .setInterval("2011-04-02/2011-04-04")
        .setDimensions(new DefaultDimensionSpec("quality", "alias"))
        .setAggregatorSpecs(QueryRunnerTestHelper.rowsCount, new LongSumAggregatorFactory("index", "index"))
        .setPostAggregatorSpecs(ImmutableList.of(QueryRunnerTestHelper.addRowsIndexConstant))
        .setGranularity(new PeriodGranularity(new Period("P1M"), null, null))
        .setHavingSpec(
            new OrHavingSpec(
                ImmutableList.of(new GreaterThanHavingSpec(QueryRunnerTestHelper.addRowsIndexConstantMetric, 1000L))
            )
        );

    final GroupByQuery fullQuery = builder.build();

    QueryRunner mergedRunner = factory.getToolchest().mergeResults(
        new QueryRunner<Row>()
        {
          @Override
          public Sequence<Row> run(QueryPlus<Row> queryPlus, Map<String, Object> responseContext)
          {
            // simulate two daily segments
            final QueryPlus queryPlus1 = queryPlus.withQuerySegmentSpec(
                new MultipleIntervalSegmentSpec(Collections.singletonList(Intervals.of("2011-04-02/2011-04-03")))
            );
            final QueryPlus queryPlus2 = queryPlus.withQuerySegmentSpec(
                new MultipleIntervalSegmentSpec(Collections.singletonList(Intervals.of("2011-04-03/2011-04-04")))
            );
            return new MergeSequence(
                queryPlus.getQuery().getResultOrdering(),
                Sequences.simple(
                    Arrays.asList(runner.run(queryPlus1, responseContext), runner.run(queryPlus2, responseContext))
                )
            );
          }
        }
    );

    Map<String, Object> context = new HashMap<>();
    TestHelper.assertExpectedObjects(expectedResults, mergedRunner.run(QueryPlus.wrap(fullQuery), context), "merged");
  }

  @Test
  public void testGroupByWithOrderLimitHavingSpec()
  {
    GroupByQuery.Builder builder = GroupByQuery
        .builder()
        .setDataSource(QueryRunnerTestHelper.dataSource)
        .setInterval("2011-01-25/2011-01-28")
        .setDimensions(new DefaultDimensionSpec("quality", "alias"))
        .setAggregatorSpecs(QueryRunnerTestHelper.rowsCount, new DoubleSumAggregatorFactory("index", "index"))
        .setGranularity(Granularities.ALL)
        .setHavingSpec(new GreaterThanHavingSpec("index", 310L))
        .setLimitSpec(
            new DefaultLimitSpec(
                Collections.singletonList(new OrderByColumnSpec("index", OrderByColumnSpec.Direction.ASCENDING)),
                5
            )
        );

    List<Row> expectedResults = Arrays.asList(
        GroupByQueryRunnerTestHelper.createExpectedRow(
            "2011-01-25",
            "alias",
            "business",
            "rows",
            3L,
            "index",
            312.38165283203125
        ),
        GroupByQueryRunnerTestHelper.createExpectedRow(
            "2011-01-25",
            "alias",
            "news",
            "rows",
            3L,
            "index",
            312.7834167480469
        ),
        GroupByQueryRunnerTestHelper.createExpectedRow(
            "2011-01-25",
            "alias",
            "technology",
            "rows",
            3L,
            "index",
            324.6412353515625
        ),
        GroupByQueryRunnerTestHelper.createExpectedRow(
            "2011-01-25",
            "alias",
            "travel",
            "rows",
            3L,
            "index",
            393.36322021484375
        ),
        GroupByQueryRunnerTestHelper.createExpectedRow(
            "2011-01-25",
            "alias",
            "health",
            "rows",
            3L,
            "index",
            511.2996826171875
        )
    );

    GroupByQuery fullQuery = builder.build();
    Iterable<Row> results = GroupByQueryRunnerTestHelper.runQuery(factory, runner, fullQuery);
    TestHelper.assertExpectedObjects(
        expectedResults,
        results,
        "order-limit-havingspec"
    );
  }

  @Test
  public void testPostAggHavingSpec()
  {
    List<Row> expectedResults = Arrays.asList(
        GroupByQueryRunnerTestHelper.createExpectedRow(
            "2011-04-01",
            "alias",
            "mezzanine",
            "rows",
            6L,
            "index",
            4420L,
            QueryRunnerTestHelper.addRowsIndexConstantMetric,
            (double) (6L + 4420L + 1L)
        ),
        GroupByQueryRunnerTestHelper.createExpectedRow(
            "2011-04-01",
            "alias",
            "premium",
            "rows",
            6L,
            "index",
            4416L,
            QueryRunnerTestHelper.addRowsIndexConstantMetric,
            (double) (6L + 4416L + 1L)
        )
    );

    GroupByQuery.Builder builder = GroupByQuery
        .builder()
        .setDataSource(QueryRunnerTestHelper.dataSource)
        .setInterval("2011-04-02/2011-04-04")
        .setDimensions(new DefaultDimensionSpec("quality", "alias"))
        .setAggregatorSpecs(QueryRunnerTestHelper.rowsCount, new LongSumAggregatorFactory("index", "index"))
        .setPostAggregatorSpecs(ImmutableList.of(QueryRunnerTestHelper.addRowsIndexConstant))
        .setGranularity(new PeriodGranularity(new Period("P1M"), null, null))
        .setHavingSpec(
            new OrHavingSpec(
                ImmutableList.of(
                    new GreaterThanHavingSpec(QueryRunnerTestHelper.addRowsIndexConstantMetric, 1000L)
                )
            )
        );

    final GroupByQuery fullQuery = builder.build();
    TestHelper.assertExpectedObjects(
        expectedResults,
        GroupByQueryRunnerTestHelper.runQuery(factory, runner, fullQuery),
        "postagg-havingspec"
    );
  }


  @Test
  public void testHavingSpec()
  {
    List<Row> expectedResults = Arrays.asList(
        GroupByQueryRunnerTestHelper.createExpectedRow("2011-04-01", "alias", "business", "rows", 2L, "idx", 217L),
        GroupByQueryRunnerTestHelper.createExpectedRow("2011-04-01", "alias", "mezzanine", "rows", 6L, "idx", 4420L),
        GroupByQueryRunnerTestHelper.createExpectedRow("2011-04-01", "alias", "premium", "rows", 6L, "idx", 4416L)
    );

    GroupByQuery.Builder builder = GroupByQuery
        .builder()
        .setDataSource(QueryRunnerTestHelper.dataSource)
        .setInterval("2011-04-02/2011-04-04")
        .setDimensions(new DefaultDimensionSpec("quality", "alias"))
        .setAggregatorSpecs(QueryRunnerTestHelper.rowsCount, new LongSumAggregatorFactory("idx", "index"))
        .setGranularity(new PeriodGranularity(new Period("P1M"), null, null))
        .setHavingSpec(
            new OrHavingSpec(
                ImmutableList.of(
                    new GreaterThanHavingSpec("rows", 2L),
                    new EqualToHavingSpec("idx", 217L)
                )
            )
        );

    final GroupByQuery fullQuery = builder.build();
    TestHelper.assertExpectedObjects(
        expectedResults,
        GroupByQueryRunnerTestHelper.runQuery(factory, runner, fullQuery),
        "havingspec"
    );
  }

  @Test
  public void testDimFilterHavingSpec()
  {
    List<Row> expectedResults = Arrays.asList(
        GroupByQueryRunnerTestHelper.createExpectedRow("2011-04-01", "alias", "business", "rows", 2L, "idx", 217L),
        GroupByQueryRunnerTestHelper.createExpectedRow("2011-04-01", "alias", "mezzanine", "rows", 6L, "idx", 4420L),
        GroupByQueryRunnerTestHelper.createExpectedRow("2011-04-01", "alias", "premium", "rows", 6L, "idx", 4416L)
    );

    final DimFilterHavingSpec havingSpec = new DimFilterHavingSpec(
        new AndDimFilter(
            ImmutableList.of(
                new OrDimFilter(
                    ImmutableList.of(
                        new BoundDimFilter("rows", "2", null, true, false, null, null, StringComparators.NUMERIC),
                        new SelectorDimFilter("idx", "217", null)
                    )
                ),
                new SelectorDimFilter("__time", String.valueOf(DateTimes.of("2011-04-01").getMillis()), null)
            )
        ),
        null
    );

    GroupByQuery.Builder builder = GroupByQuery
        .builder()
        .setDataSource(QueryRunnerTestHelper.dataSource)
        .setInterval("2011-04-02/2011-04-04")
        .setDimensions(new DefaultDimensionSpec("quality", "alias"))
        .setAggregatorSpecs(QueryRunnerTestHelper.rowsCount, new LongSumAggregatorFactory("idx", "index"))
        .setGranularity(new PeriodGranularity(new Period("P1M"), null, null))
        .setHavingSpec(havingSpec);

    final GroupByQuery fullQuery = builder.build();
    TestHelper.assertExpectedObjects(
        expectedResults,
        GroupByQueryRunnerTestHelper.runQuery(factory, runner, fullQuery),
        "dimfilter-havingspec"
    );
  }

  @Test
  public void testDimFilterHavingSpecWithExtractionFns()
  {
    String extractionJsFn = "function(str) { return 'super-' + str; }";
    ExtractionFn extractionFn = new JavaScriptExtractionFn(
        extractionJsFn,
        false,
        JavaScriptConfig.getEnabledInstance()
    );

    String extractionJsFn2 = "function(num) { return num + 10; }";
    ExtractionFn extractionFn2 = new JavaScriptExtractionFn(
        extractionJsFn2,
        false,
        JavaScriptConfig.getEnabledInstance()
    );

    List<Row> expectedResults = Arrays.asList(
        GroupByQueryRunnerTestHelper.createExpectedRow("2011-04-01", "alias", "business", "rows", 2L, "idx", 217L),
        GroupByQueryRunnerTestHelper.createExpectedRow("2011-04-01", "alias", "mezzanine", "rows", 6L, "idx", 4420L),
        GroupByQueryRunnerTestHelper.createExpectedRow("2011-04-01", "alias", "premium", "rows", 6L, "idx", 4416L)
    );

    final DimFilterHavingSpec havingSpec = new DimFilterHavingSpec(
        new OrDimFilter(
            ImmutableList.of(
                new BoundDimFilter("rows", "12", null, true, false, null, extractionFn2, StringComparators.NUMERIC),
                new SelectorDimFilter("idx", "super-217", extractionFn)
            )
        ),
        null
    );

    GroupByQuery.Builder builder = GroupByQuery
        .builder()
        .setDataSource(QueryRunnerTestHelper.dataSource)
        .setInterval("2011-04-02/2011-04-04")
        .setDimensions(new DefaultDimensionSpec("quality", "alias"))
        .setAggregatorSpecs(QueryRunnerTestHelper.rowsCount, new LongSumAggregatorFactory("idx", "index"))
        .setGranularity(new PeriodGranularity(new Period("P1M"), null, null))
        .setHavingSpec(havingSpec);

    final GroupByQuery fullQuery = builder.build();
    TestHelper.assertExpectedObjects(
        expectedResults,
        GroupByQueryRunnerTestHelper.runQuery(factory, runner, fullQuery),
        "extractionfn-havingspec"
    );
  }

  @Test
  public void testMergedHavingSpec()
  {
    List<Row> expectedResults = Arrays.asList(
        GroupByQueryRunnerTestHelper.createExpectedRow("2011-04-01", "alias", "business", "rows", 2L, "idx", 217L),
        GroupByQueryRunnerTestHelper.createExpectedRow("2011-04-01", "alias", "mezzanine", "rows", 6L, "idx", 4420L),
        GroupByQueryRunnerTestHelper.createExpectedRow("2011-04-01", "alias", "premium", "rows", 6L, "idx", 4416L)
    );

    GroupByQuery.Builder builder = GroupByQuery
        .builder()
        .setDataSource(QueryRunnerTestHelper.dataSource)
        .setInterval("2011-04-02/2011-04-04")
        .setDimensions(new DefaultDimensionSpec("quality", "alias"))
        .setAggregatorSpecs(QueryRunnerTestHelper.rowsCount, new LongSumAggregatorFactory("idx", "index"))
        .setGranularity(new PeriodGranularity(new Period("P1M"), null, null))
        .setHavingSpec(
            new OrHavingSpec(
                ImmutableList.of(
                    new GreaterThanHavingSpec("rows", 2L),
                    new EqualToHavingSpec("idx", 217L)
                )
            )
        );

    GroupByQuery fullQuery = builder.build();

    QueryRunner mergedRunner = factory.getToolchest().mergeResults(
        new QueryRunner<Row>()
        {
          @Override
          public Sequence<Row> run(QueryPlus<Row> queryPlus, Map<String, Object> responseContext)
          {
            // simulate two daily segments
            final QueryPlus queryPlus1 = queryPlus.withQuerySegmentSpec(
                new MultipleIntervalSegmentSpec(Collections.singletonList(Intervals.of("2011-04-02/2011-04-03")))
            );
            final QueryPlus queryPlus2 = queryPlus.withQuerySegmentSpec(
                new MultipleIntervalSegmentSpec(Collections.singletonList(Intervals.of("2011-04-03/2011-04-04")))
            );
            return new MergeSequence(
                queryPlus.getQuery().getResultOrdering(),
                Sequences.simple(
                    Arrays.asList(runner.run(queryPlus1, responseContext), runner.run(queryPlus2, responseContext))
                )
            );
          }
        }
    );

    Map<String, Object> context = new HashMap<>();
    TestHelper.assertExpectedObjects(expectedResults, mergedRunner.run(QueryPlus.wrap(fullQuery), context), "merged");
  }

  @Test
  public void testMergedPostAggHavingSpec()
  {
    List<Row> expectedResults = Arrays.asList(
        GroupByQueryRunnerTestHelper.createExpectedRow(
            "2011-04-01",
            "alias",
            "business",
            "rows",
            2L,
            "idx",
            217L,
            "rows_times_10",
            20.0
        ),
        GroupByQueryRunnerTestHelper.createExpectedRow(
            "2011-04-01",
            "alias",
            "mezzanine",
            "rows",
            6L,
            "idx",
            4420L,
            "rows_times_10",
            60.0
        ),
        GroupByQueryRunnerTestHelper.createExpectedRow(
            "2011-04-01",
            "alias",
            "premium",
            "rows",
            6L,
            "idx",
            4416L,
            "rows_times_10",
            60.0
        )
    );

    GroupByQuery.Builder builder = GroupByQuery
        .builder()
        .setDataSource(QueryRunnerTestHelper.dataSource)
        .setInterval("2011-04-02/2011-04-04")
        .setDimensions(new DefaultDimensionSpec("quality", "alias"))
        .setAggregatorSpecs(QueryRunnerTestHelper.rowsCount, new LongSumAggregatorFactory("idx", "index"))
        .setPostAggregatorSpecs(
            Collections.singletonList(
                new ArithmeticPostAggregator(
                    "rows_times_10",
                    "*",
                    Arrays.asList(
                        new FieldAccessPostAggregator(
                            "rows",
                            "rows"
                        ),
                        new ConstantPostAggregator(
                            "const",
                            10L
                        )
                    )
                )
            )
        )
        .setGranularity(new PeriodGranularity(new Period("P1M"), null, null))
        .setHavingSpec(
            new OrHavingSpec(
                ImmutableList.of(
                    new GreaterThanHavingSpec("rows_times_10", 20L),
                    new EqualToHavingSpec("idx", 217L)
                )
            )
        );

    GroupByQuery fullQuery = builder.build();

    QueryRunner mergedRunner = factory.getToolchest().mergeResults(
        new QueryRunner<Row>()
        {
          @Override
          public Sequence<Row> run(QueryPlus<Row> queryPlus, Map<String, Object> responseContext)
          {
            // simulate two daily segments
            final QueryPlus queryPlus1 = queryPlus.withQuerySegmentSpec(
                new MultipleIntervalSegmentSpec(Collections.singletonList(Intervals.of("2011-04-02/2011-04-03")))
            );
            final QueryPlus queryPlus2 = queryPlus.withQuerySegmentSpec(
                new MultipleIntervalSegmentSpec(Collections.singletonList(Intervals.of("2011-04-03/2011-04-04")))
            );
            return new MergeSequence(
                queryPlus.getQuery().getResultOrdering(),
                Sequences.simple(
                    Arrays.asList(runner.run(queryPlus1, responseContext), runner.run(queryPlus2, responseContext))
                )
            );
          }
        }
    );

    Map<String, Object> context = new HashMap<>();
    // add an extra layer of merging, simulate broker forwarding query to historical
    TestHelper.assertExpectedObjects(
        expectedResults,
        factory.getToolchest().postMergeQueryDecoration(
            factory.getToolchest().mergeResults(
                factory.getToolchest().preMergeQueryDecoration(mergedRunner)
            )
        ).run(QueryPlus.wrap(fullQuery), context),
        "merged"
    );

    fullQuery = fullQuery.withPostAggregatorSpecs(
        Collections.singletonList(
            new ExpressionPostAggregator("rows_times_10", "rows * 10.0", null, TestExprMacroTable.INSTANCE)
        )
    );

    TestHelper.assertExpectedObjects(
        expectedResults,
        factory.getToolchest().postMergeQueryDecoration(
            factory.getToolchest().mergeResults(
                factory.getToolchest().preMergeQueryDecoration(mergedRunner)
            )
        ).run(QueryPlus.wrap(fullQuery), context),
        "merged"
    );
  }

  @Test
  public void testCustomAggregatorHavingSpec()
  {
    List<Row> expectedResults = Arrays.asList(
        GroupByQueryRunnerTestHelper.createExpectedRow(
            "2011-04-01",
            "alias",
            "automotive",
            "rows",
            1L,
            "idxDouble",
            135.885094d
        ),
        GroupByQueryRunnerTestHelper.createExpectedRow(
            "2011-04-01",
            "alias",
            "entertainment",
            "rows",
            1L,
            "idxDouble",
            158.747224d
        ),
        GroupByQueryRunnerTestHelper.createExpectedRow(
            "2011-04-01",
            "alias",
            "mezzanine",
            "rows",
            3L,
            "idxDouble",
            2871.8866900000003d
        ),
        GroupByQueryRunnerTestHelper.createExpectedRow(
            "2011-04-01",
            "alias",
            "premium",
            "rows",
            3L,
            "idxDouble",
            2900.798647d
        ),

        GroupByQueryRunnerTestHelper.createExpectedRow(
            "2011-04-02",
            "alias",
            "automotive",
            "rows",
            1L,
            "idxDouble",
            147.425935d
        ),
        GroupByQueryRunnerTestHelper.createExpectedRow(
            "2011-04-02",
            "alias",
            "entertainment",
            "rows",
            1L,
            "idxDouble",
            166.016049d
        ),
        GroupByQueryRunnerTestHelper.createExpectedRow(
            "2011-04-02",
            "alias",
            "mezzanine",
            "rows",
            3L,
            "idxDouble",
            2448.830613d
        ),
        GroupByQueryRunnerTestHelper.createExpectedRow(
            "2011-04-02",
            "alias",
            "premium",
            "rows",
            3L,
            "idxDouble",
            2506.415148d
        )
    );

    GroupByQuery query = GroupByQuery
        .builder()
        .setDataSource(QueryRunnerTestHelper.dataSource)
        .setQuerySegmentSpec(QueryRunnerTestHelper.firstToThird)
        .setDimensions(new DefaultDimensionSpec("quality", "alias"))
        .setAggregatorSpecs(
            QueryRunnerTestHelper.rowsCount,
            new TestBigDecimalSumAggregatorFactory("idxDouble", "index")
        )
        .setGranularity(QueryRunnerTestHelper.dayGran)
        .setHavingSpec(
            new OrHavingSpec(
                ImmutableList.of(
                    new EqualToHavingSpec("rows", 3L),
                    new GreaterThanHavingSpec("idxDouble", 135.00d)
                )
            )
        )
        .build();

    TestHelper.assertExpectedObjects(
        expectedResults,
        GroupByQueryRunnerTestHelper.runQuery(factory, runner, query),
        "custom-havingspec"
    );
  }

  @Test
  public void testGroupByWithRegEx()
  {
    GroupByQuery.Builder builder = GroupByQuery
        .builder()
        .setDataSource(QueryRunnerTestHelper.dataSource)
        .setInterval("2011-04-02/2011-04-04")
        .setDimFilter(new RegexDimFilter("quality", "auto.*", null))
        .setDimensions(new DefaultDimensionSpec("quality", "quality"))
        .setAggregatorSpecs(QueryRunnerTestHelper.rowsCount)
        .setGranularity(new PeriodGranularity(new Period("P1M"), null, null));

    final GroupByQuery query = builder.build();

    List<Row> expectedResults = Collections.singletonList(
        GroupByQueryRunnerTestHelper.createExpectedRow("2011-04-01", "quality", "automotive", "rows", 2L)
    );

    QueryRunner<Row> mergeRunner = factory.getToolchest().mergeResults(runner);
    Map<String, Object> context = new HashMap<>();
    TestHelper.assertExpectedObjects(expectedResults, mergeRunner.run(QueryPlus.wrap(query), context), "no-limit");
  }

  @Test
  public void testGroupByWithNonexistentDimension()
  {
    GroupByQuery.Builder builder = GroupByQuery
        .builder()
        .setDataSource(QueryRunnerTestHelper.dataSource)
        .setInterval("2011-04-02/2011-04-04")
        .addDimension("billy")
        .addDimension("quality").setAggregatorSpecs(QueryRunnerTestHelper.rowsCount)
        .setGranularity(new PeriodGranularity(new Period("P1M"), null, null));

    final GroupByQuery query = builder.build();

    List<Row> expectedResults = Arrays.asList(
        GroupByQueryRunnerTestHelper.createExpectedRow(
            "2011-04-01",
            "billy",
            null,
            "quality",
            "automotive",
            "rows",
            2L
        ),
        GroupByQueryRunnerTestHelper.createExpectedRow("2011-04-01", "billy", null, "quality", "business", "rows", 2L),
        GroupByQueryRunnerTestHelper.createExpectedRow(
            "2011-04-01",
            "billy",
            null,
            "quality",
            "entertainment",
            "rows",
            2L
        ),
        GroupByQueryRunnerTestHelper.createExpectedRow("2011-04-01", "billy", null, "quality", "health", "rows", 2L),
        GroupByQueryRunnerTestHelper.createExpectedRow("2011-04-01", "billy", null, "quality", "mezzanine", "rows", 6L),
        GroupByQueryRunnerTestHelper.createExpectedRow("2011-04-01", "billy", null, "quality", "news", "rows", 2L),
        GroupByQueryRunnerTestHelper.createExpectedRow("2011-04-01", "billy", null, "quality", "premium", "rows", 6L),
        GroupByQueryRunnerTestHelper.createExpectedRow(
            "2011-04-01",
            "billy",
            null,
            "quality",
            "technology",
            "rows",
            2L
        ),
        GroupByQueryRunnerTestHelper.createExpectedRow("2011-04-01", "billy", null, "quality", "travel", "rows", 2L)
    );

    Map<String, Object> context = new HashMap<>();
    QueryRunner<Row> mergeRunner = factory.getToolchest().mergeResults(runner);
    TestHelper.assertExpectedObjects(expectedResults, mergeRunner.run(QueryPlus.wrap(query), context), "no-limit");
  }

  // A subquery identical to the query should yield identical results
  @Test
  public void testIdenticalSubquery()
  {
    GroupByQuery subquery = GroupByQuery
        .builder()
        .setDataSource(QueryRunnerTestHelper.dataSource)
        .setQuerySegmentSpec(QueryRunnerTestHelper.firstToThird)
        .setDimensions(new DefaultDimensionSpec("quality", "alias"))
        .setDimFilter(new JavaScriptDimFilter(
            "quality",
            "function(dim){ return true; }",
            null,
            JavaScriptConfig.getEnabledInstance()
        ))
        .setAggregatorSpecs(
            QueryRunnerTestHelper.rowsCount,
            new LongSumAggregatorFactory("idx", "index"),
            new LongSumAggregatorFactory("indexMaxPlusTen", "indexMaxPlusTen")
        )
        .setGranularity(QueryRunnerTestHelper.dayGran)
        .build();

    GroupByQuery query = GroupByQuery
        .builder()
        .setDataSource(subquery)
        .setQuerySegmentSpec(QueryRunnerTestHelper.firstToThird)
        .setDimensions(new DefaultDimensionSpec("alias", "alias"))
        .setAggregatorSpecs(new LongSumAggregatorFactory("rows", "rows"), new LongSumAggregatorFactory("idx", "idx"))
        .setGranularity(QueryRunnerTestHelper.dayGran)
        .build();

    List<Row> expectedResults = Arrays.asList(
        GroupByQueryRunnerTestHelper.createExpectedRow("2011-04-01", "alias", "automotive", "rows", 1L, "idx", 135L),
        GroupByQueryRunnerTestHelper.createExpectedRow("2011-04-01", "alias", "business", "rows", 1L, "idx", 118L),
        GroupByQueryRunnerTestHelper.createExpectedRow("2011-04-01", "alias", "entertainment", "rows", 1L, "idx", 158L),
        GroupByQueryRunnerTestHelper.createExpectedRow("2011-04-01", "alias", "health", "rows", 1L, "idx", 120L),
        GroupByQueryRunnerTestHelper.createExpectedRow("2011-04-01", "alias", "mezzanine", "rows", 3L, "idx", 2870L),
        GroupByQueryRunnerTestHelper.createExpectedRow("2011-04-01", "alias", "news", "rows", 1L, "idx", 121L),
        GroupByQueryRunnerTestHelper.createExpectedRow("2011-04-01", "alias", "premium", "rows", 3L, "idx", 2900L),
        GroupByQueryRunnerTestHelper.createExpectedRow("2011-04-01", "alias", "technology", "rows", 1L, "idx", 78L),
        GroupByQueryRunnerTestHelper.createExpectedRow("2011-04-01", "alias", "travel", "rows", 1L, "idx", 119L),

        GroupByQueryRunnerTestHelper.createExpectedRow("2011-04-02", "alias", "automotive", "rows", 1L, "idx", 147L),
        GroupByQueryRunnerTestHelper.createExpectedRow("2011-04-02", "alias", "business", "rows", 1L, "idx", 112L),
        GroupByQueryRunnerTestHelper.createExpectedRow("2011-04-02", "alias", "entertainment", "rows", 1L, "idx", 166L),
        GroupByQueryRunnerTestHelper.createExpectedRow("2011-04-02", "alias", "health", "rows", 1L, "idx", 113L),
        GroupByQueryRunnerTestHelper.createExpectedRow("2011-04-02", "alias", "mezzanine", "rows", 3L, "idx", 2447L),
        GroupByQueryRunnerTestHelper.createExpectedRow("2011-04-02", "alias", "news", "rows", 1L, "idx", 114L),
        GroupByQueryRunnerTestHelper.createExpectedRow("2011-04-02", "alias", "premium", "rows", 3L, "idx", 2505L),
        GroupByQueryRunnerTestHelper.createExpectedRow("2011-04-02", "alias", "technology", "rows", 1L, "idx", 97L),
        GroupByQueryRunnerTestHelper.createExpectedRow("2011-04-02", "alias", "travel", "rows", 1L, "idx", 126L)
    );

    // Subqueries are handled by the ToolChest
    Iterable<Row> results = GroupByQueryRunnerTestHelper.runQuery(factory, runner, query);
    TestHelper.assertExpectedObjects(expectedResults, results, "sub-query");
  }

  @Test
  public void testSubqueryWithMultipleIntervalsInOuterQuery()
  {
    GroupByQuery subquery = GroupByQuery
        .builder()
        .setDataSource(QueryRunnerTestHelper.dataSource)
        .setQuerySegmentSpec(QueryRunnerTestHelper.firstToThird)
        .setDimensions(new DefaultDimensionSpec("quality", "alias"))
        .setDimFilter(new JavaScriptDimFilter(
            "quality",
            "function(dim){ return true; }",
            null,
            JavaScriptConfig.getEnabledInstance()
        ))
        .setAggregatorSpecs(
            QueryRunnerTestHelper.rowsCount,
            new LongSumAggregatorFactory("idx", "index"),
            new LongSumAggregatorFactory("indexMaxPlusTen", "indexMaxPlusTen")
        )
        .setGranularity(QueryRunnerTestHelper.dayGran)
        .build();

    GroupByQuery query = GroupByQuery
        .builder()
        .setDataSource(subquery)
        .setQuerySegmentSpec(
            new MultipleIntervalSegmentSpec(
                ImmutableList.of(
                    Intervals.of("2011-04-01T00:00:00.000Z/2011-04-01T23:58:00.000Z"),
                    Intervals.of("2011-04-02T00:00:00.000Z/2011-04-03T00:00:00.000Z")
                )
            )
        )
        .setDimensions(new DefaultDimensionSpec("alias", "alias"))
        .setAggregatorSpecs(new LongSumAggregatorFactory("rows", "rows"), new LongSumAggregatorFactory("idx", "idx"))
        .setGranularity(QueryRunnerTestHelper.dayGran)
        .build();

    List<Row> expectedResults = Arrays.asList(
        GroupByQueryRunnerTestHelper.createExpectedRow("2011-04-01", "alias", "automotive", "rows", 1L, "idx", 135L),
        GroupByQueryRunnerTestHelper.createExpectedRow("2011-04-01", "alias", "business", "rows", 1L, "idx", 118L),
        GroupByQueryRunnerTestHelper.createExpectedRow("2011-04-01", "alias", "entertainment", "rows", 1L, "idx", 158L),
        GroupByQueryRunnerTestHelper.createExpectedRow("2011-04-01", "alias", "health", "rows", 1L, "idx", 120L),
        GroupByQueryRunnerTestHelper.createExpectedRow("2011-04-01", "alias", "mezzanine", "rows", 3L, "idx", 2870L),
        GroupByQueryRunnerTestHelper.createExpectedRow("2011-04-01", "alias", "news", "rows", 1L, "idx", 121L),
        GroupByQueryRunnerTestHelper.createExpectedRow("2011-04-01", "alias", "premium", "rows", 3L, "idx", 2900L),
        GroupByQueryRunnerTestHelper.createExpectedRow("2011-04-01", "alias", "technology", "rows", 1L, "idx", 78L),
        GroupByQueryRunnerTestHelper.createExpectedRow("2011-04-01", "alias", "travel", "rows", 1L, "idx", 119L),

        GroupByQueryRunnerTestHelper.createExpectedRow("2011-04-02", "alias", "automotive", "rows", 1L, "idx", 147L),
        GroupByQueryRunnerTestHelper.createExpectedRow("2011-04-02", "alias", "business", "rows", 1L, "idx", 112L),
        GroupByQueryRunnerTestHelper.createExpectedRow("2011-04-02", "alias", "entertainment", "rows", 1L, "idx", 166L),
        GroupByQueryRunnerTestHelper.createExpectedRow("2011-04-02", "alias", "health", "rows", 1L, "idx", 113L),
        GroupByQueryRunnerTestHelper.createExpectedRow("2011-04-02", "alias", "mezzanine", "rows", 3L, "idx", 2447L),
        GroupByQueryRunnerTestHelper.createExpectedRow("2011-04-02", "alias", "news", "rows", 1L, "idx", 114L),
        GroupByQueryRunnerTestHelper.createExpectedRow("2011-04-02", "alias", "premium", "rows", 3L, "idx", 2505L),
        GroupByQueryRunnerTestHelper.createExpectedRow("2011-04-02", "alias", "technology", "rows", 1L, "idx", 97L),
        GroupByQueryRunnerTestHelper.createExpectedRow("2011-04-02", "alias", "travel", "rows", 1L, "idx", 126L)
    );

    // Subqueries are handled by the ToolChest
    Iterable<Row> results = GroupByQueryRunnerTestHelper.runQuery(factory, runner, query);
    TestHelper.assertExpectedObjects(expectedResults, results, "subquery-multiple-intervals");
  }

  @Test
  public void testSubqueryWithMultipleIntervalsInOuterQueryAndChunkPeriod()
  {
    GroupByQuery subquery = GroupByQuery
        .builder()
        .setDataSource(QueryRunnerTestHelper.dataSource)
        .setQuerySegmentSpec(QueryRunnerTestHelper.firstToThird)
        .setDimensions(new DefaultDimensionSpec("quality", "alias"))
        .setDimFilter(new JavaScriptDimFilter(
            "quality",
            "function(dim){ return true; }",
            null,
            JavaScriptConfig.getEnabledInstance()
        ))
        .setAggregatorSpecs(
            QueryRunnerTestHelper.rowsCount,
            new LongSumAggregatorFactory("idx", "index"),
            new LongSumAggregatorFactory("indexMaxPlusTen", "indexMaxPlusTen")
        )
        .setGranularity(QueryRunnerTestHelper.dayGran)
        .setContext(ImmutableMap.of("chunkPeriod", "P1D"))
        .build();

    GroupByQuery query = GroupByQuery
        .builder()
        .setDataSource(subquery)
        .setQuerySegmentSpec(
            new MultipleIntervalSegmentSpec(
                ImmutableList.of(
                    Intervals.of("2011-04-01T00:00:00.000Z/2011-04-01T23:58:00.000Z"),
                    Intervals.of("2011-04-02T00:00:00.000Z/2011-04-03T00:00:00.000Z")
                )
            )
        )
        .setDimensions(new DefaultDimensionSpec("alias", "alias"))
        .setAggregatorSpecs(new LongSumAggregatorFactory("rows", "rows"), new LongSumAggregatorFactory("idx", "idx"))
        .setGranularity(QueryRunnerTestHelper.dayGran)
        .build();

    List<Row> expectedResults = Arrays.asList(
        GroupByQueryRunnerTestHelper.createExpectedRow("2011-04-01", "alias", "automotive", "rows", 1L, "idx", 135L),
        GroupByQueryRunnerTestHelper.createExpectedRow("2011-04-01", "alias", "business", "rows", 1L, "idx", 118L),
        GroupByQueryRunnerTestHelper.createExpectedRow("2011-04-01", "alias", "entertainment", "rows", 1L, "idx", 158L),
        GroupByQueryRunnerTestHelper.createExpectedRow("2011-04-01", "alias", "health", "rows", 1L, "idx", 120L),
        GroupByQueryRunnerTestHelper.createExpectedRow("2011-04-01", "alias", "mezzanine", "rows", 3L, "idx", 2870L),
        GroupByQueryRunnerTestHelper.createExpectedRow("2011-04-01", "alias", "news", "rows", 1L, "idx", 121L),
        GroupByQueryRunnerTestHelper.createExpectedRow("2011-04-01", "alias", "premium", "rows", 3L, "idx", 2900L),
        GroupByQueryRunnerTestHelper.createExpectedRow("2011-04-01", "alias", "technology", "rows", 1L, "idx", 78L),
        GroupByQueryRunnerTestHelper.createExpectedRow("2011-04-01", "alias", "travel", "rows", 1L, "idx", 119L),

        GroupByQueryRunnerTestHelper.createExpectedRow("2011-04-02", "alias", "automotive", "rows", 1L, "idx", 147L),
        GroupByQueryRunnerTestHelper.createExpectedRow("2011-04-02", "alias", "business", "rows", 1L, "idx", 112L),
        GroupByQueryRunnerTestHelper.createExpectedRow("2011-04-02", "alias", "entertainment", "rows", 1L, "idx", 166L),
        GroupByQueryRunnerTestHelper.createExpectedRow("2011-04-02", "alias", "health", "rows", 1L, "idx", 113L),
        GroupByQueryRunnerTestHelper.createExpectedRow("2011-04-02", "alias", "mezzanine", "rows", 3L, "idx", 2447L),
        GroupByQueryRunnerTestHelper.createExpectedRow("2011-04-02", "alias", "news", "rows", 1L, "idx", 114L),
        GroupByQueryRunnerTestHelper.createExpectedRow("2011-04-02", "alias", "premium", "rows", 3L, "idx", 2505L),
        GroupByQueryRunnerTestHelper.createExpectedRow("2011-04-02", "alias", "technology", "rows", 1L, "idx", 97L),
        GroupByQueryRunnerTestHelper.createExpectedRow("2011-04-02", "alias", "travel", "rows", 1L, "idx", 126L)
    );

    // Subqueries are handled by the ToolChest
    Iterable<Row> results = GroupByQueryRunnerTestHelper.runQuery(factory, runner, query);
    TestHelper.assertExpectedObjects(expectedResults, results, "subquery-multiple-intervals");
  }

  @Test
  public void testSubqueryWithExtractionFnInOuterQuery()
  {
    //https://github.com/apache/incubator-druid/issues/2556

    GroupByQuery subquery = GroupByQuery
        .builder()
        .setDataSource(QueryRunnerTestHelper.dataSource)
        .setQuerySegmentSpec(QueryRunnerTestHelper.firstToThird)
        .setDimensions(new DefaultDimensionSpec("quality", "alias"))
        .setDimFilter(new JavaScriptDimFilter(
            "quality",
            "function(dim){ return true; }",
            null,
            JavaScriptConfig.getEnabledInstance()
        ))
        .setAggregatorSpecs(
            QueryRunnerTestHelper.rowsCount,
            new LongSumAggregatorFactory("idx", "index"),
            new LongSumAggregatorFactory("indexMaxPlusTen", "indexMaxPlusTen")
        )
        .setGranularity(QueryRunnerTestHelper.dayGran)
        .build();

    GroupByQuery query = GroupByQuery
        .builder()
        .setDataSource(subquery)
        .setQuerySegmentSpec(
            new MultipleIntervalSegmentSpec(
                ImmutableList.of(
                    Intervals.of("2011-04-01T00:00:00.000Z/2011-04-03T00:00:00.000Z")
                )
            )
        )
        .setDimensions(new ExtractionDimensionSpec("alias", "alias", new RegexDimExtractionFn("(a).*", true, "a")))
        .setAggregatorSpecs(new LongSumAggregatorFactory("rows", "rows"), new LongSumAggregatorFactory("idx", "idx"))
        .setGranularity(QueryRunnerTestHelper.dayGran)
        .build();

    List<Row> expectedResults = Arrays.asList(
        GroupByQueryRunnerTestHelper.createExpectedRow("2011-04-01", "alias", "a", "rows", 13L, "idx", 6619L),
        GroupByQueryRunnerTestHelper.createExpectedRow("2011-04-02", "alias", "a", "rows", 13L, "idx", 5827L)
    );

    // Subqueries are handled by the ToolChest
    Iterable<Row> results = GroupByQueryRunnerTestHelper.runQuery(factory, runner, query);
    TestHelper.assertExpectedObjects(expectedResults, results, "subquery-extractionfn");
  }

  @Test
  public void testDifferentGroupingSubquery()
  {
    GroupByQuery subquery = GroupByQuery
        .builder()
        .setDataSource(QueryRunnerTestHelper.dataSource)
        .setQuerySegmentSpec(QueryRunnerTestHelper.firstToThird)
        .setDimensions(new DefaultDimensionSpec("quality", "alias"))
        .setAggregatorSpecs(
            QueryRunnerTestHelper.rowsCount,
            new LongSumAggregatorFactory("idx", "index"),
            new LongSumAggregatorFactory("indexMaxPlusTen", "indexMaxPlusTen")
        )
        .setGranularity(QueryRunnerTestHelper.dayGran)
        .build();

    GroupByQuery query = GroupByQuery
        .builder()
        .setDataSource(subquery)
        .setQuerySegmentSpec(QueryRunnerTestHelper.firstToThird)
        .setAggregatorSpecs(
            QueryRunnerTestHelper.rowsCount,
            new DoubleMaxAggregatorFactory("idx", "idx"),
            new DoubleMaxAggregatorFactory("indexMaxPlusTen", "indexMaxPlusTen")
        )
        .setGranularity(QueryRunnerTestHelper.dayGran)
        .build();

    List<Row> expectedResults = GroupByQueryRunnerTestHelper.createExpectedRows(
        new String[]{"__time", "rows", "idx", "indexMaxPlusTen"},
        new Object[]{"2011-04-01", 9L, 2900.0, 2930.0},
        new Object[]{"2011-04-02", 9L, 2505.0, 2535.0}
    );

    TestHelper.assertExpectedObjects(
        expectedResults,
        GroupByQueryRunnerTestHelper.runQuery(factory, runner, query), "subquery"
    );

    subquery = new GroupByQuery.Builder(subquery)
        .setVirtualColumns(
            new ExpressionVirtualColumn("expr", "-index + 100", ValueType.FLOAT, TestExprMacroTable.INSTANCE)
        )
        .setAggregatorSpecs(
            QueryRunnerTestHelper.rowsCount,
            new LongSumAggregatorFactory("idx", "expr"),
            new LongSumAggregatorFactory("indexMaxPlusTen", "indexMaxPlusTen")
        )
        .build();
    query = (GroupByQuery) query.withDataSource(new QueryDataSource(subquery));

    expectedResults = GroupByQueryRunnerTestHelper.createExpectedRows(
        new String[]{"__time", "rows", "idx", "indexMaxPlusTen"},
        new Object[]{"2011-04-01", 9L, 21.0, 2930.0},
        new Object[]{"2011-04-02", 9L, 2.0, 2535.0}
    );

    TestHelper.assertExpectedObjects(
        expectedResults,
        GroupByQueryRunnerTestHelper.runQuery(factory, runner, query), "subquery"
    );
  }

  @Test
  public void testDifferentGroupingSubqueryMultipleAggregatorsOnSameField()
  {
    GroupByQuery subquery = GroupByQuery
        .builder()
        .setDataSource(QueryRunnerTestHelper.dataSource)
        .setQuerySegmentSpec(QueryRunnerTestHelper.firstToThird)
        .setDimensions(new DefaultDimensionSpec("quality", "alias"))
        .setAggregatorSpecs(QueryRunnerTestHelper.rowsCount, new LongSumAggregatorFactory("idx", "index"))
        .setPostAggregatorSpecs(
            Collections.singletonList(
                new ArithmeticPostAggregator(
                    "post_agg",
                    "+",
                    Lists.newArrayList(
                        new FieldAccessPostAggregator("idx", "idx"),
                        new FieldAccessPostAggregator("idx", "idx")
                    )
                )
            )
        )
        .setGranularity(QueryRunnerTestHelper.dayGran)
        .build();

    GroupByQuery query = GroupByQuery
        .builder()
        .setDataSource(subquery)
        .setQuerySegmentSpec(QueryRunnerTestHelper.firstToThird)
        .setAggregatorSpecs(
            new DoubleMaxAggregatorFactory("idx1", "idx"),
            new DoubleMaxAggregatorFactory("idx2", "idx"),
            new DoubleMaxAggregatorFactory("idx3", "post_agg"),
            new DoubleMaxAggregatorFactory("idx4", "post_agg")
        )
        .setGranularity(QueryRunnerTestHelper.dayGran)
        .build();

    List<Row> expectedResults = Arrays.asList(
        GroupByQueryRunnerTestHelper.createExpectedRow("2011-04-01", "idx1", 2900.0, "idx2", 2900.0,
                                                       "idx3", 5800.0, "idx4", 5800.0
        ),
        GroupByQueryRunnerTestHelper.createExpectedRow("2011-04-02", "idx1", 2505.0, "idx2", 2505.0,
                                                       "idx3", 5010.0, "idx4", 5010.0
        )
    );

    Iterable<Row> results = GroupByQueryRunnerTestHelper.runQuery(factory, runner, query);
    TestHelper.assertExpectedObjects(expectedResults, results, "subquery-multiple-aggs");
  }


  @Test
  public void testDifferentGroupingSubqueryWithFilter()
  {
    GroupByQuery subquery = GroupByQuery
        .builder()
        .setDataSource(QueryRunnerTestHelper.dataSource)
        .setQuerySegmentSpec(QueryRunnerTestHelper.firstToThird)
        .setDimensions(new DefaultDimensionSpec("quality", "quality"))
        .setAggregatorSpecs(QueryRunnerTestHelper.rowsCount, new LongSumAggregatorFactory("idx", "index"))
        .setGranularity(QueryRunnerTestHelper.dayGran)
        .build();

    GroupByQuery query = GroupByQuery
        .builder()
        .setDataSource(subquery)
        .setQuerySegmentSpec(QueryRunnerTestHelper.firstToThird)
        .setAggregatorSpecs(new DoubleMaxAggregatorFactory("idx", "idx"))
        .setDimFilter(
            new OrDimFilter(
                Lists.newArrayList(
                    new SelectorDimFilter("quality", "automotive", null),
                    new SelectorDimFilter("quality", "premium", null),
                    new SelectorDimFilter("quality", "mezzanine", null),
                    new SelectorDimFilter("quality", "business", null),
                    new SelectorDimFilter("quality", "entertainment", null),
                    new SelectorDimFilter("quality", "health", null),
                    new SelectorDimFilter("quality", "news", null),
                    new SelectorDimFilter("quality", "technology", null),
                    new SelectorDimFilter("quality", "travel", null)
                )
            )
        )
        .setGranularity(QueryRunnerTestHelper.dayGran)
        .build();

    List<Row> expectedResults = Arrays.asList(
        GroupByQueryRunnerTestHelper.createExpectedRow("2011-04-01", "idx", 2900.0),
        GroupByQueryRunnerTestHelper.createExpectedRow("2011-04-02", "idx", 2505.0)
    );

    Iterable<Row> results = GroupByQueryRunnerTestHelper.runQuery(factory, runner, query);
    TestHelper.assertExpectedObjects(expectedResults, results, "subquery-filter");
  }

  @Test
  public void testDifferentIntervalSubquery()
  {
    GroupByQuery subquery = GroupByQuery
        .builder()
        .setDataSource(QueryRunnerTestHelper.dataSource)
        .setQuerySegmentSpec(QueryRunnerTestHelper.firstToThird)
        .setDimensions(new DefaultDimensionSpec("quality", "alias"))
        .setAggregatorSpecs(QueryRunnerTestHelper.rowsCount, new LongSumAggregatorFactory("idx", "index"))
        .setGranularity(QueryRunnerTestHelper.dayGran)
        .build();

    GroupByQuery query = GroupByQuery
        .builder()
        .setDataSource(subquery)
        .setQuerySegmentSpec(QueryRunnerTestHelper.secondOnly)
        .setAggregatorSpecs(new DoubleMaxAggregatorFactory("idx", "idx"))
        .setGranularity(QueryRunnerTestHelper.dayGran)
        .build();

    List<Row> expectedResults = Collections.singletonList(
        GroupByQueryRunnerTestHelper.createExpectedRow("2011-04-02", "idx", 2505.0)
    );

    Iterable<Row> results = GroupByQueryRunnerTestHelper.runQuery(factory, runner, query);
    TestHelper.assertExpectedObjects(expectedResults, results, "subquery-different-intervals");
  }

  @Test
  public void testGroupByTimeExtractionNamedUnderUnderTime()
  {
    expectedException.expect(IAE.class);
    expectedException.expectMessage(
        "'__time' cannot be used as an output name for dimensions, aggregators, or post-aggregators."
    );

    GroupByQuery
        .builder()
        .setDataSource(QueryRunnerTestHelper.dataSource)
        .setQuerySegmentSpec(QueryRunnerTestHelper.fullOnIntervalSpec)
        .setDimensions(
            new DefaultDimensionSpec("market", "market"),
            new ExtractionDimensionSpec(
                ColumnHolder.TIME_COLUMN_NAME,
                ColumnHolder.TIME_COLUMN_NAME,
                new TimeFormatExtractionFn("EEEE", null, null, null, false)
            )
        )
        .setAggregatorSpecs(QueryRunnerTestHelper.rowsCount, QueryRunnerTestHelper.indexDoubleSum)
        .setPostAggregatorSpecs(Collections.singletonList(QueryRunnerTestHelper.addRowsIndexConstant))
        .setGranularity(QueryRunnerTestHelper.allGran)
        .setDimFilter(
            new OrDimFilter(
                Arrays.asList(
                    new SelectorDimFilter("market", "spot", null),
                    new SelectorDimFilter("market", "upfront", null)
                )
            )
        )
        .setLimitSpec(new DefaultLimitSpec(ImmutableList.of(), 1))
        .build();
  }

  @Test
  public void testGroupByWithUnderUnderTimeAsDimensionNameWithHavingAndLimit()
  {
    expectedException.expect(IAE.class);
    expectedException.expectMessage(
        "'__time' cannot be used as an output name for dimensions, aggregators, or post-aggregators."
    );

    GroupByQuery
        .builder()
        .setDataSource(QueryRunnerTestHelper.dataSource)
        .setQuerySegmentSpec(QueryRunnerTestHelper.firstToThird)
        .setDimensions(new DefaultDimensionSpec("quality", "__time"))
        .setAggregatorSpecs(QueryRunnerTestHelper.rowsCount, new LongSumAggregatorFactory("idx", "index"))
        .setGranularity(QueryRunnerTestHelper.dayGran)
        .setHavingSpec(
            new OrHavingSpec(
                ImmutableList.of(
                    new DimensionSelectorHavingSpec("__time", "automotive", null),
                    new DimensionSelectorHavingSpec("__time", "business", null)
                )
            )
        )
        .setLimitSpec(
            new DefaultLimitSpec(
                ImmutableList.of(new OrderByColumnSpec("__time", OrderByColumnSpec.Direction.DESCENDING)),
                null
            )
        )
        .build();
  }

  @Test
  public void testEmptySubquery()
  {
    GroupByQuery subquery = GroupByQuery
        .builder()
        .setDataSource(QueryRunnerTestHelper.dataSource)
        .setQuerySegmentSpec(QueryRunnerTestHelper.emptyInterval)
        .setDimensions(new DefaultDimensionSpec("quality", "alias"))
        .setAggregatorSpecs(QueryRunnerTestHelper.rowsCount, new LongSumAggregatorFactory("idx", "index"))
        .setGranularity(QueryRunnerTestHelper.dayGran)
        .build();

    GroupByQuery query = GroupByQuery
        .builder()
        .setDataSource(subquery)
        .setQuerySegmentSpec(QueryRunnerTestHelper.firstToThird)
        .setAggregatorSpecs(new DoubleMaxAggregatorFactory("idx", "idx"))
        .setGranularity(QueryRunnerTestHelper.dayGran)
        .build();

    Iterable<Row> results = GroupByQueryRunnerTestHelper.runQuery(factory, runner, query);
    Assert.assertFalse(results.iterator().hasNext());
  }

  @Test
  public void testSubqueryWithPostAggregators()
  {
    final GroupByQuery subquery = GroupByQuery
        .builder()
        .setDataSource(QueryRunnerTestHelper.dataSource)
        .setQuerySegmentSpec(QueryRunnerTestHelper.firstToThird)
        .setDimensions(new DefaultDimensionSpec("quality", "alias"))
        .setDimFilter(new JavaScriptDimFilter(
            "quality",
            "function(dim){ return true; }",
            null,
            JavaScriptConfig.getEnabledInstance()
        )).setAggregatorSpecs(QueryRunnerTestHelper.rowsCount, new LongSumAggregatorFactory("idx_subagg", "index"))
        .setPostAggregatorSpecs(
            Collections.singletonList(
                new ArithmeticPostAggregator(
                    "idx_subpostagg", "+", Arrays.asList(
                    new FieldAccessPostAggregator("the_idx_subagg", "idx_subagg"),
                    new ConstantPostAggregator("thousand", 1000)
                )
                )

            )
        )
        .setGranularity(QueryRunnerTestHelper.dayGran)
        .build();

    final GroupByQuery query = GroupByQuery
        .builder()
        .setDataSource(subquery)
        .setQuerySegmentSpec(QueryRunnerTestHelper.firstToThird)
        .setDimensions(new DefaultDimensionSpec("alias", "alias"))
        .setAggregatorSpecs(
            new LongSumAggregatorFactory("rows", "rows"),
            new LongSumAggregatorFactory("idx", "idx_subpostagg")
        )
        .setPostAggregatorSpecs(
            Collections.singletonList(
                new ArithmeticPostAggregator(
                    "idx_post", "+", Arrays.asList(
                    new FieldAccessPostAggregator("the_idx_agg", "idx"),
                    new ConstantPostAggregator("ten_thousand", 10000)
                )
                )

            )
        )
        .setGranularity(QueryRunnerTestHelper.dayGran)
        .build();

    List<Row> expectedResults = Arrays.asList(
        GroupByQueryRunnerTestHelper.createExpectedRow(
            "2011-04-01",
            "alias",
            "automotive",
            "rows",
            1L,
            "idx_post",
            11135.0,
            "idx",
            1135L
        ),
        GroupByQueryRunnerTestHelper.createExpectedRow(
            "2011-04-01",
            "alias",
            "business",
            "rows",
            1L,
            "idx_post",
            11118.0,
            "idx",
            1118L
        ),
        GroupByQueryRunnerTestHelper.createExpectedRow(
            "2011-04-01",
            "alias",
            "entertainment",
            "rows",
            1L,
            "idx_post",
            11158.0,
            "idx",
            1158L
        ),
        GroupByQueryRunnerTestHelper.createExpectedRow(
            "2011-04-01",
            "alias",
            "health",
            "rows",
            1L,
            "idx_post",
            11120.0,
            "idx",
            1120L
        ),
        GroupByQueryRunnerTestHelper.createExpectedRow(
            "2011-04-01",
            "alias",
            "mezzanine",
            "rows",
            3L,
            "idx_post",
            13870.0,
            "idx",
            3870L
        ),
        GroupByQueryRunnerTestHelper.createExpectedRow(
            "2011-04-01",
            "alias",
            "news",
            "rows",
            1L,
            "idx_post",
            11121.0,
            "idx",
            1121L
        ),
        GroupByQueryRunnerTestHelper.createExpectedRow(
            "2011-04-01",
            "alias",
            "premium",
            "rows",
            3L,
            "idx_post",
            13900.0,
            "idx",
            3900L
        ),
        GroupByQueryRunnerTestHelper.createExpectedRow(
            "2011-04-01",
            "alias",
            "technology",
            "rows",
            1L,
            "idx_post",
            11078.0,
            "idx",
            1078L
        ),
        GroupByQueryRunnerTestHelper.createExpectedRow(
            "2011-04-01",
            "alias",
            "travel",
            "rows",
            1L,
            "idx_post",
            11119.0,
            "idx",
            1119L
        ),

        GroupByQueryRunnerTestHelper.createExpectedRow(
            "2011-04-02",
            "alias",
            "automotive",
            "rows",
            1L,
            "idx_post",
            11147.0,
            "idx",
            1147L
        ),
        GroupByQueryRunnerTestHelper.createExpectedRow(
            "2011-04-02",
            "alias",
            "business",
            "rows",
            1L,
            "idx_post",
            11112.0,
            "idx",
            1112L
        ),
        GroupByQueryRunnerTestHelper.createExpectedRow(
            "2011-04-02",
            "alias",
            "entertainment",
            "rows",
            1L,
            "idx_post",
            11166.0,
            "idx",
            1166L
        ),
        GroupByQueryRunnerTestHelper.createExpectedRow(
            "2011-04-02",
            "alias",
            "health",
            "rows",
            1L,
            "idx_post",
            11113.0,
            "idx",
            1113L
        ),
        GroupByQueryRunnerTestHelper.createExpectedRow(
            "2011-04-02",
            "alias",
            "mezzanine",
            "rows",
            3L,
            "idx_post",
            13447.0,
            "idx",
            3447L
        ),
        GroupByQueryRunnerTestHelper.createExpectedRow(
            "2011-04-02",
            "alias",
            "news",
            "rows",
            1L,
            "idx_post",
            11114.0,
            "idx",
            1114L
        ),
        GroupByQueryRunnerTestHelper.createExpectedRow(
            "2011-04-02",
            "alias",
            "premium",
            "rows",
            3L,
            "idx_post",
            13505.0,
            "idx",
            3505L
        ),
        GroupByQueryRunnerTestHelper.createExpectedRow(
            "2011-04-02",
            "alias",
            "technology",
            "rows",
            1L,
            "idx_post",
            11097.0,
            "idx",
            1097L
        ),
        GroupByQueryRunnerTestHelper.createExpectedRow(
            "2011-04-02",
            "alias",
            "travel",
            "rows",
            1L,
            "idx_post",
            11126.0,
            "idx",
            1126L
        )
    );

    // Subqueries are handled by the ToolChest
    Iterable<Row> results = GroupByQueryRunnerTestHelper.runQuery(factory, runner, query);
    TestHelper.assertExpectedObjects(expectedResults, results, "subquery-postaggs");
  }

  @Test
  public void testSubqueryWithPostAggregatorsAndHaving()
  {
    final GroupByQuery subquery = GroupByQuery
        .builder()
        .setDataSource(QueryRunnerTestHelper.dataSource)
        .setQuerySegmentSpec(QueryRunnerTestHelper.firstToThird)
        .setDimensions(new DefaultDimensionSpec("quality", "alias"))
        .setDimFilter(new JavaScriptDimFilter(
            "quality",
            "function(dim){ return true; }",
            null,
            JavaScriptConfig.getEnabledInstance()
        )).setAggregatorSpecs(QueryRunnerTestHelper.rowsCount, new LongSumAggregatorFactory("idx_subagg", "index"))
        .setPostAggregatorSpecs(
            Collections.singletonList(
                new ArithmeticPostAggregator(
                    "idx_subpostagg",
                    "+",
                    Arrays.asList(
                        new FieldAccessPostAggregator("the_idx_subagg", "idx_subagg"),
                        new ConstantPostAggregator("thousand", 1000)
                    )
                )

            )
        )
        .setHavingSpec(
            new BaseHavingSpec()
            {
              @Override
              public boolean eval(Row row)
              {
                return (row.getMetric("idx_subpostagg").floatValue() < 3800);
              }
            }
        )
        .addOrderByColumn("alias")
        .setGranularity(QueryRunnerTestHelper.dayGran)
        .build();

    final GroupByQuery query = GroupByQuery
        .builder()
        .setDataSource(subquery)
        .setQuerySegmentSpec(QueryRunnerTestHelper.firstToThird)
        .setDimensions(new DefaultDimensionSpec("alias", "alias"))
        .setAggregatorSpecs(
            new LongSumAggregatorFactory("rows", "rows"),
            new LongSumAggregatorFactory("idx", "idx_subpostagg")
        )
        .setPostAggregatorSpecs(
            Collections.singletonList(
                new ArithmeticPostAggregator(
                    "idx_post", "+", Arrays.asList(
                    new FieldAccessPostAggregator("the_idx_agg", "idx"),
                    new ConstantPostAggregator("ten_thousand", 10000)
                )
                )

            )
        )
        .setGranularity(QueryRunnerTestHelper.dayGran)
        .build();

    List<Row> expectedResults = Arrays.asList(
        GroupByQueryRunnerTestHelper.createExpectedRow(
            "2011-04-01",
            "alias",
            "automotive",
            "rows",
            1L,
            "idx_post",
            11135.0,
            "idx",
            1135L
        ),
        GroupByQueryRunnerTestHelper.createExpectedRow(
            "2011-04-01",
            "alias",
            "business",
            "rows",
            1L,
            "idx_post",
            11118.0,
            "idx",
            1118L
        ),
        GroupByQueryRunnerTestHelper.createExpectedRow(
            "2011-04-01",
            "alias",
            "entertainment",
            "rows",
            1L,
            "idx_post",
            11158.0,
            "idx",
            1158L
        ),
        GroupByQueryRunnerTestHelper.createExpectedRow(
            "2011-04-01",
            "alias",
            "health",
            "rows",
            1L,
            "idx_post",
            11120.0,
            "idx",
            1120L
        ),
        GroupByQueryRunnerTestHelper.createExpectedRow(
            "2011-04-01",
            "alias",
            "news",
            "rows",
            1L,
            "idx_post",
            11121.0,
            "idx",
            1121L
        ),
        GroupByQueryRunnerTestHelper.createExpectedRow(
            "2011-04-01",
            "alias",
            "technology",
            "rows",
            1L,
            "idx_post",
            11078.0,
            "idx",
            1078L
        ),
        GroupByQueryRunnerTestHelper.createExpectedRow(
            "2011-04-01",
            "alias",
            "travel",
            "rows",
            1L,
            "idx_post",
            11119.0,
            "idx",
            1119L
        ),

        GroupByQueryRunnerTestHelper.createExpectedRow(
            "2011-04-02",
            "alias",
            "automotive",
            "rows",
            1L,
            "idx_post",
            11147.0,
            "idx",
            1147L
        ),
        GroupByQueryRunnerTestHelper.createExpectedRow(
            "2011-04-02",
            "alias",
            "business",
            "rows",
            1L,
            "idx_post",
            11112.0,
            "idx",
            1112L
        ),
        GroupByQueryRunnerTestHelper.createExpectedRow(
            "2011-04-02",
            "alias",
            "entertainment",
            "rows",
            1L,
            "idx_post",
            11166.0,
            "idx",
            1166L
        ),
        GroupByQueryRunnerTestHelper.createExpectedRow(
            "2011-04-02",
            "alias",
            "health",
            "rows",
            1L,
            "idx_post",
            11113.0,
            "idx",
            1113L
        ),
        GroupByQueryRunnerTestHelper.createExpectedRow(
            "2011-04-02",
            "alias",
            "mezzanine",
            "rows",
            3L,
            "idx_post",
            13447.0,
            "idx",
            3447L
        ),
        GroupByQueryRunnerTestHelper.createExpectedRow(
            "2011-04-02",
            "alias",
            "news",
            "rows",
            1L,
            "idx_post",
            11114.0,
            "idx",
            1114L
        ),
        GroupByQueryRunnerTestHelper.createExpectedRow(
            "2011-04-02",
            "alias",
            "premium",
            "rows",
            3L,
            "idx_post",
            13505.0,
            "idx",
            3505L
        ),
        GroupByQueryRunnerTestHelper.createExpectedRow(
            "2011-04-02",
            "alias",
            "technology",
            "rows",
            1L,
            "idx_post",
            11097.0,
            "idx",
            1097L
        ),
        GroupByQueryRunnerTestHelper.createExpectedRow(
            "2011-04-02",
            "alias",
            "travel",
            "rows",
            1L,
            "idx_post",
            11126.0,
            "idx",
            1126L
        )
    );

    // Subqueries are handled by the ToolChest
    Iterable<Row> results = GroupByQueryRunnerTestHelper.runQuery(factory, runner, query);
    TestHelper.assertExpectedObjects(expectedResults, results, "subquery-postaggs");
  }

  @Test
  public void testSubqueryWithMultiColumnAggregators()
  {
    final GroupByQuery subquery = GroupByQuery
        .builder()
        .setDataSource(QueryRunnerTestHelper.dataSource)
        .setQuerySegmentSpec(QueryRunnerTestHelper.firstToThird)
        .setDimensions(new DefaultDimensionSpec("quality", "alias"))
        .setDimFilter(new JavaScriptDimFilter(
            "market",
            "function(dim){ return true; }",
            null,
            JavaScriptConfig.getEnabledInstance()
        ))
        .setAggregatorSpecs(
            QueryRunnerTestHelper.rowsCount,
            new DoubleSumAggregatorFactory("idx_subagg", "index"),
            new JavaScriptAggregatorFactory(
                "js_agg",
                Arrays.asList("index", "market"),
                "function(current, index, dim){return current + index + dim.length;}",
                "function(){return 0;}",
                "function(a,b){return a + b;}",
                JavaScriptConfig.getEnabledInstance()
            )
        )
        .setPostAggregatorSpecs(
            Collections.singletonList(
                new ArithmeticPostAggregator(
                    "idx_subpostagg",
                    "+",
                    Arrays.asList(
                        new FieldAccessPostAggregator("the_idx_subagg", "idx_subagg"),
                        new ConstantPostAggregator("thousand", 1000)
                    )
                )

            )
        )
        .setHavingSpec(
            new BaseHavingSpec()
            {
              @Override
              public boolean eval(Row row)
              {
                return (row.getMetric("idx_subpostagg").floatValue() < 3800);
              }
            }
        )
        .addOrderByColumn("alias")
        .setGranularity(QueryRunnerTestHelper.dayGran)
        .build();

    final GroupByQuery query = GroupByQuery
        .builder()
        .setDataSource(subquery)
        .setQuerySegmentSpec(QueryRunnerTestHelper.firstToThird)
        .setDimensions(new DefaultDimensionSpec("alias", "alias"))
        .setAggregatorSpecs(
            new LongSumAggregatorFactory("rows", "rows"),
            new LongSumAggregatorFactory("idx", "idx_subpostagg"),
            new DoubleSumAggregatorFactory("js_outer_agg", "js_agg")
        )
        .setPostAggregatorSpecs(
            Collections.singletonList(
                new ArithmeticPostAggregator(
                    "idx_post", "+", Arrays.asList(
                    new FieldAccessPostAggregator("the_idx_agg", "idx"),
                    new ConstantPostAggregator("ten_thousand", 10000)
                )
                )

            )
        )
        .setLimitSpec(
            new DefaultLimitSpec(
                Collections.singletonList(
                    new OrderByColumnSpec(
                        "alias",
                        OrderByColumnSpec.Direction.DESCENDING
                    )
                ),
                5
            )
        )
        .setGranularity(QueryRunnerTestHelper.dayGran)
        .build();

    List<Row> expectedResults = Arrays.asList(
        GroupByQueryRunnerTestHelper.createExpectedRow(
            "2011-04-01",
            "alias",
            "travel",
            "rows",
            1L,
            "idx_post",
            11119.0,
            "idx",
            1119L,
            "js_outer_agg",
            123.92274475097656
        ),
        GroupByQueryRunnerTestHelper.createExpectedRow(
            "2011-04-01",
            "alias",
            "technology",
            "rows",
            1L,
            "idx_post",
            11078.0,
            "idx",
            1078L,
            "js_outer_agg",
            82.62254333496094
        ),
        GroupByQueryRunnerTestHelper.createExpectedRow(
            "2011-04-01",
            "alias",
            "news",
            "rows",
            1L,
            "idx_post",
            11121.0,
            "idx",
            1121L,
            "js_outer_agg",
            125.58358001708984
        ),
        GroupByQueryRunnerTestHelper.createExpectedRow(
            "2011-04-01",
            "alias",
            "health",
            "rows",
            1L,
            "idx_post",
            11120.0,
            "idx",
            1120L,
            "js_outer_agg",
            124.13470458984375
        ),
        GroupByQueryRunnerTestHelper.createExpectedRow(
            "2011-04-01",
            "alias",
            "entertainment",
            "rows",
            1L,
            "idx_post",
            11158.0,
            "idx",
            1158L,
            "js_outer_agg",
            162.74722290039062
        )
    );

    // Subqueries are handled by the ToolChest
    Iterable<Row> results = GroupByQueryRunnerTestHelper.runQuery(factory, runner, query);
    TestHelper.assertExpectedObjects(expectedResults, results, "subquery-multi-aggs");
  }

  @Test
  public void testSubqueryWithOuterFilterAggregator()
  {
    final GroupByQuery subquery = GroupByQuery
        .builder()
        .setDataSource(QueryRunnerTestHelper.dataSource)
        .setQuerySegmentSpec(QueryRunnerTestHelper.fullOnIntervalSpec)
        .setDimensions(new DefaultDimensionSpec("market", "market"), new DefaultDimensionSpec("quality", "quality"))
        .setAggregatorSpecs(QueryRunnerTestHelper.rowsCount, new LongSumAggregatorFactory("index", "index"))
        .setGranularity(QueryRunnerTestHelper.dayGran)
        .build();

    final DimFilter filter = new SelectorDimFilter("market", "spot", null);
    final GroupByQuery query = GroupByQuery
        .builder()
        .setDataSource(subquery)
        .setQuerySegmentSpec(QueryRunnerTestHelper.fullOnIntervalSpec)
        .setDimensions(Collections.emptyList())
        .setAggregatorSpecs(new FilteredAggregatorFactory(QueryRunnerTestHelper.rowsCount, filter))
        .setGranularity(QueryRunnerTestHelper.allGran)
        .build();

    List<Row> expectedResults = Collections.singletonList(
        GroupByQueryRunnerTestHelper.createExpectedRow("1970-01-01", "rows", 837L)
    );
    Iterable<Row> results = GroupByQueryRunnerTestHelper.runQuery(factory, runner, query);
    TestHelper.assertExpectedObjects(expectedResults, results, "subquery-filter-agg");
  }

  @Test
  public void testSubqueryWithOuterTimeFilter()
  {
    final GroupByQuery subquery = GroupByQuery
        .builder()
        .setDataSource(QueryRunnerTestHelper.dataSource)
        .setQuerySegmentSpec(QueryRunnerTestHelper.fullOnIntervalSpec)
        .setDimensions(new DefaultDimensionSpec("market", "market"), new DefaultDimensionSpec("quality", "quality"))
        .setAggregatorSpecs(QueryRunnerTestHelper.rowsCount, new LongSumAggregatorFactory("index", "index"))
        .setGranularity(QueryRunnerTestHelper.dayGran)
        .build();

    final DimFilter fridayFilter = new SelectorDimFilter(
        ColumnHolder.TIME_COLUMN_NAME,
        "Friday",
        new TimeFormatExtractionFn("EEEE", null, null, null, false)
    );
    final DimFilter firstDaysFilter = new InDimFilter(
        ColumnHolder.TIME_COLUMN_NAME,
        ImmutableList.of("1", "2", "3"),
        new TimeFormatExtractionFn("d", null, null, null, false)
    );
    final GroupByQuery query = GroupByQuery
        .builder()
        .setDataSource(subquery)
        .setQuerySegmentSpec(QueryRunnerTestHelper.fullOnIntervalSpec)
        .setDimensions(Collections.emptyList())
        .setDimFilter(firstDaysFilter)
        .setAggregatorSpecs(new FilteredAggregatorFactory(QueryRunnerTestHelper.rowsCount, fridayFilter))
        .setGranularity(QueryRunnerTestHelper.dayGran)
        .build();

    List<Row> expectedResults = Arrays.asList(
        GroupByQueryRunnerTestHelper.createExpectedRow("2011-02-01", "rows", 0L),
        GroupByQueryRunnerTestHelper.createExpectedRow("2011-02-02", "rows", 0L),
        GroupByQueryRunnerTestHelper.createExpectedRow("2011-02-03", "rows", 0L),
        GroupByQueryRunnerTestHelper.createExpectedRow("2011-03-01", "rows", 0L),
        GroupByQueryRunnerTestHelper.createExpectedRow("2011-03-02", "rows", 0L),
        GroupByQueryRunnerTestHelper.createExpectedRow("2011-03-03", "rows", 0L),
        GroupByQueryRunnerTestHelper.createExpectedRow("2011-04-01", "rows", 13L),
        GroupByQueryRunnerTestHelper.createExpectedRow("2011-04-02", "rows", 0L),
        GroupByQueryRunnerTestHelper.createExpectedRow("2011-04-03", "rows", 0L)
    );
    Iterable<Row> results = GroupByQueryRunnerTestHelper.runQuery(factory, runner, query);
    TestHelper.assertExpectedObjects(expectedResults, results, "subquery-time-filter");
  }

  @Test
  public void testSubqueryWithContextTimeout()
  {
    final GroupByQuery subquery = GroupByQuery
        .builder()
        .setDataSource(QueryRunnerTestHelper.dataSource)
        .setQuerySegmentSpec(QueryRunnerTestHelper.fullOnIntervalSpec)
        .setDimensions(new DefaultDimensionSpec("quality", "alias"))
        .setGranularity(QueryRunnerTestHelper.dayGran)
        .build();

    final GroupByQuery query = GroupByQuery
        .builder()
        .setDataSource(subquery)
        .setQuerySegmentSpec(QueryRunnerTestHelper.firstToThird)
        .setDimensions(new ArrayList<>()).setAggregatorSpecs(new CountAggregatorFactory("count"))
        .setGranularity(QueryRunnerTestHelper.allGran)
        .setContext(ImmutableMap.of(QueryContexts.TIMEOUT_KEY, 10000))
        .build();

    List<Row> expectedResults = Collections.singletonList(
        GroupByQueryRunnerTestHelper.createExpectedRow("2011-04-01", "count", 18L)
    );
    Iterable<Row> results = GroupByQueryRunnerTestHelper.runQuery(factory, runner, query);
    TestHelper.assertExpectedObjects(expectedResults, results, "subquery-timeout");
  }

  @Test
  public void testSubqueryWithOuterVirtualColumns()
  {
    final GroupByQuery subquery = GroupByQuery
        .builder()
        .setDataSource(QueryRunnerTestHelper.dataSource)
        .setQuerySegmentSpec(QueryRunnerTestHelper.fullOnIntervalSpec)
        .setDimensions(new DefaultDimensionSpec("quality", "alias"))
        .setGranularity(QueryRunnerTestHelper.dayGran)
        .build();

    final GroupByQuery query = GroupByQuery
        .builder()
        .setDataSource(subquery)
        .setQuerySegmentSpec(QueryRunnerTestHelper.firstToThird)
        .setVirtualColumns(new ExpressionVirtualColumn("expr", "1", ValueType.FLOAT, TestExprMacroTable.INSTANCE))
        .setDimensions(new ArrayList<>()).setAggregatorSpecs(new LongSumAggregatorFactory("count", "expr"))
        .setGranularity(QueryRunnerTestHelper.allGran)
        .build();

    List<Row> expectedResults = Collections.singletonList(
        GroupByQueryRunnerTestHelper.createExpectedRow("2011-04-01", "count", 18L)
    );
    Iterable<Row> results = GroupByQueryRunnerTestHelper.runQuery(factory, runner, query);
    TestHelper.assertExpectedObjects(expectedResults, results, "subquery-virtual");
  }

  @Test
  public void testSubqueryWithOuterCardinalityAggregator()
  {
    final GroupByQuery subquery = GroupByQuery
        .builder()
        .setDataSource(QueryRunnerTestHelper.dataSource)
        .setQuerySegmentSpec(QueryRunnerTestHelper.fullOnIntervalSpec)
        .setDimensions(new DefaultDimensionSpec("market", "market"), new DefaultDimensionSpec("quality", "quality"))
        .setAggregatorSpecs(QueryRunnerTestHelper.rowsCount, new LongSumAggregatorFactory("index", "index"))
        .setGranularity(QueryRunnerTestHelper.dayGran)
        .build();

    final GroupByQuery query = GroupByQuery
        .builder()
        .setDataSource(subquery)
        .setQuerySegmentSpec(QueryRunnerTestHelper.fullOnIntervalSpec)
        .setDimensions(Collections.emptyList())
        .setAggregatorSpecs(new CardinalityAggregatorFactory(
            "car",
            ImmutableList.of(new DefaultDimensionSpec("quality", "quality")),
            false
        ))
        .setGranularity(QueryRunnerTestHelper.allGran)
        .build();

    List<Row> expectedResults = Collections.singletonList(
        GroupByQueryRunnerTestHelper.createExpectedRow("1970-01-01", "car", QueryRunnerTestHelper.UNIQUES_9)
    );
    Iterable<Row> results = GroupByQueryRunnerTestHelper.runQuery(factory, runner, query);
    TestHelper.assertExpectedObjects(expectedResults, results, "subquery-cardinality");
  }

  @Test
  public void testSubqueryWithOuterCountAggregator()
  {
    final GroupByQuery subquery = GroupByQuery
        .builder()
        .setDataSource(QueryRunnerTestHelper.dataSource)
        .setQuerySegmentSpec(QueryRunnerTestHelper.fullOnIntervalSpec)
        .setDimensions(new DefaultDimensionSpec("quality", "alias"))
        .setGranularity(QueryRunnerTestHelper.dayGran)
        .setLimitSpec(
            new DefaultLimitSpec(
                ImmutableList.of(new OrderByColumnSpec("alias", OrderByColumnSpec.Direction.ASCENDING)),
                null
            )
        )
        .build();

    final GroupByQuery query = GroupByQuery
        .builder()
        .setDataSource(subquery)
        .setQuerySegmentSpec(QueryRunnerTestHelper.firstToThird)
        .setDimensions(new ArrayList<>()).setAggregatorSpecs(new CountAggregatorFactory("count"))
        .setGranularity(QueryRunnerTestHelper.allGran)
        .build();

    // v1 strategy throws an exception for this query because it tries to merge the noop outer
    // and default inner limit specs, then apply the resulting spec to the outer query, which
    // fails because the inner limit spec refers to columns that don't exist in the outer
    // query. I'm not sure why it does this.

    if (config.getDefaultStrategy().equals(GroupByStrategySelector.STRATEGY_V1)) {
      expectedException.expect(ISE.class);
      expectedException.expectMessage("Unknown column in order clause");
      GroupByQueryRunnerTestHelper.runQuery(factory, runner, query);
    } else {
      List<Row> expectedResults = Collections.singletonList(
          GroupByQueryRunnerTestHelper.createExpectedRow("2011-04-01", "count", 18L)
      );
      Iterable<Row> results = GroupByQueryRunnerTestHelper.runQuery(factory, runner, query);
      TestHelper.assertExpectedObjects(expectedResults, results, "subquery-count-agg");
    }
  }

  @Test
  public void testSubqueryWithOuterDimJavascriptAggregators()
  {
    final GroupByQuery subquery = GroupByQuery
        .builder()
        .setDataSource(QueryRunnerTestHelper.dataSource)
        .setQuerySegmentSpec(QueryRunnerTestHelper.firstToThird)
        .setDimensions(new DefaultDimensionSpec("market", "market"), new DefaultDimensionSpec("quality", "quality"))
        .setAggregatorSpecs(QueryRunnerTestHelper.rowsCount, new LongSumAggregatorFactory("index", "index"))
        .setGranularity(QueryRunnerTestHelper.dayGran)
        .build();

    final GroupByQuery query = GroupByQuery
        .builder()
        .setDataSource(subquery)
        .setQuerySegmentSpec(QueryRunnerTestHelper.firstToThird)
        .setDimensions(new DefaultDimensionSpec("quality", "quality"))
        .setAggregatorSpecs(new JavaScriptAggregatorFactory(
            "js_agg",
            Arrays.asList("index", "market"),
            "function(current, index, dim){return current + index + dim.length;}",
            "function(){return 0;}",
            "function(a,b){return a + b;}",
            JavaScriptConfig.getEnabledInstance()
        ))
        .setGranularity(QueryRunnerTestHelper.dayGran)
        .build();

    List<Row> expectedResults = Arrays.asList(
        GroupByQueryRunnerTestHelper.createExpectedRow("2011-04-01", "quality", "automotive", "js_agg", 139D),
        GroupByQueryRunnerTestHelper.createExpectedRow("2011-04-01", "quality", "business", "js_agg", 122D),
        GroupByQueryRunnerTestHelper.createExpectedRow("2011-04-01", "quality", "entertainment", "js_agg", 162D),
        GroupByQueryRunnerTestHelper.createExpectedRow("2011-04-01", "quality", "health", "js_agg", 124D),
        GroupByQueryRunnerTestHelper.createExpectedRow("2011-04-01", "quality", "mezzanine", "js_agg", 2893D),
        GroupByQueryRunnerTestHelper.createExpectedRow("2011-04-01", "quality", "news", "js_agg", 125D),
        GroupByQueryRunnerTestHelper.createExpectedRow("2011-04-01", "quality", "premium", "js_agg", 2923D),
        GroupByQueryRunnerTestHelper.createExpectedRow("2011-04-01", "quality", "technology", "js_agg", 82D),
        GroupByQueryRunnerTestHelper.createExpectedRow("2011-04-01", "quality", "travel", "js_agg", 123D),

        GroupByQueryRunnerTestHelper.createExpectedRow("2011-04-02", "quality", "automotive", "js_agg", 151D),
        GroupByQueryRunnerTestHelper.createExpectedRow("2011-04-02", "quality", "business", "js_agg", 116D),
        GroupByQueryRunnerTestHelper.createExpectedRow("2011-04-02", "quality", "entertainment", "js_agg", 170D),
        GroupByQueryRunnerTestHelper.createExpectedRow("2011-04-02", "quality", "health", "js_agg", 117D),
        GroupByQueryRunnerTestHelper.createExpectedRow("2011-04-02", "quality", "mezzanine", "js_agg", 2470D),
        GroupByQueryRunnerTestHelper.createExpectedRow("2011-04-02", "quality", "news", "js_agg", 118D),
        GroupByQueryRunnerTestHelper.createExpectedRow("2011-04-02", "quality", "premium", "js_agg", 2528D),
        GroupByQueryRunnerTestHelper.createExpectedRow("2011-04-02", "quality", "technology", "js_agg", 101D),
        GroupByQueryRunnerTestHelper.createExpectedRow("2011-04-02", "quality", "travel", "js_agg", 130D)
    );
    Iterable<Row> results = GroupByQueryRunnerTestHelper.runQuery(factory, runner, query);
    TestHelper.assertExpectedObjects(expectedResults, results, "subquery-javascript");
  }

  @Test
  public void testSubqueryWithOuterJavascriptAggregators()
  {
    final GroupByQuery subquery = GroupByQuery
        .builder()
        .setDataSource(QueryRunnerTestHelper.dataSource)
        .setQuerySegmentSpec(QueryRunnerTestHelper.firstToThird)
        .setDimensions(new DefaultDimensionSpec("market", "market"), new DefaultDimensionSpec("quality", "quality"))
        .setAggregatorSpecs(QueryRunnerTestHelper.rowsCount, new LongSumAggregatorFactory("index", "index"))
        .setGranularity(QueryRunnerTestHelper.dayGran)
        .build();

    final GroupByQuery query = GroupByQuery
        .builder()
        .setDataSource(subquery)
        .setQuerySegmentSpec(QueryRunnerTestHelper.firstToThird)
        .setDimensions(new DefaultDimensionSpec("quality", "quality"))
        .setAggregatorSpecs(new JavaScriptAggregatorFactory(
            "js_agg",
            Arrays.asList("index", "rows"),
            "function(current, index, rows){return current + index + rows;}",
            "function(){return 0;}",
            "function(a,b){return a + b;}",
            JavaScriptConfig.getEnabledInstance()
        ))
        .setGranularity(QueryRunnerTestHelper.dayGran)
        .build();

    List<Row> expectedResults = Arrays.asList(
        GroupByQueryRunnerTestHelper.createExpectedRow("2011-04-01", "quality", "automotive", "js_agg", 136D),
        GroupByQueryRunnerTestHelper.createExpectedRow("2011-04-01", "quality", "business", "js_agg", 119D),
        GroupByQueryRunnerTestHelper.createExpectedRow("2011-04-01", "quality", "entertainment", "js_agg", 159D),
        GroupByQueryRunnerTestHelper.createExpectedRow("2011-04-01", "quality", "health", "js_agg", 121D),
        GroupByQueryRunnerTestHelper.createExpectedRow("2011-04-01", "quality", "mezzanine", "js_agg", 2873D),
        GroupByQueryRunnerTestHelper.createExpectedRow("2011-04-01", "quality", "news", "js_agg", 122D),
        GroupByQueryRunnerTestHelper.createExpectedRow("2011-04-01", "quality", "premium", "js_agg", 2903D),
        GroupByQueryRunnerTestHelper.createExpectedRow("2011-04-01", "quality", "technology", "js_agg", 79D),
        GroupByQueryRunnerTestHelper.createExpectedRow("2011-04-01", "quality", "travel", "js_agg", 120D),

        GroupByQueryRunnerTestHelper.createExpectedRow("2011-04-02", "quality", "automotive", "js_agg", 148D),
        GroupByQueryRunnerTestHelper.createExpectedRow("2011-04-02", "quality", "business", "js_agg", 113D),
        GroupByQueryRunnerTestHelper.createExpectedRow("2011-04-02", "quality", "entertainment", "js_agg", 167D),
        GroupByQueryRunnerTestHelper.createExpectedRow("2011-04-02", "quality", "health", "js_agg", 114D),
        GroupByQueryRunnerTestHelper.createExpectedRow("2011-04-02", "quality", "mezzanine", "js_agg", 2450D),
        GroupByQueryRunnerTestHelper.createExpectedRow("2011-04-02", "quality", "news", "js_agg", 115D),
        GroupByQueryRunnerTestHelper.createExpectedRow("2011-04-02", "quality", "premium", "js_agg", 2508D),
        GroupByQueryRunnerTestHelper.createExpectedRow("2011-04-02", "quality", "technology", "js_agg", 98D),
        GroupByQueryRunnerTestHelper.createExpectedRow("2011-04-02", "quality", "travel", "js_agg", 127D)
    );
    Iterable<Row> results = GroupByQueryRunnerTestHelper.runQuery(factory, runner, query);
    TestHelper.assertExpectedObjects(expectedResults, results, "subquery-javascript");
  }

  @Test
  public void testSubqueryWithHyperUniques()
  {
    GroupByQuery subquery = GroupByQuery
        .builder()
        .setDataSource(QueryRunnerTestHelper.dataSource)
        .setQuerySegmentSpec(QueryRunnerTestHelper.firstToThird)
        .setDimensions(new DefaultDimensionSpec("quality", "alias"))
        .setAggregatorSpecs(
            QueryRunnerTestHelper.rowsCount,
            new LongSumAggregatorFactory("idx", "index"),
            new HyperUniquesAggregatorFactory("quality_uniques", "quality_uniques")
        )
        .setGranularity(QueryRunnerTestHelper.dayGran)
        .build();

    GroupByQuery query = GroupByQuery
        .builder()
        .setDataSource(subquery)
        .setQuerySegmentSpec(QueryRunnerTestHelper.firstToThird)
        .setDimensions(new DefaultDimensionSpec("alias", "alias"))
        .setAggregatorSpecs(
            new LongSumAggregatorFactory("rows", "rows"),
            new LongSumAggregatorFactory("idx", "idx"),
            new HyperUniquesAggregatorFactory("uniq", "quality_uniques")
        )
        .setGranularity(QueryRunnerTestHelper.allGran)
        .build();

    List<Row> expectedResults = Arrays.asList(
        GroupByQueryRunnerTestHelper.createExpectedRow(
            "2011-04-01",
            "alias",
            "automotive",
            "rows",
            2L,
            "idx",
            282L,
            "uniq",
            1.0002442201269182
        ),
        GroupByQueryRunnerTestHelper.createExpectedRow(
            "2011-04-01",
            "alias",
            "business",
            "rows",
            2L,
            "idx",
            230L,
            "uniq",
            1.0002442201269182
        ),
        GroupByQueryRunnerTestHelper.createExpectedRow(
            "2011-04-01",
            "alias",
            "entertainment",
            "rows",
            2L,
            "idx",
            324L,
            "uniq",
            1.0002442201269182
        ),
        GroupByQueryRunnerTestHelper.createExpectedRow(
            "2011-04-01",
            "alias",
            "health",
            "rows",
            2L,
            "idx",
            233L,
            "uniq",
            1.0002442201269182
        ),
        GroupByQueryRunnerTestHelper.createExpectedRow(
            "2011-04-01",
            "alias",
            "mezzanine",
            "rows",
            6L,
            "idx",
            5317L,
            "uniq",
            1.0002442201269182
        ),
        GroupByQueryRunnerTestHelper.createExpectedRow(
            "2011-04-01",
            "alias",
            "news",
            "rows",
            2L,
            "idx",
            235L,
            "uniq",
            1.0002442201269182
        ),
        GroupByQueryRunnerTestHelper.createExpectedRow(
            "2011-04-01",
            "alias",
            "premium",
            "rows",
            6L,
            "idx",
            5405L,
            "uniq",
            1.0002442201269182
        ),
        GroupByQueryRunnerTestHelper.createExpectedRow(
            "2011-04-01",
            "alias",
            "technology",
            "rows",
            2L,
            "idx",
            175L,
            "uniq",
            1.0002442201269182
        ),
        GroupByQueryRunnerTestHelper.createExpectedRow(
            "2011-04-01",
            "alias",
            "travel",
            "rows",
            2L,
            "idx",
            245L,
            "uniq",
            1.0002442201269182
        )
    );

    // Subqueries are handled by the ToolChest
    Iterable<Row> results = GroupByQueryRunnerTestHelper.runQuery(factory, runner, query);
    TestHelper.assertExpectedObjects(expectedResults, results, "subquery-hyperunique");
  }

  @Test
  public void testSubqueryWithHyperUniquesPostAggregator()
  {
    GroupByQuery subquery = GroupByQuery
        .builder()
        .setDataSource(QueryRunnerTestHelper.dataSource)
        .setQuerySegmentSpec(QueryRunnerTestHelper.firstToThird)
        .setDimensions(new ArrayList<>())
        .setAggregatorSpecs(
            QueryRunnerTestHelper.rowsCount,
            new LongSumAggregatorFactory("idx", "index"),
            new HyperUniquesAggregatorFactory("quality_uniques_inner", "quality_uniques")
        )
        .setPostAggregatorSpecs(
            Collections.singletonList(
                new FieldAccessPostAggregator("quality_uniques_inner_post", "quality_uniques_inner")
            )
        )
        .setGranularity(QueryRunnerTestHelper.dayGran)
        .build();

    GroupByQuery query = GroupByQuery
        .builder()
        .setDataSource(subquery)
        .setQuerySegmentSpec(QueryRunnerTestHelper.firstToThird)
        .setDimensions(new ArrayList<>())
        .setAggregatorSpecs(
            new LongSumAggregatorFactory("rows", "rows"),
            new LongSumAggregatorFactory("idx", "idx"),
            new HyperUniquesAggregatorFactory("quality_uniques_outer", "quality_uniques_inner_post")
        )
        .setPostAggregatorSpecs(
            Collections.singletonList(
                new HyperUniqueFinalizingPostAggregator("quality_uniques_outer_post", "quality_uniques_outer")
            )
        )
        .setGranularity(QueryRunnerTestHelper.allGran)
        .build();

    List<Row> expectedResults = Collections.singletonList(
        GroupByQueryRunnerTestHelper.createExpectedRow(
            "2011-04-01",
            "rows",
            26L,
            "idx",
            12446L,
            "quality_uniques_outer",
            9.019833517963864,
            "quality_uniques_outer_post",
            9.019833517963864
        )
    );

    // Subqueries are handled by the ToolChest
    Iterable<Row> results = GroupByQueryRunnerTestHelper.runQuery(factory, runner, query);
    TestHelper.assertExpectedObjects(expectedResults, results, "subquery-hyperunique");
  }

  @Test
  public void testSubqueryWithFirstLast()
  {
    GroupByQuery subquery = GroupByQuery
        .builder()
        .setDataSource(QueryRunnerTestHelper.dataSource)
        .setQuerySegmentSpec(QueryRunnerTestHelper.fullOnInterval)
        .setDimensions(new DefaultDimensionSpec("market", "market"))
        .setAggregatorSpecs(
            QueryRunnerTestHelper.rowsCount,
            new LongFirstAggregatorFactory("innerfirst", "index"),
            new LongLastAggregatorFactory("innerlast", "index")
        )
        .setGranularity(QueryRunnerTestHelper.dayGran)
        .setContext(ImmutableMap.of("finalize", true))
        .build();

    GroupByQuery query = GroupByQuery
        .builder()
        .setDataSource(subquery)
        .setQuerySegmentSpec(QueryRunnerTestHelper.fullOnInterval)
        .setDimensions(new ArrayList<>())
        .setAggregatorSpecs(
            new LongFirstAggregatorFactory("first", "innerfirst"),
            new LongLastAggregatorFactory("last", "innerlast")
        )
        .setGranularity(QueryRunnerTestHelper.monthGran)
        .build();

    List<Row> expectedResults = Arrays.asList(
        GroupByQueryRunnerTestHelper.createExpectedRow("2011-01-01", "first", 100L, "last", 943L),
        GroupByQueryRunnerTestHelper.createExpectedRow("2011-02-01", "first", 132L, "last", 1101L),
        GroupByQueryRunnerTestHelper.createExpectedRow("2011-03-01", "first", 153L, "last", 1063L),
        GroupByQueryRunnerTestHelper.createExpectedRow("2011-04-01", "first", 135L, "last", 780L)
    );

    Iterable<Row> results = GroupByQueryRunnerTestHelper.runQuery(factory, runner, query);
    TestHelper.assertExpectedObjects(expectedResults, results, "subquery-firstlast");
  }

  @Test
  public void testGroupByWithSubtotalsSpec()
  {
    if (!config.getDefaultStrategy().equals(GroupByStrategySelector.STRATEGY_V2)) {
      return;
    }

    GroupByQuery query = GroupByQuery
        .builder()
        .setDataSource(QueryRunnerTestHelper.dataSource)
        .setQuerySegmentSpec(QueryRunnerTestHelper.firstToThird)
        .setDimensions(Lists.newArrayList(
            new DefaultDimensionSpec("quality", "alias"),
            new DefaultDimensionSpec("market", "market")
        ))
        .setAggregatorSpecs(
            Arrays.asList(
                QueryRunnerTestHelper.rowsCount,
                new LongSumAggregatorFactory("idx", "index"),
                new FloatSumAggregatorFactory("idxFloat", "indexFloat"),
                new DoubleSumAggregatorFactory("idxDouble", "index")
            )
        )
        .setGranularity(QueryRunnerTestHelper.dayGran)
        .setSubtotalsSpec(ImmutableList.of(
            ImmutableList.of("alias"),
            ImmutableList.of("market"),
            ImmutableList.of()
        ))
        .build();

    List<Row> expectedResults = Arrays.asList(
        GroupByQueryRunnerTestHelper.createExpectedRow(
            "2011-04-01",
            "alias",
            "automotive",
            "rows",
            1L,
            "idx",
            135L,
            "idxFloat",
            135.88510131835938f,
            "idxDouble",
            135.88510131835938d
        ),
        GroupByQueryRunnerTestHelper.createExpectedRow(
            "2011-04-01",
            "alias",
            "business",
            "rows",
            1L,
            "idx",
            118L,
            "idxFloat",
            118.57034,
            "idxDouble",
            118.57034
        ),
        GroupByQueryRunnerTestHelper.createExpectedRow(
            "2011-04-01",
            "alias",
            "entertainment",
            "rows",
            1L,
            "idx",
            158L,
            "idxFloat",
            158.747224,
            "idxDouble",
            158.747224
        ),
        GroupByQueryRunnerTestHelper.createExpectedRow(
            "2011-04-01",
            "alias",
            "health",
            "rows",
            1L,
            "idx",
            120L,
            "idxFloat",
            120.134704,
            "idxDouble",
            120.134704
        ),
        GroupByQueryRunnerTestHelper.createExpectedRow(
            "2011-04-01",
            "alias",
            "mezzanine",
            "rows",
            3L,
            "idx",
            2870L,
            "idxFloat",
            2871.8866900000003f,
            "idxDouble",
            2871.8866900000003d
        ),
        GroupByQueryRunnerTestHelper.createExpectedRow(
            "2011-04-01",
            "alias",
            "news",
            "rows",
            1L,
            "idx",
            121L,
            "idxFloat",
            121.58358f,
            "idxDouble",
            121.58358d
        ),
        GroupByQueryRunnerTestHelper.createExpectedRow(
            "2011-04-01",
            "alias",
            "premium",
            "rows",
            3L,
            "idx",
            2900L,
            "idxFloat",
            2900.798647f,
            "idxDouble",
            2900.798647d
        ),
        GroupByQueryRunnerTestHelper.createExpectedRow(
            "2011-04-01",
            "alias",
            "technology",
            "rows",
            1L,
            "idx",
            78L,
            "idxFloat",
            78.622547f,
            "idxDouble",
            78.622547d
        ),
        GroupByQueryRunnerTestHelper.createExpectedRow(
            "2011-04-01",
            "alias",
            "travel",
            "rows",
            1L,
            "idx",
            119L,
            "idxFloat",
            119.922742f,
            "idxDouble",
            119.922742d
        ),

        GroupByQueryRunnerTestHelper.createExpectedRow(
            "2011-04-02",
            "alias",
            "automotive",
            "rows",
            1L,
            "idx",
            147L,
            "idxFloat",
            147.42593f,
            "idxDouble",
            147.42593d
        ),
        GroupByQueryRunnerTestHelper.createExpectedRow(
            "2011-04-02",
            "alias",
            "business",
            "rows",
            1L,
            "idx",
            112L,
            "idxFloat",
            112.987027f,
            "idxDouble",
            112.987027d
        ),
        GroupByQueryRunnerTestHelper.createExpectedRow(
            "2011-04-02",
            "alias",
            "entertainment",
            "rows",
            1L,
            "idx",
            166L,
            "idxFloat",
            166.016049f,
            "idxDouble",
            166.016049d
        ),
        GroupByQueryRunnerTestHelper.createExpectedRow(
            "2011-04-02",
            "alias",
            "health",
            "rows",
            1L,
            "idx",
            113L,
            "idxFloat",
            113.446008f,
            "idxDouble",
            113.446008d
        ),
        GroupByQueryRunnerTestHelper.createExpectedRow(
            "2011-04-02",
            "alias",
            "mezzanine",
            "rows",
            3L,
            "idx",
            2447L,
            "idxFloat",
            2448.830613f,
            "idxDouble",
            2448.830613d
        ),
        GroupByQueryRunnerTestHelper.createExpectedRow(
            "2011-04-02",
            "alias",
            "news",
            "rows",
            1L,
            "idx",
            114L,
            "idxFloat",
            114.290141f,
            "idxDouble",
            114.290141d
        ),
        GroupByQueryRunnerTestHelper.createExpectedRow(
            "2011-04-02",
            "alias",
            "premium",
            "rows",
            3L,
            "idx",
            2505L,
            "idxFloat",
            2506.415148f,
            "idxDouble",
            2506.415148d
        ),
        GroupByQueryRunnerTestHelper.createExpectedRow(
            "2011-04-02",
            "alias",
            "technology",
            "rows",
            1L,
            "idx",
            97L,
            "idxFloat",
            97.387433f,
            "idxDouble",
            97.387433d
        ),
        GroupByQueryRunnerTestHelper.createExpectedRow(
            "2011-04-02",
            "alias",
            "travel",
            "rows",
            1L,
            "idx",
            126L,
            "idxFloat",
            126.411364f,
            "idxDouble",
            126.411364d
        ),

        GroupByQueryRunnerTestHelper.createExpectedRow(
            "2011-04-01T00:00:00.000Z",
            "market",
            "spot",
            "idxDouble",
            643.043177,
            "idxFloat",
            643.043212890625,
            "rows",
            5L,
            "idx",
            640L
        ),
        GroupByQueryRunnerTestHelper.createExpectedRow(
            "2011-04-01T00:00:00.000Z",
            "market",
            "total_market",
            "idxDouble",
            1314.839715,
            "idxFloat",
            1314.8397,
            "rows",
            1L,
            "idx",
            1314L
        ),
        GroupByQueryRunnerTestHelper.createExpectedRow(
            "2011-04-01T00:00:00.000Z",
            "market",
            "upfront",
            "idxDouble",
            1447.34116,
            "idxFloat",
            1447.3412,
            "rows",
            1L,
            "idx",
            1447L
        ),
        GroupByQueryRunnerTestHelper.createExpectedRow(
            "2011-04-01T00:00:00.000Z",
            "market",
            "spot",
            "idxDouble",
            266.090949,
            "idxFloat",
            266.0909423828125,
            "rows",
            2L,
            "idx",
            265L
        ),
        GroupByQueryRunnerTestHelper.createExpectedRow(
            "2011-04-01T00:00:00.000Z",
            "market",
            "total_market",
            "idxDouble",
            1522.043733,
            "idxFloat",
            1522.0437,
            "rows",
            1L,
            "idx",
            1522L
        ),
        GroupByQueryRunnerTestHelper.createExpectedRow(
            "2011-04-01T00:00:00.000Z",
            "market",
            "upfront",
            "idxDouble",
            1234.247546,
            "idxFloat",
            1234.2476,
            "rows",
            1L,
            "idx",
            1234L
        ),
        GroupByQueryRunnerTestHelper.createExpectedRow(
            "2011-04-01T00:00:00.000Z",
            "market",
            "spot",
            "idxDouble",
            198.545289,
            "idxFloat",
            198.5452880859375,
            "rows",
            2L,
            "idx",
            197L
        ),

        GroupByQueryRunnerTestHelper.createExpectedRow(
            "2011-04-02T00:00:00.000Z",
            "market",
            "spot",
            "idxDouble",
            650.806953,
            "idxFloat",
            650.8069458007812,
            "rows",
            5L,
            "idx",
            648L
        ),
        GroupByQueryRunnerTestHelper.createExpectedRow(
            "2011-04-02T00:00:00.000Z",
            "market",
            "total_market",
            "idxDouble",
            1193.556278,
            "idxFloat",
            1193.5563,
            "rows",
            1L,
            "idx",
            1193L
        ),
        GroupByQueryRunnerTestHelper.createExpectedRow(
            "2011-04-02T00:00:00.000Z",
            "market",
            "upfront",
            "idxDouble",
            1144.342401,
            "idxFloat",
            1144.3424,
            "rows",
            1L,
            "idx",
            1144L
        ),
        GroupByQueryRunnerTestHelper.createExpectedRow(
            "2011-04-02T00:00:00.000Z",
            "market",
            "spot",
            "idxDouble",
            249.591647,
            "idxFloat",
            249.59164428710938,
            "rows",
            2L,
            "idx",
            249L
        ),
        GroupByQueryRunnerTestHelper.createExpectedRow(
            "2011-04-02T00:00:00.000Z",
            "market",
            "total_market",
            "idxDouble",
            1321.375057,
            "idxFloat",
            1321.375,
            "rows",
            1L,
            "idx",
            1321L
        ),
        GroupByQueryRunnerTestHelper.createExpectedRow(
            "2011-04-02T00:00:00.000Z",
            "market",
            "upfront",
            "idxDouble",
            1049.738585,
            "idxFloat",
            1049.7385,
            "rows",
            1L,
            "idx",
            1049L
        ),
        GroupByQueryRunnerTestHelper.createExpectedRow(
            "2011-04-02T00:00:00.000Z",
            "market",
            "spot",
            "idxDouble",
            223.798797,
            "idxFloat",
            223.79879760742188,
            "rows",
            2L,
            "idx",
            223L
        ),

        GroupByQueryRunnerTestHelper.createExpectedRow(
            "2011-04-01T00:00:00.000Z",
            "idxDouble",
            6626.151575318359,
            "idxFloat",
            6626.152f,
            "rows",
            13L,
            "idx",
            6619L
        ),
        GroupByQueryRunnerTestHelper.createExpectedRow(
            "2011-04-02T00:00:00.000Z",
            "idxDouble",
            5833.209713,
            "idxFloat",
            5833.209f,
            "rows",
            13L,
            "idx",
            5827L
        )
    );

    Iterable<Row> results = GroupByQueryRunnerTestHelper.runQuery(factory, runner, query);
    TestHelper.assertExpectedObjects(expectedResults, results, "subtotal");
  }

  @Test
  public void testGroupByWithSubtotalsSpecWithLongDimensionColumn()
  {
    if (!config.getDefaultStrategy().equals(GroupByStrategySelector.STRATEGY_V2)) {
      return;
    }

    GroupByQuery query = GroupByQuery
        .builder()
        .setDataSource(QueryRunnerTestHelper.dataSource)
        .setQuerySegmentSpec(QueryRunnerTestHelper.firstToThird)
        .setDimensions(Lists.newArrayList(
            new DefaultDimensionSpec("qualityLong", "ql", ValueType.LONG),
            new DefaultDimensionSpec("market", "market")
        ))
        .setAggregatorSpecs(
            Arrays.asList(
                QueryRunnerTestHelper.rowsCount,
                new LongSumAggregatorFactory("idx", "index"),
                new FloatSumAggregatorFactory("idxFloat", "indexFloat"),
                new DoubleSumAggregatorFactory("idxDouble", "index")
            )
        )
        .setGranularity(QueryRunnerTestHelper.dayGran)
        .setSubtotalsSpec(ImmutableList.of(
            ImmutableList.of("ql"),
            ImmutableList.of("market"),
            ImmutableList.of()
        ))
        .build();

    List<Row> expectedResults = Arrays.asList(
        GroupByQueryRunnerTestHelper.createExpectedRow(
            "2011-04-01T00:00:00.000Z",
            "idxDouble",
            135.885094,
            "idxFloat",
            135.8851,
            "ql",
            1000L,
            "rows",
            1L,
            "idx",
            135L
        ),
        GroupByQueryRunnerTestHelper.createExpectedRow(
            "2011-04-01T00:00:00.000Z",
            "idxDouble",
            118.57034,
            "idxFloat",
            118.57034,
            "ql",
            1100L,
            "rows",
            1L,
            "idx",
            118L
        ),
        GroupByQueryRunnerTestHelper.createExpectedRow(
            "2011-04-01T00:00:00.000Z",
            "idxDouble",
            158.747224,
            "idxFloat",
            158.74722,
            "ql",
            1200L,
            "rows",
            1L,
            "idx",
            158L
        ),
        GroupByQueryRunnerTestHelper.createExpectedRow(
            "2011-04-01T00:00:00.000Z",
            "idxDouble",
            120.134704,
            "idxFloat",
            120.134705,
            "ql",
            1300L,
            "rows",
            1L,
            "idx",
            120L
        ),
        GroupByQueryRunnerTestHelper.createExpectedRow(
            "2011-04-01T00:00:00.000Z",
            "idxDouble",
            2871.8866900000003,
            "idxFloat",
            2871.88671875,
            "ql",
            1400L,
            "rows",
            3L,
            "idx",
            2870L
        ),
        GroupByQueryRunnerTestHelper.createExpectedRow(
            "2011-04-01T00:00:00.000Z",
            "idxDouble",
            121.583581,
            "idxFloat",
            121.58358,
            "ql",
            1500L,
            "rows",
            1L,
            "idx",
            121L
        ),
        GroupByQueryRunnerTestHelper.createExpectedRow(
            "2011-04-01T00:00:00.000Z",
            "idxDouble",
            2900.798647,
            "idxFloat",
            2900.798583984375,
            "ql",
            1600L,
            "rows",
            3L,
            "idx",
            2900L
        ),
        GroupByQueryRunnerTestHelper.createExpectedRow(
            "2011-04-01T00:00:00.000Z",
            "idxDouble",
            78.622547,
            "idxFloat",
            78.62254,
            "ql",
            1700L,
            "rows",
            1L,
            "idx",
            78L
        ),
        GroupByQueryRunnerTestHelper.createExpectedRow(
            "2011-04-01T00:00:00.000Z",
            "idxDouble",
            119.922742,
            "idxFloat",
            119.922745,
            "ql",
            1800L,
            "rows",
            1L,
            "idx",
            119L
        ),
        GroupByQueryRunnerTestHelper.createExpectedRow(
            "2011-04-02T00:00:00.000Z",
            "idxDouble",
            147.425935,
            "idxFloat",
            147.42593,
            "ql",
            1000L,
            "rows",
            1L,
            "idx",
            147L
        ),
        GroupByQueryRunnerTestHelper.createExpectedRow(
            "2011-04-02T00:00:00.000Z",
            "idxDouble",
            112.987027,
            "idxFloat",
            112.98703,
            "ql",
            1100L,
            "rows",
            1L,
            "idx",
            112L
        ),
        GroupByQueryRunnerTestHelper.createExpectedRow(
            "2011-04-02T00:00:00.000Z",
            "idxDouble",
            166.016049,
            "idxFloat",
            166.01605,
            "ql",
            1200L,
            "rows",
            1L,
            "idx",
            166L
        ),
        GroupByQueryRunnerTestHelper.createExpectedRow(
            "2011-04-02T00:00:00.000Z",
            "idxDouble",
            113.446008,
            "idxFloat",
            113.44601,
            "ql",
            1300L,
            "rows",
            1L,
            "idx",
            113L
        ),
        GroupByQueryRunnerTestHelper.createExpectedRow(
            "2011-04-02T00:00:00.000Z",
            "idxDouble",
            2448.830613,
            "idxFloat",
            2448.83056640625,
            "ql",
            1400L,
            "rows",
            3L,
            "idx",
            2447L
        ),
        GroupByQueryRunnerTestHelper.createExpectedRow(
            "2011-04-02T00:00:00.000Z",
            "idxDouble",
            114.290141,
            "idxFloat",
            114.29014,
            "ql",
            1500L,
            "rows",
            1L,
            "idx",
            114L
        ),
        GroupByQueryRunnerTestHelper.createExpectedRow(
            "2011-04-02T00:00:00.000Z",
            "idxDouble",
            2506.415148,
            "idxFloat",
            2506.4150390625,
            "ql",
            1600L,
            "rows",
            3L,
            "idx",
            2505L
        ),
        GroupByQueryRunnerTestHelper.createExpectedRow(
            "2011-04-02T00:00:00.000Z",
            "idxDouble",
            97.387433,
            "idxFloat",
            97.387436,
            "ql",
            1700L,
            "rows",
            1L,
            "idx",
            97L
        ),
        GroupByQueryRunnerTestHelper.createExpectedRow(
            "2011-04-02T00:00:00.000Z",
            "idxDouble",
            126.411364,
            "idxFloat",
            126.41136,
            "ql",
            1800L,
            "rows",
            1L,
            "idx",
            126L
        ),

        GroupByQueryRunnerTestHelper.createExpectedRow(
            "2011-04-01T00:00:00.000Z",
            "market",
            "spot",
            "idxDouble",
            643.043177,
            "idxFloat",
            643.043212890625,
            "rows",
            5L,
            "idx",
            640L
        ),
        GroupByQueryRunnerTestHelper.createExpectedRow(
            "2011-04-01T00:00:00.000Z",
            "market",
            "total_market",
            "idxDouble",
            1314.839715,
            "idxFloat",
            1314.8397,
            "rows",
            1L,
            "idx",
            1314L
        ),
        GroupByQueryRunnerTestHelper.createExpectedRow(
            "2011-04-01T00:00:00.000Z",
            "market",
            "upfront",
            "idxDouble",
            1447.34116,
            "idxFloat",
            1447.3412,
            "rows",
            1L,
            "idx",
            1447L
        ),
        GroupByQueryRunnerTestHelper.createExpectedRow(
            "2011-04-01T00:00:00.000Z",
            "market",
            "spot",
            "idxDouble",
            266.090949,
            "idxFloat",
            266.0909423828125,
            "rows",
            2L,
            "idx",
            265L
        ),
        GroupByQueryRunnerTestHelper.createExpectedRow(
            "2011-04-01T00:00:00.000Z",
            "market",
            "total_market",
            "idxDouble",
            1522.043733,
            "idxFloat",
            1522.0437,
            "rows",
            1L,
            "idx",
            1522L
        ),
        GroupByQueryRunnerTestHelper.createExpectedRow(
            "2011-04-01T00:00:00.000Z",
            "market",
            "upfront",
            "idxDouble",
            1234.247546,
            "idxFloat",
            1234.2476,
            "rows",
            1L,
            "idx",
            1234L
        ),
        GroupByQueryRunnerTestHelper.createExpectedRow(
            "2011-04-01T00:00:00.000Z",
            "market",
            "spot",
            "idxDouble",
            198.545289,
            "idxFloat",
            198.5452880859375,
            "rows",
            2L,
            "idx",
            197L
        ),
        GroupByQueryRunnerTestHelper.createExpectedRow(
            "2011-04-02T00:00:00.000Z",
            "market",
            "spot",
            "idxDouble",
            650.806953,
            "idxFloat",
            650.8069458007812,
            "rows",
            5L,
            "idx",
            648L
        ),
        GroupByQueryRunnerTestHelper.createExpectedRow(
            "2011-04-02T00:00:00.000Z",
            "market",
            "total_market",
            "idxDouble",
            1193.556278,
            "idxFloat",
            1193.5563,
            "rows",
            1L,
            "idx",
            1193L
        ),
        GroupByQueryRunnerTestHelper.createExpectedRow(
            "2011-04-02T00:00:00.000Z",
            "market",
            "upfront",
            "idxDouble",
            1144.342401,
            "idxFloat",
            1144.3424,
            "rows",
            1L,
            "idx",
            1144L
        ),
        GroupByQueryRunnerTestHelper.createExpectedRow(
            "2011-04-02T00:00:00.000Z",
            "market",
            "spot",
            "idxDouble",
            249.591647,
            "idxFloat",
            249.59164428710938,
            "rows",
            2L,
            "idx",
            249L
        ),
        GroupByQueryRunnerTestHelper.createExpectedRow(
            "2011-04-02T00:00:00.000Z",
            "market",
            "total_market",
            "idxDouble",
            1321.375057,
            "idxFloat",
            1321.375,
            "rows",
            1L,
            "idx",
            1321L
        ),
        GroupByQueryRunnerTestHelper.createExpectedRow(
            "2011-04-02T00:00:00.000Z",
            "market",
            "upfront",
            "idxDouble",
            1049.738585,
            "idxFloat",
            1049.7385,
            "rows",
            1L,
            "idx",
            1049L
        ),
        GroupByQueryRunnerTestHelper.createExpectedRow(
            "2011-04-02T00:00:00.000Z",
            "market",
            "spot",
            "idxDouble",
            223.798797,
            "idxFloat",
            223.79879760742188,
            "rows",
            2L,
            "idx",
            223L
        ),

        GroupByQueryRunnerTestHelper.createExpectedRow(
            "2011-04-01T00:00:00.000Z",
            "idxDouble",
            6626.151569,
            "idxFloat",
            6626.1513671875,
            "rows",
            13L,
            "idx",
<<<<<<< HEAD
            12446L,
            "quality_uniques_outer",
            9.019833517963864,
            "quality_uniques_outer_post",
            9.019833517963864
        )
    );

    // Subqueries are handled by the ToolChest
    Iterable<Row> results = GroupByQueryRunnerTestHelper.runQuery(factory, runner, query);
    TestHelper.assertExpectedObjects(expectedResults, results, "subquery-hyperunique");
  }

  @Test
  public void testSubqueryWithFirstLast()
  {
    GroupByQuery subquery = GroupByQuery
        .builder()
        .setDataSource(QueryRunnerTestHelper.dataSource)
        .setQuerySegmentSpec(QueryRunnerTestHelper.fullOnIntervalSpec)
        .setDimensions(new DefaultDimensionSpec("market", "market"))
        .setAggregatorSpecs(QueryRunnerTestHelper.rowsCount,
                            new LongFirstAggregatorFactory("innerfirst", "index"),
                            new LongLastAggregatorFactory("innerlast", "index"))
        .setGranularity(QueryRunnerTestHelper.dayGran)
        .setContext(ImmutableMap.of("finalize", true))
        .build();

    GroupByQuery query = GroupByQuery
        .builder()
        .setDataSource(subquery)
        .setQuerySegmentSpec(QueryRunnerTestHelper.fullOnIntervalSpec)
        .setDimensions(Collections.emptyList())
        .setAggregatorSpecs(new LongFirstAggregatorFactory("first", "innerfirst"),
                            new LongLastAggregatorFactory("last", "innerlast"))
        .setGranularity(QueryRunnerTestHelper.monthGran)
        .build();

    List<Row> expectedResults = Arrays.asList(
        GroupByQueryRunnerTestHelper.createExpectedRow("2011-01-01", "first", 100L, "last", 943L),
        GroupByQueryRunnerTestHelper.createExpectedRow("2011-02-01", "first", 132L, "last", 1101L),
        GroupByQueryRunnerTestHelper.createExpectedRow("2011-03-01", "first", 153L, "last", 1063L),
        GroupByQueryRunnerTestHelper.createExpectedRow("2011-04-01", "first", 135L, "last", 780L)
    );

    Iterable<Row> results = GroupByQueryRunnerTestHelper.runQuery(factory, runner, query);
    TestHelper.assertExpectedObjects(expectedResults, results, "subquery-firstlast");
  }

  @Test
  public void testGroupByWithSubtotalsSpec()
  {
    if (!config.getDefaultStrategy().equals(GroupByStrategySelector.STRATEGY_V2)) {
      return;
    }

    GroupByQuery query = GroupByQuery
        .builder()
        .setDataSource(QueryRunnerTestHelper.dataSource)
        .setQuerySegmentSpec(QueryRunnerTestHelper.firstToThird)
        .setDimensions(Lists.newArrayList(new DefaultDimensionSpec("quality", "alias"), new DefaultDimensionSpec("market", "market")))
        .setAggregatorSpecs(
            Arrays.asList(
                QueryRunnerTestHelper.rowsCount,
                new LongSumAggregatorFactory("idx", "index"),
                new FloatSumAggregatorFactory("idxFloat", "indexFloat"),
                new DoubleSumAggregatorFactory("idxDouble", "index")
            )
        )
        .setGranularity(QueryRunnerTestHelper.dayGran)
        .setSubtotalsSpec(ImmutableList.of(
            ImmutableList.of("alias"),
            ImmutableList.of("market"),
            ImmutableList.of()
        ))
        .build();

    List<Row> expectedResults = Arrays.asList(
        GroupByQueryRunnerTestHelper.createExpectedRow("2011-04-01", "alias", "automotive", "rows", 1L, "idx", 135L, "idxFloat", 135.88510131835938f, "idxDouble", 135.88510131835938d),
        GroupByQueryRunnerTestHelper.createExpectedRow("2011-04-01", "alias", "business", "rows", 1L, "idx", 118L, "idxFloat", 118.57034, "idxDouble", 118.57034),
        GroupByQueryRunnerTestHelper.createExpectedRow("2011-04-01", "alias", "entertainment", "rows", 1L, "idx", 158L, "idxFloat", 158.747224, "idxDouble", 158.747224),
        GroupByQueryRunnerTestHelper.createExpectedRow("2011-04-01", "alias", "health", "rows", 1L, "idx", 120L, "idxFloat", 120.134704, "idxDouble", 120.134704),
        GroupByQueryRunnerTestHelper.createExpectedRow("2011-04-01", "alias", "mezzanine", "rows", 3L, "idx", 2870L, "idxFloat", 2871.8866900000003f, "idxDouble", 2871.8866900000003d),
        GroupByQueryRunnerTestHelper.createExpectedRow("2011-04-01", "alias", "news", "rows", 1L, "idx", 121L, "idxFloat", 121.58358f, "idxDouble", 121.58358d),
        GroupByQueryRunnerTestHelper.createExpectedRow("2011-04-01", "alias", "premium", "rows", 3L, "idx", 2900L, "idxFloat", 2900.798647f, "idxDouble", 2900.798647d),
        GroupByQueryRunnerTestHelper.createExpectedRow("2011-04-01", "alias", "technology", "rows", 1L, "idx", 78L, "idxFloat", 78.622547f, "idxDouble", 78.622547d),
        GroupByQueryRunnerTestHelper.createExpectedRow("2011-04-01", "alias", "travel", "rows", 1L, "idx", 119L, "idxFloat", 119.922742f, "idxDouble", 119.922742d),

        GroupByQueryRunnerTestHelper.createExpectedRow("2011-04-02", "alias", "automotive", "rows", 1L, "idx", 147L, "idxFloat", 147.42593f, "idxDouble", 147.42593d),
        GroupByQueryRunnerTestHelper.createExpectedRow("2011-04-02", "alias", "business", "rows", 1L, "idx", 112L, "idxFloat", 112.987027f, "idxDouble", 112.987027d),
        GroupByQueryRunnerTestHelper.createExpectedRow("2011-04-02", "alias", "entertainment", "rows", 1L, "idx", 166L, "idxFloat", 166.016049f, "idxDouble", 166.016049d),
        GroupByQueryRunnerTestHelper.createExpectedRow("2011-04-02", "alias", "health", "rows", 1L, "idx", 113L, "idxFloat", 113.446008f, "idxDouble", 113.446008d),
        GroupByQueryRunnerTestHelper.createExpectedRow("2011-04-02", "alias", "mezzanine", "rows", 3L, "idx", 2447L, "idxFloat", 2448.830613f, "idxDouble", 2448.830613d),
        GroupByQueryRunnerTestHelper.createExpectedRow("2011-04-02", "alias", "news", "rows", 1L, "idx", 114L, "idxFloat", 114.290141f, "idxDouble", 114.290141d),
        GroupByQueryRunnerTestHelper.createExpectedRow("2011-04-02", "alias", "premium", "rows", 3L, "idx", 2505L, "idxFloat", 2506.415148f, "idxDouble", 2506.415148d),
        GroupByQueryRunnerTestHelper.createExpectedRow("2011-04-02", "alias", "technology", "rows", 1L, "idx", 97L, "idxFloat", 97.387433f, "idxDouble", 97.387433d),
        GroupByQueryRunnerTestHelper.createExpectedRow("2011-04-02", "alias", "travel", "rows", 1L, "idx", 126L, "idxFloat", 126.411364f, "idxDouble", 126.411364d),

        GroupByQueryRunnerTestHelper.createExpectedRow("2011-04-01T00:00:00.000Z", "market", "spot", "idxDouble", 643.043177, "idxFloat", 643.043212890625, "rows", 5L, "idx", 640L),
        GroupByQueryRunnerTestHelper.createExpectedRow("2011-04-01T00:00:00.000Z", "market", "total_market", "idxDouble", 1314.839715, "idxFloat", 1314.8397, "rows", 1L, "idx", 1314L),
        GroupByQueryRunnerTestHelper.createExpectedRow("2011-04-01T00:00:00.000Z", "market", "upfront", "idxDouble", 1447.34116, "idxFloat", 1447.3412, "rows", 1L, "idx", 1447L),
        GroupByQueryRunnerTestHelper.createExpectedRow("2011-04-01T00:00:00.000Z", "market", "spot", "idxDouble", 266.090949, "idxFloat", 266.0909423828125, "rows", 2L, "idx", 265L),
        GroupByQueryRunnerTestHelper.createExpectedRow("2011-04-01T00:00:00.000Z", "market", "total_market", "idxDouble", 1522.043733, "idxFloat", 1522.0437, "rows", 1L, "idx", 1522L),
        GroupByQueryRunnerTestHelper.createExpectedRow("2011-04-01T00:00:00.000Z", "market", "upfront", "idxDouble", 1234.247546, "idxFloat", 1234.2476, "rows", 1L, "idx", 1234L),
        GroupByQueryRunnerTestHelper.createExpectedRow("2011-04-01T00:00:00.000Z", "market", "spot", "idxDouble", 198.545289, "idxFloat", 198.5452880859375, "rows", 2L, "idx", 197L),

        GroupByQueryRunnerTestHelper.createExpectedRow("2011-04-02T00:00:00.000Z", "market", "spot", "idxDouble", 650.806953, "idxFloat", 650.8069458007812, "rows", 5L, "idx", 648L),
        GroupByQueryRunnerTestHelper.createExpectedRow("2011-04-02T00:00:00.000Z", "market", "total_market", "idxDouble", 1193.556278, "idxFloat", 1193.5563, "rows", 1L, "idx", 1193L),
        GroupByQueryRunnerTestHelper.createExpectedRow("2011-04-02T00:00:00.000Z", "market", "upfront", "idxDouble", 1144.342401, "idxFloat", 1144.3424, "rows", 1L, "idx", 1144L),
        GroupByQueryRunnerTestHelper.createExpectedRow("2011-04-02T00:00:00.000Z", "market", "spot", "idxDouble", 249.591647, "idxFloat", 249.59164428710938, "rows", 2L, "idx", 249L),
        GroupByQueryRunnerTestHelper.createExpectedRow("2011-04-02T00:00:00.000Z", "market", "total_market", "idxDouble", 1321.375057, "idxFloat", 1321.375, "rows", 1L, "idx", 1321L),
        GroupByQueryRunnerTestHelper.createExpectedRow("2011-04-02T00:00:00.000Z", "market", "upfront", "idxDouble", 1049.738585, "idxFloat", 1049.7385, "rows", 1L, "idx", 1049L),
        GroupByQueryRunnerTestHelper.createExpectedRow("2011-04-02T00:00:00.000Z", "market", "spot", "idxDouble", 223.798797, "idxFloat", 223.79879760742188, "rows", 2L, "idx", 223L),

        GroupByQueryRunnerTestHelper.createExpectedRow("2011-04-01T00:00:00.000Z", "idxDouble", 6626.151575318359, "idxFloat", 6626.152f, "rows", 13L, "idx", 6619L),
        GroupByQueryRunnerTestHelper.createExpectedRow("2011-04-02T00:00:00.000Z", "idxDouble", 5833.209713, "idxFloat", 5833.209f, "rows", 13L, "idx", 5827L)
    );

    Iterable<Row> results = GroupByQueryRunnerTestHelper.runQuery(factory, runner, query);
    TestHelper.assertExpectedObjects(expectedResults, results, "subtotal");
  }

  @Test
  public void testGroupByWithSubtotalsSpecWithLongDimensionColumn()
  {
    if (!config.getDefaultStrategy().equals(GroupByStrategySelector.STRATEGY_V2)) {
      return;
    }

    GroupByQuery query = GroupByQuery
        .builder()
        .setDataSource(QueryRunnerTestHelper.dataSource)
        .setQuerySegmentSpec(QueryRunnerTestHelper.firstToThird)
        .setDimensions(Lists.newArrayList(new DefaultDimensionSpec("qualityLong", "ql", ValueType.LONG), new DefaultDimensionSpec("market", "market")))
        .setAggregatorSpecs(
            Arrays.asList(
                QueryRunnerTestHelper.rowsCount,
                new LongSumAggregatorFactory("idx", "index"),
                new FloatSumAggregatorFactory("idxFloat", "indexFloat"),
                new DoubleSumAggregatorFactory("idxDouble", "index")
            )
=======
            6619L
        ),
        GroupByQueryRunnerTestHelper.createExpectedRow(
            "2011-04-02T00:00:00.000Z",
            "idxDouble",
            5833.209717999999,
            "idxFloat",
            5833.20849609375,
            "rows",
            13L,
            "idx",
            5827L
>>>>>>> 9a8bade2
        )
    );

    Iterable<Row> results = GroupByQueryRunnerTestHelper.runQuery(factory, runner, query);

    for (Row row : results) {
      System.out.println(row);
    }
    TestHelper.assertExpectedObjects(expectedResults, results, "subtotal-long-dim");
  }

  @Test
  public void testGroupByWithSubtotalsSpecWithOrderLimit()
  {
    if (!config.getDefaultStrategy().equals(GroupByStrategySelector.STRATEGY_V2)) {
      return;
    }

    GroupByQuery query = GroupByQuery
        .builder()
        .setDataSource(QueryRunnerTestHelper.dataSource)
        .setQuerySegmentSpec(QueryRunnerTestHelper.firstToThird)
        .setDimensions(Lists.newArrayList(
            new DefaultDimensionSpec("quality", "alias"),
            new DefaultDimensionSpec("market", "market")
        ))
        .setAggregatorSpecs(
            Arrays.asList(
                QueryRunnerTestHelper.rowsCount,
                new LongSumAggregatorFactory("idx", "index"),
                new FloatSumAggregatorFactory("idxFloat", "indexFloat"),
                new DoubleSumAggregatorFactory("idxDouble", "index")
            )
        )
        .setGranularity(QueryRunnerTestHelper.dayGran)
        .setSubtotalsSpec(ImmutableList.of(
            ImmutableList.of("alias"),
            ImmutableList.of("market"),
            ImmutableList.of()
        ))
        .addOrderByColumn("idxDouble")
        .setLimit(1)
        .build();

    List<Row> expectedResults = Arrays.asList(
        GroupByQueryRunnerTestHelper.createExpectedRow(
            "2011-04-01",
            "alias",
            "technology",
            "rows",
            1L,
            "idx",
            78L,
            "idxFloat",
            78.622547f,
            "idxDouble",
            78.622547d
        ),
        GroupByQueryRunnerTestHelper.createExpectedRow(
            "2011-04-01T00:00:00.000Z",
            "market",
            "spot",
            "idxDouble",
            198.545289,
            "idxFloat",
            198.5452880859375,
            "rows",
            2L,
            "idx",
            197L
        ),
        GroupByQueryRunnerTestHelper.createExpectedRow(
            "2011-04-01T00:00:00.000Z",
            "idxDouble",
            6626.151575318359,
            "idxFloat",
            6626.152f,
            "rows",
            13L,
            "idx",
            6619L
        )
    );

    Iterable<Row> results = GroupByQueryRunnerTestHelper.runQuery(factory, runner, query);
    TestHelper.assertExpectedObjects(expectedResults, results, "subtotal-order-limit");
  }

  @Test
  public void testGroupByWithTimeColumn()
  {
    GroupByQuery query = GroupByQuery
        .builder()
        .setDataSource(QueryRunnerTestHelper.dataSource)
        .setQuerySegmentSpec(QueryRunnerTestHelper.firstToThird)
        .setAggregatorSpecs(
            QueryRunnerTestHelper.rowsCount,
            QueryRunnerTestHelper.jsCountIfTimeGreaterThan,
            QueryRunnerTestHelper.__timeLongSum
        )
        .setGranularity(QueryRunnerTestHelper.allGran)
        .build();

    List<Row> expectedResults = Collections.singletonList(
        GroupByQueryRunnerTestHelper.createExpectedRow(
            "2011-04-01",
            "rows",
            26L,
            "ntimestamps",
            13.0,
            "sumtime",
            33843139200000L
        )
    );

    Iterable<Row> results = GroupByQueryRunnerTestHelper.runQuery(factory, runner, query);
    TestHelper.assertExpectedObjects(expectedResults, results, "time");
  }

  @Test
  public void testGroupByTimeExtraction()
  {
    GroupByQuery query = GroupByQuery
        .builder()
        .setDataSource(QueryRunnerTestHelper.dataSource)
        .setQuerySegmentSpec(QueryRunnerTestHelper.fullOnIntervalSpec)
        .setDimensions(
            new DefaultDimensionSpec("market", "market"),
            new ExtractionDimensionSpec(
                ColumnHolder.TIME_COLUMN_NAME,
                "dayOfWeek",
                new TimeFormatExtractionFn("EEEE", null, null, null, false)
            )
        )
        .setAggregatorSpecs(QueryRunnerTestHelper.rowsCount, QueryRunnerTestHelper.indexDoubleSum)
        .setPostAggregatorSpecs(Collections.singletonList(QueryRunnerTestHelper.addRowsIndexConstant))
        .setGranularity(QueryRunnerTestHelper.allGran)
        .setDimFilter(
            new OrDimFilter(
                Arrays.asList(
                    new SelectorDimFilter("market", "spot", null),
                    new SelectorDimFilter("market", "upfront", null)
                )
            )
        )
        .build();

    List<Row> expectedResults = Arrays.asList(
        GroupByQueryRunnerTestHelper.createExpectedRow(
            "1970-01-01",
            "dayOfWeek",
            "Friday",
            "market",
            "spot",
            "index",
            13219.574157714844,
            "rows",
            117L,
            "addRowsIndexConstant",
            13337.574157714844
        ),
        GroupByQueryRunnerTestHelper.createExpectedRow(
            "1970-01-01",
            "dayOfWeek",
            "Monday",
            "market",
            "spot",
            "index",
            13557.738830566406,
            "rows",
            117L,
            "addRowsIndexConstant",
            13675.738830566406
        ),
        GroupByQueryRunnerTestHelper.createExpectedRow(
            "1970-01-01",
            "dayOfWeek",
            "Saturday",
            "market",
            "spot",
            "index",
            13493.751281738281,
            "rows",
            117L,
            "addRowsIndexConstant",
            13611.751281738281
        ),
        GroupByQueryRunnerTestHelper.createExpectedRow(
            "1970-01-01",
            "dayOfWeek",
            "Sunday",
            "market",
            "spot",
            "index",
            13585.541015625,
            "rows",
            117L,
            "addRowsIndexConstant",
            13703.541015625
        ),
        GroupByQueryRunnerTestHelper.createExpectedRow(
            "1970-01-01",
            "dayOfWeek",
            "Thursday",
            "market",
            "spot",
            "index",
            14279.127197265625,
            "rows",
            126L,
            "addRowsIndexConstant",
            14406.127197265625
        ),
        GroupByQueryRunnerTestHelper.createExpectedRow(
            "1970-01-01",
            "dayOfWeek",
            "Tuesday",
            "market",
            "spot",
            "index",
            13199.471435546875,
            "rows",
            117L,
            "addRowsIndexConstant",
            13317.471435546875
        ),
        GroupByQueryRunnerTestHelper.createExpectedRow(
            "1970-01-01",
            "dayOfWeek",
            "Wednesday",
            "market",
            "spot",
            "index",
            14271.368591308594,
            "rows",
            126L,
            "addRowsIndexConstant",
            14398.368591308594
        ),
        GroupByQueryRunnerTestHelper.createExpectedRow(
            "1970-01-01",
            "dayOfWeek",
            "Friday",
            "market",
            "upfront",
            "index",
            27297.8623046875,
            "rows",
            26L,
            "addRowsIndexConstant",
            27324.8623046875
        ),
        GroupByQueryRunnerTestHelper.createExpectedRow(
            "1970-01-01",
            "dayOfWeek",
            "Monday",
            "market",
            "upfront",
            "index",
            27619.58447265625,
            "rows",
            26L,
            "addRowsIndexConstant",
            27646.58447265625
        ),
        GroupByQueryRunnerTestHelper.createExpectedRow(
            "1970-01-01",
            "dayOfWeek",
            "Saturday",
            "market",
            "upfront",
            "index",
            27820.83154296875,
            "rows",
            26L,
            "addRowsIndexConstant",
            27847.83154296875
        ),
        GroupByQueryRunnerTestHelper.createExpectedRow(
            "1970-01-01",
            "dayOfWeek",
            "Sunday",
            "market",
            "upfront",
            "index",
            24791.223876953125,
            "rows",
            26L,
            "addRowsIndexConstant",
            24818.223876953125
        ),
        GroupByQueryRunnerTestHelper.createExpectedRow(
            "1970-01-01",
            "dayOfWeek",
            "Thursday",
            "market",
            "upfront",
            "index",
            28562.748901367188,
            "rows",
            28L,
            "addRowsIndexConstant",
            28591.748901367188
        ),
        GroupByQueryRunnerTestHelper.createExpectedRow(
            "1970-01-01",
            "dayOfWeek",
            "Tuesday",
            "market",
            "upfront",
            "index",
            26968.280639648438,
            "rows",
            26L,
            "addRowsIndexConstant",
            26995.280639648438
        ),
        GroupByQueryRunnerTestHelper.createExpectedRow(
            "1970-01-01",
            "dayOfWeek",
            "Wednesday",
            "market",
            "upfront",
            "index",
            28985.5751953125,
            "rows",
            28L,
            "addRowsIndexConstant",
            29014.5751953125
        )
    );

    Iterable<Row> results = GroupByQueryRunnerTestHelper.runQuery(factory, runner, query);
    TestHelper.assertExpectedObjects(expectedResults, results, "time-extraction");
  }


  @Test
  public void testGroupByTimeExtractionWithNulls()
  {
    final DimExtractionFn nullWednesdays = new DimExtractionFn()
    {
      @Override
      public String apply(String dimValue)
      {
        if ("Wednesday".equals(dimValue)) {
          return null;
        } else {
          return dimValue;
        }
      }

      @Override
      public byte[] getCacheKey()
      {
        throw new UnsupportedOperationException();
      }

      @Override
      public boolean preservesOrdering()
      {
        return false;
      }

      @Override
      public ExtractionType getExtractionType()
      {
        return ExtractionType.MANY_TO_ONE;
      }
    };

    GroupByQuery query = GroupByQuery
        .builder()
        .setDataSource(QueryRunnerTestHelper.dataSource)
        .setQuerySegmentSpec(QueryRunnerTestHelper.fullOnIntervalSpec)
        .setDimensions(
            new DefaultDimensionSpec("market", "market"),
            new ExtractionDimensionSpec(
                ColumnHolder.TIME_COLUMN_NAME,
                "dayOfWeek",
                new CascadeExtractionFn(
                    new ExtractionFn[]{new TimeFormatExtractionFn("EEEE", null, null, null, false), nullWednesdays}
                )
            )
        )
        .setAggregatorSpecs(QueryRunnerTestHelper.rowsCount, QueryRunnerTestHelper.indexDoubleSum)
        .setPostAggregatorSpecs(Collections.singletonList(QueryRunnerTestHelper.addRowsIndexConstant))
        .setGranularity(QueryRunnerTestHelper.allGran)
        .setDimFilter(
            new OrDimFilter(
                Arrays.asList(
                    new SelectorDimFilter("market", "spot", null),
                    new SelectorDimFilter("market", "upfront", null)
                )
            )
        )
        .build();

    List<Row> expectedResults = Arrays.asList(
        GroupByQueryRunnerTestHelper.createExpectedRow(
            "1970-01-01",
            "dayOfWeek",
            null,
            "market",
            "spot",
            "index",
            14271.368591308594,
            "rows",
            126L,
            "addRowsIndexConstant",
            14398.368591308594
        ),
        GroupByQueryRunnerTestHelper.createExpectedRow(
            "1970-01-01",
            "dayOfWeek",
            "Friday",
            "market",
            "spot",
            "index",
            13219.574157714844,
            "rows",
            117L,
            "addRowsIndexConstant",
            13337.574157714844
        ),
        GroupByQueryRunnerTestHelper.createExpectedRow(
            "1970-01-01",
            "dayOfWeek",
            "Monday",
            "market",
            "spot",
            "index",
            13557.738830566406,
            "rows",
            117L,
            "addRowsIndexConstant",
            13675.738830566406
        ),
        GroupByQueryRunnerTestHelper.createExpectedRow(
            "1970-01-01",
            "dayOfWeek",
            "Saturday",
            "market",
            "spot",
            "index",
            13493.751281738281,
            "rows",
            117L,
            "addRowsIndexConstant",
            13611.751281738281
        ),
        GroupByQueryRunnerTestHelper.createExpectedRow(
            "1970-01-01",
            "dayOfWeek",
            "Sunday",
            "market",
            "spot",
            "index",
            13585.541015625,
            "rows",
            117L,
            "addRowsIndexConstant",
            13703.541015625
        ),
        GroupByQueryRunnerTestHelper.createExpectedRow(
            "1970-01-01",
            "dayOfWeek",
            "Thursday",
            "market",
            "spot",
            "index",
            14279.127197265625,
            "rows",
            126L,
            "addRowsIndexConstant",
            14406.127197265625
        ),
        GroupByQueryRunnerTestHelper.createExpectedRow(
            "1970-01-01",
            "dayOfWeek",
            "Tuesday",
            "market",
            "spot",
            "index",
            13199.471435546875,
            "rows",
            117L,
            "addRowsIndexConstant",
            13317.471435546875
        ),
        GroupByQueryRunnerTestHelper.createExpectedRow(
            "1970-01-01",
            "dayOfWeek",
            null,
            "market",
            "upfront",
            "index",
            28985.5751953125,
            "rows",
            28L,
            "addRowsIndexConstant",
            29014.5751953125
        ),
        GroupByQueryRunnerTestHelper.createExpectedRow(
            "1970-01-01",
            "dayOfWeek",
            "Friday",
            "market",
            "upfront",
            "index",
            27297.8623046875,
            "rows",
            26L,
            "addRowsIndexConstant",
            27324.8623046875
        ),
        GroupByQueryRunnerTestHelper.createExpectedRow(
            "1970-01-01",
            "dayOfWeek",
            "Monday",
            "market",
            "upfront",
            "index",
            27619.58447265625,
            "rows",
            26L,
            "addRowsIndexConstant",
            27646.58447265625
        ),
        GroupByQueryRunnerTestHelper.createExpectedRow(
            "1970-01-01",
            "dayOfWeek",
            "Saturday",
            "market",
            "upfront",
            "index",
            27820.83154296875,
            "rows",
            26L,
            "addRowsIndexConstant",
            27847.83154296875
        ),
        GroupByQueryRunnerTestHelper.createExpectedRow(
            "1970-01-01",
            "dayOfWeek",
            "Sunday",
            "market",
            "upfront",
            "index",
            24791.223876953125,
            "rows",
            26L,
            "addRowsIndexConstant",
            24818.223876953125
        ),
        GroupByQueryRunnerTestHelper.createExpectedRow(
            "1970-01-01",
            "dayOfWeek",
            "Thursday",
            "market",
            "upfront",
            "index",
            28562.748901367188,
            "rows",
            28L,
            "addRowsIndexConstant",
            28591.748901367188
        ),
        GroupByQueryRunnerTestHelper.createExpectedRow(
            "1970-01-01",
            "dayOfWeek",
            "Tuesday",
            "market",
            "upfront",
            "index",
            26968.280639648438,
            "rows",
            26L,
            "addRowsIndexConstant",
            26995.280639648438
        )
    );

    Iterable<Row> results = GroupByQueryRunnerTestHelper.runQuery(factory, runner, query);
    TestHelper.assertExpectedObjects(expectedResults, results, "time-extraction");
  }

  @Test
  public void testBySegmentResults()
  {
    int segmentCount = 32;
    Result<BySegmentResultValue> singleSegmentResult = new Result<>(
        DateTimes.of("2011-01-12T00:00:00.000Z"),
        new BySegmentResultValueClass<>(
            Collections.singletonList(
                GroupByQueryRunnerTestHelper.createExpectedRow(
                    "2011-04-01",
                    "alias",
                    "mezzanine",
                    "rows",
                    6L,
                    "idx",
                    4420L
                )
            ),
            QueryRunnerTestHelper.segmentId.toString(),
            Intervals.of("2011-04-02T00:00:00.000Z/2011-04-04T00:00:00.000Z")
        )
    );
    List<Result> bySegmentResults = new ArrayList<>();
    for (int i = 0; i < segmentCount; i++) {
      bySegmentResults.add(singleSegmentResult);
    }
    GroupByQuery.Builder builder = GroupByQuery
        .builder()
        .setDataSource(QueryRunnerTestHelper.dataSource)
        .setInterval("2011-04-02/2011-04-04")
        .setDimensions(new DefaultDimensionSpec("quality", "alias"))
        .setAggregatorSpecs(QueryRunnerTestHelper.rowsCount, new LongSumAggregatorFactory("idx", "index"))
        .setGranularity(new PeriodGranularity(new Period("P1M"), null, null))
        .setDimFilter(new SelectorDimFilter("quality", "mezzanine", null))
        .setContext(ImmutableMap.of("bySegment", true));
    final GroupByQuery fullQuery = builder.build();
    QueryToolChest toolChest = factory.getToolchest();

    List<QueryRunner<Row>> singleSegmentRunners = new ArrayList<>();
    for (int i = 0; i < segmentCount; i++) {
      singleSegmentRunners.add(toolChest.preMergeQueryDecoration(runner));
    }
    ExecutorService exec = Executors.newCachedThreadPool();
    QueryRunner theRunner = toolChest.postMergeQueryDecoration(
        new FinalizeResultsQueryRunner<>(
            toolChest.mergeResults(factory.mergeRunners(Executors.newCachedThreadPool(), singleSegmentRunners)),
            toolChest
        )
    );

    TestHelper.assertExpectedObjects(
        bySegmentResults,
        theRunner.run(QueryPlus.wrap(fullQuery), new HashMap<>()),
        "bySegment"
    );
    exec.shutdownNow();
  }


  @Test
  public void testBySegmentResultsUnOptimizedDimextraction()
  {
    int segmentCount = 32;
    Result<BySegmentResultValue> singleSegmentResult = new Result<>(
        DateTimes.of("2011-01-12T00:00:00.000Z"),
        new BySegmentResultValueClass<>(
            Collections.singletonList(
                GroupByQueryRunnerTestHelper.createExpectedRow(
                    "2011-04-01",
                    "alias",
                    "mezzanine0",
                    "rows",
                    6L,
                    "idx",
                    4420L
                )
            ),
            QueryRunnerTestHelper.segmentId.toString(),
            Intervals.of("2011-04-02T00:00:00.000Z/2011-04-04T00:00:00.000Z")
        )
    );
    List<Result> bySegmentResults = new ArrayList<>();
    for (int i = 0; i < segmentCount; i++) {
      bySegmentResults.add(singleSegmentResult);
    }
    GroupByQuery.Builder builder = GroupByQuery
        .builder()
        .setDataSource(QueryRunnerTestHelper.dataSource)
        .setInterval("2011-04-02/2011-04-04").setDimensions(new ExtractionDimensionSpec(
            "quality",
            "alias",
            new LookupExtractionFn(
                new MapLookupExtractor(ImmutableMap.of("mezzanine", "mezzanine0"), false),
                false,
                null,
                false,
                false
            )
        )).setAggregatorSpecs(QueryRunnerTestHelper.rowsCount, new LongSumAggregatorFactory("idx", "index"))
        .setGranularity(new PeriodGranularity(new Period("P1M"), null, null))
        .setDimFilter(new SelectorDimFilter("quality", "mezzanine", null))
        .setContext(ImmutableMap.of("bySegment", true));
    final GroupByQuery fullQuery = builder.build();
    QueryToolChest toolChest = factory.getToolchest();

    List<QueryRunner<Row>> singleSegmentRunners = new ArrayList<>();
    for (int i = 0; i < segmentCount; i++) {
      singleSegmentRunners.add(toolChest.preMergeQueryDecoration(runner));
    }
    ExecutorService exec = Executors.newCachedThreadPool();
    QueryRunner theRunner = toolChest.postMergeQueryDecoration(
        new FinalizeResultsQueryRunner<>(
            toolChest.mergeResults(factory.mergeRunners(Executors.newCachedThreadPool(), singleSegmentRunners)),
            toolChest
        )
    );

    TestHelper.assertExpectedObjects(
        bySegmentResults,
        theRunner.run(QueryPlus.wrap(fullQuery), new HashMap<>()),
        "bySegment"
    );
    exec.shutdownNow();
  }

  @Test
  public void testBySegmentResultsOptimizedDimextraction()
  {
    int segmentCount = 32;
    Result<BySegmentResultValue> singleSegmentResult = new Result<>(
        DateTimes.of("2011-01-12T00:00:00.000Z"),
        new BySegmentResultValueClass<>(
            Collections.singletonList(
                GroupByQueryRunnerTestHelper.createExpectedRow(
                    "2011-04-01",
                    "alias",
                    "mezzanine0",
                    "rows",
                    6L,
                    "idx",
                    4420L
                )
            ),
            QueryRunnerTestHelper.segmentId.toString(),
            Intervals.of("2011-04-02T00:00:00.000Z/2011-04-04T00:00:00.000Z")
        )
    );
    List<Result> bySegmentResults = new ArrayList<>();
    for (int i = 0; i < segmentCount; i++) {
      bySegmentResults.add(singleSegmentResult);
    }
    GroupByQuery.Builder builder = GroupByQuery
        .builder()
        .setDataSource(QueryRunnerTestHelper.dataSource)
        .setInterval("2011-04-02/2011-04-04").setDimensions(new ExtractionDimensionSpec(
            "quality",
            "alias",
            new LookupExtractionFn(
                new MapLookupExtractor(ImmutableMap.of("mezzanine", "mezzanine0"), false),
                false,
                null,
                true,
                false
            )
        )).setAggregatorSpecs(QueryRunnerTestHelper.rowsCount, new LongSumAggregatorFactory("idx", "index"))
        .setGranularity(new PeriodGranularity(new Period("P1M"), null, null))
        .setDimFilter(new SelectorDimFilter("quality", "mezzanine", null))
        .setContext(ImmutableMap.of("bySegment", true));
    final GroupByQuery fullQuery = builder.build();
    QueryToolChest toolChest = factory.getToolchest();

    List<QueryRunner<Row>> singleSegmentRunners = new ArrayList<>();
    for (int i = 0; i < segmentCount; i++) {
      singleSegmentRunners.add(toolChest.preMergeQueryDecoration(runner));
    }
    ExecutorService exec = Executors.newCachedThreadPool();
    QueryRunner theRunner = toolChest.postMergeQueryDecoration(
        new FinalizeResultsQueryRunner<>(
            toolChest.mergeResults(factory.mergeRunners(Executors.newCachedThreadPool(), singleSegmentRunners)),
            toolChest
        )
    );

    TestHelper.assertExpectedObjects(
        bySegmentResults,
        theRunner.run(QueryPlus.wrap(fullQuery), new HashMap<>()),
        "bySegment-dim-extraction"
    );
    exec.shutdownNow();
  }

  // Extraction Filters testing

  @Test
  public void testGroupByWithExtractionDimFilter()
  {
    Map<String, String> extractionMap = new HashMap<>();
    extractionMap.put("automotive", "automotiveAndBusinessAndNewsAndMezzanine");
    extractionMap.put("business", "automotiveAndBusinessAndNewsAndMezzanine");
    extractionMap.put("mezzanine", "automotiveAndBusinessAndNewsAndMezzanine");
    extractionMap.put("news", "automotiveAndBusinessAndNewsAndMezzanine");

    MapLookupExtractor mapLookupExtractor = new MapLookupExtractor(extractionMap, false);
    LookupExtractionFn lookupExtractionFn = new LookupExtractionFn(mapLookupExtractor, false, null, true, false);

    List<DimFilter> dimFilters = Lists.newArrayList(
        new ExtractionDimFilter("quality", "automotiveAndBusinessAndNewsAndMezzanine", lookupExtractionFn, null),
        new SelectorDimFilter("quality", "entertainment", null),
        new SelectorDimFilter("quality", "health", null),
        new SelectorDimFilter("quality", "premium", null),
        new SelectorDimFilter("quality", "technology", null),
        new SelectorDimFilter("quality", "travel", null)
    );

    GroupByQuery query = GroupByQuery.builder()
                                     .setDataSource(QueryRunnerTestHelper.dataSource)
                                     .setQuerySegmentSpec(QueryRunnerTestHelper.firstToThird)
                                     .setDimensions(new DefaultDimensionSpec("quality", "alias"))
                                     .setAggregatorSpecs(
                                         QueryRunnerTestHelper.rowsCount,
                                         new LongSumAggregatorFactory("idx", "index")
                                     )
                                     .setGranularity(QueryRunnerTestHelper.dayGran)
                                     .setDimFilter(new OrDimFilter(dimFilters))
                                     .build();
    List<Row> expectedResults = Arrays.asList(
        GroupByQueryRunnerTestHelper.createExpectedRow("2011-04-01", "alias", "automotive", "rows", 1L, "idx", 135L),
        GroupByQueryRunnerTestHelper.createExpectedRow("2011-04-01", "alias", "business", "rows", 1L, "idx", 118L),
        GroupByQueryRunnerTestHelper.createExpectedRow("2011-04-01", "alias", "entertainment", "rows", 1L, "idx", 158L),
        GroupByQueryRunnerTestHelper.createExpectedRow("2011-04-01", "alias", "health", "rows", 1L, "idx", 120L),
        GroupByQueryRunnerTestHelper.createExpectedRow("2011-04-01", "alias", "mezzanine", "rows", 3L, "idx", 2870L),
        GroupByQueryRunnerTestHelper.createExpectedRow("2011-04-01", "alias", "news", "rows", 1L, "idx", 121L),
        GroupByQueryRunnerTestHelper.createExpectedRow("2011-04-01", "alias", "premium", "rows", 3L, "idx", 2900L),
        GroupByQueryRunnerTestHelper.createExpectedRow("2011-04-01", "alias", "technology", "rows", 1L, "idx", 78L),
        GroupByQueryRunnerTestHelper.createExpectedRow("2011-04-01", "alias", "travel", "rows", 1L, "idx", 119L),

        GroupByQueryRunnerTestHelper.createExpectedRow("2011-04-02", "alias", "automotive", "rows", 1L, "idx", 147L),
        GroupByQueryRunnerTestHelper.createExpectedRow("2011-04-02", "alias", "business", "rows", 1L, "idx", 112L),
        GroupByQueryRunnerTestHelper.createExpectedRow("2011-04-02", "alias", "entertainment", "rows", 1L, "idx", 166L),
        GroupByQueryRunnerTestHelper.createExpectedRow("2011-04-02", "alias", "health", "rows", 1L, "idx", 113L),
        GroupByQueryRunnerTestHelper.createExpectedRow("2011-04-02", "alias", "mezzanine", "rows", 3L, "idx", 2447L),
        GroupByQueryRunnerTestHelper.createExpectedRow("2011-04-02", "alias", "news", "rows", 1L, "idx", 114L),
        GroupByQueryRunnerTestHelper.createExpectedRow("2011-04-02", "alias", "premium", "rows", 3L, "idx", 2505L),
        GroupByQueryRunnerTestHelper.createExpectedRow("2011-04-02", "alias", "technology", "rows", 1L, "idx", 97L),
        GroupByQueryRunnerTestHelper.createExpectedRow("2011-04-02", "alias", "travel", "rows", 1L, "idx", 126L)
    );

    Iterable<Row> results = GroupByQueryRunnerTestHelper.runQuery(factory, runner, query);
    TestHelper.assertExpectedObjects(expectedResults, results, "dim-extraction");

  }

  @Test
  public void testGroupByWithExtractionDimFilterCaseMappingValueIsNullOrEmpty()
  {
    Map<String, String> extractionMap = new HashMap<>();
    extractionMap.put("automotive", "automotive0");
    extractionMap.put("business", "business0");
    extractionMap.put("entertainment", "entertainment0");
    extractionMap.put("health", "health0");
    extractionMap.put("mezzanine", null);
    extractionMap.put("news", "");
    extractionMap.put("premium", "premium0");
    extractionMap.put("technology", "technology0");
    extractionMap.put("travel", "travel0");

    MapLookupExtractor mapLookupExtractor = new MapLookupExtractor(extractionMap, false);
    LookupExtractionFn lookupExtractionFn = new LookupExtractionFn(mapLookupExtractor, false, null, true, false);
    GroupByQuery query = GroupByQuery.builder()
                                     .setDataSource(QueryRunnerTestHelper.dataSource)
                                     .setQuerySegmentSpec(QueryRunnerTestHelper.firstToThird)
                                     .setDimensions(new DefaultDimensionSpec("quality", "alias"))
                                     .setAggregatorSpecs(
                                         QueryRunnerTestHelper.rowsCount,
                                         new LongSumAggregatorFactory("idx", "index")
                                     )
                                     .setGranularity(QueryRunnerTestHelper.dayGran)
                                     .setDimFilter(new ExtractionDimFilter("quality", "", lookupExtractionFn, null))
                                     .build();

    List<Row> expectedResults;

    if (NullHandling.replaceWithDefault()) {
      expectedResults = Arrays.asList(
          GroupByQueryRunnerTestHelper.createExpectedRow("2011-04-01", "alias", "mezzanine", "rows", 3L, "idx", 2870L),
          GroupByQueryRunnerTestHelper.createExpectedRow("2011-04-01", "alias", "news", "rows", 1L, "idx", 121L),
          GroupByQueryRunnerTestHelper.createExpectedRow("2011-04-02", "alias", "mezzanine", "rows", 3L, "idx", 2447L),
          GroupByQueryRunnerTestHelper.createExpectedRow("2011-04-02", "alias", "news", "rows", 1L, "idx", 114L)
      );
    } else {
      // Only empty string should match, nulls will not match
      expectedResults = Arrays.asList(
          GroupByQueryRunnerTestHelper.createExpectedRow("2011-04-01", "alias", "news", "rows", 1L, "idx", 121L),
          GroupByQueryRunnerTestHelper.createExpectedRow("2011-04-02", "alias", "news", "rows", 1L, "idx", 114L)
      );
    }

    Iterable<Row> results = GroupByQueryRunnerTestHelper.runQuery(factory, runner, query);
    TestHelper.assertExpectedObjects(expectedResults, results, "dim-extraction");
  }

  @Test
  public void testGroupByWithExtractionDimFilterWhenSearchValueNotInTheMap()
  {
    Map<String, String> extractionMap = new HashMap<>();
    MapLookupExtractor mapLookupExtractor = new MapLookupExtractor(extractionMap, false);
    LookupExtractionFn lookupExtractionFn = new LookupExtractionFn(mapLookupExtractor, false, null, true, false);

    GroupByQuery query = GroupByQuery.builder()
                                     .setDataSource(QueryRunnerTestHelper.dataSource)
                                     .setQuerySegmentSpec(QueryRunnerTestHelper.firstToThird)
                                     .setDimensions(new DefaultDimensionSpec("quality", "alias"))
                                     .setAggregatorSpecs(
                                         QueryRunnerTestHelper.rowsCount,
                                         new LongSumAggregatorFactory("idx", "index")
                                     )
                                     .setGranularity(QueryRunnerTestHelper.dayGran)
                                     .setDimFilter(
                                         new ExtractionDimFilter("quality", "NOT_THERE", lookupExtractionFn, null)
                                     )
                                     .build();
    List<Row> expectedResults = Collections.emptyList();

    Iterable<Row> results = GroupByQueryRunnerTestHelper.runQuery(factory, runner, query);
    TestHelper.assertExpectedObjects(expectedResults, results, "dim-extraction");
  }


  @Test
  public void testGroupByWithExtractionDimFilterKeyisNull()
  {
    Map<String, String> extractionMap = new HashMap<>();


    MapLookupExtractor mapLookupExtractor = new MapLookupExtractor(extractionMap, false);
    LookupExtractionFn lookupExtractionFn;
    if (NullHandling.replaceWithDefault()) {
      lookupExtractionFn = new LookupExtractionFn(mapLookupExtractor, false, null, true, false);
      extractionMap.put("", "REPLACED_VALUE");
    } else {
      lookupExtractionFn = new LookupExtractionFn(mapLookupExtractor, false, "REPLACED_VALUE", true, false);
      extractionMap.put("", "NOT_USED");
    }

    GroupByQuery query = GroupByQuery.builder()
                                     .setDataSource(QueryRunnerTestHelper.dataSource)
                                     .setQuerySegmentSpec(QueryRunnerTestHelper.firstToThird)
                                     .setDimensions(new DefaultDimensionSpec("null_column", "alias"))
                                     .setAggregatorSpecs(
                                         QueryRunnerTestHelper.rowsCount,
                                         new LongSumAggregatorFactory("idx", "index")
                                     )
                                     .setGranularity(QueryRunnerTestHelper.dayGran)
                                     .setDimFilter(
                                         new ExtractionDimFilter(
                                             "null_column",
                                             "REPLACED_VALUE",
                                             lookupExtractionFn,
                                             null
                                         )
                                     ).build();

    List<Row> expectedResults = Arrays
        .asList(
            GroupByQueryRunnerTestHelper.createExpectedRow("2011-04-01", "alias", null, "rows", 13L, "idx", 6619L),
            GroupByQueryRunnerTestHelper.createExpectedRow("2011-04-02", "alias", null, "rows", 13L, "idx", 5827L)
        );

    Iterable<Row> results = GroupByQueryRunnerTestHelper.runQuery(factory, runner, query);
    TestHelper.assertExpectedObjects(expectedResults, results, "dim-extraction");
  }

  @Test
  public void testGroupByWithAggregatorFilterAndExtractionFunction()
  {
    Map<String, String> extractionMap = new HashMap<>();
    extractionMap.put("automotive", "automotive0");
    extractionMap.put("business", "business0");
    extractionMap.put("entertainment", "entertainment0");
    extractionMap.put("health", "health0");
    extractionMap.put("mezzanine", "mezzanineANDnews");
    extractionMap.put("news", "mezzanineANDnews");
    extractionMap.put("premium", "premium0");
    extractionMap.put("technology", "technology0");
    extractionMap.put("travel", "travel0");

    MapLookupExtractor mapLookupExtractor = new MapLookupExtractor(extractionMap, false);
    LookupExtractionFn lookupExtractionFn = new LookupExtractionFn(mapLookupExtractor, false, "missing", true, false);
    DimFilter filter = new ExtractionDimFilter("quality", "mezzanineANDnews", lookupExtractionFn, null);
    GroupByQuery query = GroupByQuery.builder()
                                     .setDataSource(QueryRunnerTestHelper.dataSource)
                                     .setQuerySegmentSpec(QueryRunnerTestHelper.firstToThird)
                                     .setDimensions(new DefaultDimensionSpec("quality", "alias"))
                                     .setAggregatorSpecs(new FilteredAggregatorFactory(
                                         QueryRunnerTestHelper.rowsCount,
                                         filter
                                     ), new FilteredAggregatorFactory(
                                         new LongSumAggregatorFactory("idx", "index"),
                                         filter
                                     ))
                                     .setGranularity(QueryRunnerTestHelper.dayGran)
                                     .build();
    List<Row> expectedResults = Arrays.asList(
        GroupByQueryRunnerTestHelper.createExpectedRow(
            "2011-04-01",
            "alias",
            "automotive",
            "rows",
            0L,
            "idx",
            NullHandling.defaultLongValue()
        ),
        GroupByQueryRunnerTestHelper.createExpectedRow(
            "2011-04-01",
            "alias",
            "business",
            "rows",
            0L,
            "idx",
            NullHandling.defaultLongValue()
        ),
        GroupByQueryRunnerTestHelper.createExpectedRow(
            "2011-04-01",
            "alias",
            "entertainment",
            "rows",
            0L,
            "idx",
            NullHandling.defaultLongValue()
        ),
        GroupByQueryRunnerTestHelper.createExpectedRow(
            "2011-04-01",
            "alias",
            "health",
            "rows",
            0L,
            "idx",
            NullHandling.defaultLongValue()
        ),
        GroupByQueryRunnerTestHelper.createExpectedRow("2011-04-01", "alias", "mezzanine", "rows", 3L, "idx", 2870L),
        GroupByQueryRunnerTestHelper.createExpectedRow("2011-04-01", "alias", "news", "rows", 1L, "idx", 121L),
        GroupByQueryRunnerTestHelper.createExpectedRow(
            "2011-04-01",
            "alias",
            "premium",
            "rows",
            0L,
            "idx",
            NullHandling.defaultLongValue()
        ),
        GroupByQueryRunnerTestHelper.createExpectedRow(
            "2011-04-01",
            "alias",
            "technology",
            "rows",
            0L,
            "idx",
            NullHandling.defaultLongValue()
        ),
        GroupByQueryRunnerTestHelper.createExpectedRow(
            "2011-04-01",
            "alias",
            "travel",
            "rows",
            0L,
            "idx",
            NullHandling.defaultLongValue()
        ),

        GroupByQueryRunnerTestHelper.createExpectedRow(
            "2011-04-02",
            "alias",
            "automotive",
            "rows",
            0L,
            "idx",
            NullHandling.defaultLongValue()
        ),
        GroupByQueryRunnerTestHelper.createExpectedRow(
            "2011-04-02",
            "alias",
            "business",
            "rows",
            0L,
            "idx",
            NullHandling.defaultLongValue()
        ),
        GroupByQueryRunnerTestHelper.createExpectedRow(
            "2011-04-02",
            "alias",
            "entertainment",
            "rows",
            0L,
            "idx",
            NullHandling.defaultLongValue()
        ),
        GroupByQueryRunnerTestHelper.createExpectedRow(
            "2011-04-02",
            "alias",
            "health",
            "rows",
            0L,
            "idx",
            NullHandling.defaultLongValue()
        ),
        GroupByQueryRunnerTestHelper.createExpectedRow("2011-04-02", "alias", "mezzanine", "rows", 3L, "idx", 2447L),
        GroupByQueryRunnerTestHelper.createExpectedRow("2011-04-02", "alias", "news", "rows", 1L, "idx", 114L),
        GroupByQueryRunnerTestHelper.createExpectedRow(
            "2011-04-02",
            "alias",
            "premium",
            "rows",
            0L,
            "idx",
            NullHandling.defaultLongValue()
        ),
        GroupByQueryRunnerTestHelper.createExpectedRow(
            "2011-04-02",
            "alias",
            "technology",
            "rows",
            0L,
            "idx",
            NullHandling.defaultLongValue()
        ),
        GroupByQueryRunnerTestHelper.createExpectedRow(
            "2011-04-02",
            "alias",
            "travel",
            "rows",
            0L,
            "idx",
            NullHandling.defaultLongValue()
        )
    );

    Iterable<Row> results = GroupByQueryRunnerTestHelper.runQuery(factory, runner, query);
    TestHelper.assertExpectedObjects(expectedResults, results, "agg-filter");

  }

  @Test
  public void testGroupByWithExtractionDimFilterOptimazitionManyToOne()
  {
    Map<String, String> extractionMap = new HashMap<>();
    extractionMap.put("mezzanine", "newsANDmezzanine");
    extractionMap.put("news", "newsANDmezzanine");

    MapLookupExtractor mapLookupExtractor = new MapLookupExtractor(extractionMap, false);
    LookupExtractionFn lookupExtractionFn = new LookupExtractionFn(mapLookupExtractor, false, null, true, true);
    GroupByQuery query = GroupByQuery.builder()
                                     .setDataSource(QueryRunnerTestHelper.dataSource)
                                     .setQuerySegmentSpec(QueryRunnerTestHelper.firstToThird)
                                     .setDimensions(new DefaultDimensionSpec("quality", "alias"))
                                     .setAggregatorSpecs(
                                         QueryRunnerTestHelper.rowsCount,
                                         new LongSumAggregatorFactory("idx", "index")
                                     )
                                     .setGranularity(QueryRunnerTestHelper.dayGran)
                                     .setDimFilter(
                                         new ExtractionDimFilter(
                                             "quality",
                                             "newsANDmezzanine",
                                             lookupExtractionFn,
                                             null
                                         )
                                     )
                                     .build();
    List<Row> expectedResults = Arrays.asList(
        GroupByQueryRunnerTestHelper.createExpectedRow("2011-04-01", "alias", "mezzanine", "rows", 3L, "idx", 2870L),
        GroupByQueryRunnerTestHelper.createExpectedRow("2011-04-01", "alias", "news", "rows", 1L, "idx", 121L),
        GroupByQueryRunnerTestHelper.createExpectedRow("2011-04-02", "alias", "mezzanine", "rows", 3L, "idx", 2447L),
        GroupByQueryRunnerTestHelper.createExpectedRow("2011-04-02", "alias", "news", "rows", 1L, "idx", 114L)
    );

    Iterable<Row> results = GroupByQueryRunnerTestHelper.runQuery(factory, runner, query);
    TestHelper.assertExpectedObjects(expectedResults, results, "extraction-dim-filter");
  }


  @Test
  public void testGroupByWithExtractionDimFilterNullDims()
  {
    Map<String, String> extractionMap = new HashMap<>();
    extractionMap.put("", "EMPTY");

    MapLookupExtractor mapLookupExtractor = new MapLookupExtractor(extractionMap, false);
    LookupExtractionFn lookupExtractionFn;
    if (NullHandling.replaceWithDefault()) {
      extractionMap.put("", "EMPTY");
      lookupExtractionFn = new LookupExtractionFn(mapLookupExtractor, false, null, true, true);
    } else {
      extractionMap.put("", "SHOULD_NOT_BE_USED");
      lookupExtractionFn = new LookupExtractionFn(mapLookupExtractor, false, "EMPTY", true, true);
    }

    GroupByQuery query = GroupByQuery
        .builder()
        .setDataSource(QueryRunnerTestHelper.dataSource)
        .setQuerySegmentSpec(QueryRunnerTestHelper.firstToThird)
        .setDimensions(new DefaultDimensionSpec("null_column", "alias"))
        .setAggregatorSpecs(QueryRunnerTestHelper.rowsCount, new LongSumAggregatorFactory("idx", "index"))
        .setGranularity(QueryRunnerTestHelper.dayGran)
        .setDimFilter(new ExtractionDimFilter("null_column", "EMPTY", lookupExtractionFn, null))
        .build();
    List<Row> expectedResults = Arrays
        .asList(
            GroupByQueryRunnerTestHelper.createExpectedRow("2011-04-01", "alias", null, "rows", 13L, "idx", 6619L),
            GroupByQueryRunnerTestHelper.createExpectedRow("2011-04-02", "alias", null, "rows", 13L, "idx", 5827L)
        );

    Iterable<Row> results = GroupByQueryRunnerTestHelper.runQuery(factory, runner, query);
    TestHelper.assertExpectedObjects(expectedResults, results, "extraction-dim-filter");
  }

  @Test
  public void testBySegmentResultsWithAllFiltersWithExtractionFns()
  {
    int segmentCount = 32;
    Result<BySegmentResultValue> singleSegmentResult = new Result<>(
        DateTimes.of("2011-01-12T00:00:00.000Z"),
        new BySegmentResultValueClass<>(
            Collections.singletonList(
                GroupByQueryRunnerTestHelper.createExpectedRow(
                    "2011-04-01",
                    "alias",
                    "mezzanine",
                    "rows",
                    6L,
                    "idx",
                    4420L
                )
            ),
            QueryRunnerTestHelper.segmentId.toString(),
            Intervals.of("2011-04-02T00:00:00.000Z/2011-04-04T00:00:00.000Z")
        )
    );
    List<Result> bySegmentResults = new ArrayList<>();
    for (int i = 0; i < segmentCount; i++) {
      bySegmentResults.add(singleSegmentResult);
    }

    String extractionJsFn = "function(str) { return 'super-' + str; }";
    String jsFn = "function(x) { return(x === 'super-mezzanine') }";
    ExtractionFn extractionFn = new JavaScriptExtractionFn(
        extractionJsFn,
        false,
        JavaScriptConfig.getEnabledInstance()
    );

    List<DimFilter> superFilterList = new ArrayList<>();
    superFilterList.add(new SelectorDimFilter("quality", "super-mezzanine", extractionFn));
    superFilterList.add(new InDimFilter(
        "quality",
        Arrays.asList("not-super-mezzanine", "FOOBAR", "super-mezzanine"),
        extractionFn
    ));
    superFilterList.add(new BoundDimFilter(
        "quality",
        "super-mezzanine",
        "super-mezzanine",
        false,
        false,
        true,
        extractionFn,
        StringComparators.ALPHANUMERIC
    ));
    superFilterList.add(new RegexDimFilter("quality", "super-mezzanine", extractionFn));
    superFilterList.add(new SearchQueryDimFilter(
        "quality",
        new ContainsSearchQuerySpec("super-mezzanine", true),
        extractionFn
    ));
    superFilterList.add(new JavaScriptDimFilter("quality", jsFn, extractionFn, JavaScriptConfig.getEnabledInstance()));
    DimFilter superFilter = new AndDimFilter(superFilterList);

    GroupByQuery.Builder builder = GroupByQuery
        .builder()
        .setDataSource(QueryRunnerTestHelper.dataSource)
        .setInterval("2011-04-02/2011-04-04")
        .setDimensions(new DefaultDimensionSpec("quality", "alias"))
        .setAggregatorSpecs(QueryRunnerTestHelper.rowsCount, new LongSumAggregatorFactory("idx", "index"))
        .setGranularity(new PeriodGranularity(new Period("P1M"), null, null))
        .setDimFilter(superFilter)
        .setContext(ImmutableMap.of("bySegment", true));
    final GroupByQuery fullQuery = builder.build();
    QueryToolChest toolChest = factory.getToolchest();

    List<QueryRunner<Row>> singleSegmentRunners = new ArrayList<>();
    for (int i = 0; i < segmentCount; i++) {
      singleSegmentRunners.add(toolChest.preMergeQueryDecoration(runner));
    }
    ExecutorService exec = Executors.newCachedThreadPool();
    QueryRunner theRunner = toolChest.postMergeQueryDecoration(
        new FinalizeResultsQueryRunner<>(
            toolChest.mergeResults(factory.mergeRunners(Executors.newCachedThreadPool(), singleSegmentRunners)),
            toolChest
        )
    );

    TestHelper.assertExpectedObjects(
        bySegmentResults,
        theRunner.run(QueryPlus.wrap(fullQuery), new HashMap<>()),
        "bySegment-filter"
    );
    exec.shutdownNow();
  }

  @Test
  public void testGroupByWithAllFiltersOnNullDimsWithExtractionFns()
  {
    Map<String, String> extractionMap = new HashMap<>();
    extractionMap.put("", "EMPTY");
    extractionMap.put(null, "EMPTY");

    MapLookupExtractor mapLookupExtractor = new MapLookupExtractor(extractionMap, false);
    LookupExtractionFn extractionFn = new LookupExtractionFn(mapLookupExtractor, false, "EMPTY", true, true);
    String jsFn = "function(x) { return(x === 'EMPTY') }";

    List<DimFilter> superFilterList = new ArrayList<>();
    superFilterList.add(new SelectorDimFilter("null_column", "EMPTY", extractionFn));
    superFilterList.add(new InDimFilter("null_column", Arrays.asList("NOT-EMPTY", "FOOBAR", "EMPTY"), extractionFn));
    superFilterList.add(new BoundDimFilter("null_column", "EMPTY", "EMPTY", false, false, true, extractionFn,
                                           StringComparators.ALPHANUMERIC
    ));
    superFilterList.add(new RegexDimFilter("null_column", "EMPTY", extractionFn));
    superFilterList.add(
        new SearchQueryDimFilter("null_column", new ContainsSearchQuerySpec("EMPTY", true), extractionFn)
    );
    superFilterList.add(new JavaScriptDimFilter(
        "null_column",
        jsFn,
        extractionFn,
        JavaScriptConfig.getEnabledInstance()
    ));
    DimFilter superFilter = new AndDimFilter(superFilterList);

    GroupByQuery query = GroupByQuery.builder()
                                     .setDataSource(QueryRunnerTestHelper.dataSource)
                                     .setQuerySegmentSpec(QueryRunnerTestHelper.firstToThird)
                                     .setDimensions(new DefaultDimensionSpec("null_column", "alias"))
                                     .setAggregatorSpecs(
                                         QueryRunnerTestHelper.rowsCount,
                                         new LongSumAggregatorFactory("idx", "index")
                                     )
                                     .setGranularity(QueryRunnerTestHelper.dayGran)
                                     .setDimFilter(superFilter).build();

    List<Row> expectedResults = Arrays.asList(
        GroupByQueryRunnerTestHelper.createExpectedRow("2011-04-01", "alias", null, "rows", 13L, "idx", 6619L),
        GroupByQueryRunnerTestHelper.createExpectedRow("2011-04-02", "alias", null, "rows", 13L, "idx", 5827L)
    );

    Iterable<Row> results = GroupByQueryRunnerTestHelper.runQuery(factory, runner, query);
    TestHelper.assertExpectedObjects(expectedResults, results, "extraction");
  }

  @Test
  public void testGroupByCardinalityAggWithExtractionFn()
  {
    String helloJsFn = "function(str) { return 'hello' }";
    ExtractionFn helloFn = new JavaScriptExtractionFn(helloJsFn, false, JavaScriptConfig.getEnabledInstance());

    GroupByQuery query = GroupByQuery
        .builder()
        .setDataSource(QueryRunnerTestHelper.dataSource)
        .setQuerySegmentSpec(QueryRunnerTestHelper.firstToThird)
        .setDimensions(new DefaultDimensionSpec("market", "alias"))
        .setAggregatorSpecs(QueryRunnerTestHelper.rowsCount, new CardinalityAggregatorFactory(
            "numVals",
            ImmutableList.of(new ExtractionDimensionSpec(
                QueryRunnerTestHelper.qualityDimension,
                QueryRunnerTestHelper.qualityDimension,
                helloFn
            )),
            false
        ))
        .setGranularity(QueryRunnerTestHelper.dayGran)
        .build();

    List<Row> expectedResults = Arrays.asList(
        GroupByQueryRunnerTestHelper.createExpectedRow(
            "2011-04-01",
            "alias",
            "spot",
            "rows",
            9L,
            "numVals",
            1.0002442201269182d
        ),
        GroupByQueryRunnerTestHelper.createExpectedRow(
            "2011-04-01",
            "alias",
            "total_market",
            "rows",
            2L,
            "numVals",
            1.0002442201269182d
        ),
        GroupByQueryRunnerTestHelper.createExpectedRow(
            "2011-04-01",
            "alias",
            "upfront",
            "rows",
            2L,
            "numVals",
            1.0002442201269182d
        ),
        GroupByQueryRunnerTestHelper.createExpectedRow(
            "2011-04-02",
            "alias",
            "spot",
            "rows",
            9L,
            "numVals",
            1.0002442201269182d
        ),
        GroupByQueryRunnerTestHelper.createExpectedRow(
            "2011-04-02",
            "alias",
            "total_market",
            "rows",
            2L,
            "numVals",
            1.0002442201269182d
        ),
        GroupByQueryRunnerTestHelper.createExpectedRow(
            "2011-04-02",
            "alias",
            "upfront",
            "rows",
            2L,
            "numVals",
            1.0002442201269182d
        )
    );

    Iterable<Row> results = GroupByQueryRunnerTestHelper.runQuery(factory, runner, query);
    TestHelper.assertExpectedObjects(expectedResults, results, "cardinality-agg");
  }

  @Test
  public void testGroupByCardinalityAggOnFloat()
  {
    GroupByQuery query = GroupByQuery
        .builder()
        .setDataSource(QueryRunnerTestHelper.dataSource)
        .setQuerySegmentSpec(QueryRunnerTestHelper.firstToThird)
        .setDimensions(new DefaultDimensionSpec("market", "alias"))
        .setAggregatorSpecs(QueryRunnerTestHelper.rowsCount, new CardinalityAggregatorFactory(
            "numVals",
            ImmutableList.of(new DefaultDimensionSpec(
                QueryRunnerTestHelper.indexMetric,
                QueryRunnerTestHelper.indexMetric
            )),
            false
        ))
        .setGranularity(QueryRunnerTestHelper.dayGran)
        .build();

    List<Row> expectedResults = Arrays.asList(
        GroupByQueryRunnerTestHelper.createExpectedRow(
            "2011-04-01",
            "alias",
            "spot",
            "rows",
            9L,
            "numVals",
            8.015665809687173d
        ),
        GroupByQueryRunnerTestHelper.createExpectedRow(
            "2011-04-01",
            "alias",
            "total_market",
            "rows",
            2L,
            "numVals",
            2.000977198748901d
        ),
        GroupByQueryRunnerTestHelper.createExpectedRow(
            "2011-04-01",
            "alias",
            "upfront",
            "rows",
            2L,
            "numVals",
            2.000977198748901d
        ),
        GroupByQueryRunnerTestHelper.createExpectedRow(
            "2011-04-02",
            "alias",
            "spot",
            "rows",
            9L,
            "numVals",
            9.019833517963864d
        ),
        GroupByQueryRunnerTestHelper.createExpectedRow(
            "2011-04-02",
            "alias",
            "total_market",
            "rows",
            2L,
            "numVals",
            2.000977198748901d
        ),
        GroupByQueryRunnerTestHelper.createExpectedRow(
            "2011-04-02",
            "alias",
            "upfront",
            "rows",
            2L,
            "numVals",
            2.000977198748901d
        )
    );

    Iterable<Row> results = GroupByQueryRunnerTestHelper.runQuery(factory, runner, query);
    TestHelper.assertExpectedObjects(expectedResults, results, "cardinality-agg");
  }

  @Test
  public void testGroupByLongColumn()
  {
    if (config.getDefaultStrategy().equals(GroupByStrategySelector.STRATEGY_V1)) {
      expectedException.expect(UnsupportedOperationException.class);
      expectedException.expectMessage("GroupBy v1 only supports dimensions with an outputType of STRING.");
    }

    GroupByQuery query = GroupByQuery
        .builder()
        .setDataSource(QueryRunnerTestHelper.dataSource)
        .setQuerySegmentSpec(QueryRunnerTestHelper.firstToThird)
        .setDimensions(new DefaultDimensionSpec("qualityLong", "ql_alias", ValueType.LONG))
        .setDimFilter(new SelectorDimFilter("quality", "entertainment", null))
        .setAggregatorSpecs(QueryRunnerTestHelper.rowsCount, new LongSumAggregatorFactory("idx", "index"))
        .addOrderByColumn(new OrderByColumnSpec(
            "ql_alias",
            OrderByColumnSpec.Direction.ASCENDING,
            StringComparators.NUMERIC
        ))
        .setGranularity(QueryRunnerTestHelper.dayGran)
        .build();

    Assert.assertEquals(
        Functions.<Sequence<Row>>identity(),
        query.getLimitSpec().build(
            query.getDimensions(),
            query.getAggregatorSpecs(),
            query.getPostAggregatorSpecs(),
            query.getGranularity(),
            query.getContextSortByDimsFirst()
        )
    );

    List<Row> expectedResults = Arrays.asList(
        GroupByQueryRunnerTestHelper.createExpectedRow(
            "2011-04-01",
            "ql_alias",
            1200L,
            "rows",
            1L,
            "idx",
            158L
        ),
        GroupByQueryRunnerTestHelper.createExpectedRow(
            "2011-04-02",
            "ql_alias",
            1200L,
            "rows",
            1L,
            "idx",
            166L
        )
    );
    Iterable<Row> results = GroupByQueryRunnerTestHelper.runQuery(factory, runner, query);
    TestHelper.assertExpectedObjects(expectedResults, results, "long");
  }

  @Test
  public void testGroupByLongColumnDescending()
  {
    if (config.getDefaultStrategy().equals(GroupByStrategySelector.STRATEGY_V1)) {
      expectedException.expect(UnsupportedOperationException.class);
      expectedException.expectMessage("GroupBy v1 only supports dimensions with an outputType of STRING.");
    }

    GroupByQuery query = GroupByQuery
        .builder()
        .setDataSource(QueryRunnerTestHelper.dataSource)
        .setQuerySegmentSpec(QueryRunnerTestHelper.firstToThird)
        .setDimensions(new DefaultDimensionSpec("qualityLong", "ql_alias", ValueType.LONG))
        .setDimFilter(new InDimFilter("quality", Arrays.asList("entertainment", "technology"), null))
        .setAggregatorSpecs(QueryRunnerTestHelper.rowsCount, new LongSumAggregatorFactory("idx", "index"))
        .addOrderByColumn(new OrderByColumnSpec(
            "ql_alias",
            OrderByColumnSpec.Direction.DESCENDING,
            StringComparators.NUMERIC
        ))
        .setGranularity(QueryRunnerTestHelper.allGran)
        .build();

    Assert.assertNotEquals(
        Functions.<Sequence<Row>>identity(),
        query.getLimitSpec().build(
            query.getDimensions(),
            query.getAggregatorSpecs(),
            query.getPostAggregatorSpecs(),
            query.getGranularity(),
            query.getContextSortByDimsFirst()
        )
    );

    List<Row> expectedResults = Arrays.asList(
        GroupByQueryRunnerTestHelper.createExpectedRow(
            "2011-04-01",
            "ql_alias",
            1700L,
            "rows",
            2L,
            "idx",
            175L
        ),
        GroupByQueryRunnerTestHelper.createExpectedRow(
            "2011-04-01",
            "ql_alias",
            1200L,
            "rows",
            2L,
            "idx",
            324L
        )
    );
    Iterable<Row> results = GroupByQueryRunnerTestHelper.runQuery(factory, runner, query);
    TestHelper.assertExpectedObjects(expectedResults, results, "long");
  }

  @Test
  public void testGroupByLongColumnWithExFn()
  {
    if (config.getDefaultStrategy().equals(GroupByStrategySelector.STRATEGY_V1)) {
      expectedException.expect(UnsupportedOperationException.class);
      expectedException.expectMessage("GroupBy v1 does not support dimension selectors with unknown cardinality.");
    }

    String jsFn = "function(str) { return 'super-' + str; }";
    ExtractionFn jsExtractionFn = new JavaScriptExtractionFn(jsFn, false, JavaScriptConfig.getEnabledInstance());

    GroupByQuery query = GroupByQuery
        .builder()
        .setDataSource(QueryRunnerTestHelper.dataSource)
        .setQuerySegmentSpec(QueryRunnerTestHelper.firstToThird)
        .setDimensions(new ExtractionDimensionSpec("qualityLong", "ql_alias", jsExtractionFn))
        .setDimFilter(new SelectorDimFilter("quality", "entertainment", null))
        .setAggregatorSpecs(QueryRunnerTestHelper.rowsCount, new LongSumAggregatorFactory("idx", "index"))
        .setGranularity(QueryRunnerTestHelper.dayGran)
        .build();

    List<Row> expectedResults = Arrays.asList(
        GroupByQueryRunnerTestHelper.createExpectedRow(
            "2011-04-01",
            "ql_alias",
            "super-1200",
            "rows",
            1L,
            "idx",
            158L
        ),
        GroupByQueryRunnerTestHelper.createExpectedRow(
            "2011-04-02",
            "ql_alias",
            "super-1200",
            "rows",
            1L,
            "idx",
            166L
        )
    );
    Iterable<Row> results = GroupByQueryRunnerTestHelper.runQuery(factory, runner, query);
    TestHelper.assertExpectedObjects(expectedResults, results, "long-extraction");
  }

  @Test
  public void testGroupByLongTimeColumn()
  {
    if (config.getDefaultStrategy().equals(GroupByStrategySelector.STRATEGY_V1)) {
      expectedException.expect(UnsupportedOperationException.class);
      expectedException.expectMessage("GroupBy v1 only supports dimensions with an outputType of STRING.");
    }

    GroupByQuery query = GroupByQuery
        .builder()
        .setDataSource(QueryRunnerTestHelper.dataSource)
        .setQuerySegmentSpec(QueryRunnerTestHelper.firstToThird)
        .setDimensions(new DefaultDimensionSpec("__time", "time_alias", ValueType.LONG))
        .setDimFilter(new SelectorDimFilter("quality", "entertainment", null))
        .setAggregatorSpecs(QueryRunnerTestHelper.rowsCount, new LongSumAggregatorFactory("idx", "index"))
        .setGranularity(QueryRunnerTestHelper.dayGran)
        .build();

    List<Row> expectedResults = Arrays.asList(
        GroupByQueryRunnerTestHelper.createExpectedRow(
            "2011-04-01",
            "time_alias",
            1301616000000L,
            "rows",
            1L,
            "idx",
            158L
        ),
        GroupByQueryRunnerTestHelper.createExpectedRow(
            "2011-04-02",
            "time_alias",
            1301702400000L,
            "rows",
            1L,
            "idx",
            166L
        )
    );
    Iterable<Row> results = GroupByQueryRunnerTestHelper.runQuery(factory, runner, query);
    TestHelper.assertExpectedObjects(expectedResults, results, "long");
  }

  @Test
  public void testGroupByLongTimeColumnWithExFn()
  {
    String jsFn = "function(str) { return 'super-' + str; }";
    ExtractionFn jsExtractionFn = new JavaScriptExtractionFn(jsFn, false, JavaScriptConfig.getEnabledInstance());

    GroupByQuery query = GroupByQuery
        .builder()
        .setDataSource(QueryRunnerTestHelper.dataSource)
        .setQuerySegmentSpec(QueryRunnerTestHelper.firstToThird)
        .setDimensions(new ExtractionDimensionSpec("__time", "time_alias", jsExtractionFn))
        .setDimFilter(new SelectorDimFilter("quality", "entertainment", null))
        .setAggregatorSpecs(QueryRunnerTestHelper.rowsCount, new LongSumAggregatorFactory("idx", "index"))
        .setGranularity(QueryRunnerTestHelper.dayGran)
        .build();

    List<Row> expectedResults = Arrays.asList(
        GroupByQueryRunnerTestHelper.createExpectedRow(
            "2011-04-01",
            "time_alias",
            "super-1301616000000",
            "rows",
            1L,
            "idx",
            158L
        ),
        GroupByQueryRunnerTestHelper.createExpectedRow(
            "2011-04-02",
            "time_alias",
            "super-1301702400000",
            "rows",
            1L,
            "idx",
            166L
        )
    );
    Iterable<Row> results = GroupByQueryRunnerTestHelper.runQuery(factory, runner, query);
    TestHelper.assertExpectedObjects(expectedResults, results, "long-extraction");
  }

  @Test
  public void testGroupByFloatColumn()
  {
    if (config.getDefaultStrategy().equals(GroupByStrategySelector.STRATEGY_V1)) {
      expectedException.expect(UnsupportedOperationException.class);
      expectedException.expectMessage("GroupBy v1 only supports dimensions with an outputType of STRING.");
    }

    GroupByQuery query = GroupByQuery
        .builder()
        .setDataSource(QueryRunnerTestHelper.dataSource)
        .setQuerySegmentSpec(QueryRunnerTestHelper.firstToThird)
        .setDimensions(new DefaultDimensionSpec("index", "index_alias", ValueType.FLOAT))
        .setDimFilter(new SelectorDimFilter("quality", "entertainment", null))
        .setAggregatorSpecs(QueryRunnerTestHelper.rowsCount, new LongSumAggregatorFactory("idx", "index"))
        .addOrderByColumn(new OrderByColumnSpec(
            "index_alias",
            OrderByColumnSpec.Direction.ASCENDING,
            StringComparators.NUMERIC
        ))
        .setGranularity(QueryRunnerTestHelper.dayGran)
        .build();

    Assert.assertEquals(
        Functions.<Sequence<Row>>identity(),
        query.getLimitSpec().build(
            query.getDimensions(),
            query.getAggregatorSpecs(),
            query.getPostAggregatorSpecs(),
            query.getGranularity(),
            query.getContextSortByDimsFirst()
        )
    );

    List<Row> expectedResults = Arrays.asList(
        GroupByQueryRunnerTestHelper.createExpectedRow(
            "2011-04-01",
            "index_alias",
            158.747224f,
            "rows",
            1L,
            "idx",
            158L
        ),
        GroupByQueryRunnerTestHelper.createExpectedRow(
            "2011-04-02",
            "index_alias",
            166.016049f,
            "rows",
            1L,
            "idx",
            166L
        )
    );

    Iterable<Row> results = GroupByQueryRunnerTestHelper.runQuery(factory, runner, query);
    TestHelper.assertExpectedObjects(expectedResults, results, "float");
  }

  @Test
  public void testGroupByFloatColumnDescending()
  {
    if (config.getDefaultStrategy().equals(GroupByStrategySelector.STRATEGY_V1)) {
      expectedException.expect(UnsupportedOperationException.class);
      expectedException.expectMessage("GroupBy v1 only supports dimensions with an outputType of STRING.");
    }

    GroupByQuery query = GroupByQuery
        .builder()
        .setDataSource(QueryRunnerTestHelper.dataSource)
        .setQuerySegmentSpec(QueryRunnerTestHelper.firstToThird)
        .setDimensions(new DefaultDimensionSpec("qualityFloat", "qf_alias", ValueType.FLOAT))
        .setDimFilter(new InDimFilter("quality", Arrays.asList("entertainment", "technology"), null))
        .setAggregatorSpecs(QueryRunnerTestHelper.rowsCount, new LongSumAggregatorFactory("idx", "index"))
        .addOrderByColumn(new OrderByColumnSpec(
            "qf_alias",
            OrderByColumnSpec.Direction.DESCENDING,
            StringComparators.NUMERIC
        ))
        .setGranularity(QueryRunnerTestHelper.allGran)
        .build();

    Assert.assertNotEquals(
        Functions.<Sequence<Row>>identity(),
        query.getLimitSpec().build(
            query.getDimensions(),
            query.getAggregatorSpecs(),
            query.getPostAggregatorSpecs(),
            query.getGranularity(),
            query.getContextSortByDimsFirst()
        )
    );

    List<Row> expectedResults = Arrays.asList(
        GroupByQueryRunnerTestHelper.createExpectedRow(
            "2011-04-01",
            "qf_alias",
            17000.0f,
            "rows",
            2L,
            "idx",
            175L
        ),
        GroupByQueryRunnerTestHelper.createExpectedRow(
            "2011-04-01",
            "qf_alias",
            12000.0f,
            "rows",
            2L,
            "idx",
            324L
        )
    );
    Iterable<Row> results = GroupByQueryRunnerTestHelper.runQuery(factory, runner, query);
    TestHelper.assertExpectedObjects(expectedResults, results, "float");
  }

  @Test
  public void testGroupByDoubleColumnDescending()
  {
    if (config.getDefaultStrategy().equals(GroupByStrategySelector.STRATEGY_V1)) {
      expectedException.expect(UnsupportedOperationException.class);
      expectedException.expectMessage("GroupBy v1 only supports dimensions with an outputType of STRING.");
    }

    GroupByQuery query = GroupByQuery
        .builder()
        .setDataSource(QueryRunnerTestHelper.dataSource)
        .setQuerySegmentSpec(QueryRunnerTestHelper.firstToThird)
        .setDimensions(new DefaultDimensionSpec("qualityDouble", "alias", ValueType.DOUBLE))
        .setDimFilter(new InDimFilter("quality", Arrays.asList("entertainment", "technology"), null))
        .setAggregatorSpecs(QueryRunnerTestHelper.rowsCount, new LongSumAggregatorFactory("idx", "index"))
        .addOrderByColumn(new OrderByColumnSpec(
            "alias",
            OrderByColumnSpec.Direction.DESCENDING,
            StringComparators.NUMERIC
        ))
        .setGranularity(QueryRunnerTestHelper.allGran)
        .build();

    Assert.assertNotEquals(
        Functions.<Sequence<Row>>identity(),
        query.getLimitSpec().build(
            query.getDimensions(),
            query.getAggregatorSpecs(),
            query.getPostAggregatorSpecs(),
            query.getGranularity(),
            query.getContextSortByDimsFirst()
        )
    );

    List<Row> expectedResults = Arrays.asList(
        GroupByQueryRunnerTestHelper.createExpectedRow(
            "2011-04-01",
            "alias",
            17000.0d,
            "rows",
            2L,
            "idx",
            175L
        ),
        GroupByQueryRunnerTestHelper.createExpectedRow(
            "2011-04-01",
            "alias",
            12000.0d,
            "rows",
            2L,
            "idx",
            324L
        )
    );
    Iterable<Row> results = GroupByQueryRunnerTestHelper.runQuery(factory, runner, query);
    TestHelper.assertExpectedObjects(expectedResults, results, "double");
  }

  @Test
  public void testGroupByFloatColumnWithExFn()
  {
    if (config.getDefaultStrategy().equals(GroupByStrategySelector.STRATEGY_V1)) {
      expectedException.expect(UnsupportedOperationException.class);
      expectedException.expectMessage("GroupBy v1 does not support dimension selectors with unknown cardinality.");
    }

    String jsFn = "function(str) { return 'super-' + str; }";
    ExtractionFn jsExtractionFn = new JavaScriptExtractionFn(jsFn, false, JavaScriptConfig.getEnabledInstance());

    GroupByQuery query = GroupByQuery
        .builder()
        .setDataSource(QueryRunnerTestHelper.dataSource)
        .setQuerySegmentSpec(QueryRunnerTestHelper.firstToThird)
        .setDimensions(new ExtractionDimensionSpec("index", "index_alias", jsExtractionFn))
        .setDimFilter(new SelectorDimFilter("quality", "entertainment", null))
        .setAggregatorSpecs(QueryRunnerTestHelper.rowsCount, new LongSumAggregatorFactory("idx", "index"))
        .setGranularity(QueryRunnerTestHelper.dayGran)
        .build();

    List<Row> expectedResults;

    expectedResults = Arrays.asList(
        GroupByQueryRunnerTestHelper.createExpectedRow(
            "2011-04-01",
            "index_alias",
            "super-158.747224",
            "rows",
            1L,
            "idx",
            158L
        ),
        GroupByQueryRunnerTestHelper.createExpectedRow(
            "2011-04-02",
            "index_alias",
            "super-166.016049",
            "rows",
            1L,
            "idx",
            166L
        )
    );

    Iterable<Row> results = GroupByQueryRunnerTestHelper.runQuery(factory, runner, query);
    TestHelper.assertExpectedObjects(expectedResults, results, "float");
  }

  @Test
  public void testGroupByWithHavingSpecOnLongAndFloat()
  {
    if (config.getDefaultStrategy().equals(GroupByStrategySelector.STRATEGY_V1)) {
      expectedException.expect(UnsupportedOperationException.class);
      expectedException.expectMessage("GroupBy v1 only supports dimensions with an outputType of STRING.");
    }

    GroupByQuery query = GroupByQuery
        .builder()
        .setDataSource(QueryRunnerTestHelper.dataSource)
        .setQuerySegmentSpec(QueryRunnerTestHelper.firstToThird)
        .setDimensions(
            new DefaultDimensionSpec("market", "alias"),
            new DefaultDimensionSpec("qualityLong", "ql_alias", ValueType.LONG),
            new DefaultDimensionSpec("__time", "time_alias", ValueType.LONG),
            new DefaultDimensionSpec("index", "index_alias", ValueType.FLOAT)
        ).setAggregatorSpecs(QueryRunnerTestHelper.rowsCount)
        .setHavingSpec(
            new DimFilterHavingSpec(
                new AndDimFilter(
                    Lists.newArrayList(
                        new SelectorDimFilter("ql_alias", "1400", null),
                        new SelectorDimFilter("time_alias", "1301616000000", null),
                        new BoundDimFilter(
                            "index_alias",
                            "1310.0",
                            "1320.0",
                            true,
                            true,
                            null,
                            null,
                            StringComparators.NUMERIC
                        )
                    )
                ),
                null
            )
        )
        .setGranularity(QueryRunnerTestHelper.allGran)
        .build();

    List<Row> expectedResults = Collections.singletonList(
        GroupByQueryRunnerTestHelper.createExpectedRow(
            "2011-04-01",
            "alias", "total_market",
            "time_alias", 1301616000000L,
            "index_alias", 1314.8397,
            "ql_alias", 1400L,
            "rows", 1L
        )
    );

    Iterable<Row> results = GroupByQueryRunnerTestHelper.runQuery(factory, runner, query);
    TestHelper.assertExpectedObjects(expectedResults, results, "havingspec-long-float");
  }

  @Test
  public void testGroupByLongAndFloatOutputAsString()
  {
    if (config.getDefaultStrategy().equals(GroupByStrategySelector.STRATEGY_V1)) {
      expectedException.expect(UnsupportedOperationException.class);
      expectedException.expectMessage("GroupBy v1 does not support dimension selectors with unknown cardinality.");
    }

    GroupByQuery query = GroupByQuery
        .builder()
        .setDataSource(QueryRunnerTestHelper.dataSource)
        .setQuerySegmentSpec(QueryRunnerTestHelper.firstToThird)
        .setDimensions(
            new DefaultDimensionSpec("qualityLong", "ql_alias"),
            new DefaultDimensionSpec("qualityFloat", "qf_alias")
        )
        .setDimFilter(new SelectorDimFilter("quality", "entertainment", null))
        .setAggregatorSpecs(QueryRunnerTestHelper.rowsCount, new LongSumAggregatorFactory("idx", "index"))
        .setGranularity(QueryRunnerTestHelper.dayGran)
        .build();

    List<Row> expectedResults = Arrays.asList(
        GroupByQueryRunnerTestHelper.createExpectedRow(
            "2011-04-01",
            "ql_alias",
            "1200",
            "qf_alias",
            "12000.0",
            "rows",
            1L,
            "idx",
            158L
        ),
        GroupByQueryRunnerTestHelper.createExpectedRow(
            "2011-04-02",
            "ql_alias",
            "1200",
            "qf_alias",
            "12000.0",
            "rows",
            1L,
            "idx",
            166L
        )
    );
    Iterable<Row> results = GroupByQueryRunnerTestHelper.runQuery(factory, runner, query);
    TestHelper.assertExpectedObjects(expectedResults, results, "long-float");
  }

  @Test
  public void testGroupByNumericStringsAsNumeric()
  {
    if (config.getDefaultStrategy().equals(GroupByStrategySelector.STRATEGY_V1)) {
      expectedException.expect(UnsupportedOperationException.class);
      expectedException.expectMessage("GroupBy v1 does not support dimension selectors with unknown cardinality.");
    }

    GroupByQuery subquery = GroupByQuery
        .builder()
        .setDataSource(QueryRunnerTestHelper.dataSource)
        .setQuerySegmentSpec(QueryRunnerTestHelper.firstToThird)
        .setDimensions(
            new DefaultDimensionSpec("qualityLong", "ql_alias"),
            new DefaultDimensionSpec("qualityFloat", "qf_alias"),
            new DefaultDimensionSpec(ColumnHolder.TIME_COLUMN_NAME, "time_alias")
        )
        .setDimFilter(new SelectorDimFilter("quality", "entertainment", null))
        .setAggregatorSpecs(QueryRunnerTestHelper.rowsCount, new LongSumAggregatorFactory("idx", "index"))
        .setGranularity(QueryRunnerTestHelper.dayGran)
        .build();

    GroupByQuery outerQuery = GroupByQuery
        .builder()
        .setDataSource(subquery)
        .setQuerySegmentSpec(QueryRunnerTestHelper.firstToThird)
        .setDimensions(
            new DefaultDimensionSpec("time_alias", "time_alias2", ValueType.LONG),
            new DefaultDimensionSpec("ql_alias", "ql_alias_long", ValueType.LONG),
            new DefaultDimensionSpec("qf_alias", "qf_alias_float", ValueType.FLOAT),
            new DefaultDimensionSpec("ql_alias", "ql_alias_float", ValueType.FLOAT)
        ).setAggregatorSpecs(new CountAggregatorFactory("count"))
        .setGranularity(QueryRunnerTestHelper.allGran)
        .build();

    List<Row> expectedResults = Arrays.asList(
        GroupByQueryRunnerTestHelper.createExpectedRow(
            "2011-04-01",
            "time_alias2", 1301616000000L,
            "ql_alias_long", 1200L,
            "qf_alias_float", 12000.0,
            "ql_alias_float", 1200.0,
            "count", 1L
        ),
        GroupByQueryRunnerTestHelper.createExpectedRow(
            "2011-04-01",
            "time_alias2", 1301702400000L,
            "ql_alias_long", 1200L,
            "qf_alias_float", 12000.0,
            "ql_alias_float", 1200.0,
            "count", 1L
        )
    );

    Iterable<Row> results = GroupByQueryRunnerTestHelper.runQuery(factory, runner, outerQuery);
    TestHelper.assertExpectedObjects(expectedResults, results, "numeric-string");
  }

  @Test
  public void testGroupByNumericStringsAsNumericWithDecoration()
  {
    if (config.getDefaultStrategy().equals(GroupByStrategySelector.STRATEGY_V1)) {
      expectedException.expect(UnsupportedOperationException.class);
      expectedException.expectMessage("GroupBy v1 only supports dimensions with an outputType of STRING.");
    }

    // rows with `technology` have `170000` in the qualityNumericString field
    RegexFilteredDimensionSpec regexSpec = new RegexFilteredDimensionSpec(
        new DefaultDimensionSpec("qualityNumericString", "ql", ValueType.LONG),
        "170000"
    );

    ListFilteredDimensionSpec listFilteredSpec = new ListFilteredDimensionSpec(
        new DefaultDimensionSpec("qualityNumericString", "qf", ValueType.FLOAT),
        Sets.newHashSet("170000"),
        true
    );

    GroupByQuery query = GroupByQuery
        .builder()
        .setDataSource(QueryRunnerTestHelper.dataSource)
        .setQuerySegmentSpec(QueryRunnerTestHelper.firstToThird)
        .setDimensions(regexSpec, listFilteredSpec)
        .setDimFilter(new InDimFilter("quality", Arrays.asList("entertainment", "technology"), null))
        .setAggregatorSpecs(new CountAggregatorFactory("count"))
        .setGranularity(QueryRunnerTestHelper.allGran)
        .addOrderByColumn("ql")
        .build();

    List<Row> expectedResults;
    // "entertainment" rows are excluded by the decorated specs, they become empty rows
    expectedResults = Arrays.asList(
        GroupByQueryRunnerTestHelper.createExpectedRow(
            "2011-04-01",
            "ql", NullHandling.defaultLongValue(),
            "qf", NullHandling.defaultDoubleValue(),
            "count", 2L
        ),
        GroupByQueryRunnerTestHelper.createExpectedRow(
            "2011-04-01",
            "ql", 170000L,
            "qf", 170000.0,
            "count", 2L
        )
    );

    Iterable<Row> results = GroupByQueryRunnerTestHelper.runQuery(factory, runner, query);
    TestHelper.assertExpectedObjects(expectedResults, results, "numeric-string");
  }

  @Test
  public void testGroupByDecorationOnNumerics()
  {
    if (config.getDefaultStrategy().equals(GroupByStrategySelector.STRATEGY_V1)) {
      expectedException.expect(UnsupportedOperationException.class);
      expectedException.expectMessage("GroupBy v1 only supports dimensions with an outputType of STRING.");
    }

    RegexFilteredDimensionSpec regexSpec = new RegexFilteredDimensionSpec(
        new DefaultDimensionSpec("qualityLong", "ql", ValueType.LONG),
        "1700"
    );

    ListFilteredDimensionSpec listFilteredSpec = new ListFilteredDimensionSpec(
        new DefaultDimensionSpec("qualityFloat", "qf", ValueType.FLOAT),
        Sets.newHashSet("17000.0"),
        true
    );

    GroupByQuery query = GroupByQuery
        .builder()
        .setDataSource(QueryRunnerTestHelper.dataSource)
        .setQuerySegmentSpec(QueryRunnerTestHelper.firstToThird)
        .setDimensions(regexSpec, listFilteredSpec)
        .setDimFilter(new InDimFilter("quality", Arrays.asList("entertainment", "technology"), null))
        .setAggregatorSpecs(new CountAggregatorFactory("count"))
        .setGranularity(QueryRunnerTestHelper.allGran)
        .build();
    List<Row> expectedResults;
    if (NullHandling.replaceWithDefault()) {
      expectedResults = Arrays.asList(
          GroupByQueryRunnerTestHelper.createExpectedRow(
              "2011-04-01",
              "ql", 0L,
              "qf", 0.0,
              "count", 2L
          ),
          GroupByQueryRunnerTestHelper.createExpectedRow(
              "2011-04-01",
              "ql", 1700L,
              "qf", 17000.0,
              "count", 2L
          )
      );
    } else {
      expectedResults = Arrays.asList(
          GroupByQueryRunnerTestHelper.createExpectedRow(
              "2011-04-01",
              "ql", null,
              "qf", null,
              "count", 2L
          ),
          GroupByQueryRunnerTestHelper.createExpectedRow(
              "2011-04-01",
              "ql", 1700L,
              "qf", 17000.0,
              "count", 2L
          )
      );
    }

    Iterable<Row> results = GroupByQueryRunnerTestHelper.runQuery(factory, runner, query);
    TestHelper.assertExpectedObjects(expectedResults, results, "numeric");
  }

  @Test
  public void testGroupByNestedWithInnerQueryNumerics()
  {
    if (config.getDefaultStrategy().equals(GroupByStrategySelector.STRATEGY_V1)) {
      expectedException.expect(UnsupportedOperationException.class);
      expectedException.expectMessage("GroupBy v1 only supports dimensions with an outputType of STRING.");
    }

    GroupByQuery subquery = GroupByQuery
        .builder()
        .setDataSource(QueryRunnerTestHelper.dataSource)
        .setQuerySegmentSpec(QueryRunnerTestHelper.firstToThird)
        .setDimensions(
            new DefaultDimensionSpec("quality", "alias"),
            new DefaultDimensionSpec("qualityLong", "ql_alias", ValueType.LONG),
            new DefaultDimensionSpec("qualityFloat", "qf_alias", ValueType.FLOAT)
        )
        .setDimFilter(
            new InDimFilter(
                "quality",
                Collections.singletonList("entertainment"),
                null
            )
        ).setAggregatorSpecs(QueryRunnerTestHelper.rowsCount, new LongSumAggregatorFactory("idx", "index"))
        .setGranularity(QueryRunnerTestHelper.dayGran)
        .build();

    GroupByQuery outerQuery = GroupByQuery
        .builder()
        .setDataSource(subquery)
        .setQuerySegmentSpec(QueryRunnerTestHelper.firstToThird)
        .setDimensions(
            new DefaultDimensionSpec("ql_alias", "quallong", ValueType.LONG),
            new DefaultDimensionSpec("qf_alias", "qualfloat", ValueType.FLOAT)
        )
        .setDimFilter(
            new AndDimFilter(
                Lists.newArrayList(
                    new SelectorDimFilter("ql_alias", "1200", null),
                    new BoundDimFilter(
                        "qf_alias",
                        "11095.0",
                        "12005.0",
                        true,
                        true,
                        null,
                        null,
                        StringComparators.NUMERIC
                    )
                )
            )
        )
        .setAggregatorSpecs(
            new LongSumAggregatorFactory("ql_alias_sum", "ql_alias"),
            new DoubleSumAggregatorFactory("qf_alias_sum", "qf_alias")
        )
        .setGranularity(QueryRunnerTestHelper.allGran)
        .build();

    List<Row> expectedResults = Collections.singletonList(
        GroupByQueryRunnerTestHelper.createExpectedRow(
            "2011-04-01",
            "quallong", 1200L,
            "qualfloat", 12000.0,
            "ql_alias_sum", 2400L,
            "qf_alias_sum", 24000.0
        )
    );

    Iterable<Row> results = GroupByQueryRunnerTestHelper.runQuery(factory, runner, outerQuery);
    TestHelper.assertExpectedObjects(expectedResults, results, "numerics");
  }

  @Test
  public void testGroupByNestedWithInnerQueryNumericsWithLongTime()
  {
    if (config.getDefaultStrategy().equals(GroupByStrategySelector.STRATEGY_V1)) {
      expectedException.expect(UnsupportedOperationException.class);
      expectedException.expectMessage("GroupBy v1 only supports dimensions with an outputType of STRING.");
    }

    GroupByQuery subQuery = GroupByQuery
        .builder()
        .setDataSource(QueryRunnerTestHelper.dataSource)
        .setQuerySegmentSpec(QueryRunnerTestHelper.firstToThird)
        .setDimensions(
            new DefaultDimensionSpec("market", "alias"),
            new DefaultDimensionSpec("__time", "time_alias", ValueType.LONG),
            new DefaultDimensionSpec("index", "index_alias", ValueType.FLOAT)
        ).setAggregatorSpecs(QueryRunnerTestHelper.rowsCount)
        .setGranularity(QueryRunnerTestHelper.allGran)
        .build();

    GroupByQuery outerQuery = GroupByQuery
        .builder()
        .setDataSource(subQuery)
        .setQuerySegmentSpec(QueryRunnerTestHelper.firstToThird)
        .setDimensions(
            new DefaultDimensionSpec("alias", "market"),
            new DefaultDimensionSpec("time_alias", "time_alias2", ValueType.LONG)
        )
        .setAggregatorSpecs(
            new LongMaxAggregatorFactory("time_alias_max", "time_alias"),
            new DoubleMaxAggregatorFactory("index_alias_max", "index_alias")
        )
        .setGranularity(QueryRunnerTestHelper.allGran)
        .build();

    List<Row> expectedResults = Arrays.asList(
        GroupByQueryRunnerTestHelper.createExpectedRow(
            "2011-04-01",
            "market", "spot",
            "time_alias2", 1301616000000L,
            "time_alias_max", 1301616000000L,
            "index_alias_max", 158.74722290039062
        ),
        GroupByQueryRunnerTestHelper.createExpectedRow(
            "2011-04-01",
            "market", "spot",
            "time_alias2", 1301702400000L,
            "time_alias_max", 1301702400000L,
            "index_alias_max", 166.01605224609375
        ),
        GroupByQueryRunnerTestHelper.createExpectedRow(
            "2011-04-01",
            "market", "total_market",
            "time_alias2", 1301616000000L,
            "time_alias_max", 1301616000000L,
            "index_alias_max", 1522.043701171875
        ),
        GroupByQueryRunnerTestHelper.createExpectedRow(
            "2011-04-01",
            "market", "total_market",
            "time_alias2", 1301702400000L,
            "time_alias_max", 1301702400000L,
            "index_alias_max", 1321.375
        ),
        GroupByQueryRunnerTestHelper.createExpectedRow(
            "2011-04-01",
            "market", "upfront",
            "time_alias2", 1301616000000L,
            "time_alias_max", 1301616000000L,
            "index_alias_max", 1447.3411865234375
        ),
        GroupByQueryRunnerTestHelper.createExpectedRow(
            "2011-04-01",
            "market", "upfront",
            "time_alias2", 1301702400000L,
            "time_alias_max", 1301702400000L,
            "index_alias_max", 1144.3424072265625
        )
    );

    Iterable<Row> results = GroupByQueryRunnerTestHelper.runQuery(factory, runner, outerQuery);
    TestHelper.assertExpectedObjects(expectedResults, results, "numerics");
  }

  @Test
  public void testGroupByStringOutputAsLong()
  {
    if (config.getDefaultStrategy().equals(GroupByStrategySelector.STRATEGY_V1)) {
      expectedException.expect(UnsupportedOperationException.class);
      expectedException.expectMessage("GroupBy v1 only supports dimensions with an outputType of STRING.");
    }

    ExtractionFn strlenFn = StrlenExtractionFn.instance();

    GroupByQuery query = GroupByQuery
        .builder()
        .setDataSource(QueryRunnerTestHelper.dataSource)
        .setQuerySegmentSpec(QueryRunnerTestHelper.firstToThird)
        .setDimensions(new ExtractionDimensionSpec(
            QueryRunnerTestHelper.qualityDimension,
            "alias",
            ValueType.LONG,
            strlenFn
        ))
        .setDimFilter(new SelectorDimFilter(QueryRunnerTestHelper.qualityDimension, "entertainment", null))
        .setAggregatorSpecs(QueryRunnerTestHelper.rowsCount, new LongSumAggregatorFactory("idx", "index"))
        .setGranularity(QueryRunnerTestHelper.dayGran)
        .build();

    List<Row> expectedResults = Arrays.asList(
        GroupByQueryRunnerTestHelper.createExpectedRow(
            "2011-04-01",
            "alias",
            13L,
            "rows",
            1L,
            "idx",
            158L
        ),
        GroupByQueryRunnerTestHelper.createExpectedRow(
            "2011-04-02",
            "alias",
            13L,
            "rows",
            1L,
            "idx",
            166L
        )
    );

    Iterable<Row> results = GroupByQueryRunnerTestHelper.runQuery(factory, runner, query);
    TestHelper.assertExpectedObjects(expectedResults, results, "string-long");
  }

  @Test
  public void testGroupByWithAggsOnNumericDimensions()
  {
    GroupByQuery query = GroupByQuery
        .builder()
        .setDataSource(QueryRunnerTestHelper.dataSource)
        .setQuerySegmentSpec(QueryRunnerTestHelper.firstToThird)
        .setDimensions(new DefaultDimensionSpec("quality", "alias"))
        .setDimFilter(new SelectorDimFilter("quality", "technology", null))
        .setAggregatorSpecs(
            QueryRunnerTestHelper.rowsCount,
            new LongSumAggregatorFactory("qlLong", "qualityLong"),
            new DoubleSumAggregatorFactory("qlFloat", "qualityLong"),
            new JavaScriptAggregatorFactory(
                "qlJs",
                ImmutableList.of("qualityLong"),
                "function(a,b) { return a + b; }",
                "function() { return 0; }",
                "function(a,b) { return a + b }",
                JavaScriptConfig.getEnabledInstance()
            ),
            new DoubleSumAggregatorFactory("qfFloat", "qualityFloat"),
            new LongSumAggregatorFactory("qfLong", "qualityFloat"),
            new JavaScriptAggregatorFactory(
                "qfJs",
                ImmutableList.of("qualityFloat"),
                "function(a,b) { return a + b; }",
                "function() { return 0; }",
                "function(a,b) { return a + b }",
                JavaScriptConfig.getEnabledInstance()
            )
        )
        .setGranularity(QueryRunnerTestHelper.dayGran)
        .build();

    List<Row> expectedResults = Arrays.asList(
        GroupByQueryRunnerTestHelper.createExpectedRow(
            "2011-04-01",
            "alias", "technology",
            "rows", 1L,
            "qlLong", 1700L,
            "qlFloat", 1700.0,
            "qlJs", 1700.0,
            "qfFloat", 17000.0,
            "qfLong", 17000L,
            "qfJs", 17000.0
        ),
        GroupByQueryRunnerTestHelper.createExpectedRow(
            "2011-04-02",
            "alias", "technology",
            "rows", 1L,
            "qlLong", 1700L,
            "qlFloat", 1700.0,
            "qlJs", 1700.0,
            "qfFloat", 17000.0,
            "qfLong", 17000L,
            "qfJs", 17000.0
        )
    );

    Iterable<Row> results = GroupByQueryRunnerTestHelper.runQuery(factory, runner, query);
    TestHelper.assertExpectedObjects(expectedResults, results, "numeric-dims");
  }

  @Test
  public void testGroupByNestedOuterExtractionFnOnFloatInner()
  {
    if (config.getDefaultStrategy().equals(GroupByStrategySelector.STRATEGY_V1)) {
      expectedException.expect(UnsupportedOperationException.class);
      expectedException.expectMessage("GroupBy v1 only supports dimensions with an outputType of STRING.");
    }

    String jsFn = "function(obj) { return obj; }";
    ExtractionFn jsExtractionFn = new JavaScriptExtractionFn(jsFn, false, JavaScriptConfig.getEnabledInstance());

    GroupByQuery subquery = GroupByQuery
        .builder()
        .setDataSource(QueryRunnerTestHelper.dataSource)
        .setQuerySegmentSpec(QueryRunnerTestHelper.firstToThird)
        .setDimensions(new DefaultDimensionSpec("quality", "alias"), new ExtractionDimensionSpec(
            "qualityFloat",
            "qf_inner",
            ValueType.FLOAT,
            jsExtractionFn
        ))
        .setDimFilter(new SelectorDimFilter("quality", "technology", null))
        .setAggregatorSpecs(QueryRunnerTestHelper.rowsCount)
        .setGranularity(QueryRunnerTestHelper.dayGran)
        .build();

    GroupByQuery outerQuery = GroupByQuery
        .builder()
        .setDataSource(subquery)
        .setQuerySegmentSpec(QueryRunnerTestHelper.firstToThird)
        .setDimensions(new DefaultDimensionSpec("alias", "alias"), new ExtractionDimensionSpec(
            "qf_inner",
            "qf_outer",
            ValueType.FLOAT,
            jsExtractionFn
        )).setAggregatorSpecs(QueryRunnerTestHelper.rowsCount)
        .setGranularity(QueryRunnerTestHelper.allGran)
        .build();

    List<Row> expectedResults = Collections.singletonList(
        GroupByQueryRunnerTestHelper.createExpectedRow(
            "2011-04-01",
            "alias", "technology",
            "qf_outer", 17000.0f,
            "rows", 2L
        )
    );

    Iterable<Row> results = GroupByQueryRunnerTestHelper.runQuery(factory, runner, outerQuery);
    TestHelper.assertExpectedObjects(expectedResults, results, "extraction-fn");
  }

  @Test
  public void testGroupByNestedDoubleTimeExtractionFnWithLongOutputTypes()
  {
    if (config.getDefaultStrategy().equals(GroupByStrategySelector.STRATEGY_V1)) {
      expectedException.expect(UnsupportedOperationException.class);
      expectedException.expectMessage("GroupBy v1 only supports dimensions with an outputType of STRING.");
    }

    GroupByQuery subquery = GroupByQuery
        .builder()
        .setDataSource(QueryRunnerTestHelper.dataSource)
        .setQuerySegmentSpec(QueryRunnerTestHelper.firstToThird)
        .setDimensions(
            new DefaultDimensionSpec("quality", "alias"),
            new ExtractionDimensionSpec(
                ColumnHolder.TIME_COLUMN_NAME,
                "time_day",
                ValueType.LONG,
                new TimeFormatExtractionFn(null, null, null, Granularities.DAY, true)
            )
        )
        .setDimFilter(new SelectorDimFilter("quality", "technology", null))
        .setAggregatorSpecs(QueryRunnerTestHelper.rowsCount)
        .setGranularity(QueryRunnerTestHelper.dayGran)
        .build();

    GroupByQuery outerQuery = GroupByQuery
        .builder()
        .setDataSource(subquery)
        .setQuerySegmentSpec(QueryRunnerTestHelper.firstToThird)
        .setDimensions(new DefaultDimensionSpec("alias", "alias"), new ExtractionDimensionSpec(
            "time_day",
            "time_week",
            ValueType.LONG,
            new TimeFormatExtractionFn(null, null, null, Granularities.WEEK, true)
        )).setAggregatorSpecs(QueryRunnerTestHelper.rowsCount)
        .setGranularity(QueryRunnerTestHelper.allGran)
        .build();

    List<Row> expectedResults = Collections.singletonList(
        GroupByQueryRunnerTestHelper.createExpectedRow(
            "2011-04-01",
            "alias", "technology",
            "time_week", 1301270400000L,
            "rows", 2L
        )
    );

    Iterable<Row> results = GroupByQueryRunnerTestHelper.runQuery(factory, runner, outerQuery);
    TestHelper.assertExpectedObjects(expectedResults, results, "extraction-fn");
  }

  @Test
  public void testGroupByLimitPushDown()
  {
    if (!config.getDefaultStrategy().equals(GroupByStrategySelector.STRATEGY_V2)) {
      return;
    }
    GroupByQuery query = new GroupByQuery.Builder()
        .setDataSource(QueryRunnerTestHelper.dataSource)
        .setGranularity(QueryRunnerTestHelper.allGran).setDimensions(new DefaultDimensionSpec(
            QueryRunnerTestHelper.marketDimension,
            "marketalias"
        ))
        .setInterval(QueryRunnerTestHelper.fullOnIntervalSpec)
        .setLimitSpec(
            new DefaultLimitSpec(
                Collections.singletonList(new OrderByColumnSpec(
                    "marketalias",
                    OrderByColumnSpec.Direction.DESCENDING
                )),
                2
            )
        ).setAggregatorSpecs(QueryRunnerTestHelper.rowsCount)
        .setContext(ImmutableMap.of(GroupByQueryConfig.CTX_KEY_FORCE_LIMIT_PUSH_DOWN, true))
        .build();

    List<Row> expectedResults = Arrays.asList(
        GroupByQueryRunnerTestHelper.createExpectedRow(
            "1970-01-01T00:00:00.000Z",
            "marketalias",
            "upfront",
            "rows",
            186L
        ),
        GroupByQueryRunnerTestHelper.createExpectedRow(
            "1970-01-01T00:00:00.000Z",
            "marketalias",
            "total_market",
            "rows",
            186L
        )
    );

    Iterable<Row> results = GroupByQueryRunnerTestHelper.runQuery(factory, runner, query);
    TestHelper.assertExpectedObjects(expectedResults, results, "order-limit");
  }

  @Test
  public void testMergeResultsWithLimitPushDown()
  {
    if (!config.getDefaultStrategy().equals(GroupByStrategySelector.STRATEGY_V2)) {
      return;
    }
    GroupByQuery.Builder builder = GroupByQuery
        .builder()
        .setDataSource(QueryRunnerTestHelper.dataSource)
        .setInterval("2011-04-02/2011-04-04")
        .setDimensions(new DefaultDimensionSpec("quality", "alias"))
        .setAggregatorSpecs(QueryRunnerTestHelper.rowsCount, new LongSumAggregatorFactory("idx", "index"))
        .setLimitSpec(
            new DefaultLimitSpec(
                Collections.singletonList(new OrderByColumnSpec("alias", OrderByColumnSpec.Direction.DESCENDING)),
                5
            )
        )
        .setContext(ImmutableMap.of(GroupByQueryConfig.CTX_KEY_FORCE_LIMIT_PUSH_DOWN, true))
        .setGranularity(Granularities.ALL);

    final GroupByQuery allGranQuery = builder.build();

    QueryRunner mergedRunner = factory.getToolchest().mergeResults(
        new QueryRunner<Row>()
        {
          @Override
          public Sequence<Row> run(QueryPlus<Row> queryPlus, Map<String, Object> responseContext)
          {
            // simulate two daily segments
            final QueryPlus<Row> queryPlus1 = queryPlus.withQuerySegmentSpec(
                new MultipleIntervalSegmentSpec(Collections.singletonList(Intervals.of("2011-04-02/2011-04-03")))
            );
            final QueryPlus<Row> queryPlus2 = queryPlus.withQuerySegmentSpec(
                new MultipleIntervalSegmentSpec(Collections.singletonList(Intervals.of("2011-04-03/2011-04-04")))
            );

            return factory.getToolchest().mergeResults(
                (queryPlus3, responseContext1) -> new MergeSequence<>(
                    queryPlus3.getQuery().getResultOrdering(),
                    Sequences.simple(
                        Arrays.asList(
                            runner.run(queryPlus1, responseContext1),
                            runner.run(queryPlus2, responseContext1)
                        )
                    )
                )
            ).run(queryPlus, responseContext);
          }
        }
    );
    Map<String, Object> context = new HashMap<>();
    List<Row> allGranExpectedResults = Arrays.asList(
        GroupByQueryRunnerTestHelper.createExpectedRow("2011-04-02", "alias", "travel", "rows", 2L, "idx", 243L),
        GroupByQueryRunnerTestHelper.createExpectedRow("2011-04-02", "alias", "technology", "rows", 2L, "idx", 177L),
        GroupByQueryRunnerTestHelper.createExpectedRow("2011-04-02", "alias", "premium", "rows", 6L, "idx", 4416L),
        GroupByQueryRunnerTestHelper.createExpectedRow("2011-04-02", "alias", "news", "rows", 2L, "idx", 221L),
        GroupByQueryRunnerTestHelper.createExpectedRow("2011-04-02", "alias", "mezzanine", "rows", 6L, "idx", 4420L)
    );

    TestHelper.assertExpectedObjects(
        allGranExpectedResults,
        mergedRunner.run(QueryPlus.wrap(allGranQuery), context),
        "merged"
    );
  }

  @Test
  public void testMergeResultsWithLimitPushDownSortByAgg()
  {
    if (!config.getDefaultStrategy().equals(GroupByStrategySelector.STRATEGY_V2)) {
      return;
    }
    GroupByQuery.Builder builder = GroupByQuery
        .builder()
        .setDataSource(QueryRunnerTestHelper.dataSource)
        .setInterval("2011-04-02/2011-04-04")
        .setDimensions(new DefaultDimensionSpec("quality", "alias"))
        .setAggregatorSpecs(QueryRunnerTestHelper.rowsCount, new LongSumAggregatorFactory("idx", "index"))
        .setLimitSpec(
            new DefaultLimitSpec(
                Collections.singletonList(new OrderByColumnSpec("idx", OrderByColumnSpec.Direction.DESCENDING)),
                5
            )
        )
        .setContext(ImmutableMap.of(GroupByQueryConfig.CTX_KEY_FORCE_LIMIT_PUSH_DOWN, true))
        .setGranularity(Granularities.ALL);

    final GroupByQuery allGranQuery = builder.build();

    QueryRunner mergedRunner = factory.getToolchest().mergeResults(
        new QueryRunner<Row>()
        {
          @Override
          public Sequence<Row> run(QueryPlus<Row> queryPlus, Map<String, Object> responseContext)
          {
            // simulate two daily segments
            final QueryPlus<Row> queryPlus1 = queryPlus.withQuerySegmentSpec(
                new MultipleIntervalSegmentSpec(Collections.singletonList(Intervals.of("2011-04-02/2011-04-03")))
            );
            final QueryPlus<Row> queryPlus2 = queryPlus.withQuerySegmentSpec(
                new MultipleIntervalSegmentSpec(Collections.singletonList(Intervals.of("2011-04-03/2011-04-04")))
            );

            return factory.getToolchest().mergeResults(
                (queryPlus3, responseContext1) -> new MergeSequence<>(
                    queryPlus3.getQuery().getResultOrdering(),
                    Sequences.simple(
                        Arrays.asList(
                            runner.run(queryPlus1, responseContext1),
                            runner.run(queryPlus2, responseContext1)
                        )
                    )
                )
            ).run(queryPlus, responseContext);
          }
        }
    );
    Map<String, Object> context = new HashMap<>();

    List<Row> allGranExpectedResults = Arrays.asList(
        GroupByQueryRunnerTestHelper.createExpectedRow("2011-04-02", "alias", "mezzanine", "rows", 6L, "idx", 4420L),
        GroupByQueryRunnerTestHelper.createExpectedRow("2011-04-02", "alias", "premium", "rows", 6L, "idx", 4416L),
        GroupByQueryRunnerTestHelper.createExpectedRow("2011-04-02", "alias", "entertainment", "rows", 2L, "idx", 319L),
        GroupByQueryRunnerTestHelper.createExpectedRow("2011-04-02", "alias", "automotive", "rows", 2L, "idx", 269L),
        GroupByQueryRunnerTestHelper.createExpectedRow("2011-04-02", "alias", "travel", "rows", 2L, "idx", 243L)
    );

    Iterable<Row> results = mergedRunner.run(QueryPlus.wrap(allGranQuery), context).toList();
    TestHelper.assertExpectedObjects(allGranExpectedResults, results, "merged");
  }

  @Test
  public void testMergeResultsWithLimitPushDownSortByDimDim()
  {
    if (!config.getDefaultStrategy().equals(GroupByStrategySelector.STRATEGY_V2)) {
      return;
    }
    GroupByQuery.Builder builder = GroupByQuery
        .builder()
        .setDataSource(QueryRunnerTestHelper.dataSource)
        .setInterval("2011-04-02/2011-04-04")
        .setDimensions(new DefaultDimensionSpec("quality", "alias"), new DefaultDimensionSpec("market", "market"))
        .setAggregatorSpecs(QueryRunnerTestHelper.rowsCount, new LongSumAggregatorFactory("idx", "index"))
        .setLimitSpec(
            new DefaultLimitSpec(
                Lists.newArrayList(
                    new OrderByColumnSpec("alias", OrderByColumnSpec.Direction.DESCENDING),
                    new OrderByColumnSpec("market", OrderByColumnSpec.Direction.DESCENDING)
                ),
                5
            )
        )
        .setContext(
            ImmutableMap.of(GroupByQueryConfig.CTX_KEY_FORCE_LIMIT_PUSH_DOWN, true)
        )
        .setGranularity(Granularities.ALL);

    final GroupByQuery allGranQuery = builder.build();

    QueryRunner mergedRunner = factory.getToolchest().mergeResults(
        new QueryRunner<Row>()
        {
          @Override
          public Sequence<Row> run(QueryPlus<Row> queryPlus, Map<String, Object> responseContext)
          {
            // simulate two daily segments
            final QueryPlus<Row> queryPlus1 = queryPlus.withQuerySegmentSpec(
                new MultipleIntervalSegmentSpec(Collections.singletonList(Intervals.of("2011-04-02/2011-04-03")))
            );
            final QueryPlus<Row> queryPlus2 = queryPlus.withQuerySegmentSpec(
                new MultipleIntervalSegmentSpec(Collections.singletonList(Intervals.of("2011-04-03/2011-04-04")))
            );

            return factory.getToolchest().mergeResults(
                (queryPlus3, responseContext1) -> new MergeSequence<>(
                    queryPlus3.getQuery().getResultOrdering(),
                    Sequences.simple(
                        Arrays.asList(
                            runner.run(queryPlus1, responseContext1),
                            runner.run(queryPlus2, responseContext1)
                        )
                    )
                )
            ).run(queryPlus, responseContext);
          }
        }
    );
    Map<String, Object> context = new HashMap<>();

    List<Row> allGranExpectedResults = Arrays.asList(
        GroupByQueryRunnerTestHelper.createExpectedRow(
            "2011-04-02",
            "alias",
            "travel",
            "market",
            "spot",
            "rows",
            2L,
            "idx",
            243L
        ),
        GroupByQueryRunnerTestHelper.createExpectedRow(
            "2011-04-02",
            "alias",
            "technology",
            "market",
            "spot",
            "rows",
            2L,
            "idx",
            177L
        ),
        GroupByQueryRunnerTestHelper.createExpectedRow(
            "2011-04-02",
            "alias",
            "premium",
            "market",
            "upfront",
            "rows",
            2L,
            "idx",
            1817L
        ),
        GroupByQueryRunnerTestHelper.createExpectedRow(
            "2011-04-02",
            "alias",
            "premium",
            "market",
            "total_market",
            "rows",
            2L,
            "idx",
            2342L
        ),
        GroupByQueryRunnerTestHelper.createExpectedRow(
            "2011-04-02",
            "alias",
            "premium",
            "market",
            "spot",
            "rows",
            2L,
            "idx",
            257L
        )
    );

    Iterable<Row> results = mergedRunner.run(QueryPlus.wrap(allGranQuery), context).toList();
    TestHelper.assertExpectedObjects(allGranExpectedResults, results, "merged");
  }

  @Test
  public void testMergeResultsWithLimitPushDownSortByDimAggDim()
  {
    if (!config.getDefaultStrategy().equals(GroupByStrategySelector.STRATEGY_V2)) {
      return;
    }
    GroupByQuery.Builder builder = GroupByQuery
        .builder()
        .setDataSource(QueryRunnerTestHelper.dataSource)
        .setInterval("2011-04-02/2011-04-04")
        .setDimensions(new DefaultDimensionSpec("quality", "alias"), new DefaultDimensionSpec("market", "market"))
        .setAggregatorSpecs(QueryRunnerTestHelper.rowsCount, new LongSumAggregatorFactory("idx", "index"))
        .setLimitSpec(
            new DefaultLimitSpec(
                Lists.newArrayList(
                    new OrderByColumnSpec(
                        "alias",
                        OrderByColumnSpec.Direction.DESCENDING
                    ),
                    new OrderByColumnSpec(
                        "idx",
                        OrderByColumnSpec.Direction.DESCENDING
                    ),
                    new OrderByColumnSpec(
                        "market",
                        OrderByColumnSpec.Direction.DESCENDING
                    )
                ),
                5
            )
        )
        .setContext(
            ImmutableMap.of(
                GroupByQueryConfig.CTX_KEY_FORCE_LIMIT_PUSH_DOWN,
                true
            )
        )
        .setGranularity(Granularities.ALL);

    final GroupByQuery allGranQuery = builder.build();

    QueryRunner mergedRunner = factory.getToolchest().mergeResults(
        new QueryRunner<Row>()
        {
          @Override
          public Sequence<Row> run(QueryPlus<Row> queryPlus, Map<String, Object> responseContext)
          {
            // simulate two daily segments
            final QueryPlus<Row> queryPlus1 = queryPlus.withQuerySegmentSpec(
                new MultipleIntervalSegmentSpec(Collections.singletonList(Intervals.of("2011-04-02/2011-04-03")))
            );
            final QueryPlus<Row> queryPlus2 = queryPlus.withQuerySegmentSpec(
                new MultipleIntervalSegmentSpec(Collections.singletonList(Intervals.of("2011-04-03/2011-04-04")))
            );

            return factory.getToolchest().mergeResults(
                (queryPlus3, responseContext1) -> new MergeSequence<>(
                    queryPlus3.getQuery().getResultOrdering(),
                    Sequences.simple(
                        Arrays.asList(
                            runner.run(queryPlus1, responseContext1),
                            runner.run(queryPlus2, responseContext1)
                        )
                    )
                )
            ).run(queryPlus, responseContext);
          }
        }
    );
    Map<String, Object> context = new HashMap<>();

    List<Row> allGranExpectedResults = Arrays.asList(
        GroupByQueryRunnerTestHelper.createExpectedRow(
            "2011-04-02",
            "alias",
            "travel",
            "market",
            "spot",
            "rows",
            2L,
            "idx",
            243L
        ),
        GroupByQueryRunnerTestHelper.createExpectedRow(
            "2011-04-02",
            "alias",
            "technology",
            "market",
            "spot",
            "rows",
            2L,
            "idx",
            177L
        ),
        GroupByQueryRunnerTestHelper.createExpectedRow(
            "2011-04-02",
            "alias",
            "premium",
            "market",
            "total_market",
            "rows",
            2L,
            "idx",
            2342L
        ),
        GroupByQueryRunnerTestHelper.createExpectedRow(
            "2011-04-02",
            "alias",
            "premium",
            "market",
            "upfront",
            "rows",
            2L,
            "idx",
            1817L
        ),
        GroupByQueryRunnerTestHelper.createExpectedRow(
            "2011-04-02",
            "alias",
            "premium",
            "market",
            "spot",
            "rows",
            2L,
            "idx",
            257L
        )
    );

    Iterable<Row> results = mergedRunner.run(QueryPlus.wrap(allGranQuery), context).toList();
    TestHelper.assertExpectedObjects(allGranExpectedResults, results, "merged");
  }

  @Test
  public void testGroupByLimitPushDownPostAggNotSupported()
  {
    expectedException.expect(UnsupportedOperationException.class);
    expectedException.expectMessage("Limit push down when sorting by a post aggregator is not supported.");

    GroupByQuery query = new GroupByQuery.Builder()
        .setDataSource(QueryRunnerTestHelper.dataSource)
        .setGranularity(QueryRunnerTestHelper.allGran).setDimensions(new DefaultDimensionSpec(
            QueryRunnerTestHelper.marketDimension,
            "marketalias"
        ))
        .setInterval(QueryRunnerTestHelper.fullOnIntervalSpec)
        .setLimitSpec(
            new DefaultLimitSpec(
                Collections.singletonList(new OrderByColumnSpec(
                    "constant",
                    OrderByColumnSpec.Direction.DESCENDING
                )),
                2
            )
        ).setAggregatorSpecs(QueryRunnerTestHelper.rowsCount)
        .setPostAggregatorSpecs(
            Collections.singletonList(new ConstantPostAggregator("constant", 1))
        )
        .setContext(
            ImmutableMap.of(
                GroupByQueryConfig.CTX_KEY_FORCE_LIMIT_PUSH_DOWN,
                true
            )
        )
        .build();

    GroupByQueryRunnerTestHelper.runQuery(factory, runner, query);
  }

  @Test
  public void testEmptySubqueryWithLimitPushDown()
  {
    GroupByQuery subquery = GroupByQuery
        .builder()
        .setDataSource(QueryRunnerTestHelper.dataSource)
        .setQuerySegmentSpec(QueryRunnerTestHelper.emptyInterval)
        .setDimensions(new DefaultDimensionSpec("quality", "alias"))
        .setAggregatorSpecs(QueryRunnerTestHelper.rowsCount, new LongSumAggregatorFactory("idx", "index"))
        .setLimitSpec(
            new DefaultLimitSpec(
                Collections.singletonList(new OrderByColumnSpec(
                    "alias",
                    OrderByColumnSpec.Direction.DESCENDING
                )),
                5
            )
        )
        .setGranularity(QueryRunnerTestHelper.dayGran)
        .build();

    GroupByQuery query = GroupByQuery
        .builder()
        .setDataSource(subquery)
        .setQuerySegmentSpec(QueryRunnerTestHelper.firstToThird)
        .setAggregatorSpecs(new DoubleMaxAggregatorFactory("idx", "idx"))
        .setLimitSpec(new DefaultLimitSpec(null, 5))
        .setGranularity(QueryRunnerTestHelper.dayGran)
        .build();

    Iterable<Row> results = GroupByQueryRunnerTestHelper.runQuery(factory, runner, query);
    Assert.assertFalse(results.iterator().hasNext());
  }


  @Test
  public void testSubqueryWithMultipleIntervalsInOuterQueryWithLimitPushDown()
  {
    GroupByQuery subquery = GroupByQuery
        .builder()
        .setDataSource(QueryRunnerTestHelper.dataSource)
        .setQuerySegmentSpec(QueryRunnerTestHelper.firstToThird)
        .setDimensions(new DefaultDimensionSpec("quality", "alias"))
        .setDimFilter(new JavaScriptDimFilter(
            "quality",
            "function(dim){ return true; }",
            null,
            JavaScriptConfig.getEnabledInstance()
        ))
        .setLimitSpec(
            new DefaultLimitSpec(
                Collections.singletonList(new OrderByColumnSpec("alias", OrderByColumnSpec.Direction.DESCENDING)),
                12
            )
        )
        .setAggregatorSpecs(
            QueryRunnerTestHelper.rowsCount,
            new LongSumAggregatorFactory("idx", "index"),
            new LongSumAggregatorFactory("indexMaxPlusTen", "indexMaxPlusTen")
        )
        .setGranularity(QueryRunnerTestHelper.dayGran)
        .build();

    GroupByQuery query = GroupByQuery
        .builder()
        .setDataSource(subquery)
        .setQuerySegmentSpec(
            new MultipleIntervalSegmentSpec(
                ImmutableList.of(
                    Intervals.of("2011-04-01T00:00:00.000Z/2011-04-01T23:58:00.000Z"),
                    Intervals.of("2011-04-02T00:00:00.000Z/2011-04-03T00:00:00.000Z")
                )
            )
        ).setDimensions(new DefaultDimensionSpec("alias", "alias"))
        .setLimitSpec(
            new DefaultLimitSpec(
                Collections.singletonList(new OrderByColumnSpec("alias", OrderByColumnSpec.Direction.DESCENDING)),
                15
            )
        )
        .setAggregatorSpecs(
            new LongSumAggregatorFactory("rows", "rows"),
            new LongSumAggregatorFactory("idx", "idx")
        )
        .setGranularity(QueryRunnerTestHelper.dayGran)
        .build();

    List<Row> expectedResults = Arrays.asList(
        GroupByQueryRunnerTestHelper.createExpectedRow("2011-04-01", "alias", "travel", "rows", 1L, "idx", 119L),
        GroupByQueryRunnerTestHelper.createExpectedRow("2011-04-01", "alias", "technology", "rows", 1L, "idx", 78L),
        GroupByQueryRunnerTestHelper.createExpectedRow("2011-04-01", "alias", "premium", "rows", 3L, "idx", 2900L),
        GroupByQueryRunnerTestHelper.createExpectedRow("2011-04-01", "alias", "news", "rows", 1L, "idx", 121L),
        GroupByQueryRunnerTestHelper.createExpectedRow("2011-04-01", "alias", "mezzanine", "rows", 3L, "idx", 2870L),
        GroupByQueryRunnerTestHelper.createExpectedRow("2011-04-01", "alias", "health", "rows", 1L, "idx", 120L),
        GroupByQueryRunnerTestHelper.createExpectedRow("2011-04-01", "alias", "entertainment", "rows", 1L, "idx", 158L),
        GroupByQueryRunnerTestHelper.createExpectedRow("2011-04-01", "alias", "business", "rows", 1L, "idx", 118L),
        GroupByQueryRunnerTestHelper.createExpectedRow("2011-04-01", "alias", "automotive", "rows", 1L, "idx", 135L),

        GroupByQueryRunnerTestHelper.createExpectedRow("2011-04-02", "alias", "travel", "rows", 1L, "idx", 126L),
        GroupByQueryRunnerTestHelper.createExpectedRow("2011-04-02", "alias", "technology", "rows", 1L, "idx", 97L),
        GroupByQueryRunnerTestHelper.createExpectedRow("2011-04-02", "alias", "premium", "rows", 3L, "idx", 2505L)
    );

    // Subqueries are handled by the ToolChest
    Iterable<Row> results = GroupByQueryRunnerTestHelper.runQuery(factory, runner, query);
    TestHelper.assertExpectedObjects(expectedResults, results, "limit-pushdown");
  }

  @Test
  public void testRejectForceLimitPushDownWithHaving()
  {
    expectedException.expect(IAE.class);
    expectedException.expectMessage("Cannot force limit push down when a having spec is present.");

    GroupByQuery
        .builder()
        .setDataSource(QueryRunnerTestHelper.dataSource)
        .setGranularity(QueryRunnerTestHelper.allGran)
        .setDimensions(new DefaultDimensionSpec(QueryRunnerTestHelper.marketDimension, "marketalias"))
        .setInterval(QueryRunnerTestHelper.fullOnIntervalSpec)
        .setLimitSpec(
            new DefaultLimitSpec(
                Collections.singletonList(new OrderByColumnSpec("marketalias", OrderByColumnSpec.Direction.DESCENDING)),
                2
            )
        )
        .setAggregatorSpecs(QueryRunnerTestHelper.rowsCount)
        .setContext(ImmutableMap.of(GroupByQueryConfig.CTX_KEY_FORCE_LIMIT_PUSH_DOWN, true))
        .setHavingSpec(new GreaterThanHavingSpec("rows", 10))
        .build();
  }

  @Test
  public void testTypeConversionWithMergingChainedExecutionRunner()
  {
    if (config.getDefaultStrategy().equals(GroupByStrategySelector.STRATEGY_V1)) {
      expectedException.expect(UnsupportedOperationException.class);
      expectedException.expectMessage("GroupBy v1 only supports dimensions with an outputType of STRING.");
    }

    GroupByQuery query = GroupByQuery
        .builder()
        .setDataSource(QueryRunnerTestHelper.dataSource)
        .setQuerySegmentSpec(QueryRunnerTestHelper.firstToThird)
        .setDimensions(
            new DefaultDimensionSpec("quality", "alias"),
            new ExtractionDimensionSpec("quality", "qualityLen", ValueType.LONG, StrlenExtractionFn.instance())
        )
        .setDimFilter(new SelectorDimFilter("quality", "technology", null))
        .setAggregatorSpecs(QueryRunnerTestHelper.rowsCount, new LongSumAggregatorFactory("idx", "index"))
        .setGranularity(QueryRunnerTestHelper.dayGran)
        .build();

    List<Row> expectedResults = Arrays.asList(
        GroupByQueryRunnerTestHelper.createExpectedRow(
            "2011-04-01",
            "alias",
            "technology",
            "qualityLen",
            10L,
            "rows",
            2L,
            "idx",
            156L
        ),
        GroupByQueryRunnerTestHelper.createExpectedRow(
            "2011-04-02",
            "alias",
            "technology",
            "qualityLen",
            10L,
            "rows",
            2L,
            "idx",
            194L
        )
    );

    ChainedExecutionQueryRunner ceqr = new ChainedExecutionQueryRunner(
        Execs.directExecutor(),
        (query1, future) -> {
          return;
        },
        ImmutableList.<QueryRunner<Row>>of(runner, runner)
    );

    QueryRunner<Row> mergingRunner = factory.mergeRunners(Execs.directExecutor(), ImmutableList.of(ceqr));

    Iterable<Row> results = GroupByQueryRunnerTestHelper.runQuery(factory, mergingRunner, query);
    TestHelper.assertExpectedObjects(expectedResults, results, "type-conversion");
  }
}<|MERGE_RESOLUTION|>--- conflicted
+++ resolved
@@ -6265,7 +6265,7 @@
     GroupByQuery subquery = GroupByQuery
         .builder()
         .setDataSource(QueryRunnerTestHelper.dataSource)
-        .setQuerySegmentSpec(QueryRunnerTestHelper.fullOnInterval)
+        .setQuerySegmentSpec(QueryRunnerTestHelper.fullOnIntervalSpec)
         .setDimensions(new DefaultDimensionSpec("market", "market"))
         .setAggregatorSpecs(
             QueryRunnerTestHelper.rowsCount,
@@ -6279,8 +6279,8 @@
     GroupByQuery query = GroupByQuery
         .builder()
         .setDataSource(subquery)
-        .setQuerySegmentSpec(QueryRunnerTestHelper.fullOnInterval)
-        .setDimensions(new ArrayList<>())
+        .setQuerySegmentSpec(QueryRunnerTestHelper.fullOnIntervalSpec)
+        .setDimensions(Collections.emptyList())
         .setAggregatorSpecs(
             new LongFirstAggregatorFactory("first", "innerfirst"),
             new LongLastAggregatorFactory("last", "innerlast")
@@ -7238,149 +7238,6 @@
             "rows",
             13L,
             "idx",
-<<<<<<< HEAD
-            12446L,
-            "quality_uniques_outer",
-            9.019833517963864,
-            "quality_uniques_outer_post",
-            9.019833517963864
-        )
-    );
-
-    // Subqueries are handled by the ToolChest
-    Iterable<Row> results = GroupByQueryRunnerTestHelper.runQuery(factory, runner, query);
-    TestHelper.assertExpectedObjects(expectedResults, results, "subquery-hyperunique");
-  }
-
-  @Test
-  public void testSubqueryWithFirstLast()
-  {
-    GroupByQuery subquery = GroupByQuery
-        .builder()
-        .setDataSource(QueryRunnerTestHelper.dataSource)
-        .setQuerySegmentSpec(QueryRunnerTestHelper.fullOnIntervalSpec)
-        .setDimensions(new DefaultDimensionSpec("market", "market"))
-        .setAggregatorSpecs(QueryRunnerTestHelper.rowsCount,
-                            new LongFirstAggregatorFactory("innerfirst", "index"),
-                            new LongLastAggregatorFactory("innerlast", "index"))
-        .setGranularity(QueryRunnerTestHelper.dayGran)
-        .setContext(ImmutableMap.of("finalize", true))
-        .build();
-
-    GroupByQuery query = GroupByQuery
-        .builder()
-        .setDataSource(subquery)
-        .setQuerySegmentSpec(QueryRunnerTestHelper.fullOnIntervalSpec)
-        .setDimensions(Collections.emptyList())
-        .setAggregatorSpecs(new LongFirstAggregatorFactory("first", "innerfirst"),
-                            new LongLastAggregatorFactory("last", "innerlast"))
-        .setGranularity(QueryRunnerTestHelper.monthGran)
-        .build();
-
-    List<Row> expectedResults = Arrays.asList(
-        GroupByQueryRunnerTestHelper.createExpectedRow("2011-01-01", "first", 100L, "last", 943L),
-        GroupByQueryRunnerTestHelper.createExpectedRow("2011-02-01", "first", 132L, "last", 1101L),
-        GroupByQueryRunnerTestHelper.createExpectedRow("2011-03-01", "first", 153L, "last", 1063L),
-        GroupByQueryRunnerTestHelper.createExpectedRow("2011-04-01", "first", 135L, "last", 780L)
-    );
-
-    Iterable<Row> results = GroupByQueryRunnerTestHelper.runQuery(factory, runner, query);
-    TestHelper.assertExpectedObjects(expectedResults, results, "subquery-firstlast");
-  }
-
-  @Test
-  public void testGroupByWithSubtotalsSpec()
-  {
-    if (!config.getDefaultStrategy().equals(GroupByStrategySelector.STRATEGY_V2)) {
-      return;
-    }
-
-    GroupByQuery query = GroupByQuery
-        .builder()
-        .setDataSource(QueryRunnerTestHelper.dataSource)
-        .setQuerySegmentSpec(QueryRunnerTestHelper.firstToThird)
-        .setDimensions(Lists.newArrayList(new DefaultDimensionSpec("quality", "alias"), new DefaultDimensionSpec("market", "market")))
-        .setAggregatorSpecs(
-            Arrays.asList(
-                QueryRunnerTestHelper.rowsCount,
-                new LongSumAggregatorFactory("idx", "index"),
-                new FloatSumAggregatorFactory("idxFloat", "indexFloat"),
-                new DoubleSumAggregatorFactory("idxDouble", "index")
-            )
-        )
-        .setGranularity(QueryRunnerTestHelper.dayGran)
-        .setSubtotalsSpec(ImmutableList.of(
-            ImmutableList.of("alias"),
-            ImmutableList.of("market"),
-            ImmutableList.of()
-        ))
-        .build();
-
-    List<Row> expectedResults = Arrays.asList(
-        GroupByQueryRunnerTestHelper.createExpectedRow("2011-04-01", "alias", "automotive", "rows", 1L, "idx", 135L, "idxFloat", 135.88510131835938f, "idxDouble", 135.88510131835938d),
-        GroupByQueryRunnerTestHelper.createExpectedRow("2011-04-01", "alias", "business", "rows", 1L, "idx", 118L, "idxFloat", 118.57034, "idxDouble", 118.57034),
-        GroupByQueryRunnerTestHelper.createExpectedRow("2011-04-01", "alias", "entertainment", "rows", 1L, "idx", 158L, "idxFloat", 158.747224, "idxDouble", 158.747224),
-        GroupByQueryRunnerTestHelper.createExpectedRow("2011-04-01", "alias", "health", "rows", 1L, "idx", 120L, "idxFloat", 120.134704, "idxDouble", 120.134704),
-        GroupByQueryRunnerTestHelper.createExpectedRow("2011-04-01", "alias", "mezzanine", "rows", 3L, "idx", 2870L, "idxFloat", 2871.8866900000003f, "idxDouble", 2871.8866900000003d),
-        GroupByQueryRunnerTestHelper.createExpectedRow("2011-04-01", "alias", "news", "rows", 1L, "idx", 121L, "idxFloat", 121.58358f, "idxDouble", 121.58358d),
-        GroupByQueryRunnerTestHelper.createExpectedRow("2011-04-01", "alias", "premium", "rows", 3L, "idx", 2900L, "idxFloat", 2900.798647f, "idxDouble", 2900.798647d),
-        GroupByQueryRunnerTestHelper.createExpectedRow("2011-04-01", "alias", "technology", "rows", 1L, "idx", 78L, "idxFloat", 78.622547f, "idxDouble", 78.622547d),
-        GroupByQueryRunnerTestHelper.createExpectedRow("2011-04-01", "alias", "travel", "rows", 1L, "idx", 119L, "idxFloat", 119.922742f, "idxDouble", 119.922742d),
-
-        GroupByQueryRunnerTestHelper.createExpectedRow("2011-04-02", "alias", "automotive", "rows", 1L, "idx", 147L, "idxFloat", 147.42593f, "idxDouble", 147.42593d),
-        GroupByQueryRunnerTestHelper.createExpectedRow("2011-04-02", "alias", "business", "rows", 1L, "idx", 112L, "idxFloat", 112.987027f, "idxDouble", 112.987027d),
-        GroupByQueryRunnerTestHelper.createExpectedRow("2011-04-02", "alias", "entertainment", "rows", 1L, "idx", 166L, "idxFloat", 166.016049f, "idxDouble", 166.016049d),
-        GroupByQueryRunnerTestHelper.createExpectedRow("2011-04-02", "alias", "health", "rows", 1L, "idx", 113L, "idxFloat", 113.446008f, "idxDouble", 113.446008d),
-        GroupByQueryRunnerTestHelper.createExpectedRow("2011-04-02", "alias", "mezzanine", "rows", 3L, "idx", 2447L, "idxFloat", 2448.830613f, "idxDouble", 2448.830613d),
-        GroupByQueryRunnerTestHelper.createExpectedRow("2011-04-02", "alias", "news", "rows", 1L, "idx", 114L, "idxFloat", 114.290141f, "idxDouble", 114.290141d),
-        GroupByQueryRunnerTestHelper.createExpectedRow("2011-04-02", "alias", "premium", "rows", 3L, "idx", 2505L, "idxFloat", 2506.415148f, "idxDouble", 2506.415148d),
-        GroupByQueryRunnerTestHelper.createExpectedRow("2011-04-02", "alias", "technology", "rows", 1L, "idx", 97L, "idxFloat", 97.387433f, "idxDouble", 97.387433d),
-        GroupByQueryRunnerTestHelper.createExpectedRow("2011-04-02", "alias", "travel", "rows", 1L, "idx", 126L, "idxFloat", 126.411364f, "idxDouble", 126.411364d),
-
-        GroupByQueryRunnerTestHelper.createExpectedRow("2011-04-01T00:00:00.000Z", "market", "spot", "idxDouble", 643.043177, "idxFloat", 643.043212890625, "rows", 5L, "idx", 640L),
-        GroupByQueryRunnerTestHelper.createExpectedRow("2011-04-01T00:00:00.000Z", "market", "total_market", "idxDouble", 1314.839715, "idxFloat", 1314.8397, "rows", 1L, "idx", 1314L),
-        GroupByQueryRunnerTestHelper.createExpectedRow("2011-04-01T00:00:00.000Z", "market", "upfront", "idxDouble", 1447.34116, "idxFloat", 1447.3412, "rows", 1L, "idx", 1447L),
-        GroupByQueryRunnerTestHelper.createExpectedRow("2011-04-01T00:00:00.000Z", "market", "spot", "idxDouble", 266.090949, "idxFloat", 266.0909423828125, "rows", 2L, "idx", 265L),
-        GroupByQueryRunnerTestHelper.createExpectedRow("2011-04-01T00:00:00.000Z", "market", "total_market", "idxDouble", 1522.043733, "idxFloat", 1522.0437, "rows", 1L, "idx", 1522L),
-        GroupByQueryRunnerTestHelper.createExpectedRow("2011-04-01T00:00:00.000Z", "market", "upfront", "idxDouble", 1234.247546, "idxFloat", 1234.2476, "rows", 1L, "idx", 1234L),
-        GroupByQueryRunnerTestHelper.createExpectedRow("2011-04-01T00:00:00.000Z", "market", "spot", "idxDouble", 198.545289, "idxFloat", 198.5452880859375, "rows", 2L, "idx", 197L),
-
-        GroupByQueryRunnerTestHelper.createExpectedRow("2011-04-02T00:00:00.000Z", "market", "spot", "idxDouble", 650.806953, "idxFloat", 650.8069458007812, "rows", 5L, "idx", 648L),
-        GroupByQueryRunnerTestHelper.createExpectedRow("2011-04-02T00:00:00.000Z", "market", "total_market", "idxDouble", 1193.556278, "idxFloat", 1193.5563, "rows", 1L, "idx", 1193L),
-        GroupByQueryRunnerTestHelper.createExpectedRow("2011-04-02T00:00:00.000Z", "market", "upfront", "idxDouble", 1144.342401, "idxFloat", 1144.3424, "rows", 1L, "idx", 1144L),
-        GroupByQueryRunnerTestHelper.createExpectedRow("2011-04-02T00:00:00.000Z", "market", "spot", "idxDouble", 249.591647, "idxFloat", 249.59164428710938, "rows", 2L, "idx", 249L),
-        GroupByQueryRunnerTestHelper.createExpectedRow("2011-04-02T00:00:00.000Z", "market", "total_market", "idxDouble", 1321.375057, "idxFloat", 1321.375, "rows", 1L, "idx", 1321L),
-        GroupByQueryRunnerTestHelper.createExpectedRow("2011-04-02T00:00:00.000Z", "market", "upfront", "idxDouble", 1049.738585, "idxFloat", 1049.7385, "rows", 1L, "idx", 1049L),
-        GroupByQueryRunnerTestHelper.createExpectedRow("2011-04-02T00:00:00.000Z", "market", "spot", "idxDouble", 223.798797, "idxFloat", 223.79879760742188, "rows", 2L, "idx", 223L),
-
-        GroupByQueryRunnerTestHelper.createExpectedRow("2011-04-01T00:00:00.000Z", "idxDouble", 6626.151575318359, "idxFloat", 6626.152f, "rows", 13L, "idx", 6619L),
-        GroupByQueryRunnerTestHelper.createExpectedRow("2011-04-02T00:00:00.000Z", "idxDouble", 5833.209713, "idxFloat", 5833.209f, "rows", 13L, "idx", 5827L)
-    );
-
-    Iterable<Row> results = GroupByQueryRunnerTestHelper.runQuery(factory, runner, query);
-    TestHelper.assertExpectedObjects(expectedResults, results, "subtotal");
-  }
-
-  @Test
-  public void testGroupByWithSubtotalsSpecWithLongDimensionColumn()
-  {
-    if (!config.getDefaultStrategy().equals(GroupByStrategySelector.STRATEGY_V2)) {
-      return;
-    }
-
-    GroupByQuery query = GroupByQuery
-        .builder()
-        .setDataSource(QueryRunnerTestHelper.dataSource)
-        .setQuerySegmentSpec(QueryRunnerTestHelper.firstToThird)
-        .setDimensions(Lists.newArrayList(new DefaultDimensionSpec("qualityLong", "ql", ValueType.LONG), new DefaultDimensionSpec("market", "market")))
-        .setAggregatorSpecs(
-            Arrays.asList(
-                QueryRunnerTestHelper.rowsCount,
-                new LongSumAggregatorFactory("idx", "index"),
-                new FloatSumAggregatorFactory("idxFloat", "indexFloat"),
-                new DoubleSumAggregatorFactory("idxDouble", "index")
-            )
-=======
             6619L
         ),
         GroupByQueryRunnerTestHelper.createExpectedRow(
@@ -7393,7 +7250,6 @@
             13L,
             "idx",
             5827L
->>>>>>> 9a8bade2
         )
     );
 
