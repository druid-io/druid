--- conflicted
+++ resolved
@@ -68,10 +68,11 @@
     this.dimFilter = dimFilter;
     this.granularity = granularity;
     this.aggregatorSpecs = aggregatorSpecs == null ? ImmutableList.<AggregatorFactory>of() : aggregatorSpecs;
-    this.postAggregatorSpecs = Queries.prepareAggregations(this.aggregatorSpecs,
-                                                           postAggregatorSpecs == null
-                                                           ? ImmutableList.<PostAggregator>of()
-                                                           : postAggregatorSpecs
+    this.postAggregatorSpecs = Queries.prepareAggregations(
+        this.aggregatorSpecs,
+        postAggregatorSpecs == null
+        ? ImmutableList.<PostAggregator>of()
+        : postAggregatorSpecs
     );
   }
 
@@ -196,10 +197,7 @@
            "dataSource='" + getDataSource() + '\'' +
            ", querySegmentSpec=" + getQuerySegmentSpec() +
            ", descending=" + isDescending() +
-<<<<<<< HEAD
            ", virtualColumns=" + virtualColumns +
-=======
->>>>>>> e7d01b67
            ", dimFilter=" + dimFilter +
            ", granularity='" + granularity + '\'' +
            ", aggregatorSpecs=" + aggregatorSpecs +
@@ -220,34 +218,12 @@
     if (!super.equals(o)) {
       return false;
     }
-<<<<<<< HEAD
     final TimeseriesQuery that = (TimeseriesQuery) o;
     return Objects.equals(virtualColumns, that.virtualColumns) &&
            Objects.equals(dimFilter, that.dimFilter) &&
            Objects.equals(granularity, that.granularity) &&
            Objects.equals(aggregatorSpecs, that.aggregatorSpecs) &&
            Objects.equals(postAggregatorSpecs, that.postAggregatorSpecs);
-=======
-
-    TimeseriesQuery that = (TimeseriesQuery) o;
-
-    if (aggregatorSpecs != null ? !aggregatorSpecs.equals(that.aggregatorSpecs) : that.aggregatorSpecs != null) {
-      return false;
-    }
-    if (dimFilter != null ? !dimFilter.equals(that.dimFilter) : that.dimFilter != null) {
-      return false;
-    }
-    if (granularity != null ? !granularity.equals(that.granularity) : that.granularity != null) {
-      return false;
-    }
-    if (postAggregatorSpecs != null
-        ? !postAggregatorSpecs.equals(that.postAggregatorSpecs)
-        : that.postAggregatorSpecs != null) {
-      return false;
-    }
-
-    return true;
->>>>>>> e7d01b67
   }
 
   @Override
