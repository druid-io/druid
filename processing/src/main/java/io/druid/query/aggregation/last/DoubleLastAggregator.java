/*
 * Licensed to Metamarkets Group Inc. (Metamarkets) under one
 * or more contributor license agreements. See the NOTICE file
 * distributed with this work for additional information
 * regarding copyright ownership. Metamarkets licenses this file
 * to you under the Apache License, Version 2.0 (the
 * "License"); you may not use this file except in compliance
 * with the License. You may obtain a copy of the License at
 *
 * http://www.apache.org/licenses/LICENSE-2.0
 *
 * Unless required by applicable law or agreed to in writing,
 * software distributed under the License is distributed on an
 * "AS IS" BASIS, WITHOUT WARRANTIES OR CONDITIONS OF ANY
 * KIND, either express or implied. See the License for the
 * specific language governing permissions and limitations
 * under the License.
 */

package io.druid.query.aggregation.last;

import io.druid.collections.SerializablePair;
import io.druid.query.aggregation.Aggregator;
import io.druid.segment.BaseDoubleColumnValueSelector;
import io.druid.segment.BaseLongColumnValueSelector;

public class DoubleLastAggregator implements Aggregator
{

<<<<<<< HEAD
  private final DoubleColumnSelector valueSelector;
  private final LongColumnSelector timeSelector;
=======
  private final BaseDoubleColumnValueSelector valueSelector;
  private final BaseLongColumnValueSelector timeSelector;
  private final String name;
>>>>>>> dc7cb117

  protected long lastTime;
  protected double lastValue;

<<<<<<< HEAD
  public DoubleLastAggregator(LongColumnSelector timeSelector, DoubleColumnSelector valueSelector)
=======
  public DoubleLastAggregator(
      String name,
      BaseLongColumnValueSelector timeSelector,
      BaseDoubleColumnValueSelector valueSelector
  )
>>>>>>> dc7cb117
  {
    this.valueSelector = valueSelector;
    this.timeSelector = timeSelector;

    reset();
  }

  @Override
  public void aggregate()
  {
    long time = timeSelector.getLong();
    if (time >= lastTime) {
      lastTime = time;
      lastValue = valueSelector.getDouble();
    }
  }

  @Override
  public void reset()
  {
    lastTime = Long.MIN_VALUE;
    lastValue = 0;
  }

  @Override
  public Object get()
  {
    return new SerializablePair<>(lastTime, lastValue);
  }

  @Override
  public float getFloat()
  {
    return (float) lastValue;
  }

  @Override
  public long getLong()
  {
    return (long) lastValue;
  }

  @Override
  public double getDouble()
  {
    return lastValue;
  }

  @Override
  public void close()
  {

  }
}<|MERGE_RESOLUTION|>--- conflicted
+++ resolved
@@ -27,27 +27,13 @@
 public class DoubleLastAggregator implements Aggregator
 {
 
-<<<<<<< HEAD
-  private final DoubleColumnSelector valueSelector;
-  private final LongColumnSelector timeSelector;
-=======
   private final BaseDoubleColumnValueSelector valueSelector;
   private final BaseLongColumnValueSelector timeSelector;
-  private final String name;
->>>>>>> dc7cb117
 
   protected long lastTime;
   protected double lastValue;
 
-<<<<<<< HEAD
-  public DoubleLastAggregator(LongColumnSelector timeSelector, DoubleColumnSelector valueSelector)
-=======
-  public DoubleLastAggregator(
-      String name,
-      BaseLongColumnValueSelector timeSelector,
-      BaseDoubleColumnValueSelector valueSelector
-  )
->>>>>>> dc7cb117
+  public DoubleLastAggregator(BaseLongColumnValueSelector timeSelector, BaseDoubleColumnValueSelector valueSelector)
   {
     this.valueSelector = valueSelector;
     this.timeSelector = timeSelector;
