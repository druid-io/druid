--- conflicted
+++ resolved
@@ -24,8 +24,8 @@
 import com.fasterxml.jackson.annotation.JsonProperty;
 import io.druid.java.util.common.StringUtils;
 import io.druid.math.expr.ExprMacroTable;
+import io.druid.segment.BaseFloatColumnValueSelector;
 import io.druid.segment.ColumnSelectorFactory;
-import io.druid.segment.FloatColumnSelector;
 import io.druid.segment.NullHandlingHelper;
 
 import javax.annotation.Nullable;
@@ -56,26 +56,24 @@
   @Override
   public Aggregator factorize(ColumnSelectorFactory metricFactory)
   {
-<<<<<<< HEAD
-    FloatColumnSelector floatColumnSelector = getFloatColumnSelector(metricFactory, Float.POSITIVE_INFINITY);
+    BaseFloatColumnValueSelector floatColumnSelector = makeColumnValueSelectorWithFloatDefault(
+        metricFactory,
+        Float.POSITIVE_INFINITY
+    );
     return NullHandlingHelper.getNullableAggregator(new FloatMinAggregator(floatColumnSelector), floatColumnSelector);
-=======
-    return new FloatMinAggregator(makeColumnValueSelectorWithFloatDefault(metricFactory, Float.POSITIVE_INFINITY));
->>>>>>> 5da0241a
   }
 
   @Override
   public BufferAggregator factorizeBuffered(ColumnSelectorFactory metricFactory)
   {
-<<<<<<< HEAD
-    FloatColumnSelector floatColumnSelector = getFloatColumnSelector(metricFactory, Float.POSITIVE_INFINITY);
+    BaseFloatColumnValueSelector floatColumnSelector = makeColumnValueSelectorWithFloatDefault(
+        metricFactory,
+        Float.POSITIVE_INFINITY
+    );
     return NullHandlingHelper.getNullableAggregator(
         new FloatMinBufferAggregator(floatColumnSelector),
         floatColumnSelector
     );
-=======
-    return new FloatMinBufferAggregator(makeColumnValueSelectorWithFloatDefault(metricFactory, Float.POSITIVE_INFINITY));
->>>>>>> 5da0241a
   }
 
   @Override
