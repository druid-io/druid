/*
 * Licensed to Metamarkets Group Inc. (Metamarkets) under one
 * or more contributor license agreements. See the NOTICE file
 * distributed with this work for additional information
 * regarding copyright ownership. Metamarkets licenses this file
 * to you under the Apache License, Version 2.0 (the
 * "License"); you may not use this file except in compliance
 * with the License. You may obtain a copy of the License at
 *
 * http://www.apache.org/licenses/LICENSE-2.0
 *
 * Unless required by applicable law or agreed to in writing,
 * software distributed under the License is distributed on an
 * "AS IS" BASIS, WITHOUT WARRANTIES OR CONDITIONS OF ANY
 * KIND, either express or implied. See the License for the
 * specific language governing permissions and limitations
 * under the License.
 */

package io.druid.query.aggregation.first;

import com.fasterxml.jackson.annotation.JsonCreator;
import com.fasterxml.jackson.annotation.JsonProperty;
import com.google.common.base.Preconditions;
import com.google.common.primitives.Doubles;
import com.google.common.primitives.Longs;
import com.metamx.common.StringUtils;
import io.druid.collections.SerializablePair;
import io.druid.java.util.common.UOE;
import io.druid.query.aggregation.AggregateCombiner;
import io.druid.query.aggregation.Aggregator;
import io.druid.query.aggregation.AggregatorFactory;
import io.druid.query.aggregation.AggregatorFactoryNotMergeableException;
import io.druid.query.aggregation.AggregatorUtil;
import io.druid.query.aggregation.BufferAggregator;
import io.druid.query.monomorphicprocessing.RuntimeShapeInspector;
import io.druid.segment.BaseObjectColumnValueSelector;
import io.druid.segment.ColumnSelectorFactory;
<<<<<<< HEAD
import io.druid.segment.FloatColumnSelector;
import io.druid.segment.NullHandlingHelper;
import io.druid.segment.ObjectColumnSelector;
=======
>>>>>>> 5da0241a
import io.druid.segment.column.Column;

import javax.annotation.Nullable;
import java.nio.ByteBuffer;
import java.util.Arrays;
import java.util.Comparator;
import java.util.List;
import java.util.Map;
import java.util.Objects;

public class FloatFirstAggregatorFactory extends AggregatorFactory
{
  public static final Comparator VALUE_COMPARATOR = (o1, o2) -> Doubles.compare(
      ((SerializablePair<Long, Float>) o1).rhs,
      ((SerializablePair<Long, Float>) o2).rhs
  );

  public static final Comparator TIME_COMPARATOR = (o1, o2) -> Longs.compare(
      ((SerializablePair<Long, Object>) o1).lhs,
      ((SerializablePair<Long, Object>) o2).lhs
  );

  private final String fieldName;
  private final String name;

  @JsonCreator
  public FloatFirstAggregatorFactory(
      @JsonProperty("name") String name,
      @JsonProperty("fieldName") final String fieldName
  )
  {
    Preconditions.checkNotNull(name, "Must have a valid, non-null aggregator name");
    Preconditions.checkNotNull(fieldName, "Must have a valid, non-null fieldName");

    this.name = name;
    this.fieldName = fieldName;
  }

  @Override
  public Aggregator factorize(ColumnSelectorFactory metricFactory)
  {
    FloatColumnSelector floatColumnSelector = metricFactory.makeFloatColumnSelector(fieldName);
    return NullHandlingHelper.getNullableAggregator(new FloatFirstAggregator(
        name,
<<<<<<< HEAD
        metricFactory.makeLongColumnSelector(Column.TIME_COLUMN_NAME),
        floatColumnSelector
    ), floatColumnSelector);
=======
        metricFactory.makeColumnValueSelector(Column.TIME_COLUMN_NAME),
        metricFactory.makeColumnValueSelector(fieldName)
    );
>>>>>>> 5da0241a
  }

  @Override
  public BufferAggregator factorizeBuffered(ColumnSelectorFactory metricFactory)
  {
<<<<<<< HEAD
    FloatColumnSelector floatColumnSelector = metricFactory.makeFloatColumnSelector(fieldName);
    return NullHandlingHelper.getNullableAggregator(new FloatFirstBufferAggregator(
        metricFactory.makeLongColumnSelector(Column.TIME_COLUMN_NAME),
        floatColumnSelector
    ), floatColumnSelector);
=======
    return new FloatFirstBufferAggregator(
        metricFactory.makeColumnValueSelector(Column.TIME_COLUMN_NAME),
        metricFactory.makeColumnValueSelector(fieldName)
    );
>>>>>>> 5da0241a
  }

  @Override
  public Comparator getComparator()
  {
    return VALUE_COMPARATOR;
  }

  @Override
  @Nullable
  public Object combine(@Nullable Object lhs, @Nullable Object rhs)
  {
    if (rhs == null) {
      return lhs;
    }
    if (lhs == null) {
      return rhs;
    }
    return TIME_COMPARATOR.compare(lhs, rhs) <= 0 ? lhs : rhs;
  }

  @Override
  public AggregateCombiner makeAggregateCombiner()
  {
    throw new UOE("FloatFirstAggregatorFactory is not supported during ingestion for rollup");
  }

  @Override
  public AggregatorFactory getCombiningFactory()
  {
    return new FloatFirstAggregatorFactory(name, name)
    {
      @Override
      public Aggregator factorize(ColumnSelectorFactory metricFactory)
      {
<<<<<<< HEAD
        final ObjectColumnSelector selector = metricFactory.makeObjectColumnSelector(name);
        return NullHandlingHelper.getNullableAggregator(new FloatFirstAggregator(name, null, null)
=======
        final BaseObjectColumnValueSelector selector = metricFactory.makeColumnValueSelector(name);
        return new FloatFirstAggregator(name, null, null)
>>>>>>> 5da0241a
        {
          @Override
          public void aggregate()
          {
            SerializablePair<Long, Float> pair = (SerializablePair<Long, Float>) selector.getObject();
            if (pair.lhs < firstTime) {
              firstTime = pair.lhs;
              firstValue = pair.rhs;
            }
          }
        }, selector);
      }

      @Override
      public BufferAggregator factorizeBuffered(ColumnSelectorFactory metricFactory)
      {
<<<<<<< HEAD
        final ObjectColumnSelector selector = metricFactory.makeObjectColumnSelector(name);
        return NullHandlingHelper.getNullableAggregator(new FloatFirstBufferAggregator(null, null)
=======
        final BaseObjectColumnValueSelector selector = metricFactory.makeColumnValueSelector(name);
        return new FloatFirstBufferAggregator(null, null)
>>>>>>> 5da0241a
        {
          @Override
          public void aggregate(ByteBuffer buf, int position)
          {
            SerializablePair<Long, Float> pair = (SerializablePair<Long, Float>) selector.getObject();
            long firstTime = buf.getLong(position);
            if (pair.lhs < firstTime) {
              buf.putLong(position, pair.lhs);
              buf.putFloat(position + Longs.BYTES, pair.rhs);
            }
          }

          @Override
          public void inspectRuntimeShape(RuntimeShapeInspector inspector)
          {
            inspector.visit("selector", selector);
          }
        }, selector);
      }
    };
  }

  @Override
  public AggregatorFactory getMergingFactory(AggregatorFactory other) throws AggregatorFactoryNotMergeableException
  {
    if (other.getName().equals(this.getName()) && this.getClass() == other.getClass()) {
      return getCombiningFactory();
    } else {
      throw new AggregatorFactoryNotMergeableException(this, other);
    }
  }

  @Override
  public List<AggregatorFactory> getRequiredColumns()
  {
    return Arrays.<AggregatorFactory>asList(new FloatFirstAggregatorFactory(fieldName, fieldName));
  }

  @Override
  public Object deserialize(Object object)
  {
    Map map = (Map) object;
    return new SerializablePair<>(((Number) map.get("lhs")).longValue(), ((Number) map.get("rhs")).floatValue());
  }

  @Override
  public Object finalizeComputation(Object object)
  {
    return object == null ? object : ((SerializablePair<Long, Float>) object).rhs;
  }

  @Override
  @JsonProperty
  public String getName()
  {
    return name;
  }

  @JsonProperty
  public String getFieldName()
  {
    return fieldName;
  }

  @Override
  public List<String> requiredFields()
  {
    return Arrays.asList(Column.TIME_COLUMN_NAME, fieldName);
  }

  @Override
  public byte[] getCacheKey()
  {
    byte[] fieldNameBytes = StringUtils.toUtf8(fieldName);

    return ByteBuffer.allocate(1 + fieldNameBytes.length)
                     .put(AggregatorUtil.FLOAT_FIRST_CACHE_TYPE_ID)
                     .put(fieldNameBytes)
                     .array();
  }

  @Override
  public String getTypeName()
  {
    return "float";
  }

  @Override
  public int getMaxIntermediateSize()
  {
    return Long.BYTES + Float.BYTES + NullHandlingHelper.extraAggregatorBytes();
  }

  @Override
  public boolean equals(Object o)
  {
    if (this == o) {
      return true;
    }
    if (o == null || getClass() != o.getClass()) {
      return false;
    }

    FloatFirstAggregatorFactory that = (FloatFirstAggregatorFactory) o;

    return fieldName.equals(that.fieldName) && name.equals(that.name);
  }

  @Override
  public int hashCode()
  {
    return Objects.hash(fieldName, name);
  }

  @Override
  public String toString()
  {
    return "FloatFirstAggregatorFactory{" +
           "name='" + name + '\'' +
           ", fieldName='" + fieldName + '\'' +
           '}';
  }
}<|MERGE_RESOLUTION|>--- conflicted
+++ resolved
@@ -36,12 +36,8 @@
 import io.druid.query.monomorphicprocessing.RuntimeShapeInspector;
 import io.druid.segment.BaseObjectColumnValueSelector;
 import io.druid.segment.ColumnSelectorFactory;
-<<<<<<< HEAD
-import io.druid.segment.FloatColumnSelector;
+import io.druid.segment.ColumnValueSelector;
 import io.druid.segment.NullHandlingHelper;
-import io.druid.segment.ObjectColumnSelector;
-=======
->>>>>>> 5da0241a
 import io.druid.segment.column.Column;
 
 import javax.annotation.Nullable;
@@ -83,35 +79,22 @@
   @Override
   public Aggregator factorize(ColumnSelectorFactory metricFactory)
   {
-    FloatColumnSelector floatColumnSelector = metricFactory.makeFloatColumnSelector(fieldName);
+    ColumnValueSelector columnValueSelector = metricFactory.makeColumnValueSelector(fieldName);
     return NullHandlingHelper.getNullableAggregator(new FloatFirstAggregator(
         name,
-<<<<<<< HEAD
-        metricFactory.makeLongColumnSelector(Column.TIME_COLUMN_NAME),
-        floatColumnSelector
-    ), floatColumnSelector);
-=======
         metricFactory.makeColumnValueSelector(Column.TIME_COLUMN_NAME),
-        metricFactory.makeColumnValueSelector(fieldName)
-    );
->>>>>>> 5da0241a
+        columnValueSelector
+    ), columnValueSelector);
   }
 
   @Override
   public BufferAggregator factorizeBuffered(ColumnSelectorFactory metricFactory)
   {
-<<<<<<< HEAD
-    FloatColumnSelector floatColumnSelector = metricFactory.makeFloatColumnSelector(fieldName);
+    ColumnValueSelector columnValueSelector = metricFactory.makeColumnValueSelector(fieldName);
     return NullHandlingHelper.getNullableAggregator(new FloatFirstBufferAggregator(
-        metricFactory.makeLongColumnSelector(Column.TIME_COLUMN_NAME),
-        floatColumnSelector
-    ), floatColumnSelector);
-=======
-    return new FloatFirstBufferAggregator(
         metricFactory.makeColumnValueSelector(Column.TIME_COLUMN_NAME),
-        metricFactory.makeColumnValueSelector(fieldName)
-    );
->>>>>>> 5da0241a
+        columnValueSelector
+    ), columnValueSelector);
   }
 
   @Override
@@ -147,13 +130,8 @@
       @Override
       public Aggregator factorize(ColumnSelectorFactory metricFactory)
       {
-<<<<<<< HEAD
-        final ObjectColumnSelector selector = metricFactory.makeObjectColumnSelector(name);
+        final BaseObjectColumnValueSelector selector = metricFactory.makeColumnValueSelector(name);
         return NullHandlingHelper.getNullableAggregator(new FloatFirstAggregator(name, null, null)
-=======
-        final BaseObjectColumnValueSelector selector = metricFactory.makeColumnValueSelector(name);
-        return new FloatFirstAggregator(name, null, null)
->>>>>>> 5da0241a
         {
           @Override
           public void aggregate()
@@ -170,13 +148,8 @@
       @Override
       public BufferAggregator factorizeBuffered(ColumnSelectorFactory metricFactory)
       {
-<<<<<<< HEAD
-        final ObjectColumnSelector selector = metricFactory.makeObjectColumnSelector(name);
+        final BaseObjectColumnValueSelector selector = metricFactory.makeColumnValueSelector(name);
         return NullHandlingHelper.getNullableAggregator(new FloatFirstBufferAggregator(null, null)
-=======
-        final BaseObjectColumnValueSelector selector = metricFactory.makeColumnValueSelector(name);
-        return new FloatFirstBufferAggregator(null, null)
->>>>>>> 5da0241a
         {
           @Override
           public void aggregate(ByteBuffer buf, int position)
