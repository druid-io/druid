--- conflicted
+++ resolved
@@ -87,17 +87,7 @@
 
   private DoubleColumnSelector getDoubleColumnSelector(ColumnSelectorFactory metricFactory)
   {
-<<<<<<< HEAD
-    return AggregatorUtil.getDoubleColumnSelector(metricFactory, macroTable, fieldName, expression, Double.MAX_VALUE);
-=======
-    return AggregatorUtil.getFloatColumnSelector(
-        metricFactory,
-        macroTable,
-        fieldName,
-        expression,
-        Float.POSITIVE_INFINITY
-    );
->>>>>>> 16817e40
+    return AggregatorUtil.getDoubleColumnSelector(metricFactory, macroTable, fieldName, expression, Double.POSITIVE_INFINITY);
   }
 
   @Override
