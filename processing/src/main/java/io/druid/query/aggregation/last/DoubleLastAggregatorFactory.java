/*
 * Licensed to Metamarkets Group Inc. (Metamarkets) under one
 * or more contributor license agreements. See the NOTICE file
 * distributed with this work for additional information
 * regarding copyright ownership. Metamarkets licenses this file
 * to you under the Apache License, Version 2.0 (the
 * "License"); you may not use this file except in compliance
 * with the License. You may obtain a copy of the License at
 *
 * http://www.apache.org/licenses/LICENSE-2.0
 *
 * Unless required by applicable law or agreed to in writing,
 * software distributed under the License is distributed on an
 * "AS IS" BASIS, WITHOUT WARRANTIES OR CONDITIONS OF ANY
 * KIND, either express or implied. See the License for the
 * specific language governing permissions and limitations
 * under the License.
 */

package io.druid.query.aggregation.last;

import com.fasterxml.jackson.annotation.JsonCreator;
import com.fasterxml.jackson.annotation.JsonProperty;
import com.google.common.base.Preconditions;
import com.google.common.primitives.Longs;
import com.metamx.common.StringUtils;
import io.druid.collections.SerializablePair;
import io.druid.java.util.common.UOE;
import io.druid.query.aggregation.AggregateCombiner;
import io.druid.query.aggregation.Aggregator;
import io.druid.query.aggregation.AggregatorFactory;
import io.druid.query.aggregation.AggregatorFactoryNotMergeableException;
import io.druid.query.aggregation.AggregatorUtil;
import io.druid.query.aggregation.BufferAggregator;
import io.druid.query.aggregation.first.DoubleFirstAggregatorFactory;
import io.druid.query.aggregation.first.LongFirstAggregatorFactory;
import io.druid.query.monomorphicprocessing.RuntimeShapeInspector;
import io.druid.segment.BaseObjectColumnValueSelector;
import io.druid.segment.ColumnSelectorFactory;
import io.druid.segment.column.Column;

import java.nio.ByteBuffer;
import java.util.Arrays;
import java.util.Comparator;
import java.util.List;
import java.util.Map;
import java.util.Objects;

public class DoubleLastAggregatorFactory extends AggregatorFactory
{

  private final String fieldName;
  private final String name;

  @JsonCreator
  public DoubleLastAggregatorFactory(
      @JsonProperty("name") String name,
      @JsonProperty("fieldName") final String fieldName
  )
  {
    Preconditions.checkNotNull(name, "Must have a valid, non-null aggregator name");
    Preconditions.checkNotNull(fieldName, "Must have a valid, non-null fieldName");
    this.name = name;
    this.fieldName = fieldName;
  }

  @Override
  public Aggregator factorize(ColumnSelectorFactory metricFactory)
  {
    return new DoubleLastAggregator(
<<<<<<< HEAD
        metricFactory.makeLongColumnSelector(Column.TIME_COLUMN_NAME),
        metricFactory.makeDoubleColumnSelector(fieldName)
=======
        name,
        metricFactory.makeColumnValueSelector(Column.TIME_COLUMN_NAME),
        metricFactory.makeColumnValueSelector(fieldName)
>>>>>>> dc7cb117
    );
  }

  @Override
  public BufferAggregator factorizeBuffered(ColumnSelectorFactory metricFactory)
  {
    return new DoubleLastBufferAggregator(
        metricFactory.makeColumnValueSelector(Column.TIME_COLUMN_NAME),
        metricFactory.makeColumnValueSelector(fieldName)
    );
  }

  @Override
  public Comparator getComparator()
  {
    return DoubleFirstAggregatorFactory.VALUE_COMPARATOR;
  }

  @Override
  public Object combine(Object lhs, Object rhs)
  {
    return DoubleFirstAggregatorFactory.TIME_COMPARATOR.compare(lhs, rhs) > 0 ? lhs : rhs;
  }

  @Override
  public AggregateCombiner makeAggregateCombiner()
  {
    throw new UOE("DoubleLastAggregatorFactory is not supported during ingestion for rollup");
  }

  @Override
  public AggregatorFactory getCombiningFactory()
  {
    return new DoubleLastAggregatorFactory(name, name)
    {
      @Override
      public Aggregator factorize(ColumnSelectorFactory metricFactory)
      {
<<<<<<< HEAD
        final ObjectColumnSelector selector = metricFactory.makeObjectColumnSelector(name);
        return new DoubleLastAggregator(null, null)
=======
        final BaseObjectColumnValueSelector selector = metricFactory.makeColumnValueSelector(name);
        return new DoubleLastAggregator(name, null, null)
>>>>>>> dc7cb117
        {
          @Override
          public void aggregate()
          {
            SerializablePair<Long, Double> pair = (SerializablePair<Long, Double>) selector.getObject();
            if (pair.lhs >= lastTime) {
              lastTime = pair.lhs;
              lastValue = pair.rhs;
            }
          }
        };
      }

      @Override
      public BufferAggregator factorizeBuffered(ColumnSelectorFactory metricFactory)
      {
        final BaseObjectColumnValueSelector selector = metricFactory.makeColumnValueSelector(name);
        return new DoubleLastBufferAggregator(null, null)
        {
          @Override
          public void aggregate(ByteBuffer buf, int position)
          {
            SerializablePair<Long, Double> pair = (SerializablePair<Long, Double>) selector.getObject();
            long lastTime = buf.getLong(position);
            if (pair.lhs >= lastTime) {
              buf.putLong(position, pair.lhs);
              buf.putDouble(position + Longs.BYTES, pair.rhs);
            }
          }

          @Override
          public void inspectRuntimeShape(RuntimeShapeInspector inspector)
          {
            inspector.visit("selector", selector);
          }
        };
      }
    };
  }

  @Override
  public AggregatorFactory getMergingFactory(AggregatorFactory other) throws AggregatorFactoryNotMergeableException
  {
    if (other.getName().equals(this.getName()) && this.getClass() == other.getClass()) {
      return getCombiningFactory();
    } else {
      throw new AggregatorFactoryNotMergeableException(this, other);
    }
  }

  @Override
  public List<AggregatorFactory> getRequiredColumns()
  {
    return Arrays.<AggregatorFactory>asList(new LongFirstAggregatorFactory(fieldName, fieldName));
  }

  @Override
  public Object deserialize(Object object)
  {
    Map map = (Map) object;
    return new SerializablePair<>(((Number) map.get("lhs")).longValue(), ((Number) map.get("rhs")).doubleValue());
  }

  @Override
  public Object finalizeComputation(Object object)
  {
    return ((SerializablePair<Long, Double>) object).rhs;
  }

  @Override
  @JsonProperty
  public String getName()
  {
    return name;
  }

  @JsonProperty
  public String getFieldName()
  {
    return fieldName;
  }

  @Override
  public List<String> requiredFields()
  {
    return Arrays.asList(Column.TIME_COLUMN_NAME, fieldName);
  }

  @Override
  public byte[] getCacheKey()
  {
    byte[] fieldNameBytes = StringUtils.toUtf8(fieldName);

    return ByteBuffer.allocate(1 + fieldNameBytes.length)
                     .put(AggregatorUtil.DOUBLE_LAST_CACHE_TYPE_ID)
                     .put(fieldNameBytes)
                     .array();
  }

  @Override
  public String getTypeName()
  {
    return "double";
  }

  @Override
  public int getMaxIntermediateSize()
  {
    return Long.BYTES + Double.BYTES;
  }

  @Override
  public boolean equals(Object o)
  {
    if (this == o) {
      return true;
    }
    if (o == null || getClass() != o.getClass()) {
      return false;
    }

    DoubleLastAggregatorFactory that = (DoubleLastAggregatorFactory) o;

    return fieldName.equals(that.fieldName) && name.equals(that.name);
  }

  @Override
  public int hashCode()
  {
    return Objects.hash(name, fieldName);
  }

  @Override
  public String toString()
  {
    return "DoubleLastAggregatorFactory{" +
           "name='" + name + '\'' +
           ", fieldName='" + fieldName + '\'' +
           '}';
  }
}<|MERGE_RESOLUTION|>--- conflicted
+++ resolved
@@ -68,14 +68,8 @@
   public Aggregator factorize(ColumnSelectorFactory metricFactory)
   {
     return new DoubleLastAggregator(
-<<<<<<< HEAD
-        metricFactory.makeLongColumnSelector(Column.TIME_COLUMN_NAME),
-        metricFactory.makeDoubleColumnSelector(fieldName)
-=======
-        name,
         metricFactory.makeColumnValueSelector(Column.TIME_COLUMN_NAME),
         metricFactory.makeColumnValueSelector(fieldName)
->>>>>>> dc7cb117
     );
   }
 
@@ -114,13 +108,8 @@
       @Override
       public Aggregator factorize(ColumnSelectorFactory metricFactory)
       {
-<<<<<<< HEAD
-        final ObjectColumnSelector selector = metricFactory.makeObjectColumnSelector(name);
+        final BaseObjectColumnValueSelector selector = metricFactory.makeColumnValueSelector(name);
         return new DoubleLastAggregator(null, null)
-=======
-        final BaseObjectColumnValueSelector selector = metricFactory.makeColumnValueSelector(name);
-        return new DoubleLastAggregator(name, null, null)
->>>>>>> dc7cb117
         {
           @Override
           public void aggregate()
