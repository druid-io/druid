/*
 * Licensed to Metamarkets Group Inc. (Metamarkets) under one
 * or more contributor license agreements. See the NOTICE file
 * distributed with this work for additional information
 * regarding copyright ownership. Metamarkets licenses this file
 * to you under the Apache License, Version 2.0 (the
 * "License"); you may not use this file except in compliance
 * with the License. You may obtain a copy of the License at
 *
 * http://www.apache.org/licenses/LICENSE-2.0
 *
 * Unless required by applicable law or agreed to in writing,
 * software distributed under the License is distributed on an
 * "AS IS" BASIS, WITHOUT WARRANTIES OR CONDITIONS OF ANY
 * KIND, either express or implied. See the License for the
 * specific language governing permissions and limitations
 * under the License.
 */

package io.druid.query.aggregation.post;

import com.fasterxml.jackson.annotation.JsonCreator;
import com.fasterxml.jackson.annotation.JsonProperty;
import com.google.common.base.Preconditions;
import com.google.common.collect.Sets;
import io.druid.query.aggregation.AggregatorFactory;
import io.druid.query.aggregation.PostAggregator;
import io.druid.query.cache.CacheKeyBuilder;

import java.util.Comparator;
import java.util.Map;
import java.util.Set;

/**
 */
public class FieldAccessPostAggregator implements PostAggregator
{
  private final String name;
  private final String fieldName;

  @JsonCreator
  public FieldAccessPostAggregator(
      @JsonProperty("name") String name,
      @JsonProperty("fieldName") String fieldName
  )
  {
    Preconditions.checkNotNull(fieldName);
    this.name = name;
    this.fieldName = fieldName;
  }

  @Override
  public Set<String> getDependentFields()
  {
    return Sets.newHashSet(fieldName);
  }

  @Override
  public Comparator getComparator()
  {
    throw new UnsupportedOperationException();
  }

  @Override
  public Object compute(Map<String, Object> combinedAggregators)
  {
    return combinedAggregators.get(fieldName);
  }

  @Override
  @JsonProperty
  public String getName()
  {
    return name;
  }

  @Override
<<<<<<< HEAD
  public FieldAccessPostAggregator decorate(Map<String, AggregatorFactory> aggregators)
  {
    return this;
=======
  public byte[] getCacheKey()
  {
    return new CacheKeyBuilder(PostAggregatorIds.FIELD_ACCESS)
        .appendString(fieldName)
        .build();
>>>>>>> bc33b68b
  }

  @JsonProperty
  public String getFieldName()
  {
    return fieldName;
  }

  @Override
  public String toString()
  {
    return "FieldAccessPostAggregator{" +
           "name='" + name + '\'' +
           ", fieldName='" + fieldName + '\'' +
           '}';
  }

  @Override
  public boolean equals(Object o)
  {
    if (this == o) {
      return true;
    }
    if (o == null || getClass() != o.getClass()) {
      return false;
    }

    FieldAccessPostAggregator that = (FieldAccessPostAggregator) o;

    if (!fieldName.equals(that.fieldName)) {
      return false;
    }
    if (name != null ? !name.equals(that.name) : that.name != null) {
      return false;
    }

    return true;
  }

  @Override
  public int hashCode()
  {
    int result = name != null ? name.hashCode() : 0;
    result = 31 * result + fieldName.hashCode();
    return result;
  }
}<|MERGE_RESOLUTION|>--- conflicted
+++ resolved
@@ -75,17 +75,17 @@
   }
 
   @Override
-<<<<<<< HEAD
   public FieldAccessPostAggregator decorate(Map<String, AggregatorFactory> aggregators)
   {
     return this;
-=======
+  }
+
+  @Override
   public byte[] getCacheKey()
   {
     return new CacheKeyBuilder(PostAggregatorIds.FIELD_ACCESS)
         .appendString(fieldName)
         .build();
->>>>>>> bc33b68b
   }
 
   @JsonProperty
