--- conflicted
+++ resolved
@@ -104,7 +104,8 @@
   }
 
   @Override
-  public Object finalizeComputation(Object object)
+  @Nullable
+  public Object finalizeComputation(@Nullable Object object)
   {
     return object;
   }
@@ -134,12 +135,7 @@
   }
 
   @Override
-<<<<<<< HEAD
-  @Nullable
-  public Object finalizeComputation(@Nullable Object object)
-=======
   public boolean equals(Object o)
->>>>>>> b4b1b2a0
   {
     if (this == o) {
       return true;
