--- conflicted
+++ resolved
@@ -34,12 +34,9 @@
     @JsonSubTypes.Type(name = "timeFormat", value = TimeFormatExtractionFn.class),
     @JsonSubTypes.Type(name = "identity", value = IdentityExtractionFn.class),
     @JsonSubTypes.Type(name = "lookup", value = LookupExtractionFn.class),
-<<<<<<< HEAD
+    @JsonSubTypes.Type(name = "substring", value = SubstringDimExtractionFn.class),
+    @JsonSubTypes.Type(name = "cascade", value = CascadeExtractionFn.class),
     @JsonSubTypes.Type(name = "concat", value = ConcatExtractionFn.class)
-=======
-    @JsonSubTypes.Type(name = "substring", value = SubstringDimExtractionFn.class),
-    @JsonSubTypes.Type(name = "cascade", value = CascadeExtractionFn.class)
->>>>>>> 592638f6
 })
 /**
  * An ExtractionFn is a function that can be used to transform the values of a column (typically a dimension)
