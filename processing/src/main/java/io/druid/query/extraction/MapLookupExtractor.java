/*
 * Licensed to Metamarkets Group Inc. (Metamarkets) under one
 * or more contributor license agreements. See the NOTICE file
 * distributed with this work for additional information
 * regarding copyright ownership. Metamarkets licenses this file
 * to you under the Apache License, Version 2.0 (the
 * "License"); you may not use this file except in compliance
 * with the License. You may obtain a copy of the License at
 *
 * http://www.apache.org/licenses/LICENSE-2.0
 *
 * Unless required by applicable law or agreed to in writing,
 * software distributed under the License is distributed on an
 * "AS IS" BASIS, WITHOUT WARRANTIES OR CONDITIONS OF ANY
 * KIND, either express or implied. See the License for the
 * specific language governing permissions and limitations
 * under the License.
 */

package io.druid.query.extraction;

import com.fasterxml.jackson.annotation.JsonCreator;
import com.fasterxml.jackson.annotation.JsonProperty;
import com.fasterxml.jackson.annotation.JsonTypeName;
import com.google.common.base.Preconditions;
import com.google.common.base.Predicate;
import com.google.common.base.Strings;
import com.google.common.base.Throwables;
import com.google.common.collect.ImmutableMap;
import com.google.common.collect.Lists;
import com.google.common.collect.Maps;
import io.druid.common.config.NullHandling;
import io.druid.java.util.common.StringUtils;
import io.druid.query.lookup.LookupExtractor;

import javax.annotation.Nullable;
import java.io.ByteArrayOutputStream;
import java.io.IOException;
import java.util.List;
import java.util.Map;

@JsonTypeName("map")
public class MapLookupExtractor extends LookupExtractor
{
  private final Map<String, String> map;

  private final boolean isOneToOne;

  @JsonCreator
  public MapLookupExtractor(
      @JsonProperty("map") Map<String, String> map,
      @JsonProperty("isOneToOne") boolean isOneToOne
  )
  {
    this.map = Preconditions.checkNotNull(map, "map");
    this.isOneToOne = isOneToOne;
  }

  @JsonProperty
  public Map<String, String> getMap()
  {
    return ImmutableMap.copyOf(map);
  }

  @Nullable
  @Override
  public String apply(@Nullable String key)
  {
    String keyEquivalent = NullHandling.nullToEmptyIfNeeded(key);
    if (keyEquivalent == null) {
      // keyEquivalent is null for SQL Compatible Null Behavior
      return null;
    }
    return NullHandling.emptyToNullIfNeeded(map.get(keyEquivalent));
  }

  @Override
  public List<String> unapply(@Nullable final String value)
  {
<<<<<<< HEAD
    String valueToLookup = NullHandling.nullToEmptyIfNeeded(value);
    if (valueToLookup == null) {
      // valueEquivalent is null for SQL Compatible Null Behavior
      // null value maps to empty list when SQL Compatible
      return Collections.EMPTY_LIST;
    }
    if (this.reverseMap != null) {
      String val = this.reverseMap.get(valueToLookup);
      return (val != null) ? Collections.singletonList(val) : Collections.emptyList();
    } else {
      return Lists.newArrayList(Maps.filterKeys(map, key -> map.get(key).equals(valueToLookup)).keySet());
    }
=======
    return Lists.newArrayList(Maps.filterKeys(map, new Predicate<String>()
    {
      @Override public boolean apply(@Nullable String key)
      {
        return map.get(key).equals(Strings.nullToEmpty(value));
      }
    }).keySet());

>>>>>>> e8caf021
  }

  @Override
  @JsonProperty("isOneToOne")
  public boolean isOneToOne()
  {
    return isOneToOne;
  }

  @Override
  public byte[] getCacheKey()
  {
    try {
      final ByteArrayOutputStream outputStream = new ByteArrayOutputStream();
      for (Map.Entry<String, String> entry : map.entrySet()) {
        final String key = entry.getKey();
        final String val = entry.getValue();
        if (!Strings.isNullOrEmpty(key)) {
          outputStream.write(StringUtils.toUtf8(key));
        }
        outputStream.write((byte) 0xFF);
        if (!Strings.isNullOrEmpty(val)) {
          outputStream.write(StringUtils.toUtf8(val));
        }
        outputStream.write((byte) 0xFF);
      }
      return outputStream.toByteArray();
    }
    catch (IOException ex) {
      // If ByteArrayOutputStream.write has problems, that is a very bad thing
      throw Throwables.propagate(ex);
    }
  }

  @Override
  public boolean equals(Object o)
  {
    if (this == o) {
      return true;
    }
    if (o == null || getClass() != o.getClass()) {
      return false;
    }

    MapLookupExtractor that = (MapLookupExtractor) o;

    return map.equals(that.map);
  }

  @Override
  public int hashCode()
  {
    return map.hashCode();
  }

}<|MERGE_RESOLUTION|>--- conflicted
+++ resolved
@@ -36,6 +36,7 @@
 import javax.annotation.Nullable;
 import java.io.ByteArrayOutputStream;
 import java.io.IOException;
+import java.util.Collections;
 import java.util.List;
 import java.util.Map;
 
@@ -77,20 +78,13 @@
   @Override
   public List<String> unapply(@Nullable final String value)
   {
-<<<<<<< HEAD
     String valueToLookup = NullHandling.nullToEmptyIfNeeded(value);
     if (valueToLookup == null) {
       // valueEquivalent is null for SQL Compatible Null Behavior
       // null value maps to empty list when SQL Compatible
       return Collections.EMPTY_LIST;
     }
-    if (this.reverseMap != null) {
-      String val = this.reverseMap.get(valueToLookup);
-      return (val != null) ? Collections.singletonList(val) : Collections.emptyList();
-    } else {
-      return Lists.newArrayList(Maps.filterKeys(map, key -> map.get(key).equals(valueToLookup)).keySet());
-    }
-=======
+
     return Lists.newArrayList(Maps.filterKeys(map, new Predicate<String>()
     {
       @Override public boolean apply(@Nullable String key)
@@ -99,7 +93,6 @@
       }
     }).keySet());
 
->>>>>>> e8caf021
   }
 
   @Override
