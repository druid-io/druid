--- conflicted
+++ resolved
@@ -828,7 +828,6 @@
 
       return 0;
     }
-<<<<<<< HEAD
 
     private static int compareDimsInRowsWithAggs(
         Grouper.Entry<RowBasedKey> entry1,
@@ -882,8 +881,6 @@
 
       return 0;
     }
-=======
->>>>>>> b578adac
   }
 
   private static class RowBasedKeySerde implements Grouper.KeySerde<RowBasedGrouperHelper.RowBasedKey>
