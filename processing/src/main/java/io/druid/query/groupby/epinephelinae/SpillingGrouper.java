/*
 * Licensed to Metamarkets Group Inc. (Metamarkets) under one
 * or more contributor license agreements. See the NOTICE file
 * distributed with this work for additional information
 * regarding copyright ownership. Metamarkets licenses this file
 * to you under the Apache License, Version 2.0 (the
 * "License"); you may not use this file except in compliance
 * with the License. You may obtain a copy of the License at
 *
 * http://www.apache.org/licenses/LICENSE-2.0
 *
 * Unless required by applicable law or agreed to in writing,
 * software distributed under the License is distributed on an
 * "AS IS" BASIS, WITHOUT WARRANTIES OR CONDITIONS OF ANY
 * KIND, either express or implied. See the License for the
 * specific language governing permissions and limitations
 * under the License.
 */

package io.druid.query.groupby.epinephelinae;

import com.fasterxml.jackson.core.JsonGenerator;
import com.fasterxml.jackson.databind.MappingIterator;
import com.fasterxml.jackson.databind.ObjectMapper;
import com.google.common.base.Function;
import com.google.common.base.Supplier;
import com.google.common.base.Throwables;
import com.google.common.collect.Iterators;
import com.google.common.collect.Lists;
import io.druid.java.util.common.guava.CloseQuietly;
import io.druid.query.BaseQuery;
import io.druid.query.aggregation.AggregatorFactory;
import io.druid.query.groupby.orderby.DefaultLimitSpec;
import io.druid.segment.ColumnSelectorFactory;
import net.jpountz.lz4.LZ4BlockInputStream;
import net.jpountz.lz4.LZ4BlockOutputStream;

import java.io.Closeable;
import java.io.File;
import java.io.FileInputStream;
import java.io.IOException;
import java.nio.ByteBuffer;
import java.util.ArrayList;
import java.util.Comparator;
import java.util.Iterator;
import java.util.List;

/**
 * Grouper based around a single underlying {@link BufferGrouper}. Not thread-safe.
 *
 * When the underlying grouper is full, its contents are sorted and written to temporary files using "spillMapper".
 */
public class SpillingGrouper<KeyType> implements Grouper<KeyType>
{
<<<<<<< HEAD
  private final Grouper<KeyType> grouper;
=======
  private static final AggregateResult DISK_FULL = AggregateResult.failure(
      "Not enough disk space to execute this query. Try raising druid.query.groupBy.maxOnDiskStorage."
  );

  private final BufferGrouper<KeyType> grouper;
>>>>>>> b578adac
  private final KeySerde<KeyType> keySerde;
  private final LimitedTemporaryStorage temporaryStorage;
  private final ObjectMapper spillMapper;
  private final AggregatorFactory[] aggregatorFactories;
  private final Comparator<Grouper.Entry<KeyType>> keyObjComparator;
  private final Comparator<Grouper.Entry<KeyType>> defaultOrderKeyObjComparator;

  private final List<File> files = Lists.newArrayList();
  private final List<Closeable> closeables = Lists.newArrayList();
  private final boolean sortHasNonGroupingFields;

  private boolean spillingAllowed = false;

  public SpillingGrouper(
      final Supplier<ByteBuffer> bufferSupplier,
      final KeySerdeFactory<KeyType> keySerdeFactory,
      final ColumnSelectorFactory columnSelectorFactory,
      final AggregatorFactory[] aggregatorFactories,
      final int bufferGrouperMaxSize,
      final float bufferGrouperMaxLoadFactor,
      final int bufferGrouperInitialBuckets,
      final LimitedTemporaryStorage temporaryStorage,
      final ObjectMapper spillMapper,
      final boolean spillingAllowed,
      final DefaultLimitSpec limitSpec,
      final boolean sortHasNonGroupingFields
  )
  {
    this.keySerde = keySerdeFactory.factorize();
    this.keyObjComparator = keySerdeFactory.objectComparator(false);
    this.defaultOrderKeyObjComparator = keySerdeFactory.objectComparator(true);
    if (limitSpec != null) {
      this.grouper = new LimitedBufferGrouper<>(
          bufferSupplier,
          keySerde,
          columnSelectorFactory,
          aggregatorFactories,
          bufferGrouperMaxSize,
          bufferGrouperMaxLoadFactor,
          bufferGrouperInitialBuckets,
          limitSpec.getLimit(),
          sortHasNonGroupingFields
      );
    } else {
      this.grouper = new BufferGrouper<>(
          bufferSupplier,
          keySerde,
          columnSelectorFactory,
          aggregatorFactories,
          bufferGrouperMaxSize,
          bufferGrouperMaxLoadFactor,
          bufferGrouperInitialBuckets
      );
    }
    this.aggregatorFactories = aggregatorFactories;
    this.temporaryStorage = temporaryStorage;
    this.spillMapper = spillMapper;
    this.spillingAllowed = spillingAllowed;
    this.sortHasNonGroupingFields = sortHasNonGroupingFields;
  }

  @Override
  public void init()
  {
    grouper.init();
  }

  @Override
  public boolean isInitialized()
  {
    return grouper.isInitialized();
  }

  @Override
  public AggregateResult aggregate(KeyType key, int keyHash)
  {
    final AggregateResult result = grouper.aggregate(key, keyHash);

    if (result.isOk() || temporaryStorage.maxSize() <= 0 || !spillingAllowed) {
      return result;
    } else {
      // Warning: this can potentially block up a processing thread for a while.
      try {
        spill();
      }
      catch (TemporaryStorageFullException e) {
        return DISK_FULL;
      }
      catch (IOException e) {
        throw Throwables.propagate(e);
      }

      // Try again.
      return grouper.aggregate(key, keyHash);
    }
  }

  @Override
  public AggregateResult aggregate(KeyType key)
  {
    return aggregate(key, Groupers.hash(key));
  }

  @Override
  public void reset()
  {
    grouper.reset();
    deleteFiles();
  }

  @Override
  public void close()
  {
    grouper.close();
    deleteFiles();
  }

  public void setSpillingAllowed(final boolean spillingAllowed)
  {
    this.spillingAllowed = spillingAllowed;
  }

  @Override
  public Iterator<Entry<KeyType>> iterator(final boolean sorted)
  {
    final List<Iterator<Entry<KeyType>>> iterators = new ArrayList<>(1 + files.size());

    iterators.add(grouper.iterator(sorted));

    for (final File file : files) {
      final MappingIterator<Entry<KeyType>> fileIterator = read(file, keySerde.keyClazz());
      iterators.add(
          Iterators.transform(
              fileIterator,
              new Function<Entry<KeyType>, Entry<KeyType>>()
              {
                @Override
                public Entry<KeyType> apply(Entry<KeyType> entry)
                {
                  final Object[] deserializedValues = new Object[entry.getValues().length];
                  for (int i = 0; i < deserializedValues.length; i++) {
                    deserializedValues[i] = aggregatorFactories[i].deserialize(entry.getValues()[i]);
                    if (deserializedValues[i] instanceof Integer) {
                      // Hack to satisfy the groupBy unit tests; perhaps we could do better by adjusting Jackson config.
                      deserializedValues[i] = ((Integer) deserializedValues[i]).longValue();
                    }
                  }
                  return new Entry<>(entry.getKey(), deserializedValues);
                }
              }
          )
      );
      closeables.add(fileIterator);
    }

    if (sortHasNonGroupingFields) {
      return Groupers.mergeIterators(iterators, defaultOrderKeyObjComparator);
    } else {
      return Groupers.mergeIterators(iterators, sorted ? keyObjComparator : null);
    }
  }

  private void spill() throws IOException
  {
    final File outFile;

    try (
        final LimitedTemporaryStorage.LimitedOutputStream out = temporaryStorage.createFile();
        final LZ4BlockOutputStream compressedOut = new LZ4BlockOutputStream(out);
        final JsonGenerator jsonGenerator = spillMapper.getFactory().createGenerator(compressedOut)
    ) {
      outFile = out.getFile();
      final Iterator<Entry<KeyType>> it = grouper.iterator(true);
      while (it.hasNext()) {
        BaseQuery.checkInterrupted();

        jsonGenerator.writeObject(it.next());
      }
    }

    files.add(outFile);
    grouper.reset();
  }

  private MappingIterator<Entry<KeyType>> read(final File file, final Class<KeyType> keyClazz)
  {
    try {
      return spillMapper.readValues(
          spillMapper.getFactory().createParser(new LZ4BlockInputStream(new FileInputStream(file))),
          spillMapper.getTypeFactory().constructParametricType(Entry.class, keyClazz)
      );
    }
    catch (IOException e) {
      throw Throwables.propagate(e);
    }
  }

  private void deleteFiles()
  {
    for (Closeable closeable : closeables) {
      // CloseQuietly is OK on readable streams
      CloseQuietly.close(closeable);
    }
    for (final File file : files) {
      temporaryStorage.delete(file);
    }
    files.clear();
  }
}<|MERGE_RESOLUTION|>--- conflicted
+++ resolved
@@ -52,15 +52,10 @@
  */
 public class SpillingGrouper<KeyType> implements Grouper<KeyType>
 {
-<<<<<<< HEAD
   private final Grouper<KeyType> grouper;
-=======
   private static final AggregateResult DISK_FULL = AggregateResult.failure(
       "Not enough disk space to execute this query. Try raising druid.query.groupBy.maxOnDiskStorage."
   );
-
-  private final BufferGrouper<KeyType> grouper;
->>>>>>> b578adac
   private final KeySerde<KeyType> keySerde;
   private final LimitedTemporaryStorage temporaryStorage;
   private final ObjectMapper spillMapper;
