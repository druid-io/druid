/*
 * Druid - a distributed column store.
 * Copyright (C) 2012, 2013  Metamarkets Group Inc.
 *
 * This program is free software; you can redistribute it and/or
 * modify it under the terms of the GNU General Public License
 * as published by the Free Software Foundation; either version 2
 * of the License, or (at your option) any later version.
 *
 * This program is distributed in the hope that it will be useful,
 * but WITHOUT ANY WARRANTY; without even the implied warranty of
 * MERCHANTABILITY or FITNESS FOR A PARTICULAR PURPOSE.  See the
 * GNU General Public License for more details.
 *
 * You should have received a copy of the GNU General Public License
 * along with this program; if not, write to the Free Software
 * Foundation, Inc., 51 Franklin Street, Fifth Floor, Boston, MA  02110-1301, USA.
 */

package io.druid.query.groupby;

import com.fasterxml.jackson.core.type.TypeReference;
import com.google.common.base.Function;
import com.google.common.base.Joiner;
import com.google.common.base.Supplier;
import com.google.common.collect.ImmutableMap;
import com.google.common.collect.Maps;
import com.google.inject.Inject;
import com.metamx.common.Pair;
import com.metamx.common.guava.Accumulator;
import com.metamx.common.guava.ConcatSequence;
import com.metamx.common.guava.Sequence;
import com.metamx.common.guava.Sequences;
import com.metamx.emitter.service.ServiceMetricEvent;
import io.druid.data.input.MapBasedRow;
import io.druid.data.input.Row;
<<<<<<< HEAD
import io.druid.data.input.Rows;
import io.druid.granularity.QueryGranularity;
import io.druid.query.*;
=======
import io.druid.query.IntervalChunkingQueryRunner;
import io.druid.query.Query;
import io.druid.query.QueryRunner;
import io.druid.query.QueryToolChest;
>>>>>>> 1745aa74
import io.druid.query.aggregation.AggregatorFactory;
import io.druid.query.aggregation.MetricManipulationFn;
import io.druid.segment.incremental.IncrementalIndex;
import io.druid.segment.incremental.IncrementalIndexStorageAdapter;
import org.joda.time.Interval;
import org.joda.time.Minutes;

import java.util.Map;

/**
 */
public class GroupByQueryQueryToolChest extends QueryToolChest<Row, GroupByQuery>
{
  private static final TypeReference<Row> TYPE_REFERENCE = new TypeReference<Row>()
  {
  };
  private static final String GROUP_BY_MERGE_KEY = "groupByMerge";
  private static final Map<String, String> NO_MERGE_CONTEXT = ImmutableMap.of(GROUP_BY_MERGE_KEY, "false");
  private final Supplier<GroupByQueryConfig> configSupplier;
  private GroupByQueryEngine engine; // For running the outer query around a subquery

  @Inject
  public GroupByQueryQueryToolChest(
      Supplier<GroupByQueryConfig> configSupplier,
      GroupByQueryEngine engine
  )
  {
    this.configSupplier = configSupplier;
    this.engine = engine;
  }

  @Override
  public QueryRunner<Row> mergeResults(final QueryRunner<Row> runner)
  {
    return new QueryRunner<Row>()
    {
      @Override
      public Sequence<Row> run(Query<Row> input)
      {
        if (Boolean.valueOf(input.getContextValue(GROUP_BY_MERGE_KEY, "true"))) {
          return mergeGroupByResults(((GroupByQuery) input).withOverriddenContext(NO_MERGE_CONTEXT), runner);
        } else {
          return runner.run(input);
        }
      }
    };
  }

  private Sequence<Row> mergeGroupByResults(final GroupByQuery query, QueryRunner<Row> runner)
  {

    Sequence<Row> result;

    // If there's a subquery, merge subquery results and then apply the aggregator
    DataSource dataSource = query.getDataSource();
    if (dataSource instanceof QueryDataSource) {
      GroupByQuery subquery;
      try {
        subquery = (GroupByQuery) ((QueryDataSource)dataSource).getQuery();
      } catch (ClassCastException e) {
        throw new UnsupportedOperationException("Subqueries must be of type 'group by'");
      }
      Sequence<Row> subqueryResult = mergeGroupByResults(subquery, runner);
      IncrementalIndexStorageAdapter adapter
          = new IncrementalIndexStorageAdapter(makeIncrementalIndex(subquery, subqueryResult));
      result = engine.process(query, adapter);
    }
    else {
      result = runner.run(query);
    }

    return postAggregate(query, result);
  }

  private Sequence<Row> postAggregate(final GroupByQuery query, Sequence<Row> result)
  {
    IncrementalIndex index = makeIncrementalIndex(query, result);
    // convert millis back to timestamp according to granularity to preserve time zone information
    Sequence<Row> retVal = Sequences.map(
        Sequences.simple(index.iterableWithPostAggregations(query.getPostAggregatorSpecs())),
        new Function<Row, Row>()
        {
          @Override
          public Row apply(Row input)
          {
            final MapBasedRow row = (MapBasedRow) input;
            return new MapBasedRow(query.getGranularity().toDateTime(row.getTimestampFromEpoch()), row.getEvent());
          }
        }
    );

    return query.applyLimit(retVal);
  }

  private IncrementalIndex makeIncrementalIndex(GroupByQuery query, Sequence<Row> result)
  {
    final GroupByQueryConfig config = configSupplier.get();
    Pair<IncrementalIndex, Accumulator<IncrementalIndex, Row>> indexAccumulatorPair = GroupByQueryHelper.createIndexAccumulatorPair(
        query,
        config
    );
<<<<<<< HEAD
    final List<String> dimensions = Lists.transform(
        query.getDimensions(),
        new Function<DimensionSpec, String>()
        {
          @Override
          public String apply(@Nullable DimensionSpec input)
          {
            return input.getOutputName();
          }
        }
    );

    final IncrementalIndex index = result.accumulate(
        new IncrementalIndex(
            // use granularity truncated min timestamp
            // since incoming truncated timestamps may precede timeStart
            granTimeStart,
            gran,
            aggs.toArray(new AggregatorFactory[aggs.size()])
        ),
        new Accumulator<IncrementalIndex, Row>()
        {
          @Override
          public IncrementalIndex accumulate(IncrementalIndex accumulated, Row in)
          {
            if (accumulated.add(Rows.toCaseInsensitiveInputRow(in, dimensions)) > config.getMaxResults()) {
              throw new ISE("Computation exceeds maxRows limit[%s]", config.getMaxResults());
            }

            return accumulated;
          }
        }
    );

    return index;
=======

    IncrementalIndex index = runner.run(query).accumulate(indexAccumulatorPair.lhs, indexAccumulatorPair.rhs);
    Sequence<Row> sequence = Sequences.map(
        Sequences.simple(index.iterableWithPostAggregations(query.getPostAggregatorSpecs())),
        new Function<Row, Row>()
        {
          @Override
          public Row apply(Row input)
          {
            final MapBasedRow row = (MapBasedRow) input;
            return new MapBasedRow(
                query.getGranularity()
                     .toDateTime(row.getTimestampFromEpoch()),
                row.getEvent()
            );
          }
        }
    );
    return query.applyLimit(sequence);
>>>>>>> 1745aa74
  }

  @Override
  public Sequence<Row> mergeSequences(Sequence<Sequence<Row>> seqOfSequences)
  {
    return new ConcatSequence<Row>(seqOfSequences);
  }

  @Override
  public ServiceMetricEvent.Builder makeMetricBuilder(GroupByQuery query)
  {
    int numMinutes = 0;
    for (Interval interval : query.getIntervals()) {
      numMinutes += Minutes.minutesIn(interval).getMinutes();
    }

    return new ServiceMetricEvent.Builder()
        .setUser2(query.getDataSource().toString())
        .setUser3(String.format("%,d dims", query.getDimensions().size()))
        .setUser4("groupBy")
        .setUser5(Joiner.on(",").join(query.getIntervals()))
        .setUser6(String.valueOf(query.hasFilters()))
        .setUser7(String.format("%,d aggs", query.getAggregatorSpecs().size()))
        .setUser9(Minutes.minutes(numMinutes).toString())
        .setUser10(query.getId());
  }

  @Override
  public Function<Row, Row> makeMetricManipulatorFn(final GroupByQuery query, final MetricManipulationFn fn)
  {
    return new Function<Row, Row>()
    {
      @Override
      public Row apply(Row input)
      {
        if (input instanceof MapBasedRow) {
          final MapBasedRow inputRow = (MapBasedRow) input;
          final Map<String, Object> values = Maps.newHashMap(((MapBasedRow) input).getEvent());
          for (AggregatorFactory agg : query.getAggregatorSpecs()) {
            values.put(agg.getName(), fn.manipulate(agg, inputRow.getEvent().get(agg.getName())));
          }
          return new MapBasedRow(inputRow.getTimestamp(), values);
        }
        return input;
      }
    };
  }

  @Override
  public TypeReference<Row> getResultTypeReference()
  {
    return TYPE_REFERENCE;
  }

  @Override
  public QueryRunner<Row> preMergeQueryDecoration(QueryRunner<Row> runner)
  {
    return new SubqueryQueryRunner<Row>(
        new IntervalChunkingQueryRunner<Row>(runner, configSupplier.get().getChunkPeriod()));
  }
}<|MERGE_RESOLUTION|>--- conflicted
+++ resolved
@@ -34,16 +34,7 @@
 import com.metamx.emitter.service.ServiceMetricEvent;
 import io.druid.data.input.MapBasedRow;
 import io.druid.data.input.Row;
-<<<<<<< HEAD
-import io.druid.data.input.Rows;
-import io.druid.granularity.QueryGranularity;
 import io.druid.query.*;
-=======
-import io.druid.query.IntervalChunkingQueryRunner;
-import io.druid.query.Query;
-import io.druid.query.QueryRunner;
-import io.druid.query.QueryToolChest;
->>>>>>> 1745aa74
 import io.druid.query.aggregation.AggregatorFactory;
 import io.druid.query.aggregation.MetricManipulationFn;
 import io.druid.segment.incremental.IncrementalIndex;
@@ -115,75 +106,12 @@
       result = runner.run(query);
     }
 
-    return postAggregate(query, result);
-  }
-
-  private Sequence<Row> postAggregate(final GroupByQuery query, Sequence<Row> result)
-  {
-    IncrementalIndex index = makeIncrementalIndex(query, result);
-    // convert millis back to timestamp according to granularity to preserve time zone information
-    Sequence<Row> retVal = Sequences.map(
-        Sequences.simple(index.iterableWithPostAggregations(query.getPostAggregatorSpecs())),
-        new Function<Row, Row>()
-        {
-          @Override
-          public Row apply(Row input)
-          {
-            final MapBasedRow row = (MapBasedRow) input;
-            return new MapBasedRow(query.getGranularity().toDateTime(row.getTimestampFromEpoch()), row.getEvent());
-          }
-        }
-    );
-
-    return query.applyLimit(retVal);
-  }
-
-  private IncrementalIndex makeIncrementalIndex(GroupByQuery query, Sequence<Row> result)
-  {
-    final GroupByQueryConfig config = configSupplier.get();
-    Pair<IncrementalIndex, Accumulator<IncrementalIndex, Row>> indexAccumulatorPair = GroupByQueryHelper.createIndexAccumulatorPair(
-        query,
-        config
-    );
-<<<<<<< HEAD
-    final List<String> dimensions = Lists.transform(
-        query.getDimensions(),
-        new Function<DimensionSpec, String>()
-        {
-          @Override
-          public String apply(@Nullable DimensionSpec input)
-          {
-            return input.getOutputName();
-          }
-        }
-    );
-
-    final IncrementalIndex index = result.accumulate(
-        new IncrementalIndex(
-            // use granularity truncated min timestamp
-            // since incoming truncated timestamps may precede timeStart
-            granTimeStart,
-            gran,
-            aggs.toArray(new AggregatorFactory[aggs.size()])
-        ),
-        new Accumulator<IncrementalIndex, Row>()
-        {
-          @Override
-          public IncrementalIndex accumulate(IncrementalIndex accumulated, Row in)
-          {
-            if (accumulated.add(Rows.toCaseInsensitiveInputRow(in, dimensions)) > config.getMaxResults()) {
-              throw new ISE("Computation exceeds maxRows limit[%s]", config.getMaxResults());
-            }
-
-            return accumulated;
-          }
-        }
-    );
-
-    return index;
-=======
-
-    IncrementalIndex index = runner.run(query).accumulate(indexAccumulatorPair.lhs, indexAccumulatorPair.rhs);
+    return postAggregate(query, makeIncrementalIndex(query, result));
+  }
+
+
+  private Sequence<Row> postAggregate(final GroupByQuery query, IncrementalIndex index)
+  {
     Sequence<Row> sequence = Sequences.map(
         Sequences.simple(index.iterableWithPostAggregations(query.getPostAggregatorSpecs())),
         new Function<Row, Row>()
@@ -194,15 +122,26 @@
             final MapBasedRow row = (MapBasedRow) input;
             return new MapBasedRow(
                 query.getGranularity()
-                     .toDateTime(row.getTimestampFromEpoch()),
+                    .toDateTime(row.getTimestampFromEpoch()),
                 row.getEvent()
             );
           }
         }
     );
     return query.applyLimit(sequence);
->>>>>>> 1745aa74
-  }
+  }
+
+  private IncrementalIndex makeIncrementalIndex(GroupByQuery query, Sequence<Row> rows)
+  {
+    final GroupByQueryConfig config = configSupplier.get();
+    Pair<IncrementalIndex, Accumulator<IncrementalIndex, Row>> indexAccumulatorPair = GroupByQueryHelper.createIndexAccumulatorPair(
+        query,
+        config
+    );
+
+    return rows.accumulate(indexAccumulatorPair.lhs, indexAccumulatorPair.rhs);
+  }
+
 
   @Override
   public Sequence<Row> mergeSequences(Sequence<Sequence<Row>> seqOfSequences)
