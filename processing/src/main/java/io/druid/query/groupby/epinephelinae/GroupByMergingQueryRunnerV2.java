/*
 * Licensed to Metamarkets Group Inc. (Metamarkets) under one
 * or more contributor license agreements. See the NOTICE file
 * distributed with this work for additional information
 * regarding copyright ownership. Metamarkets licenses this file
 * to you under the Apache License, Version 2.0 (the
 * "License"); you may not use this file except in compliance
 * with the License. You may obtain a copy of the License at
 *
 * http://www.apache.org/licenses/LICENSE-2.0
 *
 * Unless required by applicable law or agreed to in writing,
 * software distributed under the License is distributed on an
 * "AS IS" BASIS, WITHOUT WARRANTIES OR CONDITIONS OF ANY
 * KIND, either express or implied. See the License for the
 * specific language governing permissions and limitations
 * under the License.
 */

package io.druid.query.groupby.epinephelinae;

import com.fasterxml.jackson.databind.ObjectMapper;
import com.google.common.base.Function;
import com.google.common.base.Predicates;
import com.google.common.base.Suppliers;
import com.google.common.base.Throwables;
import com.google.common.collect.ImmutableList;
import com.google.common.collect.ImmutableMap;
import com.google.common.collect.Iterables;
import com.google.common.collect.Lists;
import com.google.common.util.concurrent.Futures;
import com.google.common.util.concurrent.ListenableFuture;
import com.google.common.util.concurrent.ListeningExecutorService;
import com.google.common.util.concurrent.MoreExecutors;
import io.druid.collections.BlockingPool;
import io.druid.collections.ReferenceCountingResourceHolder;
import io.druid.collections.Releaser;
import io.druid.data.input.Row;
import io.druid.java.util.common.ISE;
import io.druid.java.util.common.Pair;
import io.druid.java.util.common.guava.Accumulator;
import io.druid.java.util.common.guava.BaseSequence;
import io.druid.java.util.common.guava.CloseQuietly;
import io.druid.java.util.common.guava.Sequence;
import io.druid.java.util.common.logger.Logger;
import io.druid.query.AbstractPrioritizedCallable;
import io.druid.query.ChainedExecutionQueryRunner;
import io.druid.query.Query;
import io.druid.query.QueryContexts;
import io.druid.query.QueryInterruptedException;
import io.druid.query.QueryRunner;
import io.druid.query.QueryWatcher;
import io.druid.query.ResourceLimitExceededException;
import io.druid.query.aggregation.AggregatorFactory;
import io.druid.query.groupby.GroupByQuery;
import io.druid.query.groupby.GroupByQueryConfig;
import io.druid.query.groupby.epinephelinae.RowBasedGrouperHelper.RowBasedKey;

import java.io.Closeable;
import java.io.File;
import java.io.IOException;
import java.nio.ByteBuffer;
import java.util.List;
import java.util.Map;
import java.util.UUID;
import java.util.concurrent.CancellationException;
import java.util.concurrent.ExecutionException;
import java.util.concurrent.ExecutorService;
import java.util.concurrent.TimeUnit;
import java.util.concurrent.TimeoutException;

public class GroupByMergingQueryRunnerV2 implements QueryRunner<Row>
{
  private static final Logger log = new Logger(GroupByMergingQueryRunnerV2.class);
  private static final String CTX_KEY_MERGE_RUNNERS_USING_CHAINED_EXECUTION = "mergeRunnersUsingChainedExecution";

  private final GroupByQueryConfig config;
  private final Iterable<QueryRunner<Row>> queryables;
  private final ListeningExecutorService exec;
  private final QueryWatcher queryWatcher;
  private final int concurrencyHint;
  private final BlockingPool<ByteBuffer> mergeBufferPool;
  private final ObjectMapper spillMapper;
  private final String processingTmpDir;

  public GroupByMergingQueryRunnerV2(
      GroupByQueryConfig config,
      ExecutorService exec,
      QueryWatcher queryWatcher,
      Iterable<QueryRunner<Row>> queryables,
      int concurrencyHint,
      BlockingPool<ByteBuffer> mergeBufferPool,
      ObjectMapper spillMapper,
      String processingTmpDir
  )
  {
    this.config = config;
    this.exec = MoreExecutors.listeningDecorator(exec);
    this.queryWatcher = queryWatcher;
    this.queryables = Iterables.unmodifiableIterable(Iterables.filter(queryables, Predicates.notNull()));
    this.concurrencyHint = concurrencyHint;
    this.mergeBufferPool = mergeBufferPool;
    this.spillMapper = spillMapper;
    this.processingTmpDir = processingTmpDir;
  }

  @Override
  public Sequence<Row> run(final Query<Row> queryParam, final Map<String, Object> responseContext)
  {
    final GroupByQuery query = (GroupByQuery) queryParam;
    final GroupByQueryConfig querySpecificConfig = config.withOverrides(query);

    // CTX_KEY_MERGE_RUNNERS_USING_CHAINED_EXECUTION is here because realtime servers use nested mergeRunners calls
    // (one for the entire query and one for each sink). We only want the outer call to actually do merging with a
    // merge buffer, otherwise the query will allocate too many merge buffers. This is potentially sub-optimal as it
    // will involve materializing the results for each sink before starting to feed them into the outer merge buffer.
    // I'm not sure of a better way to do this without tweaking how realtime servers do queries.
    final boolean forceChainedExecution = query.getContextBoolean(
        CTX_KEY_MERGE_RUNNERS_USING_CHAINED_EXECUTION,
        false
    );
    final GroupByQuery queryForRunners = query.withOverriddenContext(
        ImmutableMap.<String, Object>of(CTX_KEY_MERGE_RUNNERS_USING_CHAINED_EXECUTION, true)
    );

    if (QueryContexts.isBySegment(query) || forceChainedExecution) {
      return new ChainedExecutionQueryRunner(exec, queryWatcher, queryables).run(query, responseContext);
    }

    final boolean isSingleThreaded = querySpecificConfig.isSingleThreaded();

    final AggregatorFactory[] combiningAggregatorFactories = new AggregatorFactory[query.getAggregatorSpecs().size()];
    for (int i = 0; i < query.getAggregatorSpecs().size(); i++) {
      combiningAggregatorFactories[i] = query.getAggregatorSpecs().get(i).getCombiningFactory();
    }

    final File temporaryStorageDirectory = new File(
        processingTmpDir,
        String.format("druid-groupBy-%s_%s", UUID.randomUUID(), query.getId())
    );

    final int priority = QueryContexts.getPriority(query);

    // Figure out timeoutAt time now, so we can apply the timeout to both the mergeBufferPool.take and the actual
    // query processing together.
    final long queryTimeout = QueryContexts.getTimeout(query);
    final boolean hasTimeout = QueryContexts.hasTimeout(query);
    final long timeoutAt = System.currentTimeMillis() + queryTimeout;

    return new BaseSequence<>(
        new BaseSequence.IteratorMaker<Row, CloseableGrouperIterator<RowBasedKey, Row>>()
        {
          @Override
          public CloseableGrouperIterator<RowBasedKey, Row> make()
          {
            final List<ReferenceCountingResourceHolder> resources = Lists.newArrayList();

            try {
              final LimitedTemporaryStorage temporaryStorage = new LimitedTemporaryStorage(
                  temporaryStorageDirectory,
                  querySpecificConfig.getMaxOnDiskStorage()
              );
              final ReferenceCountingResourceHolder<LimitedTemporaryStorage> temporaryStorageHolder =
                  ReferenceCountingResourceHolder.fromCloseable(temporaryStorage);
              resources.add(temporaryStorageHolder);

              final ReferenceCountingResourceHolder<ByteBuffer> mergeBufferHolder;
              try {
                // This will potentially block if there are no merge buffers left in the pool.
                if (hasTimeout) {
                  final long timeout = timeoutAt - System.currentTimeMillis();
                  if (timeout <= 0 || (mergeBufferHolder = mergeBufferPool.take(timeout)) == null) {
                    throw new TimeoutException();
                  }
                } else {
                  mergeBufferHolder = mergeBufferPool.take();
                }
                resources.add(mergeBufferHolder);
              }
              catch (Exception e) {
                throw new QueryInterruptedException(e);
              }

              Pair<Grouper<RowBasedKey>, Accumulator<AggregateResult, Row>> pair = RowBasedGrouperHelper.createGrouperAccumulatorPair(
                  query,
                  false,
                  null,
                  config,
                  Suppliers.ofInstance(mergeBufferHolder.get()),
                  concurrencyHint,
                  temporaryStorage,
                  spillMapper,
                  combiningAggregatorFactories
              );
              final Grouper<RowBasedKey> grouper = pair.lhs;
              final Accumulator<AggregateResult, Row> accumulator = pair.rhs;
              grouper.init();

              final ReferenceCountingResourceHolder<Grouper<RowBasedKey>> grouperHolder =
                  ReferenceCountingResourceHolder.fromCloseable(grouper);
              resources.add(grouperHolder);

              ListenableFuture<List<AggregateResult>> futures = Futures.allAsList(
                  Lists.newArrayList(
                      Iterables.transform(
                          queryables,
                          new Function<QueryRunner<Row>, ListenableFuture<AggregateResult>>()
                          {
                            @Override
                            public ListenableFuture<AggregateResult> apply(final QueryRunner<Row> input)
                            {
                              if (input == null) {
                                throw new ISE(
                                    "Null queryRunner! Looks to be some segment unmapping action happening"
                                );
                              }

                              ListenableFuture<AggregateResult> future = exec.submit(
                                  new AbstractPrioritizedCallable<AggregateResult>(priority)
                                  {
                                    @Override
                                    public AggregateResult call() throws Exception
                                    {
                                      try (
                                          Releaser bufferReleaser = mergeBufferHolder.increment();
                                          Releaser grouperReleaser = grouperHolder.increment()
                                      ) {
                                        final AggregateResult retVal = input.run(queryForRunners, responseContext)
                                                                            .accumulate(
                                                                                AggregateResult.ok(),
                                                                                accumulator
                                                                            );

                                        // Return true if OK, false if resources were exhausted.
                                        return retVal;
                                      }
                                      catch (QueryInterruptedException e) {
                                        throw e;
                                      }
                                      catch (Exception e) {
                                        log.error(e, "Exception with one of the sequences!");
                                        throw Throwables.propagate(e);
                                      }
                                    }
                                  }
                              );

                              if (isSingleThreaded) {
                                waitForFutureCompletion(
                                    query,
                                    Futures.allAsList(ImmutableList.of(future)),
                                    hasTimeout,
                                    timeoutAt - System.currentTimeMillis()
                                );
                              }

                              return future;
                            }
                          }
                      )
                  )
              );

              if (!isSingleThreaded) {
                waitForFutureCompletion(query, futures, hasTimeout, timeoutAt - System.currentTimeMillis());
              }

              return RowBasedGrouperHelper.makeGrouperIterator(
                  grouper,
                  query,
                  new Closeable()
                  {
                    @Override
                    public void close() throws IOException
                    {
                      for (Closeable closeable : Lists.reverse(resources)) {
                        CloseQuietly.close(closeable);
                      }
                    }
                  }
              );
            }
            catch (Throwable e) {
              // Exception caught while setting up the iterator; release resources.
              for (Closeable closeable : Lists.reverse(resources)) {
                CloseQuietly.close(closeable);
              }
              throw e;
            }
          }

          @Override
          public void cleanup(CloseableGrouperIterator<RowBasedKey, Row> iterFromMake)
          {
            iterFromMake.close();
          }
        }
    );
  }

  private void waitForFutureCompletion(
      GroupByQuery query,
<<<<<<< HEAD
      ListenableFuture<List<Boolean>> future,
      boolean hasTimeout,
=======
      ListenableFuture<List<AggregateResult>> future,
>>>>>>> 0bcfd935
      long timeout
  )
  {
    try {
      if (queryWatcher != null) {
        queryWatcher.registerQuery(query, future);
      }

      if (hasTimeout && timeout <= 0) {
        throw new TimeoutException();
      }

<<<<<<< HEAD
      final List<Boolean> results = hasTimeout ? future.get(timeout, TimeUnit.MILLISECONDS) : future.get();
=======
      final List<AggregateResult> results = future.get(timeout, TimeUnit.MILLISECONDS);
>>>>>>> 0bcfd935

      for (AggregateResult result : results) {
        if (!result.isOk()) {
          future.cancel(true);
          throw new ResourceLimitExceededException(result.getReason());
        }
      }
    }
    catch (InterruptedException e) {
      log.warn(e, "Query interrupted, cancelling pending results, query id [%s]", query.getId());
      future.cancel(true);
      throw new QueryInterruptedException(e);
    }
    catch (CancellationException e) {
      throw new QueryInterruptedException(e);
    }
    catch (TimeoutException e) {
      log.info("Query timeout, cancelling pending results for query id [%s]", query.getId());
      future.cancel(true);
      throw new QueryInterruptedException(e);
    }
    catch (ExecutionException e) {
      throw Throwables.propagate(e.getCause());
    }
  }

}<|MERGE_RESOLUTION|>--- conflicted
+++ resolved
@@ -300,12 +300,8 @@
 
   private void waitForFutureCompletion(
       GroupByQuery query,
-<<<<<<< HEAD
-      ListenableFuture<List<Boolean>> future,
+      ListenableFuture<List<AggregateResult>> future,
       boolean hasTimeout,
-=======
-      ListenableFuture<List<AggregateResult>> future,
->>>>>>> 0bcfd935
       long timeout
   )
   {
@@ -318,11 +314,7 @@
         throw new TimeoutException();
       }
 
-<<<<<<< HEAD
-      final List<Boolean> results = hasTimeout ? future.get(timeout, TimeUnit.MILLISECONDS) : future.get();
-=======
-      final List<AggregateResult> results = future.get(timeout, TimeUnit.MILLISECONDS);
->>>>>>> 0bcfd935
+      final List<AggregateResult> results = hasTimeout ? future.get(timeout, TimeUnit.MILLISECONDS) : future.get();
 
       for (AggregateResult result : results) {
         if (!result.isOk()) {
