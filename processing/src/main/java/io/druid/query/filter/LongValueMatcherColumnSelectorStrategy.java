/*
 * Licensed to Metamarkets Group Inc. (Metamarkets) under one
 * or more contributor license agreements. See the NOTICE file
 * distributed with this work for additional information
 * regarding copyright ownership. Metamarkets licenses this file
 * to you under the Apache License, Version 2.0 (the
 * "License"); you may not use this file except in compliance
 * with the License. You may obtain a copy of the License at
 *
 * http://www.apache.org/licenses/LICENSE-2.0
 *
 * Unless required by applicable law or agreed to in writing,
 * software distributed under the License is distributed on an
 * "AS IS" BASIS, WITHOUT WARRANTIES OR CONDITIONS OF ANY
 * KIND, either express or implied. See the License for the
 * specific language governing permissions and limitations
 * under the License.
 */

package io.druid.query.filter;

import io.druid.query.monomorphicprocessing.RuntimeShapeInspector;
import io.druid.segment.DimensionHandlerUtils;
import io.druid.segment.LongColumnSelector;
import io.druid.segment.filter.BooleanValueMatcher;

public class LongValueMatcherColumnSelectorStrategy implements ValueMatcherColumnSelectorStrategy<LongColumnSelector>
{
  @Override
  public ValueMatcher makeValueMatcher(final LongColumnSelector selector, final String value)
  {
    final Long matchVal = DimensionHandlerUtils.convertObjectToLong(value);
    if (matchVal == null) {
      return BooleanValueMatcher.of(false);
    }
    final long matchValLong = matchVal;
    return new ValueMatcher()
    {
      @Override
      public boolean matches()
      {
        return selector.getLong() == matchValLong;
      }

      @Override
      public void inspectRuntimeShape(RuntimeShapeInspector inspector)
      {
        inspector.visit("selector", selector);
      }
    };
  }

  @Override
  public ValueMatcher makeValueMatcher(
      final LongColumnSelector selector, DruidPredicateFactory predicateFactory
  )
  {
    final DruidLongPredicate predicate = predicateFactory.makeLongPredicate();
    return new ValueMatcher()
    {
      @Override
      public boolean matches()
      {
        return predicate.applyLong(selector.getLong());
      }

      @Override
      public void inspectRuntimeShape(RuntimeShapeInspector inspector)
      {
        inspector.visit("selector", selector);
        inspector.visit("predicate", predicate);
      }
    };
  }

  @Override
  public ValueGetter makeValueGetter(final LongColumnSelector selector)
  {
    return new ValueGetter()
    {
      @Override
      public String[] get()
      {
<<<<<<< HEAD
        return new String[]{ Long.toString(selector.getLong()) };
=======
        return new String[]{Long.toString(selector.get())};
>>>>>>> aa7e4ae5
      }
    };
  }
}<|MERGE_RESOLUTION|>--- conflicted
+++ resolved
@@ -81,11 +81,7 @@
       @Override
       public String[] get()
       {
-<<<<<<< HEAD
-        return new String[]{ Long.toString(selector.getLong()) };
-=======
-        return new String[]{Long.toString(selector.get())};
->>>>>>> aa7e4ae5
+        return new String[]{Long.toString(selector.getLong())};
       }
     };
   }
