--- conflicted
+++ resolved
@@ -19,83 +19,54 @@
 
 package io.druid.query.search;
 
-<<<<<<< HEAD
-=======
 import com.google.common.base.Function;
-import com.google.common.base.Strings;
 import com.google.common.collect.ImmutableList;
 import com.google.common.collect.Iterables;
 import com.google.common.collect.Lists;
-import io.druid.collections.bitmap.BitmapFactory;
-import io.druid.collections.bitmap.ImmutableBitmap;
-import io.druid.collections.bitmap.MutableBitmap;
-import com.metamx.emitter.EmittingLogger;
 import io.druid.java.util.common.IAE;
->>>>>>> 49d71e9b
 import io.druid.java.util.common.ISE;
+import io.druid.java.util.common.guava.FunctionalIterable;
 import io.druid.java.util.common.guava.Sequence;
-<<<<<<< HEAD
+import io.druid.java.util.common.guava.Sequences;
 import io.druid.query.Query;
 import io.druid.query.QueryRunner;
 import io.druid.query.Result;
-import io.druid.query.search.search.SearchQuery;
-import io.druid.segment.Segment;
-=======
-import io.druid.java.util.common.guava.Sequences;
-import io.druid.query.ColumnSelectorPlus;
-import io.druid.query.Druids;
-import io.druid.query.Query;
-import io.druid.query.QueryRunner;
-import io.druid.query.Result;
-import io.druid.query.dimension.DimensionSpec;
 import io.druid.query.dimension.ColumnSelectorStrategy;
 import io.druid.query.dimension.ColumnSelectorStrategyFactory;
-import io.druid.query.extraction.ExtractionFn;
-import io.druid.query.extraction.IdentityExtractionFn;
-import io.druid.query.filter.Filter;
 import io.druid.query.search.search.SearchHit;
 import io.druid.query.search.search.SearchQuery;
+import io.druid.query.search.search.SearchQueryExecutor;
 import io.druid.query.search.search.SearchQuerySpec;
-import io.druid.segment.ColumnSelectorBitmapIndexSelector;
 import io.druid.segment.ColumnValueSelector;
-import io.druid.segment.Cursor;
-import io.druid.segment.DimensionHandlerUtils;
 import io.druid.segment.DimensionSelector;
-import io.druid.segment.QueryableIndex;
 import io.druid.segment.Segment;
-import io.druid.segment.StorageAdapter;
-import io.druid.segment.VirtualColumns;
-import io.druid.segment.column.BitmapIndex;
-import io.druid.segment.column.Column;
 import io.druid.segment.column.ColumnCapabilities;
-import io.druid.segment.column.GenericColumn;
 import io.druid.segment.column.ValueType;
 import io.druid.segment.data.IndexedInts;
-import io.druid.segment.filter.Filters;
 import it.unimi.dsi.fastutil.objects.Object2IntMap;
 import it.unimi.dsi.fastutil.objects.Object2IntRBTreeMap;
-import org.joda.time.Interval;
->>>>>>> 49d71e9b
 
+import java.util.List;
 import java.util.Map;
 
 /**
  */
 public class SearchQueryRunner implements QueryRunner<Result<SearchResultValue>>
 {
-<<<<<<< HEAD
-=======
-  private static final SearchStrategyFactory STRATEGY_FACTORY = new SearchStrategyFactory();
+  public static final SearchColumnSelectorStrategyFactory SEARCH_COLUMN_SELECTOR_STRATEGY_FACTORY
+      = new SearchColumnSelectorStrategyFactory();
 
-  private static final EmittingLogger log = new EmittingLogger(SearchQueryRunner.class);
->>>>>>> 49d71e9b
   private final Segment segment;
   private final SearchStrategySelector strategySelector;
 
-<<<<<<< HEAD
   public SearchQueryRunner(Segment segment, SearchStrategySelector strategySelector)
-=======
-  private static class SearchStrategyFactory implements ColumnSelectorStrategyFactory<SearchColumnSelectorStrategy>
+  {
+    this.segment = segment;
+    this.strategySelector = strategySelector;
+  }
+
+  private static class SearchColumnSelectorStrategyFactory
+      implements ColumnSelectorStrategyFactory<SearchColumnSelectorStrategy>
   {
     @Override
     public SearchColumnSelectorStrategy makeColumnSelectorStrategy(
@@ -112,7 +83,8 @@
     }
   }
 
-  public interface SearchColumnSelectorStrategy<ValueSelectorType extends ColumnValueSelector> extends ColumnSelectorStrategy
+  public interface SearchColumnSelectorStrategy<ValueSelectorType extends ColumnValueSelector>
+      extends ColumnSelectorStrategy
   {
     /**
      * Read the current row from dimSelector and update the search result set.
@@ -163,13 +135,6 @@
     }
   }
 
-  public SearchQueryRunner(Segment segment)
->>>>>>> 49d71e9b
-  {
-    this.segment = segment;
-    this.strategySelector = strategySelector;
-  }
-
   @Override
   public Sequence<Result<SearchResultValue>> run(
       final Query<Result<SearchResultValue>> input,
@@ -181,84 +146,21 @@
     }
 
     final SearchQuery query = (SearchQuery) input;
-<<<<<<< HEAD
-    return strategySelector.strategize(query).getExecutionPlan(query, segment).execute();
-=======
-    final Filter filter = Filters.convertToCNFFromQueryContext(query, Filters.toFilter(query.getDimensionsFilter()));
-    final List<DimensionSpec> dimensions = query.getDimensions();
-    final SearchQuerySpec searchQuerySpec = query.getQuery();
-    final int limit = query.getLimit();
-    final List<Interval> intervals = query.getQuerySegmentSpec().getIntervals();
-    if (intervals.size() != 1) {
-      throw new IAE("Should only have one interval, got[%s]", intervals);
-    }
-    final Interval interval = intervals.get(0);
-
-    // Closing this will cause segfaults in unit tests.
-    final QueryableIndex index = segment.asQueryableIndex();
-
-    final StorageAdapter storageAdapter = segment.asStorageAdapter();
-
-    final List<DimensionSpec> bitmapDims = Lists.newArrayList();
-    final List<DimensionSpec> nonBitmapDims = Lists.newArrayList();
-    partitionDimensionList(index, storageAdapter, dimensions, bitmapDims, nonBitmapDims);
-
-    final Object2IntRBTreeMap<SearchHit> retVal = new Object2IntRBTreeMap<SearchHit>(query.getSort().getComparator());
+    final List<SearchQueryExecutor> plan = strategySelector.strategize(query).getExecutionPlan(query, segment);
+    final Object2IntRBTreeMap<SearchHit> retVal = new Object2IntRBTreeMap<>(query.getSort().getComparator());
     retVal.defaultReturnValue(0);
 
-    // Get results from bitmap supporting dims first
-    if (!bitmapDims.isEmpty()) {
-      processBitmapDims(index, filter, interval, bitmapDims, searchQuerySpec, limit, retVal);
-      // If there are no non-bitmap dims to search, or we've already hit the result limit, just return now
-      if (nonBitmapDims.size() == 0 || retVal.size() >= limit) {
-        return makeReturnResult(limit, retVal);
-      }
+    int remain = query.getLimit();
+    for (final SearchQueryExecutor executor : plan) {
+      retVal.putAll(executor.execute(remain));
+      remain -= retVal.size();
     }
 
-    final StorageAdapter adapter = segment.asStorageAdapter();
-    if (adapter == null) {
-      log.makeAlert("WTF!? Unable to process search query on segment.")
-         .addData("segment", segment.getIdentifier())
-         .addData("query", query).emit();
-      throw new ISE(
-          "Null storage adapter found. Probably trying to issue a query against a segment being memory unmapped."
-      );
-    }
-    processNonBitmapDims(query, adapter, filter, interval, limit, nonBitmapDims, searchQuerySpec, retVal);
-    return makeReturnResult(limit, retVal);
+    return makeReturnResult(segment, query.getLimit(), retVal);
   }
 
-  protected int getStartIndexOfTime(GenericColumn timeValues, long time, boolean inclusive)
-  {
-    int low = 0;
-    int high = timeValues.length() - 1;
-
-    while (low <= high) {
-      int mid = (low + high) >>> 1;
-      long midVal = timeValues.getLongSingleValueRow(mid);
-
-      if (midVal < time) {
-        low = mid + 1;
-      } else if (midVal > time) {
-        high = mid - 1;
-      } else { // key found
-        int i;
-        // rewind the index of the same time values
-        for (i = mid - 1; i >= 0; i--) {
-          long prev = timeValues.getLongSingleValueRow(i);
-          if (time != prev) {
-            break;
-          }
-        }
-        return inclusive ? i + 1 : i;
-      }
-    }
-    // key not found.
-    // return insert index
-    return inclusive ? low : low - 1;
-  }
-
-  private Sequence<Result<SearchResultValue>> makeReturnResult(
+  private static Sequence<Result<SearchResultValue>> makeReturnResult(
+      Segment segment,
       int limit,
       Object2IntRBTreeMap<SearchHit> retVal
   )
@@ -277,185 +179,13 @@
 
     return Sequences.simple(
         ImmutableList.of(
-            new Result<SearchResultValue>(
+            new Result<>(
                 segment.getDataInterval().getStart(),
                 new SearchResultValue(
-                    Lists.newArrayList(new FunctionalIterable<SearchHit>(source).limit(limit))
+                    Lists.newArrayList(new FunctionalIterable<>(source).limit(limit))
                 )
             )
         )
     );
->>>>>>> 49d71e9b
-  }
-
-  // Split dimension list into bitmap-supporting list and non-bitmap supporting list
-  private void partitionDimensionList(
-      QueryableIndex index,
-      StorageAdapter storageAdapter,
-      List<DimensionSpec> dimensions,
-      List<DimensionSpec> bitmapDims,
-      List<DimensionSpec> nonBitmapDims
-  )
-  {
-    List<DimensionSpec> dimsToSearch;
-    if (dimensions == null || dimensions.isEmpty()) {
-      dimsToSearch = Lists.newArrayList(Iterables.transform(
-          storageAdapter.getAvailableDimensions(),
-          Druids.DIMENSION_IDENTITY
-      ));
-    } else {
-      dimsToSearch = dimensions;
-    }
-
-    if (index != null) {
-      for (DimensionSpec spec : dimsToSearch) {
-        ColumnCapabilities capabilities = storageAdapter.getColumnCapabilities(spec.getDimension());
-        if (capabilities == null) {
-          continue;
-        }
-
-        if (capabilities.hasBitmapIndexes()) {
-          bitmapDims.add(spec);
-        } else {
-          nonBitmapDims.add(spec);
-        }
-      }
-    } else {
-      // no QueryableIndex available, so nothing has bitmaps
-      nonBitmapDims.addAll(dimsToSearch);
-    }
-  }
-
-  private void processNonBitmapDims(
-      SearchQuery query,
-      final StorageAdapter adapter,
-      Filter filter,
-      Interval interval,
-      final int limit,
-      final List<DimensionSpec> nonBitmapDims,
-      final SearchQuerySpec searchQuerySpec,
-      final Object2IntRBTreeMap<SearchHit> retVal
-  )
-  {
-    final Sequence<Cursor> cursors = adapter.makeCursors(
-        filter,
-        interval,
-        VirtualColumns.EMPTY,
-        query.getGranularity(),
-        query.isDescending()
-    );
-
-    cursors.accumulate(
-        retVal,
-        new Accumulator<Object2IntRBTreeMap<SearchHit>, Cursor>()
-        {
-          @Override
-          public Object2IntRBTreeMap<SearchHit> accumulate(Object2IntRBTreeMap<SearchHit> set, Cursor cursor)
-          {
-            if (set.size() >= limit) {
-              return set;
-            }
-
-            List<ColumnSelectorPlus<SearchColumnSelectorStrategy>> selectorPlusList = Arrays.asList(
-                DimensionHandlerUtils.createColumnSelectorPluses(
-                    STRATEGY_FACTORY,
-                    nonBitmapDims,
-                    cursor
-                )
-            );
-
-            while (!cursor.isDone()) {
-              for (ColumnSelectorPlus<SearchColumnSelectorStrategy> selectorPlus : selectorPlusList) {
-                selectorPlus.getColumnSelectorStrategy().updateSearchResultSet(
-                    selectorPlus.getOutputName(),
-                    selectorPlus.getSelector(),
-                    searchQuerySpec,
-                    limit,
-                    set
-                );
-
-                if (set.size() >= limit) {
-                  return set;
-                }
-              }
-
-              cursor.advance();
-            }
-
-            return set;
-          }
-        }
-    );
-  }
-
-  private void processBitmapDims(
-      QueryableIndex index,
-      Filter filter,
-      Interval interval,
-      List<DimensionSpec> bitmapDims,
-      SearchQuerySpec searchQuerySpec,
-      int limit,
-      final Object2IntRBTreeMap<SearchHit> retVal
-  )
-  {
-    final BitmapFactory bitmapFactory = index.getBitmapFactoryForDimensions();
-
-    final ImmutableBitmap baseFilter =
-        filter == null ? null : filter.getBitmapIndex(new ColumnSelectorBitmapIndexSelector(bitmapFactory, index));
-
-    ImmutableBitmap timeFilteredBitmap;
-    if (!interval.contains(segment.getDataInterval())) {
-      MutableBitmap timeBitmap = bitmapFactory.makeEmptyMutableBitmap();
-      final Column timeColumn = index.getColumn(Column.TIME_COLUMN_NAME);
-      try (final GenericColumn timeValues = timeColumn.getGenericColumn()) {
-
-        int startIndex = Math.max(0, getStartIndexOfTime(timeValues, interval.getStartMillis(), true));
-        int endIndex = Math.min(
-            timeValues.length() - 1,
-            getStartIndexOfTime(timeValues, interval.getEndMillis(), false)
-        );
-
-        for (int i = startIndex; i <= endIndex; i++) {
-          timeBitmap.add(i);
-        }
-
-        final ImmutableBitmap finalTimeBitmap = bitmapFactory.makeImmutableBitmap(timeBitmap);
-        timeFilteredBitmap =
-            (baseFilter == null) ? finalTimeBitmap : finalTimeBitmap.intersection(baseFilter);
-      }
-    } else {
-      timeFilteredBitmap = baseFilter;
-    }
-
-    for (DimensionSpec dimension : bitmapDims) {
-      final Column column = index.getColumn(dimension.getDimension());
-      if (column == null) {
-        continue;
-      }
-
-      final BitmapIndex bitmapIndex = column.getBitmapIndex();
-      ExtractionFn extractionFn = dimension.getExtractionFn();
-      if (extractionFn == null) {
-        extractionFn = IdentityExtractionFn.getInstance();
-      }
-      if (bitmapIndex != null) {
-        for (int i = 0; i < bitmapIndex.getCardinality(); ++i) {
-          String dimVal = Strings.nullToEmpty(extractionFn.apply(bitmapIndex.getValue(i)));
-          if (!searchQuerySpec.accept(dimVal)) {
-            continue;
-          }
-          ImmutableBitmap bitmap = bitmapIndex.getBitmap(i);
-          if (timeFilteredBitmap != null) {
-            bitmap = bitmapFactory.intersection(Arrays.asList(timeFilteredBitmap, bitmap));
-          }
-          if (bitmap.size() > 0) {
-            retVal.addTo(new SearchHit(dimension.getOutputName(), dimVal), bitmap.size());
-            if (retVal.size() >= limit) {
-              return;
-            }
-          }
-        }
-      }
-    }
   }
 }