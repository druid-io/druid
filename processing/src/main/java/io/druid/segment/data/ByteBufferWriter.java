/*
 * Licensed to Metamarkets Group Inc. (Metamarkets) under one
 * or more contributor license agreements. See the NOTICE file
 * distributed with this work for additional information
 * regarding copyright ownership. Metamarkets licenses this file
 * to you under the Apache License, Version 2.0 (the
 * "License"); you may not use this file except in compliance
 * with the License. You may obtain a copy of the License at
 *
 * http://www.apache.org/licenses/LICENSE-2.0
 *
 * Unless required by applicable law or agreed to in writing,
 * software distributed under the License is distributed on an
 * "AS IS" BASIS, WITHOUT WARRANTIES OR CONDITIONS OF ANY
 * KIND, either express or implied. See the License for the
 * specific language governing permissions and limitations
 * under the License.
 */

package io.druid.segment.data;

import com.google.common.base.Preconditions;
import com.google.common.primitives.Ints;
<<<<<<< HEAD
import io.druid.java.util.common.io.smoosh.FileSmoosher;
import io.druid.segment.writeout.WriteOutBytes;
import io.druid.segment.writeout.SegmentWriteOutMedium;
import io.druid.segment.serde.Serializer;
=======
import io.druid.common.utils.SerializerUtils;
import io.druid.java.util.common.StringUtils;
>>>>>>> e115da39

import java.io.IOException;
import java.nio.channels.WritableByteChannel;

/**
 */
public class ByteBufferWriter<T> implements Serializer
{
  private final SegmentWriteOutMedium segmentWriteOutMedium;
  private final ObjectStrategy<T> strategy;

  private WriteOutBytes headerOut = null;
  private WriteOutBytes valueOut = null;

  public ByteBufferWriter(SegmentWriteOutMedium segmentWriteOutMedium, ObjectStrategy<T> strategy)
  {
    this.segmentWriteOutMedium = segmentWriteOutMedium;
    this.strategy = strategy;
  }

  public void open() throws IOException
  {
    headerOut = segmentWriteOutMedium.makeWriteOutBytes();
    valueOut = segmentWriteOutMedium.makeWriteOutBytes();
  }

  public void write(T objectToWrite) throws IOException
  {
    long sizeBefore = valueOut.size();
    strategy.writeTo(objectToWrite, valueOut);
    headerOut.writeInt(Ints.checkedCast(valueOut.size() - sizeBefore));
  }

  @Override
  public long getSerializedSize() throws IOException
  {
    return headerOut.size() + valueOut.size();
  }

  @Override
  public void writeTo(WritableByteChannel channel, FileSmoosher smoosher) throws IOException
  {
    final long numBytesWritten = headerOut.size() + valueOut.size();
    Preconditions.checkState(
        numBytesWritten < Integer.MAX_VALUE, "Wrote[%s] bytes, which is too many.", numBytesWritten
    );

<<<<<<< HEAD
    headerOut.writeTo(channel);
    valueOut.writeTo(channel);
=======
  public InputSupplier<InputStream> combineStreams()
  {
    return ByteStreams.join(
        Iterables.transform(
            Arrays.asList("header", "value"),
            new Function<String, InputSupplier<InputStream>>()
            {
              @Override
              public InputSupplier<InputStream> apply(final String input)
              {
                return new InputSupplier<InputStream>()
                {
                  @Override
                  public InputStream getInput() throws IOException
                  {
                    return ioPeon.makeInputStream(makeFilename(input));
                  }
                };
              }
            }
        )
    );
  }

  public void writeToChannel(WritableByteChannel channel) throws IOException
  {
    try (final ReadableByteChannel from = Channels.newChannel(combineStreams().getInput())) {
      ByteStreams.copy(from, channel);
    }
>>>>>>> e115da39
  }
}<|MERGE_RESOLUTION|>--- conflicted
+++ resolved
@@ -21,15 +21,10 @@
 
 import com.google.common.base.Preconditions;
 import com.google.common.primitives.Ints;
-<<<<<<< HEAD
 import io.druid.java.util.common.io.smoosh.FileSmoosher;
+import io.druid.segment.serde.Serializer;
+import io.druid.segment.writeout.SegmentWriteOutMedium;
 import io.druid.segment.writeout.WriteOutBytes;
-import io.druid.segment.writeout.SegmentWriteOutMedium;
-import io.druid.segment.serde.Serializer;
-=======
-import io.druid.common.utils.SerializerUtils;
-import io.druid.java.util.common.StringUtils;
->>>>>>> e115da39
 
 import java.io.IOException;
 import java.nio.channels.WritableByteChannel;
@@ -77,39 +72,7 @@
         numBytesWritten < Integer.MAX_VALUE, "Wrote[%s] bytes, which is too many.", numBytesWritten
     );
 
-<<<<<<< HEAD
     headerOut.writeTo(channel);
     valueOut.writeTo(channel);
-=======
-  public InputSupplier<InputStream> combineStreams()
-  {
-    return ByteStreams.join(
-        Iterables.transform(
-            Arrays.asList("header", "value"),
-            new Function<String, InputSupplier<InputStream>>()
-            {
-              @Override
-              public InputSupplier<InputStream> apply(final String input)
-              {
-                return new InputSupplier<InputStream>()
-                {
-                  @Override
-                  public InputStream getInput() throws IOException
-                  {
-                    return ioPeon.makeInputStream(makeFilename(input));
-                  }
-                };
-              }
-            }
-        )
-    );
-  }
-
-  public void writeToChannel(WritableByteChannel channel) throws IOException
-  {
-    try (final ReadableByteChannel from = Channels.newChannel(combineStreams().getInput())) {
-      ByteStreams.copy(from, channel);
-    }
->>>>>>> e115da39
   }
 }