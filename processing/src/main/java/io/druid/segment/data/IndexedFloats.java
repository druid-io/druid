--- conflicted
+++ resolved
@@ -32,26 +32,16 @@
  */
 public interface IndexedFloats extends Closeable
 {
-<<<<<<< HEAD
-  public int size();
+  int size();
 
-  public float get(int index);
+  float get(int index);
 
-  public void fill(int index, float[] toFill);
-=======
-  int size();
-  float get(int index);
   void fill(int index, float[] toFill);
->>>>>>> 5da0241a
 
   @Override
   void close();
 
-<<<<<<< HEAD
-  default FloatColumnSelector makeFloatColumnSelector(ReadableOffset offset, ImmutableBitmap nullValueBitmap)
-=======
-  default ColumnValueSelector<Float> makeColumnValueSelector(ReadableOffset offset)
->>>>>>> 5da0241a
+  default ColumnValueSelector<Float> makeColumnValueSelector(ReadableOffset offset, ImmutableBitmap nullValueBitmap)
   {
     class HistoricalFloatColumnSelector implements FloatColumnSelector, HistoricalColumnSelector<Float>
     {
@@ -82,71 +72,4 @@
     }
     return new HistoricalFloatColumnSelector();
   }
-<<<<<<< HEAD
-
-  default DoubleColumnSelector makeDoubleColumnSelector(ReadableOffset offset, ImmutableBitmap nullValueBitmap)
-  {
-    class HistoricalDoubleColumnSelector implements DoubleColumnSelector, HistoricalColumnSelector<Double>
-    {
-      @Override
-      public double getDouble()
-      {
-        return IndexedFloats.this.get(offset.getOffset());
-      }
-
-      @Override
-      public double getDouble(int offset)
-      {
-        return IndexedFloats.this.get(offset);
-      }
-
-      @Override
-      public boolean isNull()
-      {
-        return nullValueBitmap.get(offset.getOffset());
-      }
-
-      @Override
-      public void inspectRuntimeShape(RuntimeShapeInspector inspector)
-      {
-        inspector.visit("indexed", IndexedFloats.this);
-        inspector.visit("offset", offset);
-      }
-    }
-    return new HistoricalDoubleColumnSelector();
-  }
-
-  default LongColumnSelector makeLongColumnSelector(ReadableOffset offset, ImmutableBitmap nullValueBitmap)
-  {
-    class HistoricalLongColumnSelector implements LongColumnSelector, HistoricalColumnSelector<Long>
-    {
-      @Override
-      public long getLong()
-      {
-        return (long) IndexedFloats.this.get(offset.getOffset());
-      }
-
-      @Override
-      public double getDouble(int offset)
-      {
-        return IndexedFloats.this.get(offset);
-      }
-
-      @Override
-      public boolean isNull()
-      {
-        return nullValueBitmap.get(offset.getOffset());
-      }
-
-      @Override
-      public void inspectRuntimeShape(RuntimeShapeInspector inspector)
-      {
-        inspector.visit("indexed", IndexedFloats.this);
-        inspector.visit("offset", offset);
-      }
-    }
-    return new HistoricalLongColumnSelector();
-  }
-=======
->>>>>>> 5da0241a
 }