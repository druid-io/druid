/*
 * Licensed to Metamarkets Group Inc. (Metamarkets) under one
 * or more contributor license agreements. See the NOTICE file
 * distributed with this work for additional information
 * regarding copyright ownership. Metamarkets licenses this file
 * to you under the Apache License, Version 2.0 (the
 * "License"); you may not use this file except in compliance
 * with the License. You may obtain a copy of the License at
 *
 * http://www.apache.org/licenses/LICENSE-2.0
 *
 * Unless required by applicable law or agreed to in writing,
 * software distributed under the License is distributed on an
 * "AS IS" BASIS, WITHOUT WARRANTIES OR CONDITIONS OF ANY
 * KIND, either express or implied. See the License for the
 * specific language governing permissions and limitations
 * under the License.
 */

package io.druid.segment.data;

import io.druid.segment.serde.Serializer;

import java.io.IOException;

public interface IndexedIntsWriter extends Serializer
{
  void open() throws IOException;

<<<<<<< HEAD
  public void add(Object obj) throws IOException;
=======
  void add(Object obj) throws IOException;

  long getSerializedSize();

  void writeToChannel(WritableByteChannel channel, FileSmoosher smoosher) throws IOException;
>>>>>>> 675c6c00
}<|MERGE_RESOLUTION|>--- conflicted
+++ resolved
@@ -27,13 +27,5 @@
 {
   void open() throws IOException;
 
-<<<<<<< HEAD
-  public void add(Object obj) throws IOException;
-=======
   void add(Object obj) throws IOException;
-
-  long getSerializedSize();
-
-  void writeToChannel(WritableByteChannel channel, FileSmoosher smoosher) throws IOException;
->>>>>>> 675c6c00
 }