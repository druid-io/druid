/*
 * Licensed to Metamarkets Group Inc. (Metamarkets) under one
 * or more contributor license agreements. See the NOTICE file
 * distributed with this work for additional information
 * regarding copyright ownership. Metamarkets licenses this file
 * to you under the Apache License, Version 2.0 (the
 * "License"); you may not use this file except in compliance
 * with the License. You may obtain a copy of the License at
 *
 * http://www.apache.org/licenses/LICENSE-2.0
 *
 * Unless required by applicable law or agreed to in writing,
 * software distributed under the License is distributed on an
 * "AS IS" BASIS, WITHOUT WARRANTIES OR CONDITIONS OF ANY
 * KIND, either express or implied. See the License for the
 * specific language governing permissions and limitations
 * under the License.
 */

package io.druid.segment;

import io.druid.segment.column.ColumnDescriptor;
import io.druid.segment.column.ValueType;
import io.druid.segment.serde.ColumnPartSerde;
import io.druid.segment.writeout.SegmentWriteOutMedium;

public class LongDimensionMergerV9 extends NumericDimensionMergerV9<LongColumnSerializer>
{
<<<<<<< HEAD
=======
  protected String dimensionName;
  protected final IndexSpec indexSpec;
  protected GenericColumnSerializer serializer;
>>>>>>> 219e77ae

  LongDimensionMergerV9(
      String dimensionName,
      IndexSpec indexSpec,
      SegmentWriteOutMedium segmentWriteOutMedium
  )
  {
    super(dimensionName, indexSpec, segmentWriteOutMedium);
  }

  @Override
  LongColumnSerializer setupEncodedValueWriter()
  {
<<<<<<< HEAD
    final CompressionStrategy metCompression = indexSpec.getMetricCompression();
    final CompressionFactory.LongEncodingStrategy longEncoding = indexSpec.getLongEncoding();
    return LongColumnSerializer.create(segmentWriteOutMedium, dimensionName, metCompression, longEncoding);
=======
    this.serializer = IndexMergerV9.createLongColumnSerializer(
        segmentWriteOutMedium,
        dimensionName,
        indexSpec
    );
    serializer.open();
  }

  @Override
  public void writeMergedValueMetadata(List<IndexableAdapter> adapters) throws IOException
  {
    // longs have no additional metadata
  }

  @Override
  public Long convertSegmentRowValuesToMergedRowValues(Long segmentRow, int segmentIndexNumber)
  {
    return segmentRow;
  }

  @Override
  public void processMergedRow(Long rowValues) throws IOException
  {
    serializer.serialize(rowValues);
  }

  @Override
  public void writeIndexes(List<IntBuffer> segmentRowNumConversions) throws IOException
  {
    // longs have no indices to write
  }

  @Override
  public boolean canSkip()
  {
    return false;
>>>>>>> 219e77ae
  }

  @Override
  public ColumnDescriptor makeColumnDescriptor()
  {
    final ColumnDescriptor.Builder builder = ColumnDescriptor.builder();
    builder.setValueType(ValueType.LONG);
<<<<<<< HEAD
    builder.addSerde(
        LongGenericColumnPartSerde
            .serializerBuilder()
            .withByteOrder(IndexIO.BYTE_ORDER)
            .withDelegate(serializer)
            .build()
    );
=======
    ColumnPartSerde serde = IndexMergerV9.createLongColumnPartSerde(serializer, indexSpec);
    builder.addSerde(serde);
>>>>>>> 219e77ae
    return builder.build();
  }
}<|MERGE_RESOLUTION|>--- conflicted
+++ resolved
@@ -24,69 +24,18 @@
 import io.druid.segment.serde.ColumnPartSerde;
 import io.druid.segment.writeout.SegmentWriteOutMedium;
 
-public class LongDimensionMergerV9 extends NumericDimensionMergerV9<LongColumnSerializer>
+public class LongDimensionMergerV9 extends NumericDimensionMergerV9
 {
-<<<<<<< HEAD
-=======
-  protected String dimensionName;
-  protected final IndexSpec indexSpec;
-  protected GenericColumnSerializer serializer;
->>>>>>> 219e77ae
 
-  LongDimensionMergerV9(
-      String dimensionName,
-      IndexSpec indexSpec,
-      SegmentWriteOutMedium segmentWriteOutMedium
-  )
+  LongDimensionMergerV9(String dimensionName, IndexSpec indexSpec, SegmentWriteOutMedium segmentWriteOutMedium)
   {
     super(dimensionName, indexSpec, segmentWriteOutMedium);
   }
 
   @Override
-  LongColumnSerializer setupEncodedValueWriter()
+  GenericColumnSerializer setupEncodedValueWriter()
   {
-<<<<<<< HEAD
-    final CompressionStrategy metCompression = indexSpec.getMetricCompression();
-    final CompressionFactory.LongEncodingStrategy longEncoding = indexSpec.getLongEncoding();
-    return LongColumnSerializer.create(segmentWriteOutMedium, dimensionName, metCompression, longEncoding);
-=======
-    this.serializer = IndexMergerV9.createLongColumnSerializer(
-        segmentWriteOutMedium,
-        dimensionName,
-        indexSpec
-    );
-    serializer.open();
-  }
-
-  @Override
-  public void writeMergedValueMetadata(List<IndexableAdapter> adapters) throws IOException
-  {
-    // longs have no additional metadata
-  }
-
-  @Override
-  public Long convertSegmentRowValuesToMergedRowValues(Long segmentRow, int segmentIndexNumber)
-  {
-    return segmentRow;
-  }
-
-  @Override
-  public void processMergedRow(Long rowValues) throws IOException
-  {
-    serializer.serialize(rowValues);
-  }
-
-  @Override
-  public void writeIndexes(List<IntBuffer> segmentRowNumConversions) throws IOException
-  {
-    // longs have no indices to write
-  }
-
-  @Override
-  public boolean canSkip()
-  {
-    return false;
->>>>>>> 219e77ae
+    return IndexMergerV9.createLongColumnSerializer(segmentWriteOutMedium, dimensionName, indexSpec);
   }
 
   @Override
@@ -94,18 +43,8 @@
   {
     final ColumnDescriptor.Builder builder = ColumnDescriptor.builder();
     builder.setValueType(ValueType.LONG);
-<<<<<<< HEAD
-    builder.addSerde(
-        LongGenericColumnPartSerde
-            .serializerBuilder()
-            .withByteOrder(IndexIO.BYTE_ORDER)
-            .withDelegate(serializer)
-            .build()
-    );
-=======
     ColumnPartSerde serde = IndexMergerV9.createLongColumnPartSerde(serializer, indexSpec);
     builder.addSerde(serde);
->>>>>>> 219e77ae
     return builder.build();
   }
 }