/*
 * Licensed to Metamarkets Group Inc. (Metamarkets) under one
 * or more contributor license agreements. See the NOTICE file
 * distributed with this work for additional information
 * regarding copyright ownership. Metamarkets licenses this file
 * to you under the Apache License, Version 2.0 (the
 * "License"); you may not use this file except in compliance
 * with the License. You may obtain a copy of the License at
 *
 * http://www.apache.org/licenses/LICENSE-2.0
 *
 * Unless required by applicable law or agreed to in writing,
 * software distributed under the License is distributed on an
 * "AS IS" BASIS, WITHOUT WARRANTIES OR CONDITIONS OF ANY
 * KIND, either express or implied. See the License for the
 * specific language governing permissions and limitations
 * under the License.
 */

package io.druid.segment.incremental;

import com.google.common.base.Function;
import com.google.common.base.Joiner;
import com.google.common.base.Predicate;
import com.google.common.base.Splitter;
import com.google.common.collect.ImmutableList;
import com.google.common.collect.Iterables;
import com.google.common.collect.Lists;
import com.google.common.collect.Maps;
import com.google.common.collect.Sets;
import io.druid.data.input.InputRow;
import io.druid.data.input.Row;
import io.druid.data.input.impl.SpatialDimensionSchema;
import io.druid.java.util.common.ISE;
import org.joda.time.DateTime;

import java.util.Collections;
import java.util.List;
import java.util.Map;
import java.util.Set;

/**
 * We throw away all invalid spatial dimensions
 */
public class SpatialDimensionRowTransformer implements Function<InputRow, InputRow>
{
  private static final Joiner JOINER = Joiner.on(",");
  private static final Splitter SPLITTER = Splitter.on(",");

  private final Map<String, SpatialDimensionSchema> spatialDimensionMap;
  private final Set<String> spatialPartialDimNames;

  public SpatialDimensionRowTransformer(List<SpatialDimensionSchema> spatialDimensions)
  {
    this.spatialDimensionMap = Maps.newHashMap();
    for (SpatialDimensionSchema spatialDimension : spatialDimensions) {
      if (this.spatialDimensionMap.put(spatialDimension.getDimName(), spatialDimension) != null) {
        throw new ISE("Duplicate spatial dimension names found! Check your schema yo!");
      }
    }
    this.spatialPartialDimNames = Sets.newHashSet(
        Iterables.concat(
            Lists.transform(
                spatialDimensions,
                new Function<SpatialDimensionSchema, List<String>>()
                {
                  @Override
                  public List<String> apply(SpatialDimensionSchema input)
                  {
                    return input.getDims();
                  }
                }
            )
        )
    );
  }

  @Override
  public InputRow apply(final InputRow row)
  {
    final Map<String, List<String>> spatialLookup = Maps.newHashMap();

    // remove all spatial dimensions
    final List<String> finalDims = Lists.newArrayList(
        Iterables.filter(
            row.getDimensions(),
            new Predicate<String>()
            {
              @Override
              public boolean apply(String input)
              {
                return !spatialDimensionMap.containsKey(input) && !spatialPartialDimNames.contains(input);
              }
            }
        )
    );

    InputRow retVal = new InputRow()
    {
      @Override
      public List<String> getDimensions()
      {
        return finalDims;
      }

      @Override
      public long getTimestampFromEpoch()
      {
        return row.getTimestampFromEpoch();
      }

      @Override
      public DateTime getTimestamp()
      {
        return row.getTimestamp();
      }

      @Override
      public List<String> getDimension(String dimension)
      {
        List<String> retVal = spatialLookup.get(dimension);
        return (retVal == null) ? row.getDimension(dimension) : retVal;
      }

      @Override
      public Object getRaw(String dimension)
      {
        List<String> retVal = spatialLookup.get(dimension);
        return (retVal == null) ? row.getRaw(dimension) : retVal;
      }

      @Override
<<<<<<< HEAD
      public Long getLongMetric(String metric)
      {
        return row.getLongMetric(metric);
      }

      @Override
      public Double getDoubleMetric(String metric)
      {
        return row.getDoubleMetric(metric);
      }

      @Override
      public Float getFloatMetric(String metric)
      {
        return row.getFloatMetric(metric);
=======
      public Number getMetric(String metric)
      {
        return row.getMetric(metric);
>>>>>>> 5da0241a
      }

      @Override
      public String toString()
      {
        return row.toString();
      }

      @Override
      public int compareTo(Row o)
      {
        return getTimestamp().compareTo(o.getTimestamp());
      }
    };

    for (Map.Entry<String, SpatialDimensionSchema> entry : spatialDimensionMap.entrySet()) {
      final String spatialDimName = entry.getKey();
      final SpatialDimensionSchema spatialDim = entry.getValue();

      List<String> dimVals = row.getDimension(spatialDimName);
      if (dimVals != null && !dimVals.isEmpty()) {
        if (dimVals.size() != 1) {
          throw new ISE("Spatial dimension value must be in an array!");
        }
        if (isJoinedSpatialDimValValid(dimVals.get(0))) {
          spatialLookup.put(spatialDimName, dimVals);
          finalDims.add(spatialDimName);
        }
      } else {
        List<String> spatialDimVals = Lists.newArrayList();
        for (String dim : spatialDim.getDims()) {
          List<String> partialDimVals = row.getDimension(dim);
          if (isSpatialDimValsValid(partialDimVals)) {
            spatialDimVals.addAll(partialDimVals);
          }
        }

        if (spatialDimVals.size() == spatialDim.getDims().size()) {
          spatialLookup.put(spatialDimName, Collections.singletonList(JOINER.join(spatialDimVals)));
          finalDims.add(spatialDimName);
        }
      }
    }

    return retVal;
  }

  private boolean isSpatialDimValsValid(List<String> dimVals)
  {
    if (dimVals == null || dimVals.isEmpty()) {
      return false;
    }
    for (String dimVal : dimVals) {
      if (tryParseFloat(dimVal) == null) {
        return false;
      }
    }
    return true;
  }

  private boolean isJoinedSpatialDimValValid(String dimVal)
  {
    if (dimVal == null || dimVal.isEmpty()) {
      return false;
    }
    Iterable<String> dimVals = SPLITTER.split(dimVal);
    for (String val : dimVals) {
      if (tryParseFloat(val) == null) {
        return false;
      }
    }
    return true;
  }

  private static Float tryParseFloat(String val)
  {
    try {
      return Float.parseFloat(val);
    }
    catch (NullPointerException | NumberFormatException e) {
      return null;
    }
  }

  /**
   * Decodes encodedCoordinate.
   *
   * @param encodedCoordinate encoded coordinate
   *
   * @return decoded coordinate, or null if it could not be decoded
   */
  public static float[] decode(final String encodedCoordinate)
  {
    if (encodedCoordinate == null) {
      return null;
    }

    final ImmutableList<String> parts = ImmutableList.copyOf(SPLITTER.split(encodedCoordinate));
    final float[] coordinate = new float[parts.size()];

    for (int i = 0; i < coordinate.length; i++) {
      final Float floatPart = tryParseFloat(parts.get(i));
      if (floatPart == null) {
        return null;
      } else {
        coordinate[i] = floatPart;
      }
    }

    return coordinate;
  }
}<|MERGE_RESOLUTION|>--- conflicted
+++ resolved
@@ -130,27 +130,9 @@
       }
 
       @Override
-<<<<<<< HEAD
-      public Long getLongMetric(String metric)
-      {
-        return row.getLongMetric(metric);
-      }
-
-      @Override
-      public Double getDoubleMetric(String metric)
-      {
-        return row.getDoubleMetric(metric);
-      }
-
-      @Override
-      public Float getFloatMetric(String metric)
-      {
-        return row.getFloatMetric(metric);
-=======
       public Number getMetric(String metric)
       {
         return row.getMetric(metric);
->>>>>>> 5da0241a
       }
 
       @Override
