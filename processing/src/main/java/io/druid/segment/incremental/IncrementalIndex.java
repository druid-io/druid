--- conflicted
+++ resolved
@@ -468,12 +468,8 @@
       boolean reportParseExceptions,
       InputRow row,
       AtomicInteger numEntries,
-<<<<<<< HEAD
       AtomicLong sizeInBytes,
-      TimeAndDims key,
-=======
       IncrementalIndexRow key,
->>>>>>> 8ec2d2fe
       ThreadLocal<InputRow> rowContainer,
       Supplier<InputRow> rowSupplier,
       boolean skipMaxRowsInMemoryCheck
@@ -523,15 +519,11 @@
     private final long bytesInMemory;
     private List<String> parseExceptionMessages;
 
-<<<<<<< HEAD
     public AddToFactsResult(
         int rowCount,
         long bytesInMemory,
         List<String> parseExceptionMessages
     )
-=======
-    AddToFactsResult(int rowCount, List<String> parseExceptionMessages)
->>>>>>> 8ec2d2fe
     {
       this.rowCount = rowCount;
       this.bytesInMemory = bytesInMemory;
@@ -543,16 +535,12 @@
       return rowCount;
     }
 
-<<<<<<< HEAD
     public long getBytesInMemory()
     {
       return bytesInMemory;
     }
 
     public List<String> getParseExceptionMessages()
-=======
-    List<String> getParseExceptionMessages()
->>>>>>> 8ec2d2fe
     {
       return parseExceptionMessages;
     }
@@ -606,12 +594,8 @@
         reportParseExceptions,
         row,
         numEntries,
-<<<<<<< HEAD
         bytesInMemory,
-        timeAndDimsResult.getTimeAndDims(),
-=======
         incrementalIndexRowResult.getIncrementalIndexRow(),
->>>>>>> 8ec2d2fe
         in,
         rowSupplier,
         skipMaxRowsInMemoryCheck
@@ -720,23 +704,13 @@
     if (row.getTimestamp() != null) {
       truncated = gran.bucketStart(row.getTimestamp()).getMillis();
     }
-<<<<<<< HEAD
-
-    TimeAndDims timeAndDims = TimeAndDims.createTimeAndDimswithDimsKeySize(
+    IncrementalIndexRow incrementalIndexRow = IncrementalIndexRow.createTimeAndDimswithDimsKeySize(
         Math.max(truncated, minTimestamp),
         dims,
         dimensionDescsList,
         dimsKeySize
     );
-    return new TimeAndDimsResult(timeAndDims, parseExceptionMessages);
-=======
-    IncrementalIndexRow incrementalIndexRow = new IncrementalIndexRow(
-        Math.max(truncated, minTimestamp),
-        dims,
-        dimensionDescsList
-    );
     return new IncrementalIndexRowResult(incrementalIndexRow, parseExceptionMessages);
->>>>>>> 8ec2d2fe
   }
 
   public static ParseException getCombinedParseException(
@@ -1134,168 +1108,6 @@
     }
   }
 
-<<<<<<< HEAD
-  public static final class TimeAndDims
-  {
-    public static final int EMPTY_ROW_INDEX = -1;
-
-    private final long timestamp;
-    private final Object[] dims;
-    private final List<DimensionDesc> dimensionDescsList;
-
-    /**
-     * rowIndex is not checked in {@link #equals} and {@link #hashCode} on purpose. TimeAndDims acts as a Map key
-     * and "entry" object (rowIndex is the "value") at the same time. This is done to reduce object indirection and
-     * improve locality, and avoid boxing of rowIndex as Integer, when stored in JDK collection:
-     * {@link RollupFactsHolder} needs concurrent collections, that are not present in fastutil.
-     */
-    private int rowIndex;
-    private long dimsKeySize;
-
-    TimeAndDims(
-        long timestamp,
-        Object[] dims,
-        List<DimensionDesc> dimensionDescsList
-    )
-    {
-      this(timestamp, dims, dimensionDescsList, EMPTY_ROW_INDEX);
-    }
-
-    TimeAndDims(
-        long timestamp,
-        Object[] dims,
-        List<DimensionDesc> dimensionDescsList,
-        int rowIndex
-    )
-    {
-      this.timestamp = timestamp;
-      this.dims = dims;
-      this.dimensionDescsList = dimensionDescsList;
-      this.rowIndex = rowIndex;
-    }
-
-    private TimeAndDims(
-        long timestamp,
-        Object[] dims,
-        List<DimensionDesc> dimensionDescsList,
-        long dimsKeySize
-    )
-    {
-      this.timestamp = timestamp;
-      this.dims = dims;
-      this.dimensionDescsList = dimensionDescsList;
-      this.dimsKeySize = dimsKeySize;
-    }
-
-    static TimeAndDims createTimeAndDimswithDimsKeySize(
-        long timestamp,
-        Object[] dims,
-        List<DimensionDesc> dimensionDescsList,
-        long dimsKeySize
-    )
-    {
-      return new TimeAndDims(timestamp, dims, dimensionDescsList, dimsKeySize);
-    }
-
-    public long getTimestamp()
-    {
-      return timestamp;
-    }
-
-    public Object[] getDims()
-    {
-      return dims;
-    }
-
-    public int getRowIndex()
-    {
-      return rowIndex;
-    }
-
-    private void setRowIndex(int rowIndex)
-    {
-      this.rowIndex = rowIndex;
-    }
-
-    /**
-     * bytesInMemory estimates the size of TimeAndDims key, it takes into account the timestamp(long),
-     * dims(Object Array) and dimensionDescsList(List). Each of these are calculated as follows:
-     * <ul>
-     * <li> timestamp : Long.BYTES
-     * <li> dims array : Integer.BYTES * array length + Long.BYTES (dims object) + dimsKeySize(passed via constructor)
-     * <li> dimensionDescList : Long.BYTES (shared pointer)
-     * </ul>
-     *
-     * @return long estimated bytesInMemory
-     */
-    public long estimateBytesInMemory()
-    {
-      long sizeInBytes = Long.BYTES + Integer.BYTES * dims.length + Long.BYTES + Long.BYTES;
-      sizeInBytes += dimsKeySize;
-      return sizeInBytes;
-    }
-
-    @Override
-    public String toString()
-    {
-      return "TimeAndDims{" +
-             "timestamp=" + DateTimes.utc(timestamp) +
-             ", dims=" + Lists.transform(
-          Arrays.asList(dims), new Function<Object, Object>()
-          {
-            @Override
-            public Object apply(@Nullable Object input)
-            {
-              if (input == null || Array.getLength(input) == 0) {
-                return Collections.singletonList("null");
-              }
-              return Collections.singletonList(input);
-            }
-          }
-      ) + '}';
-    }
-
-    @Override
-    public boolean equals(Object o)
-    {
-      if (this == o) {
-        return true;
-      }
-      if (o == null || getClass() != o.getClass()) {
-        return false;
-      }
-
-      TimeAndDims that = (TimeAndDims) o;
-
-      if (timestamp != that.timestamp) {
-        return false;
-      }
-      if (dims.length != that.dims.length) {
-        return false;
-      }
-      for (int i = 0; i < dims.length; i++) {
-        final DimensionIndexer indexer = dimensionDescsList.get(i).getIndexer();
-        if (!indexer.checkUnsortedEncodedKeyComponentsEqual(dims[i], that.dims[i])) {
-          return false;
-        }
-      }
-      return true;
-    }
-
-    @Override
-    public int hashCode()
-    {
-      int hash = (int) timestamp;
-      for (int i = 0; i < dims.length; i++) {
-        final DimensionIndexer indexer = dimensionDescsList.get(i).getIndexer();
-        hash = 31 * hash + indexer.getUnsortedEncodedKeyComponentHashCode(dims[i]);
-      }
-      return hash;
-    }
-  }
-
-=======
->>>>>>> 8ec2d2fe
   protected ColumnSelectorFactory makeColumnSelectorFactory(
       final AggregatorFactory agg,
       final Supplier<InputRow> in,
