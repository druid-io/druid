/*
 * Licensed to Metamarkets Group Inc. (Metamarkets) under one
 * or more contributor license agreements. See the NOTICE file
 * distributed with this work for additional information
 * regarding copyright ownership. Metamarkets licenses this file
 * to you under the Apache License, Version 2.0 (the
 * "License"); you may not use this file except in compliance
 * with the License. You may obtain a copy of the License at
 *
 * http://www.apache.org/licenses/LICENSE-2.0
 *
 * Unless required by applicable law or agreed to in writing,
 * software distributed under the License is distributed on an
 * "AS IS" BASIS, WITHOUT WARRANTIES OR CONDITIONS OF ANY
 * KIND, either express or implied. See the License for the
 * specific language governing permissions and limitations
 * under the License.
 */

package io.druid.segment;

import com.google.common.base.Predicate;
import com.google.common.base.Predicates;
import com.google.common.collect.Lists;
import com.google.common.primitives.Ints;
import io.druid.collections.bitmap.BitmapFactory;
import io.druid.collections.bitmap.MutableBitmap;
import io.druid.data.input.impl.DimensionSchema.MultiValueHandling;
import io.druid.java.util.common.ISE;
import io.druid.java.util.common.guava.Comparators;
import io.druid.query.dimension.DefaultDimensionSpec;
import io.druid.query.dimension.DimensionSpec;
import io.druid.query.extraction.ExtractionFn;
import io.druid.query.filter.ValueMatcher;
import io.druid.query.monomorphicprocessing.RuntimeShapeInspector;
import io.druid.segment.column.ValueType;
import io.druid.segment.data.ArrayBasedIndexedInts;
import io.druid.segment.data.Indexed;
import io.druid.segment.data.IndexedInts;
import io.druid.segment.data.IndexedIterable;
import io.druid.segment.filter.BooleanValueMatcher;
import io.druid.segment.incremental.IncrementalIndex;
import io.druid.segment.incremental.TimeAndDimsHolder;
import it.unimi.dsi.fastutil.ints.IntArrays;
import it.unimi.dsi.fastutil.ints.IntIterator;
import it.unimi.dsi.fastutil.objects.Object2IntMap;
import it.unimi.dsi.fastutil.objects.Object2IntOpenHashMap;
import it.unimi.dsi.fastutil.objects.Object2IntRBTreeMap;
import it.unimi.dsi.fastutil.objects.Object2IntSortedMap;

import javax.annotation.Nullable;
import java.util.ArrayList;
import java.util.Arrays;
import java.util.BitSet;
import java.util.Iterator;
import java.util.List;
import java.util.function.Function;

public class StringDimensionIndexer implements DimensionIndexer<Integer, int[], String>
{
<<<<<<< HEAD
  private static final Function<Object, String> STRING_TRANSFORMER = o -> o != null
                                                                          ? NullHandlingHelper.defaultToNull(o.toString())
                                                                          : null;

  private static final int ABSENT_VALUE_ID = -1;
=======
  private static final Function<Object, String> STRING_TRANSFORMER = o -> o != null ? o.toString() : null;
  private static final int[] EMPTY_INT_ARRAY = new int[]{};
>>>>>>> 5da0241a

  private static class DimensionDictionary
  {
    private String minValue = null;
    private String maxValue = null;
    private int idForNull = ABSENT_VALUE_ID;

    private final Object2IntMap<String> valueToId = new Object2IntOpenHashMap<>();

    private final List<String> idToValue = Lists.newArrayList();
    private final Object lock;

    public DimensionDictionary()
    {
      this.lock = new Object();
      valueToId.defaultReturnValue(-1);
    }

    public int getId(String value)
    {
      synchronized (lock) {
        if (value == null) {
          return idForNull;
        }
        final int id = valueToId.getInt(value);
        return id < 0 ? ABSENT_VALUE_ID : id;
      }
    }

    public String getValue(int id)
    {
      synchronized (lock) {
        if (id == idForNull) {
          return null;
        }
        return idToValue.get(id);
      }
    }

<<<<<<< HEAD
    public boolean contains(String value)
    {
      synchronized (lock) {
        if (value == null) {
          return idForNull != ABSENT_VALUE_ID;
        }
        return valueToId.containsKey(value);
      }
    }

=======
>>>>>>> 5da0241a
    public int size()
    {
      synchronized (lock) {
        return idToValue.size();
      }
    }

    public int add(String originalValue)
    {
      synchronized (lock) {
        if (originalValue == null) {
          if (idForNull == ABSENT_VALUE_ID) {
            idForNull = size();
            idToValue.add(null);
          }
          return idForNull;
        }
        int prev = valueToId.getInt(originalValue);
        if (prev >= 0) {
          return prev;
        }
        final int index = size();
        valueToId.put(originalValue, index);
        idToValue.add(originalValue);
        minValue = minValue == null || minValue.compareTo(originalValue) > 0 ? originalValue : minValue;
        maxValue = maxValue == null || maxValue.compareTo(originalValue) < 0 ? originalValue : maxValue;
        return index;
      }
    }

    public String getMinValue()
    {
      synchronized (lock) {
        return minValue;
      }
    }

    public String getMaxValue()
    {
      synchronized (lock) {
        return maxValue;
      }
    }

    public SortedDimensionDictionary sort()
    {
      synchronized (lock) {
        return new SortedDimensionDictionary(idToValue, size());
      }
    }
  }

  private static class SortedDimensionDictionary
  {
    private final List<String> sortedVals;
    private final int[] idToIndex;
    private final int[] indexToId;

    public SortedDimensionDictionary(List<String> idToValue, int length)
    {
      Object2IntSortedMap<String> sortedMap = new Object2IntRBTreeMap<>(Comparators.naturalNullsFirst());
      for (int id = 0; id < length; id++) {
        String value = idToValue.get(id);
        sortedMap.put(value, id);
      }

      this.sortedVals = new ArrayList<>(length);
      this.idToIndex = new int[length];
      this.indexToId = new int[length];
      int index = 0;
      sortedVals.addAll(sortedMap.keySet());
      for (IntIterator iterator = sortedMap.values().iterator(); iterator.hasNext(); ) {
        int id = iterator.nextInt();
        idToIndex[id] = index;
        indexToId[index] = id;
        index++;
      }
    }

    public int size()
    {
      return sortedVals.size();
    }

    public int getUnsortedIdFromSortedId(int index)
    {
      return indexToId[index];
    }

    public int getSortedIdFromUnsortedId(int id)
    {
      return idToIndex[id];
    }

    public String getValueFromSortedId(int index)
    {
      return sortedVals.get(index);
    }
  }

  private final DimensionDictionary dimLookup;
  private final MultiValueHandling multiValueHandling;
  private SortedDimensionDictionary sortedLookup;

  public StringDimensionIndexer(MultiValueHandling multiValueHandling)
  {
    this.dimLookup = new DimensionDictionary();
    this.multiValueHandling = multiValueHandling == null ? MultiValueHandling.ofDefault() : multiValueHandling;
  }

  @Override
  public ValueType getValueType()
  {
    return ValueType.STRING;
  }

  @Override
  public int[] processRowValsToUnsortedEncodedKeyComponent(Object dimValues)
  {
    final int[] encodedDimensionValues;
    final int oldDictSize = dimLookup.size();

    if (dimValues == null) {
      if (!dimLookup.contains(null)) {
        encodedDimensionValues = new int[]{dimLookup.add(null)};
      } else {
        encodedDimensionValues = new int[]{dimLookup.getId(null)};
      }
    } else if (dimValues instanceof List) {
      List<Object> dimValuesList = (List) dimValues;
      if (dimValuesList.isEmpty()) {
        dimLookup.add(null);
        encodedDimensionValues = EMPTY_INT_ARRAY;
      } else if (dimValuesList.size() == 1) {
        encodedDimensionValues = new int[]{dimLookup.add(STRING_TRANSFORMER.apply(dimValuesList.get(0)))};
      } else {
        final String[] dimensionValues = new String[dimValuesList.size()];
        for (int i = 0; i < dimValuesList.size(); i++) {
          dimensionValues[i] = STRING_TRANSFORMER.apply(dimValuesList.get(i));
        }
        if (multiValueHandling.needSorting()) {
          // Sort multival row by their unencoded values first.
          Arrays.sort(dimensionValues, Comparators.naturalNullsFirst());
        }

        final int[] retVal = new int[dimensionValues.length];

        int prevId = -1;
        int pos = 0;
        for (String dimensionValue : dimensionValues) {
          if (multiValueHandling != MultiValueHandling.SORTED_SET) {
            retVal[pos++] = dimLookup.add(dimensionValue);
            continue;
          }
          int index = dimLookup.add(dimensionValue);
          if (index != prevId) {
            prevId = retVal[pos++] = index;
          }
        }

        encodedDimensionValues = pos == retVal.length ? retVal : Arrays.copyOf(retVal, pos);
      }
    } else {
      encodedDimensionValues = new int[]{dimLookup.add(STRING_TRANSFORMER.apply(dimValues))};
    }

    // If dictionary size has changed, the sorted lookup is no longer valid.
    if (oldDictSize != dimLookup.size()) {
      sortedLookup = null;
    }

    return encodedDimensionValues;
  }

  @Override
  public Integer getSortedEncodedValueFromUnsorted(Integer unsortedIntermediateValue)
  {
    return sortedLookup().getSortedIdFromUnsortedId(unsortedIntermediateValue);
  }

  @Override
  public Integer getUnsortedEncodedValueFromSorted(Integer sortedIntermediateValue)
  {
    return sortedLookup().getUnsortedIdFromSortedId(sortedIntermediateValue);
  }

  @Override
  public Indexed<String> getSortedIndexedValues()
  {
    return new Indexed<String>()
    {
      @Override
      public Class<? extends String> getClazz()
      {
        return String.class;
      }

      @Override
      public int size()
      {
        return getCardinality();
      }

      @Override
      public String get(int index)
      {
        return getActualValue(index, true);
      }

      @Override
      public int indexOf(String value)
      {
        int id = getEncodedValue(value, false);
        return id < 0 ? ABSENT_VALUE_ID : getSortedEncodedValueFromUnsorted(id);
      }

      @Override
      public Iterator<String> iterator()
      {
        return IndexedIterable.create(this).iterator();
      }

      @Override
      public void inspectRuntimeShape(RuntimeShapeInspector inspector)
      {
        // nothing to inspect
      }
    };
  }

  @Override
  public String getMinValue()
  {
    return dimLookup.getMinValue();
  }

  @Override
  public String getMaxValue()
  {
    return dimLookup.getMaxValue();
  }

  @Override
  public int getCardinality()
  {
    return dimLookup.size();
  }

  @Override
  public int compareUnsortedEncodedKeyComponents(int[] lhs, int[] rhs)
  {
    int lhsLen = lhs.length;
    int rhsLen = rhs.length;

    int retVal = Ints.compare(lhsLen, rhsLen);
    int valsIndex = 0;
    while (retVal == 0 && valsIndex < lhsLen) {
      int lhsVal = lhs[valsIndex];
      int rhsVal = rhs[valsIndex];
      if (lhsVal != rhsVal) {
        final String lhsValActual = getActualValue(lhsVal, false);
        final String rhsValActual = getActualValue(rhsVal, false);
        if (lhsValActual != null && rhsValActual != null) {
          retVal = lhsValActual.compareTo(rhsValActual);
        } else if (lhsValActual == null ^ rhsValActual == null) {
          retVal = lhsValActual == null ? -1 : 1;
        }
      }
      ++valsIndex;
    }
    return retVal;
  }

  @Override
  public boolean checkUnsortedEncodedKeyComponentsEqual(int[] lhs, int[] rhs)
  {
    return Arrays.equals(lhs, rhs);
  }

  @Override
  public int getUnsortedEncodedKeyComponentHashCode(int[] key)
  {
    return Arrays.hashCode(key);
  }

  @Override
  public DimensionSelector makeDimensionSelector(
      final DimensionSpec spec,
      final TimeAndDimsHolder currEntry,
      final IncrementalIndex.DimensionDesc desc
  )
  {
    final ExtractionFn extractionFn = spec.getExtractionFn();

    final int dimIndex = desc.getIndex();
    final int maxId = getCardinality();

    class IndexerDimensionSelector implements DimensionSelector, IdLookup
    {
      private int[] nullIdIntArray;

      @Override
      public IndexedInts getRow()
      {
        final Object[] dims = currEntry.getKey().getDims();

        int[] indices;
        if (dimIndex < dims.length) {
          indices = (int[]) dims[dimIndex];
        } else {
          indices = null;
        }

        int[] row = null;
        int rowSize = 0;

        // usually due to currEntry's rowIndex is smaller than the row's rowIndex in which this dim first appears
        if (indices == null || indices.length == 0) {
          final int nullId = getEncodedValue(null, false);
          if (nullId > -1) {
            if (nullIdIntArray == null) {
              nullIdIntArray = new int[]{nullId};
            }
            row = nullIdIntArray;
            rowSize = 1;
          } else {
            // doesn't contain nullId, then empty array is used
            // Choose to use ArrayBasedIndexedInts later, instead of EmptyIndexedInts, for monomorphism
            row = IntArrays.EMPTY_ARRAY;
            rowSize = 0;
          }
        }

        if (row == null && indices != null && indices.length > 0) {
          row = indices;
          rowSize = indices.length;
        }

        return ArrayBasedIndexedInts.of(row, rowSize);
      }

      @Override
      public ValueMatcher makeValueMatcher(final String value)
      {
        if (extractionFn == null) {
          final int valueId = lookupId(value);
          if (valueId >= 0 || value == null) {
            return new ValueMatcher()
            {
              @Override
              public boolean matches()
              {
                Object[] dims = currEntry.getKey().getDims();
                if (dimIndex >= dims.length) {
                  return value == null;
                }

                int[] dimsInt = (int[]) dims[dimIndex];
                if (dimsInt == null || dimsInt.length == 0) {
                  return value == null;
                }

                for (int id : dimsInt) {
                  if (id == valueId) {
                    return true;
                  }
                }
                return false;
              }

              @Override
              public void inspectRuntimeShape(RuntimeShapeInspector inspector)
              {
                // nothing to inspect
              }
            };
          } else {
            return BooleanValueMatcher.of(false);
          }
        } else {
          // Employ precomputed BitSet optimization
          return makeValueMatcher(Predicates.equalTo(value));
        }
      }

      @Override
      public ValueMatcher makeValueMatcher(final Predicate<String> predicate)
      {
        final BitSet predicateMatchingValueIds = DimensionSelectorUtils.makePredicateMatchingSet(this, predicate);
        final boolean matchNull = predicate.apply(null);
        return new ValueMatcher()
        {
          @Override
          public boolean matches()
          {
            Object[] dims = currEntry.getKey().getDims();
            if (dimIndex >= dims.length) {
              return matchNull;
            }

            int[] dimsInt = (int[]) dims[dimIndex];
            if (dimsInt == null || dimsInt.length == 0) {
              return matchNull;
            }

            for (int id : dimsInt) {
              if (predicateMatchingValueIds.get(id)) {
                return true;
              }
            }
            return false;
          }

          @Override
          public void inspectRuntimeShape(RuntimeShapeInspector inspector)
          {
            // nothing to inspect
          }
        };
      }

      @Override
      public int getValueCardinality()
      {
        return maxId;
      }

      @Override
      public String lookupName(int id)
      {
        if (id >= maxId) {
          throw new ISE("id[%d] >= maxId[%d]", id, maxId);
        }
        final String strValue = getActualValue(id, false);
        return extractionFn == null ? strValue : extractionFn.apply(strValue);
      }

      @Override
      public boolean nameLookupPossibleInAdvance()
      {
        return true;
      }

      @Nullable
      @Override
      public IdLookup idLookup()
      {
        return extractionFn == null ? this : null;
      }

      @Override
      public int lookupId(String name)
      {
        if (extractionFn != null) {
          throw new UnsupportedOperationException(
              "cannot perform lookup when applying an extraction function"
          );
        }
        return getEncodedValue(name, false);
      }

      @SuppressWarnings("deprecation")
      @Nullable
      @Override
      public Object getObject()
      {
        IncrementalIndex.TimeAndDims key = currEntry.getKey();
        if (key == null) {
          return null;
        }

        Object[] dims = key.getDims();
        if (dimIndex >= dims.length) {
          return null;
        }

        return convertUnsortedEncodedKeyComponentToActualArrayOrList(
            (int[]) dims[dimIndex],
            DimensionIndexer.ARRAY
        );
      }

      @SuppressWarnings("deprecation")
      @Override
      public Class classOfObject()
      {
        return Object.class;
      }

      @Override
      public void inspectRuntimeShape(RuntimeShapeInspector inspector)
      {
        // nothing to inspect
      }
    }
    return new IndexerDimensionSelector();
  }

  @Override
  public ColumnValueSelector<?> makeColumnValueSelector(
      TimeAndDimsHolder currEntry,
      IncrementalIndex.DimensionDesc desc
  )
  {
    return makeDimensionSelector(DefaultDimensionSpec.of(desc.getName()), currEntry, desc);
  }

  @Override
  public Object convertUnsortedEncodedKeyComponentToActualArrayOrList(int[] key, boolean asList)
  {
    if (key == null || key.length == 0) {
      return null;
    }
    if (key.length == 1) {
      return getActualValue(key[0], false);
    } else {
      if (asList) {
        List<Comparable> rowVals = new ArrayList<>(key.length);
        for (int id : key) {
          rowVals.add(getActualValue(id, false));
        }
        return rowVals;
      } else {
        String[] rowArray = new String[key.length];
        for (int i = 0; i < key.length; i++) {
          rowArray[i] = getActualValue(key[i], false);
        }
        return rowArray;
      }
    }
  }

  @Override
  public int[] convertUnsortedEncodedKeyComponentToSortedEncodedKeyComponent(int[] key)
  {
    int[] sortedDimVals = new int[key.length];
    for (int i = 0; i < key.length; ++i) {
      // The encoded values in the TimeAndDims key are not sorted based on their final unencoded values, so need this lookup.
      sortedDimVals[i] = getSortedEncodedValueFromUnsorted(key[i]);
    }
    return sortedDimVals;
  }

  @Override
  public void fillBitmapsFromUnsortedEncodedKeyComponent(
      int[] key, int rowNum, MutableBitmap[] bitmapIndexes, BitmapFactory factory
  )
  {
    for (int dimValIdx : key) {
      if (bitmapIndexes[dimValIdx] == null) {
        bitmapIndexes[dimValIdx] = factory.makeEmptyMutableBitmap();
      }
      bitmapIndexes[dimValIdx].add(rowNum);
    }
  }

  private SortedDimensionDictionary sortedLookup()
  {
    return sortedLookup == null ? sortedLookup = dimLookup.sort() : sortedLookup;
  }

  private String getActualValue(int intermediateValue, boolean idSorted)
  {
    if (idSorted) {
      return sortedLookup().getValueFromSortedId(intermediateValue);
    } else {
      return dimLookup.getValue(intermediateValue);

    }
  }

  private int getEncodedValue(String fullValue, boolean idSorted)
  {
    int unsortedId = dimLookup.getId(fullValue);

    if (idSorted) {
      return sortedLookup().getSortedIdFromUnsortedId(unsortedId);
    } else {
      return unsortedId;
    }
  }
}<|MERGE_RESOLUTION|>--- conflicted
+++ resolved
@@ -58,16 +58,12 @@
 
 public class StringDimensionIndexer implements DimensionIndexer<Integer, int[], String>
 {
-<<<<<<< HEAD
   private static final Function<Object, String> STRING_TRANSFORMER = o -> o != null
                                                                           ? NullHandlingHelper.defaultToNull(o.toString())
                                                                           : null;
 
   private static final int ABSENT_VALUE_ID = -1;
-=======
-  private static final Function<Object, String> STRING_TRANSFORMER = o -> o != null ? o.toString() : null;
   private static final int[] EMPTY_INT_ARRAY = new int[]{};
->>>>>>> 5da0241a
 
   private static class DimensionDictionary
   {
@@ -107,7 +103,6 @@
       }
     }
 
-<<<<<<< HEAD
     public boolean contains(String value)
     {
       synchronized (lock) {
@@ -118,8 +113,6 @@
       }
     }
 
-=======
->>>>>>> 5da0241a
     public int size()
     {
       synchronized (lock) {
