/*
 * Licensed to Metamarkets Group Inc. (Metamarkets) under one
 * or more contributor license agreements. See the NOTICE file
 * distributed with this work for additional information
 * regarding copyright ownership. Metamarkets licenses this file
 * to you under the Apache License, Version 2.0 (the
 * "License"); you may not use this file except in compliance
 * with the License. You may obtain a copy of the License at
 *
 * http://www.apache.org/licenses/LICENSE-2.0
 *
 * Unless required by applicable law or agreed to in writing,
 * software distributed under the License is distributed on an
 * "AS IS" BASIS, WITHOUT WARRANTIES OR CONDITIONS OF ANY
 * KIND, either express or implied. See the License for the
 * specific language governing permissions and limitations
 * under the License.
 */

package io.druid.segment;

import io.druid.guice.annotations.PublicApi;

/**
 * Base type for interfaces that manage column value selection, e.g. DimensionSelector, LongColumnSelector
 *
 * This interface has methods to get the value in all primitive types, that have corresponding basic aggregators in
 * Druid: Sum, Min, Max, etc: {@link #getFloat()}, {@link #getDouble()} and {@link #getLong()} to support "polymorphic"
<<<<<<< HEAD
 * rollup aggregation during index merging. Additionally, it also has a {@link #isNull()} method which can be used to
 * check whether the column has null value or not.
=======
 * rollup aggregation during index merging.
 *
 * "Absent" column, i. e. that always returns zero from {@link #getLong()}, {@link #getFloat()} and {@link #getDouble()}
 * methods and null from {@link #getObject()}, should always be an instance of {@link NilColumnValueSelector}.
 * `selector instanceof NilColumnValueSelector` is the recommended way to check for this condition.
>>>>>>> 5da0241a
 */
@PublicApi
public interface ColumnValueSelector<T> extends BaseLongColumnValueSelector, BaseDoubleColumnValueSelector,
    BaseFloatColumnValueSelector, BaseObjectColumnValueSelector<T>
{
<<<<<<< HEAD
  /**
   * @return float column value, 0.0F if the value is null.
   */
  float getFloat();

  /**
   * @return double column value, 0.0D if the value is null.
   */
  double getDouble();

  /**
   * @return long column value, 0L if the value is null.
   */
  long getLong();

  /**
   * checks if the column value is null.
   *
   * @return true if the column value for is null
   */
  boolean isNull();

  @Nullable
  T getObject();

  Class<T> classOfObject();
=======
>>>>>>> 5da0241a
}<|MERGE_RESOLUTION|>--- conflicted
+++ resolved
@@ -26,48 +26,15 @@
  *
  * This interface has methods to get the value in all primitive types, that have corresponding basic aggregators in
  * Druid: Sum, Min, Max, etc: {@link #getFloat()}, {@link #getDouble()} and {@link #getLong()} to support "polymorphic"
-<<<<<<< HEAD
- * rollup aggregation during index merging. Additionally, it also has a {@link #isNull()} method which can be used to
- * check whether the column has null value or not.
-=======
  * rollup aggregation during index merging.
  *
  * "Absent" column, i. e. that always returns zero from {@link #getLong()}, {@link #getFloat()} and {@link #getDouble()}
  * methods and null from {@link #getObject()}, should always be an instance of {@link NilColumnValueSelector}.
  * `selector instanceof NilColumnValueSelector` is the recommended way to check for this condition.
->>>>>>> 5da0241a
  */
 @PublicApi
 public interface ColumnValueSelector<T> extends BaseLongColumnValueSelector, BaseDoubleColumnValueSelector,
     BaseFloatColumnValueSelector, BaseObjectColumnValueSelector<T>
 {
-<<<<<<< HEAD
-  /**
-   * @return float column value, 0.0F if the value is null.
-   */
-  float getFloat();
 
-  /**
-   * @return double column value, 0.0D if the value is null.
-   */
-  double getDouble();
-
-  /**
-   * @return long column value, 0L if the value is null.
-   */
-  long getLong();
-
-  /**
-   * checks if the column value is null.
-   *
-   * @return true if the column value for is null
-   */
-  boolean isNull();
-
-  @Nullable
-  T getObject();
-
-  Class<T> classOfObject();
-=======
->>>>>>> 5da0241a
 }