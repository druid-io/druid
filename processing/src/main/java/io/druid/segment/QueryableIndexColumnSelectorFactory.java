--- conflicted
+++ resolved
@@ -19,11 +19,7 @@
 
 package io.druid.segment;
 
-<<<<<<< HEAD
-import com.google.common.collect.Maps;
 import io.druid.java.util.common.ISE;
-=======
->>>>>>> 928b083a
 import io.druid.java.util.common.io.Closer;
 import io.druid.query.dimension.DimensionSpec;
 import io.druid.query.extraction.ExtractionFn;
@@ -49,13 +45,7 @@
   private final Closer closer;
   protected final ReadableOffset offset;
 
-<<<<<<< HEAD
-  private final Map<String, BaseColumn> columnCache = Maps.newHashMap();
-=======
-  private final Map<String, DictionaryEncodedColumn> dictionaryColumnCache;
-  private final Map<String, GenericColumn> genericColumnCache;
-  private final Map<String, Object> objectColumnCache;
->>>>>>> 928b083a
+  private final Map<String, BaseColumn> columnCache;
 
   QueryableIndexColumnSelectorFactory(
       QueryableIndex index,
@@ -63,9 +53,7 @@
       boolean descending,
       Closer closer,
       ReadableOffset offset,
-      Map<String, DictionaryEncodedColumn> dictionaryColumnCache,
-      Map<String, GenericColumn> genericColumnCache,
-      Map<String, Object> objectColumnCache
+      Map<String, BaseColumn> columnCache
   )
   {
     this.index = index;
@@ -73,9 +61,7 @@
     this.descending = descending;
     this.closer = closer;
     this.offset = offset;
-    this.dictionaryColumnCache = dictionaryColumnCache;
-    this.genericColumnCache = genericColumnCache;
-    this.objectColumnCache = objectColumnCache;
+    this.columnCache = columnCache;
   }
 
   @Override
