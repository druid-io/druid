--- conflicted
+++ resolved
@@ -27,6 +27,8 @@
 import io.druid.segment.data.ReadableOffset;
 
 
+/**
+ */
 public class DoublesColumn implements GenericColumn
 {
   /**
@@ -57,8 +59,7 @@
   @Override
   public ColumnValueSelector makeColumnValueSelector(ReadableOffset offset)
   {
-    return column.makeColumnValueSelector(offset, IndexIO.LEGACY_FACTORY.getBitmapFactory()
-                                                                        .makeEmptyImmutableBitmap());
+    return column.makeColumnValueSelector(offset, IndexIO.LEGACY_FACTORY.getBitmapFactory().makeEmptyImmutableBitmap());
   }
 
   @Override
@@ -68,21 +69,12 @@
   }
 
   @Override
-<<<<<<< HEAD
-=======
-  public double getDoubleSingleValueRow(int rowNum)
-  {
-    return column.get(rowNum);
-  }
-
-  @Override
   public boolean isNull(int rowNum)
   {
     return false;
   }
 
   @Override
->>>>>>> 219e77ae
   public void close()
   {
     column.close();
