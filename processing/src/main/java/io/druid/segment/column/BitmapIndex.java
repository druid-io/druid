--- conflicted
+++ resolved
@@ -30,13 +30,7 @@
 
   String getValue(int index);
 
-<<<<<<< HEAD
-  public BitmapFactory getBitmapFactory();
-=======
-  boolean hasNulls();
-
   BitmapFactory getBitmapFactory();
->>>>>>> 675c6c00
 
   /**
    * Returns the index of "value" in this BitmapIndex, or (-(insertion point) - 1) if the value is not
