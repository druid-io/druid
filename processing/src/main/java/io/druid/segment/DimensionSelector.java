/*
 * Licensed to Metamarkets Group Inc. (Metamarkets) under one
 * or more contributor license agreements. See the NOTICE file
 * distributed with this work for additional information
 * regarding copyright ownership. Metamarkets licenses this file
 * to you under the Apache License, Version 2.0 (the
 * "License"); you may not use this file except in compliance
 * with the License. You may obtain a copy of the License at
 *
 * http://www.apache.org/licenses/LICENSE-2.0
 *
 * Unless required by applicable law or agreed to in writing,
 * software distributed under the License is distributed on an
 * "AS IS" BASIS, WITHOUT WARRANTIES OR CONDITIONS OF ANY
 * KIND, either express or implied. See the License for the
 * specific language governing permissions and limitations
 * under the License.
 */

package io.druid.segment;

import com.google.common.base.Predicate;
import io.druid.guice.annotations.PublicApi;
import io.druid.query.filter.ValueMatcher;
import io.druid.query.monomorphicprocessing.CalledFromHotLoop;
import io.druid.query.monomorphicprocessing.HotLoopCallee;
import io.druid.segment.data.IndexedInts;

import javax.annotation.Nullable;

/**
 */
@PublicApi
public interface DimensionSelector extends ColumnValueSelector, HotLoopCallee
{
  int CARDINALITY_UNKNOWN = -1;

  /**
   * Gets all values for the row inside of an IntBuffer.  I.e. one possible implementation could be
   *
   * return IntBuffer.wrap(lookupExpansion(get());
   *
   * @return all values for the row as an IntBuffer
   */
  @CalledFromHotLoop
  IndexedInts getRow();

  /**
   * @param value nullable dimension value
   */
  ValueMatcher makeValueMatcher(@Nullable String value);

  ValueMatcher makeValueMatcher(Predicate<String> predicate);

  /**
   * Value cardinality is the cardinality of the different occurring values.  If there were 4 rows:
   *
   * A,B
   * A
   * B
   * A
   *
   * Value cardinality would be 2.
   *
   * Cardinality may be unknown (e.g. the selector used by IncrementalIndex while reading input rows),
   * in which case this method will return -1. If cardinality is unknown, you should assume this
   * dimension selector has no dictionary, and avoid storing ids, calling "lookupId", or calling "lookupName"
   * outside of the context of operating on a single row.
   *
   * @return the value cardinality, or -1 if unknown.
   */
  int getValueCardinality();

  /**
   * The Name is the String name of the actual field.  It is assumed that storage layers convert names
   * into id values which can then be used to get the string value.  For example
   *
   * A,B
   * A
   * A,B
   * B
   *
   * getRow() would return
   *
   * getRow(0) =&gt; [0 1]
   * getRow(1) =&gt; [0]
   * getRow(2) =&gt; [0 1]
   * getRow(3) =&gt; [1]
   *
   * and then lookupName would return:
   *
   * lookupName(0) =&gt; A
   * lookupName(1) =&gt; B
   *
   * @param id id to lookup the field name for
   * @return the field name for the given id
   */
  @CalledFromHotLoop
<<<<<<< HEAD
  @Nullable
  public String lookupName(int id);
=======
  String lookupName(int id);
>>>>>>> 5da0241a

  /**
   * Returns true if it is possible to {@link #lookupName(int)} by ids from 0 to {@link #getValueCardinality()}
   * before the rows with those ids are returned.
   *
   * <p>Returns false if {@link #lookupName(int)} could be called with ids, returned from the most recent call of {@link
   * #getRow()} on this DimensionSelector, but not earlier. If {@link #getValueCardinality()} of this DimensionSelector
   * additionally returns {@link #CARDINALITY_UNKNOWN}, {@code lookupName()} couldn't be called with ids, returned by
   * not the most recent call of {@link #getRow()}, i. e. names for ids couldn't be looked up "later". If {@link
   * #getValueCardinality()} returns a non-negative number, {@code lookupName()} could be called with any ids, returned
   * from {@code #getRow()} since the creation of this DimensionSelector.
   *
   * <p>If {@link #lookupName(int)} is called with an ineligible id, result is undefined: exception could be thrown, or
   * null returned, or some other random value.
   */
  boolean nameLookupPossibleInAdvance();

  /**
   * Returns {@link IdLookup} if available for this DimensionSelector, or null.
   */
  @Nullable
  IdLookup idLookup();

  @Deprecated
  @Override
  default float getFloat()
  {
    // This is controversial, see https://github.com/druid-io/druid/issues/4888
    return 0.0f;
  }

  @Deprecated
  @Override
  default double getDouble()
  {
    // This is controversial, see https://github.com/druid-io/druid/issues/4888
    return 0.0;
  }

  @Deprecated
  @Override
  default long getLong()
  {
    // This is controversial, see https://github.com/druid-io/druid/issues/4888
    return 0L;
  }

  /**
<<<<<<< HEAD
   * @deprecated always throws {@link UnsupportedOperationException}
   */
  @Deprecated
  @Override
  default boolean isNull()
  {
    throw new UnsupportedOperationException("DimensionSelector cannot be operated as numeric ColumnValueSelector");
  }

  /**
   * @deprecated always throws {@link UnsupportedOperationException}
   */
  @Deprecated
  @Override
  default Object getObject()
  {
    throw new UnsupportedOperationException("DimensionSelector cannot be operated as object ColumnValueSelector");
  }

  /**
   * @deprecated always throws {@link UnsupportedOperationException}
=======
   * Converts the current result of {@link #getRow()} into null, if the row is empty, a String, if the row has size 1,
   * or a String[] array, if the row has size > 1, using {@link #lookupName(int)}.
   *
   * This method is not the default implementation of {@link #getObject()} to minimize the chance that implementations
   * "forget" to override it with more optimized version.
>>>>>>> 5da0241a
   */
  @Nullable
  default Object defaultGetObject()
  {
    IndexedInts row = getRow();
    if (row.size() == 0) {
      return null;
    }
    if (row.size() == 1) {
      return lookupName(row.get(0));
    }
    final String[] strings = new String[row.size()];
    for (int i = 0; i < row.size(); i++) {
      strings[i] = lookupName(row.get(i));
    }
    return strings;
  }
}<|MERGE_RESOLUTION|>--- conflicted
+++ resolved
@@ -96,12 +96,8 @@
    * @return the field name for the given id
    */
   @CalledFromHotLoop
-<<<<<<< HEAD
   @Nullable
-  public String lookupName(int id);
-=======
   String lookupName(int id);
->>>>>>> 5da0241a
 
   /**
    * Returns true if it is possible to {@link #lookupName(int)} by ids from 0 to {@link #getValueCardinality()}
@@ -150,14 +146,13 @@
   }
 
   /**
-<<<<<<< HEAD
    * @deprecated always throws {@link UnsupportedOperationException}
    */
   @Deprecated
   @Override
   default boolean isNull()
   {
-    throw new UnsupportedOperationException("DimensionSelector cannot be operated as numeric ColumnValueSelector");
+    throw new UnsupportedOperationException("DimensionSelector cannot be operated as numeric ColumnValueSelector" + this.getClass());
   }
 
   /**
@@ -172,13 +167,11 @@
 
   /**
    * @deprecated always throws {@link UnsupportedOperationException}
-=======
    * Converts the current result of {@link #getRow()} into null, if the row is empty, a String, if the row has size 1,
    * or a String[] array, if the row has size > 1, using {@link #lookupName(int)}.
    *
    * This method is not the default implementation of {@link #getObject()} to minimize the chance that implementations
    * "forget" to override it with more optimized version.
->>>>>>> 5da0241a
    */
   @Nullable
   default Object defaultGetObject()
