--- conflicted
+++ resolved
@@ -326,12 +326,7 @@
    * @param dimIndex the array index of this indexer's dimension within the TimeAndDims key
    * @return A ValueMatcher that matches a dimension value array from a TimeAndDims key against "matchValue"
    */
-<<<<<<< HEAD
-  ValueMatcher makeIndexingValueMatcher(Comparable matchValue, IncrementalIndexStorageAdapter.EntryHolder holder, int dimIndex);
-=======
-  public ValueMatcher makeIndexingValueMatcher(String matchValue, IncrementalIndexStorageAdapter.EntryHolder holder, int dimIndex);
->>>>>>> a8069f24
-
+  ValueMatcher makeIndexingValueMatcher(String matchValue, IncrementalIndexStorageAdapter.EntryHolder holder, int dimIndex);
 
   /**
    * Return a ValueMatcher that accepts an EntryHolder containing the current TimeAndDims key and the array index of this
