/*
 * Licensed to Metamarkets Group Inc. (Metamarkets) under one
 * or more contributor license agreements. See the NOTICE file
 * distributed with this work for additional information
 * regarding copyright ownership. Metamarkets licenses this file
 * to you under the Apache License, Version 2.0 (the
 * "License"); you may not use this file except in compliance
 * with the License. You may obtain a copy of the License at
 *
 * http://www.apache.org/licenses/LICENSE-2.0
 *
 * Unless required by applicable law or agreed to in writing,
 * software distributed under the License is distributed on an
 * "AS IS" BASIS, WITHOUT WARRANTIES OR CONDITIONS OF ANY
 * KIND, either express or implied. See the License for the
 * specific language governing permissions and limitations
 * under the License.
 */

package io.druid.segment;

import io.druid.collections.bitmap.BitmapFactory;
import io.druid.collections.bitmap.MutableBitmap;
import io.druid.java.util.common.guava.Comparators;
import io.druid.query.dimension.DimensionSpec;
import io.druid.query.monomorphicprocessing.RuntimeShapeInspector;
import io.druid.segment.column.ValueType;
import io.druid.segment.data.Indexed;
import io.druid.segment.incremental.IncrementalIndex;
import io.druid.segment.incremental.TimeAndDimsHolder;

import javax.annotation.Nullable;
import java.util.Comparator;
import java.util.List;
import java.util.Objects;

public class DoubleDimensionIndexer implements DimensionIndexer<Double, Double, Double>
{
  public static final Comparator DOUBLE_COMPARATOR = Comparators.<Double>naturalNullsFirst();

  @Override
  public ValueType getValueType()
  {
    return ValueType.DOUBLE;
  }

  @Override
  public Double processRowValsToUnsortedEncodedKeyComponent(Object dimValues)
  {
    if (dimValues instanceof List) {
      throw new UnsupportedOperationException("Numeric columns do not support multivalue rows.");
    }
    return DimensionHandlerUtils.convertObjectToDouble(dimValues);
  }

  @Override
  public Double getSortedEncodedValueFromUnsorted(Double unsortedIntermediateValue)
  {
    return unsortedIntermediateValue;
  }

  @Override
  public Double getUnsortedEncodedValueFromSorted(Double sortedIntermediateValue)
  {
    return sortedIntermediateValue;
  }

  @Override
  public Indexed<Double> getSortedIndexedValues()
  {
    throw new UnsupportedOperationException("Numeric columns do not support value dictionaries.");
  }

  @Override
  public Double getMinValue()
  {
    return Double.NEGATIVE_INFINITY;
  }

  @Override
  public Double getMaxValue()
  {
    return Double.POSITIVE_INFINITY;
  }

  @Override
  public int getCardinality()
  {
    return DimensionSelector.CARDINALITY_UNKNOWN;
  }

  @Override
  public DimensionSelector makeDimensionSelector(
      DimensionSpec spec,
      TimeAndDimsHolder currEntry,
      IncrementalIndex.DimensionDesc desc
  )
  {
    return new DoubleWrappingDimensionSelector(makeColumnValueSelector(currEntry, desc), spec.getExtractionFn());
  }

  @Override
<<<<<<< HEAD
  public LongColumnSelector makeLongColumnSelector(TimeAndDimsHolder currEntry, IncrementalIndex.DimensionDesc desc)
  {
    final int dimIndex = desc.getIndex();
    class IndexerLongColumnSelector implements LongColumnSelector
    {
      @Override
      public long getLong()
      {
        final Object[] dims = currEntry.getKey().getDims();

        if (dimIndex >= dims.length) {
          return 0L;
        }
        double doubleValue = DimensionHandlerUtils.nullToZero((Double) dims[dimIndex]);
        return (long) doubleValue;
      }

      @Override
      public boolean isNull()
      {
        if (NullHandlingHelper.useDefaultValuesForNull()) {
          return false;
        }
        final Object[] dims = currEntry.getKey().getDims();
        return dimIndex >= dims.length || dims[dimIndex] == null;
      }

      @Override
      public void inspectRuntimeShape(RuntimeShapeInspector inspector)
      {
        // nothing to inspect
      }
    }

    return new IndexerLongColumnSelector();
  }

  @Override
  public FloatColumnSelector makeFloatColumnSelector(TimeAndDimsHolder currEntry, IncrementalIndex.DimensionDesc desc)
=======
  public ColumnValueSelector<?> makeColumnValueSelector(
      TimeAndDimsHolder currEntry,
      IncrementalIndex.DimensionDesc desc
  )
>>>>>>> 5da0241a
  {
    final int dimIndex = desc.getIndex();
    class IndexerDoubleColumnSelector implements DoubleColumnSelector
    {
      @Override
      public double getDouble()
      {
        final Object[] dims = currEntry.getKey().getDims();

        if (dimIndex >= dims.length) {
          return 0.0;
        }
<<<<<<< HEAD
        double doubleValue = DimensionHandlerUtils.nullToZero((Double) dims[dimIndex]);
        return (float) doubleValue;
      }

      @Override
      public boolean isNull()
      {
        if (NullHandlingHelper.useDefaultValuesForNull()) {
          return false;
        }
        final Object[] dims = currEntry.getKey().getDims();
        return dimIndex >= dims.length || dims[dimIndex] == null;
      }

      @Override
      public void inspectRuntimeShape(RuntimeShapeInspector inspector)
      {
        // nothing to inspect
=======
        return (Double) dims[dimIndex];
>>>>>>> 5da0241a
      }

      @Nullable
      @Override
      public Double getObject()
      {
        final Object[] dims = currEntry.getKey().getDims();

        if (dimIndex >= dims.length) {
<<<<<<< HEAD
          return 0;
        }
        return DimensionHandlerUtils.nullToZero((Double) dims[dimIndex]);
      }

      @Override
      public boolean isNull()
      {
        if (NullHandlingHelper.useDefaultValuesForNull()) {
          return false;
=======
          return null;
>>>>>>> 5da0241a
        }
        final Object[] dims = currEntry.getKey().getDims();
        return dimIndex >= dims.length || dims[dimIndex] == null;
      }

      @Override
      public void inspectRuntimeShape(RuntimeShapeInspector inspector)
      {
        // nothing to inspect
      }
    }

    return new IndexerDoubleColumnSelector();
  }

  @Override
  public int compareUnsortedEncodedKeyComponents(@Nullable Double lhs, @Nullable Double rhs)
  {
    return DOUBLE_COMPARATOR.compare(lhs, rhs);
  }

  @Override
  public boolean checkUnsortedEncodedKeyComponentsEqual(@Nullable Double lhs, @Nullable Double rhs)
  {
    return Objects.equals(lhs, rhs);
  }

  @Override
  public int getUnsortedEncodedKeyComponentHashCode(@Nullable Double key)
  {
    return DimensionHandlerUtils.nullToZero(key).hashCode();
  }

  @Override
  public Object convertUnsortedEncodedKeyComponentToActualArrayOrList(Double key, boolean asList)
  {
    return key;
  }

  @Override
  public Double convertUnsortedEncodedKeyComponentToSortedEncodedKeyComponent(Double key)
  {
    return key;
  }

  @Override
  public void fillBitmapsFromUnsortedEncodedKeyComponent(
      Double key, int rowNum, MutableBitmap[] bitmapIndexes, BitmapFactory factory
  )
  {
    throw new UnsupportedOperationException("Numeric columns do not support bitmaps.");
  }
}<|MERGE_RESOLUTION|>--- conflicted
+++ resolved
@@ -100,23 +100,14 @@
   }
 
   @Override
-<<<<<<< HEAD
-  public LongColumnSelector makeLongColumnSelector(TimeAndDimsHolder currEntry, IncrementalIndex.DimensionDesc desc)
+  public ColumnValueSelector<?> makeColumnValueSelector(
+      TimeAndDimsHolder currEntry,
+      IncrementalIndex.DimensionDesc desc
+  )
   {
     final int dimIndex = desc.getIndex();
-    class IndexerLongColumnSelector implements LongColumnSelector
+    class IndexerDoubleColumnSelector implements DoubleColumnSelector
     {
-      @Override
-      public long getLong()
-      {
-        final Object[] dims = currEntry.getKey().getDims();
-
-        if (dimIndex >= dims.length) {
-          return 0L;
-        }
-        double doubleValue = DimensionHandlerUtils.nullToZero((Double) dims[dimIndex]);
-        return (long) doubleValue;
-      }
 
       @Override
       public boolean isNull()
@@ -129,59 +120,17 @@
       }
 
       @Override
-      public void inspectRuntimeShape(RuntimeShapeInspector inspector)
-      {
-        // nothing to inspect
-      }
-    }
-
-    return new IndexerLongColumnSelector();
-  }
-
-  @Override
-  public FloatColumnSelector makeFloatColumnSelector(TimeAndDimsHolder currEntry, IncrementalIndex.DimensionDesc desc)
-=======
-  public ColumnValueSelector<?> makeColumnValueSelector(
-      TimeAndDimsHolder currEntry,
-      IncrementalIndex.DimensionDesc desc
-  )
->>>>>>> 5da0241a
-  {
-    final int dimIndex = desc.getIndex();
-    class IndexerDoubleColumnSelector implements DoubleColumnSelector
-    {
-      @Override
       public double getDouble()
       {
         final Object[] dims = currEntry.getKey().getDims();
 
-        if (dimIndex >= dims.length) {
+        if (dimIndex >= dims.length || dims[dimIndex] == null) {
           return 0.0;
         }
-<<<<<<< HEAD
-        double doubleValue = DimensionHandlerUtils.nullToZero((Double) dims[dimIndex]);
-        return (float) doubleValue;
+        return (Double) dims[dimIndex];
       }
 
-      @Override
-      public boolean isNull()
-      {
-        if (NullHandlingHelper.useDefaultValuesForNull()) {
-          return false;
-        }
-        final Object[] dims = currEntry.getKey().getDims();
-        return dimIndex >= dims.length || dims[dimIndex] == null;
-      }
-
-      @Override
-      public void inspectRuntimeShape(RuntimeShapeInspector inspector)
-      {
-        // nothing to inspect
-=======
-        return (Double) dims[dimIndex];
->>>>>>> 5da0241a
-      }
-
+      @SuppressWarnings("deprecation")
       @Nullable
       @Override
       public Double getObject()
@@ -189,23 +138,10 @@
         final Object[] dims = currEntry.getKey().getDims();
 
         if (dimIndex >= dims.length) {
-<<<<<<< HEAD
-          return 0;
+          return null;
         }
-        return DimensionHandlerUtils.nullToZero((Double) dims[dimIndex]);
-      }
 
-      @Override
-      public boolean isNull()
-      {
-        if (NullHandlingHelper.useDefaultValuesForNull()) {
-          return false;
-=======
-          return null;
->>>>>>> 5da0241a
-        }
-        final Object[] dims = currEntry.getKey().getDims();
-        return dimIndex >= dims.length || dims[dimIndex] == null;
+        return (Double) dims[dimIndex];
       }
 
       @Override
@@ -233,7 +169,7 @@
   @Override
   public int getUnsortedEncodedKeyComponentHashCode(@Nullable Double key)
   {
-    return DimensionHandlerUtils.nullToZero(key).hashCode();
+    return DimensionHandlerUtils.nullToZeroDouble(key).hashCode();
   }
 
   @Override
