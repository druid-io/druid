/*
 * Licensed to the Apache Software Foundation (ASF) under one
 * or more contributor license agreements.  See the NOTICE file
 * distributed with this work for additional information
 * regarding copyright ownership.  The ASF licenses this file
 * to you under the Apache License, Version 2.0 (the
 * "License"); you may not use this file except in compliance
 * with the License.  You may obtain a copy of the License at
 *
 *   http://www.apache.org/licenses/LICENSE-2.0
 *
 * Unless required by applicable law or agreed to in writing,
 * software distributed under the License is distributed on an
 * "AS IS" BASIS, WITHOUT WARRANTIES OR CONDITIONS OF ANY
 * KIND, either express or implied.  See the License for the
 * specific language governing permissions and limitations
 * under the License.
 */

package io.druid.segment.serde;

import com.google.common.base.Function;
import io.druid.guice.annotations.ExtensionPoint;
<<<<<<< HEAD
import io.druid.segment.ColumnSerializer;
import io.druid.segment.writeout.SegmentWriteOutMedium;
=======
import io.druid.segment.GenericColumnSerializer;
>>>>>>> 75c8a87c
import io.druid.segment.column.ColumnBuilder;
import io.druid.segment.data.ObjectStrategy;
import io.druid.segment.writeout.SegmentWriteOutMedium;

import java.nio.ByteBuffer;

/**
 */
@ExtensionPoint
public abstract class ComplexMetricSerde
{
  public abstract String getTypeName();

  public abstract ComplexMetricExtractor getExtractor();

  /**
   * Deserializes a ByteBuffer and adds it to the ColumnBuilder.  This method allows for the ComplexMetricSerde
   * to implement it's own versioning scheme to allow for changes of binary format in a forward-compatible manner.
   *
   * @param buffer  the buffer to deserialize
   * @param builder ColumnBuilder to add the column to
   */
  public abstract void deserializeColumn(ByteBuffer buffer, ColumnBuilder builder);

  /**
   * This is deprecated because its usage is going to be removed from the code.
   * <p>
   * It was introduced before deserializeColumn() existed.  This method creates the assumption that Druid knows
   * how to interpret the actual column representation of the data, but I would much prefer that the ComplexMetricSerde
   * objects be in charge of creating and interpreting the whole column, which is what deserializeColumn lets
   * them do.
   *
   * @return an ObjectStrategy as used by GenericIndexed
   */
  @Deprecated
  public abstract ObjectStrategy getObjectStrategy();

  /**
   * Returns a function that can convert the Object provided by the ComplexColumn created through deserializeColumn
   * into a number of expected input bytes to produce that object.
   * <p>
   * This is used to approximate the size of the input data via the SegmentMetadataQuery and does not need to be
   * overridden if you do not care about the query.
   *
   * @return A function that can compute the size of the complex object or null if you cannot/do not want to compute it
   */
  public Function<Object, Long> inputSizeFn()
  {
    return null;
  }

  /**
   * Converts intermediate representation of aggregate to byte[].
   *
   * @param val intermediate representation of aggregate
   *
   * @return serialized intermediate representation of aggregate in byte[]
   */
  public byte[] toBytes(Object val)
  {
<<<<<<< HEAD
    if (val != null) {
      byte[] bytes = getObjectStrategy().toBytes(val);
      return bytes != null ? bytes : ByteArrays.EMPTY_ARRAY;
    } else {
      return ByteArrays.EMPTY_ARRAY;
    }
=======
    return getObjectStrategy().toBytes(val);
>>>>>>> 75c8a87c
  }

  /**
   * Converts byte[] to intermediate representation of the aggregate.
   *
   * @param data     array
   * @param start    offset in the byte array where to start reading
   * @param numBytes number of bytes to read in given array
   *
   * @return intermediate representation of the aggregate
   */
  public Object fromBytes(byte[] data, int start, int numBytes)
  {
    ByteBuffer bb = ByteBuffer.wrap(data);
    if (start > 0) {
      bb.position(start);
    }
    return getObjectStrategy().fromByteBuffer(bb, numBytes);
  }

  /**
   * This method provides the ability for a ComplexMetricSerde to control its own serialization.
   * For large column (i.e columns greater than {@link Integer#MAX_VALUE}) use
   * {@link LargeColumnSupportedComplexColumnSerializer}
   *
   * @return an instance of ColumnSerializer used for serialization.
   */
  public ColumnSerializer getSerializer(SegmentWriteOutMedium segmentWriteOutMedium, String column)
  {
    return ComplexColumnSerializer.create(segmentWriteOutMedium, column, this.getObjectStrategy());
  }
}<|MERGE_RESOLUTION|>--- conflicted
+++ resolved
@@ -21,16 +21,13 @@
 
 import com.google.common.base.Function;
 import io.druid.guice.annotations.ExtensionPoint;
-<<<<<<< HEAD
 import io.druid.segment.ColumnSerializer;
-import io.druid.segment.writeout.SegmentWriteOutMedium;
-=======
-import io.druid.segment.GenericColumnSerializer;
->>>>>>> 75c8a87c
 import io.druid.segment.column.ColumnBuilder;
 import io.druid.segment.data.ObjectStrategy;
 import io.druid.segment.writeout.SegmentWriteOutMedium;
+import it.unimi.dsi.fastutil.bytes.ByteArrays;
 
+import javax.annotation.Nullable;
 import java.nio.ByteBuffer;
 
 /**
@@ -85,18 +82,14 @@
    *
    * @return serialized intermediate representation of aggregate in byte[]
    */
-  public byte[] toBytes(Object val)
+  public byte[] toBytes(@Nullable Object val)
   {
-<<<<<<< HEAD
     if (val != null) {
       byte[] bytes = getObjectStrategy().toBytes(val);
       return bytes != null ? bytes : ByteArrays.EMPTY_ARRAY;
     } else {
       return ByteArrays.EMPTY_ARRAY;
     }
-=======
-    return getObjectStrategy().toBytes(val);
->>>>>>> 75c8a87c
   }
 
   /**
