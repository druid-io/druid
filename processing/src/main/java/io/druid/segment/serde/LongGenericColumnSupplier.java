--- conflicted
+++ resolved
@@ -29,16 +29,10 @@
 */
 public class LongGenericColumnSupplier implements Supplier<GenericColumn>
 {
-<<<<<<< HEAD
-  private final CompressedLongsIndexedSupplier column;
+  private final CompressedColumnarLongsSupplier column;
   private final ImmutableBitmap nullValueBitmap;
 
-  public LongGenericColumnSupplier(CompressedLongsIndexedSupplier column, ImmutableBitmap nullValueBitmap)
-=======
-  private final CompressedColumnarLongsSupplier column;
-
-  public LongGenericColumnSupplier(CompressedColumnarLongsSupplier column)
->>>>>>> 0f5c7d1a
+  public LongGenericColumnSupplier(CompressedColumnarLongsSupplier column, ImmutableBitmap nullValueBitmap)
   {
     this.column = column;
     this.nullValueBitmap = nullValueBitmap;
@@ -47,10 +41,6 @@
   @Override
   public GenericColumn get()
   {
-<<<<<<< HEAD
-    return new IndexedLongsGenericColumn(column.get(), nullValueBitmap);
-=======
-    return new LongsColumn(column.get());
->>>>>>> 0f5c7d1a
+    return new LongsColumn(column.get(), nullValueBitmap);
   }
 }