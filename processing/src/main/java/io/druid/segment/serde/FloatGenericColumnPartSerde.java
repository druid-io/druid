--- conflicted
+++ resolved
@@ -126,16 +126,11 @@
         );
         builder.setType(ValueType.FLOAT)
                .setHasMultipleValues(false)
-<<<<<<< HEAD
                .setGenericColumn(new FloatGenericColumnSupplier(
                    column,
-                   byteOrder,
                    IndexIO.LEGACY_FACTORY.getBitmapFactory()
                                          .makeEmptyImmutableBitmap()
                ));
-=======
-               .setGenericColumn(new FloatGenericColumnSupplier(column));
->>>>>>> 22c49b0d
       }
     };
   }
