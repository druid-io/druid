/*
 * Licensed to Metamarkets Group Inc. (Metamarkets) under one
 * or more contributor license agreements. See the NOTICE file
 * distributed with this work for additional information
 * regarding copyright ownership. Metamarkets licenses this file
 * to you under the Apache License, Version 2.0 (the
 * "License"); you may not use this file except in compliance
 * with the License. You may obtain a copy of the License at
 *
 * http://www.apache.org/licenses/LICENSE-2.0
 *
 * Unless required by applicable law or agreed to in writing,
 * software distributed under the License is distributed on an
 * "AS IS" BASIS, WITHOUT WARRANTIES OR CONDITIONS OF ANY
 * KIND, either express or implied. See the License for the
 * specific language governing permissions and limitations
 * under the License.
 */

package io.druid.segment;

import io.druid.segment.column.ColumnDescriptor;
import io.druid.segment.column.ValueType;
import io.druid.segment.data.CompressedObjectStrategy;
import io.druid.segment.data.IOPeon;
import io.druid.segment.serde.FloatGenericColumnPartSerdeV2;

import java.io.IOException;
import java.nio.IntBuffer;
import java.util.List;

public class FloatDimensionMergerV9 implements DimensionMergerV9<Float>
{
  protected String dimensionName;
  protected final IndexSpec indexSpec;
  protected IOPeon ioPeon;

  private FloatColumnSerializer serializer;

  public FloatDimensionMergerV9(
      String dimensionName,
      IndexSpec indexSpec,
      IOPeon ioPeon
  )
  {
    this.dimensionName = dimensionName;
    this.indexSpec = indexSpec;
    this.ioPeon = ioPeon;
<<<<<<< HEAD
    this.progress = progress;
=======

>>>>>>> 22c49b0d
    try {
      setupEncodedValueWriter();
    }
    catch (IOException ioe) {
      throw new RuntimeException(ioe);
    }
  }

  protected void setupEncodedValueWriter() throws IOException
  {
    final CompressedObjectStrategy.CompressionStrategy metCompression = indexSpec.getMetricCompression();
    this.serializer = FloatColumnSerializer.create(
        ioPeon,
        dimensionName,
        metCompression,
        indexSpec.getBitmapSerdeFactory()
    );
    serializer.open();
  }

  @Override
  public void writeMergedValueMetadata(List<IndexableAdapter> adapters) throws IOException
  {
    // floats have no additional metadata
  }

  @Override
  public Float convertSegmentRowValuesToMergedRowValues(Float segmentRow, int segmentIndexNumber)
  {
    return segmentRow;
  }

  @Override
  public void processMergedRow(Float rowValues) throws IOException
  {
    serializer.serialize(rowValues);
  }

  @Override
  public void writeIndexes(List<IntBuffer> segmentRowNumConversions) throws IOException
  {
    // floats have no indices to write
  }

  @Override
  public boolean canSkip()
  {
    return false;
  }

  @Override
  public ColumnDescriptor makeColumnDescriptor() throws IOException
  {
    serializer.close();
    final ColumnDescriptor.Builder builder = ColumnDescriptor.builder();
    builder.setValueType(ValueType.FLOAT);
    builder.addSerde(
        FloatGenericColumnPartSerdeV2.serializerBuilder()
                                     .withByteOrder(IndexIO.BYTE_ORDER)
                                     .withBitmapSerdeFactory(indexSpec.getBitmapSerdeFactory())
                                     .withDelegate(serializer)
                                     .build()
    );
    return builder.build();
  }
}<|MERGE_RESOLUTION|>--- conflicted
+++ resolved
@@ -46,11 +46,6 @@
     this.dimensionName = dimensionName;
     this.indexSpec = indexSpec;
     this.ioPeon = ioPeon;
-<<<<<<< HEAD
-    this.progress = progress;
-=======
-
->>>>>>> 22c49b0d
     try {
       setupEncodedValueWriter();
     }
