/*
 * Licensed to the Apache Software Foundation (ASF) under one
 * or more contributor license agreements.  See the NOTICE file
 * distributed with this work for additional information
 * regarding copyright ownership.  The ASF licenses this file
 * to you under the Apache License, Version 2.0 (the
 * "License"); you may not use this file except in compliance
 * with the License.  You may obtain a copy of the License at
 *
 *   http://www.apache.org/licenses/LICENSE-2.0
 *
 * Unless required by applicable law or agreed to in writing,
 * software distributed under the License is distributed on an
 * "AS IS" BASIS, WITHOUT WARRANTIES OR CONDITIONS OF ANY
 * KIND, either express or implied.  See the License for the
 * specific language governing permissions and limitations
 * under the License.
 */

package org.apache.druid.segment;

import org.apache.druid.timeline.SegmentId;
import org.joda.time.Interval;

/**
 */
public class QueryableIndexSegment extends AbstractSegment
{
  private final QueryableIndex index;
<<<<<<< HEAD
  private final QueryableIndexStorageAdapter storageAdapter;
  private final String identifier;
=======
  private final SegmentId segmentId;
>>>>>>> 8eae26fd

  public QueryableIndexSegment(QueryableIndex index, final SegmentId segmentId)
  {
    this.index = index;
<<<<<<< HEAD
    this.storageAdapter = new QueryableIndexStorageAdapter(index);
    this.identifier = segmentIdentifier;
=======
    this.segmentId = segmentId;
>>>>>>> 8eae26fd
  }

  @Override
  public SegmentId getId()
  {
    return segmentId;
  }

  @Override
  public Interval getDataInterval()
  {
    return index.getDataInterval();
  }

  @Override
  public QueryableIndex asQueryableIndex()
  {
    return index;
  }

  @Override
  public StorageAdapter asStorageAdapter()
  {
    return storageAdapter;
  }

  @Override
  public void close()
  {
    // this is kinda nasty
    index.close();
  }
}<|MERGE_RESOLUTION|>--- conflicted
+++ resolved
@@ -27,22 +27,14 @@
 public class QueryableIndexSegment extends AbstractSegment
 {
   private final QueryableIndex index;
-<<<<<<< HEAD
   private final QueryableIndexStorageAdapter storageAdapter;
-  private final String identifier;
-=======
   private final SegmentId segmentId;
->>>>>>> 8eae26fd
 
   public QueryableIndexSegment(QueryableIndex index, final SegmentId segmentId)
   {
     this.index = index;
-<<<<<<< HEAD
     this.storageAdapter = new QueryableIndexStorageAdapter(index);
-    this.identifier = segmentIdentifier;
-=======
     this.segmentId = segmentId;
->>>>>>> 8eae26fd
   }
 
   @Override
