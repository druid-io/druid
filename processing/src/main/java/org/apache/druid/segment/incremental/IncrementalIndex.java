/*
 * Licensed to the Apache Software Foundation (ASF) under one
 * or more contributor license agreements.  See the NOTICE file
 * distributed with this work for additional information
 * regarding copyright ownership.  The ASF licenses this file
 * to you under the Apache License, Version 2.0 (the
 * "License"); you may not use this file except in compliance
 * with the License.  You may obtain a copy of the License at
 *
 *   http://www.apache.org/licenses/LICENSE-2.0
 *
 * Unless required by applicable law or agreed to in writing,
 * software distributed under the License is distributed on an
 * "AS IS" BASIS, WITHOUT WARRANTIES OR CONDITIONS OF ANY
 * KIND, either express or implied.  See the License for the
 * specific language governing permissions and limitations
 * under the License.
 */

package org.apache.druid.segment.incremental;

import com.google.common.annotations.VisibleForTesting;
import com.google.common.base.Function;
import com.google.common.base.Strings;
import com.google.common.base.Supplier;
import com.google.common.collect.ImmutableList;
import com.google.common.collect.ImmutableMap;
import com.google.common.collect.Iterators;
import com.google.common.collect.Maps;
import com.google.common.collect.Sets;
import com.google.common.primitives.Ints;
import com.google.common.primitives.Longs;
import com.google.errorprone.annotations.concurrent.GuardedBy;
import org.apache.druid.collections.NonBlockingPool;
import org.apache.druid.common.config.NullHandling;
import org.apache.druid.common.guava.GuavaUtils;
import org.apache.druid.data.input.InputRow;
import org.apache.druid.data.input.MapBasedRow;
import org.apache.druid.data.input.Row;
import org.apache.druid.data.input.impl.DimensionSchema;
import org.apache.druid.data.input.impl.DimensionsSpec;
import org.apache.druid.data.input.impl.SpatialDimensionSchema;
import org.apache.druid.java.util.common.DateTimes;
import org.apache.druid.java.util.common.IAE;
import org.apache.druid.java.util.common.ISE;
import org.apache.druid.java.util.common.StringUtils;
import org.apache.druid.java.util.common.granularity.Granularity;
import org.apache.druid.java.util.common.parsers.ParseException;
import org.apache.druid.query.aggregation.AggregatorFactory;
import org.apache.druid.query.aggregation.MaxIntermediateSizeAdjustStrategy;
import org.apache.druid.query.aggregation.PostAggregator;
import org.apache.druid.query.dimension.DimensionSpec;
import org.apache.druid.query.monomorphicprocessing.RuntimeShapeInspector;
import org.apache.druid.segment.AbstractIndex;
import org.apache.druid.segment.ColumnSelectorFactory;
import org.apache.druid.segment.ColumnValueSelector;
import org.apache.druid.segment.DimensionHandler;
import org.apache.druid.segment.DimensionHandlerUtils;
import org.apache.druid.segment.DimensionIndexer;
import org.apache.druid.segment.DimensionSelector;
import org.apache.druid.segment.DoubleColumnSelector;
import org.apache.druid.segment.FloatColumnSelector;
import org.apache.druid.segment.IndexMergerV9;
import org.apache.druid.segment.LongColumnSelector;
import org.apache.druid.segment.Metadata;
import org.apache.druid.segment.NilColumnValueSelector;
import org.apache.druid.segment.ObjectColumnSelector;
import org.apache.druid.segment.RowAdapters;
import org.apache.druid.segment.RowBasedColumnSelectorFactory;
import org.apache.druid.segment.StorageAdapter;
import org.apache.druid.segment.VirtualColumns;
import org.apache.druid.segment.column.ColumnCapabilities;
import org.apache.druid.segment.column.ColumnCapabilitiesImpl;
import org.apache.druid.segment.column.ColumnHolder;
import org.apache.druid.segment.column.RowSignature;
import org.apache.druid.segment.column.ValueType;
import org.apache.druid.segment.serde.ComplexMetricExtractor;
import org.apache.druid.segment.serde.ComplexMetricSerde;
import org.apache.druid.segment.serde.ComplexMetrics;
import org.joda.time.DateTime;
import org.joda.time.Interval;

import javax.annotation.Nullable;

import java.io.Closeable;
import java.nio.ByteBuffer;
import java.util.ArrayList;
import java.util.Collection;
import java.util.Comparator;
import java.util.Deque;
import java.util.HashMap;
import java.util.Iterator;
import java.util.List;
import java.util.Map;
import java.util.Objects;
import java.util.Set;
import java.util.concurrent.ConcurrentHashMap;
import java.util.concurrent.ConcurrentLinkedDeque;
import java.util.concurrent.ConcurrentMap;
import java.util.concurrent.ConcurrentNavigableMap;
import java.util.concurrent.ConcurrentSkipListMap;
import java.util.concurrent.CopyOnWriteArrayList;
import java.util.concurrent.atomic.AtomicInteger;
import java.util.concurrent.atomic.AtomicLong;
import java.util.stream.Stream;

public abstract class IncrementalIndex<AggregatorType> extends AbstractIndex implements Iterable<Row>, Closeable
{
  // Used to discover ValueType based on the class of values in a row
  // Also used to convert between the duplicate ValueType enums in DimensionSchema (druid-api) and main druid.
  public static final Map<Object, ValueType> TYPE_MAP = ImmutableMap.<Object, ValueType>builder()
      .put(Long.class, ValueType.LONG)
      .put(Double.class, ValueType.DOUBLE)
      .put(Float.class, ValueType.FLOAT)
      .put(String.class, ValueType.STRING)
      .put(DimensionSchema.ValueType.LONG, ValueType.LONG)
      .put(DimensionSchema.ValueType.FLOAT, ValueType.FLOAT)
      .put(DimensionSchema.ValueType.STRING, ValueType.STRING)
      .put(DimensionSchema.ValueType.DOUBLE, ValueType.DOUBLE)
      .build();

  /**
   * Column selector used at ingestion time for inputs to aggregators.
   *
   * @param agg                       the aggregator
   * @param in                        ingestion-time input row supplier
   * @param deserializeComplexMetrics whether complex objects should be deserialized by a {@link ComplexMetricExtractor}
   *
   * @return column selector factory
   */
  public static ColumnSelectorFactory makeColumnSelectorFactory(
      final VirtualColumns virtualColumns,
      final AggregatorFactory agg,
      final Supplier<InputRow> in,
      final boolean deserializeComplexMetrics
  )
  {
    final RowBasedColumnSelectorFactory<InputRow> baseSelectorFactory = RowBasedColumnSelectorFactory.create(
        RowAdapters.standardRow(),
        in::get,
        RowSignature.empty(),
        true
    );

    class IncrementalIndexInputRowColumnSelectorFactory implements ColumnSelectorFactory
    {
      @Override
      public ColumnValueSelector<?> makeColumnValueSelector(final String column)
      {
        final String typeName = agg.getTypeName();
        final boolean isComplexMetric =
            GuavaUtils.getEnumIfPresent(ValueType.class, StringUtils.toUpperCase(typeName)) == null ||
            typeName.equalsIgnoreCase(ValueType.COMPLEX.name());

        final ColumnValueSelector selector = baseSelectorFactory.makeColumnValueSelector(column);

        if (!isComplexMetric || !deserializeComplexMetrics) {
          return selector;
        } else {
          // Wrap selector in a special one that uses ComplexMetricSerde to modify incoming objects.
          // For complex aggregators that read from multiple columns, we wrap all of them. This is not ideal but it
          // has worked so far.

          final ComplexMetricSerde serde = ComplexMetrics.getSerdeForType(typeName);
          if (serde == null) {
            throw new ISE("Don't know how to handle type[%s]", typeName);
          }

          final ComplexMetricExtractor extractor = serde.getExtractor();
          return new ColumnValueSelector()
          {
            @Override
            public boolean isNull()
            {
              return selector.isNull();
            }

            @Override
            public long getLong()
            {
              return selector.getLong();
            }

            @Override
            public float getFloat()
            {
              return selector.getFloat();
            }

            @Override
            public double getDouble()
            {
              return selector.getDouble();
            }

            @Override
            public Class classOfObject()
            {
              return extractor.extractedClass();
            }

            @Nullable
            @Override
            public Object getObject()
            {
              // Here is where the magic happens: read from "in" directly, don't go through the normal "selector".
              return extractor.extractValue(in.get(), column, agg);
            }

            @Override
            public void inspectRuntimeShape(RuntimeShapeInspector inspector)
            {
              inspector.visit("in", in);
              inspector.visit("selector", selector);
              inspector.visit("extractor", extractor);
            }
          };
        }
      }

      @Override
      public DimensionSelector makeDimensionSelector(DimensionSpec dimensionSpec)
      {
        return baseSelectorFactory.makeDimensionSelector(dimensionSpec);
      }

      @Nullable
      @Override
      public ColumnCapabilities getColumnCapabilities(String columnName)
      {
        return baseSelectorFactory.getColumnCapabilities(columnName);
      }
    }

    return virtualColumns.wrap(new IncrementalIndexInputRowColumnSelectorFactory());
  }

  private final long minTimestamp;
  private final Granularity gran;
  private final boolean rollup;
  private final List<Function<InputRow, InputRow>> rowTransformers;
  private final VirtualColumns virtualColumns;
  private final AggregatorFactory[] metrics;
  private final AggregatorType[] aggs;
  private final boolean deserializeComplexMetrics;
  private final boolean reportParseExceptions; // only used by OffHeapIncrementalIndex
  private final Metadata metadata;

  private final Map<String, MetricDesc> metricDescs;

  private final Map<String, DimensionDesc> dimensionDescs;
  private final List<DimensionDesc> dimensionDescsList;
  // dimension capabilities are provided by the indexers
  private final Map<String, ColumnCapabilities> timeAndMetricsColumnCapabilities;
  private final AtomicInteger numEntries = new AtomicInteger();
  private final AtomicLong bytesInMemory = new AtomicLong();

  // This is modified on add() in a critical section.
  private final ThreadLocal<InputRow> in = new ThreadLocal<>();
  private final Supplier<InputRow> rowSupplier = in::get;
<<<<<<< HEAD
  protected final int[] rowNeedAdjustAggIndex;
=======
  protected final int[] rowNeedAsyncAdjustAggIndex;
  protected final int[] rowNeedSyncAdjustAggIndex;

  private volatile DateTime maxIngestedEventTime;

>>>>>>> 3401e7fc

  /**
   * Setting deserializeComplexMetrics to false is necessary for intermediate aggregation such as groupBy that
   * should not deserialize input columns using ComplexMetricSerde for aggregators that return complex metrics.
   * <p>
   * Set concurrentEventAdd to true to indicate that adding of input row should be thread-safe (for example, groupBy
   * where the multiple threads can add concurrently to the IncrementalIndex).
   *
   * @param incrementalIndexSchema    the schema to use for incremental index
   * @param deserializeComplexMetrics flag whether or not to call ComplexMetricExtractor.extractValue() on the input
   *                                  value for aggregators that return metrics other than float.
   * @param reportParseExceptions     flag whether or not to report ParseExceptions that occur while extracting values
   *                                  from input rows
   * @param concurrentEventAdd        flag whether ot not adding of input rows should be thread-safe
   */
  protected IncrementalIndex(
      final IncrementalIndexSchema incrementalIndexSchema,
      final boolean deserializeComplexMetrics,
      final boolean reportParseExceptions,
      final boolean concurrentEventAdd
  )
  {
    this.minTimestamp = incrementalIndexSchema.getMinTimestamp();
    this.gran = incrementalIndexSchema.getGran();
    this.rollup = incrementalIndexSchema.isRollup();
    this.virtualColumns = incrementalIndexSchema.getVirtualColumns();
    this.metrics = incrementalIndexSchema.getMetrics();
    this.rowTransformers = new CopyOnWriteArrayList<>();
    this.deserializeComplexMetrics = deserializeComplexMetrics;
    this.reportParseExceptions = reportParseExceptions;

    this.timeAndMetricsColumnCapabilities = new HashMap<>();
    this.metadata = new Metadata(
        null,
        getCombiningAggregators(metrics),
        incrementalIndexSchema.getTimestampSpec(),
        this.gran,
        this.rollup
    );

    this.aggs = initAggs(metrics, rowSupplier, deserializeComplexMetrics, concurrentEventAdd);

    this.metricDescs = Maps.newLinkedHashMap();
<<<<<<< HEAD
    int tempAggCount = 0;
    int index = 0;
    int[] tempAggIndex = new int[metrics.length];
    for (AggregatorFactory metric : metrics) {
      MetricDesc metricDesc = new MetricDesc(metricDescs.size(), metric);
      metricDescs.put(metricDesc.getName(), metricDesc);
      columnCapabilities.put(metricDesc.getName(), metricDesc.getCapabilities());
      if (metric.getMaxIntermediateSizeAdjustStrategy() != null) {
        tempAggIndex[tempAggCount++] = index;
      }
      index++;
    }
    rowNeedAdjustAggIndex = new int[tempAggCount];
    System.arraycopy(tempAggIndex, 0, rowNeedAdjustAggIndex, 0, tempAggCount);
=======
    int syncCount = 0;
    int asyncCount = 0;
    int index = -1;
    int[] syncIndex = new int[metrics.length];
    int[] asyncIndex = new int[metrics.length];
    for (AggregatorFactory metric : metrics) {
      MetricDesc metricDesc = new MetricDesc(metricDescs.size(), metric);
      metricDescs.put(metricDesc.getName(), metricDesc);
      index++;
      final MaxIntermediateSizeAdjustStrategy maxIntermediateSizeAdjustStrategy = metric.getMaxIntermediateSizeAdjustStrategy();
      if (maxIntermediateSizeAdjustStrategy == null) {
        continue;
      }
      if (maxIntermediateSizeAdjustStrategy.isSyncAjust()) {
        syncIndex[syncCount++] = index;
      } else {
        asyncIndex[asyncCount++] = index;
      }
      timeAndMetricsColumnCapabilities.put(metricDesc.getName(), metricDesc.getCapabilities());
    }
    rowNeedSyncAdjustAggIndex = new int[syncCount];
    System.arraycopy(syncIndex, 0, rowNeedSyncAdjustAggIndex, 0, syncCount);

    rowNeedAsyncAdjustAggIndex = new int[asyncCount];
    System.arraycopy(asyncIndex, 0, rowNeedAsyncAdjustAggIndex, 0, asyncCount);
>>>>>>> 3401e7fc

    DimensionsSpec dimensionsSpec = incrementalIndexSchema.getDimensionsSpec();
    this.dimensionDescs = Maps.newLinkedHashMap();

    this.dimensionDescsList = new ArrayList<>();
    for (DimensionSchema dimSchema : dimensionsSpec.getDimensions()) {
      ValueType type = TYPE_MAP.get(dimSchema.getValueType());
      String dimName = dimSchema.getName();
      ColumnCapabilitiesImpl capabilities = makeDefaultCapabilitiesFromValueType(type);
      capabilities.setHasBitmapIndexes(dimSchema.hasBitmapIndex());

      if (dimSchema.getTypeName().equals(DimensionSchema.SPATIAL_TYPE_NAME)) {
        capabilities.setHasSpatialIndexes(true);
      }
      DimensionHandler handler = DimensionHandlerUtils.getHandlerFromCapabilities(
          dimName,
          capabilities,
          dimSchema.getMultiValueHandling()
      );
      addNewDimension(dimName, handler);
    }

    //__time capabilities
    timeAndMetricsColumnCapabilities.put(
        ColumnHolder.TIME_COLUMN_NAME,
        ColumnCapabilitiesImpl.createSimpleNumericColumnCapabilities(ValueType.LONG)
    );

    // This should really be more generic
    List<SpatialDimensionSchema> spatialDimensions = dimensionsSpec.getSpatialDimensions();
    if (!spatialDimensions.isEmpty()) {
      this.rowTransformers.add(new SpatialDimensionRowTransformer(spatialDimensions));
    }
  }

  public int[] getRowNeedAsyncAdjustAggIndex()
  {
    return rowNeedAsyncAdjustAggIndex;
  }

  public int[] getRowNeedSyncAdjustAggIndex()
  {
    return rowNeedSyncAdjustAggIndex;
  }

  public static class Builder
  {
    @Nullable
    private IncrementalIndexSchema incrementalIndexSchema;
    private boolean deserializeComplexMetrics;
    private boolean reportParseExceptions;
    private boolean concurrentEventAdd;
    private boolean sortFacts;
    private int maxRowCount;
    private long maxBytesInMemory;

    public Builder()
    {
      incrementalIndexSchema = null;
      deserializeComplexMetrics = true;
      reportParseExceptions = true;
      concurrentEventAdd = false;
      sortFacts = true;
      maxRowCount = 0;
      maxBytesInMemory = 0;
    }

    public Builder setIndexSchema(final IncrementalIndexSchema incrementalIndexSchema)
    {
      this.incrementalIndexSchema = incrementalIndexSchema;
      return this;
    }

    /**
     * A helper method to set a simple index schema with only metrics and default values for the other parameters. Note
     * that this method is normally used for testing and benchmarking; it is unlikely that you would use it in
     * production settings.
     *
     * @param metrics variable array of {@link AggregatorFactory} metrics
     *
     * @return this
     */
    @VisibleForTesting
    public Builder setSimpleTestingIndexSchema(final AggregatorFactory... metrics)
    {
      return setSimpleTestingIndexSchema(null, metrics);
    }


    /**
     * A helper method to set a simple index schema with controllable metrics and rollup, and default values for the
     * other parameters. Note that this method is normally used for testing and benchmarking; it is unlikely that you
     * would use it in production settings.
     *
     * @param metrics variable array of {@link AggregatorFactory} metrics
     *
     * @return this
     */
    @VisibleForTesting
    public Builder setSimpleTestingIndexSchema(@Nullable Boolean rollup, final AggregatorFactory... metrics)
    {
      IncrementalIndexSchema.Builder builder = new IncrementalIndexSchema.Builder().withMetrics(metrics);
      this.incrementalIndexSchema = rollup != null ? builder.withRollup(rollup).build() : builder.build();
      return this;
    }

    public Builder setDeserializeComplexMetrics(final boolean deserializeComplexMetrics)
    {
      this.deserializeComplexMetrics = deserializeComplexMetrics;
      return this;
    }

    public Builder setReportParseExceptions(final boolean reportParseExceptions)
    {
      this.reportParseExceptions = reportParseExceptions;
      return this;
    }

    public Builder setConcurrentEventAdd(final boolean concurrentEventAdd)
    {
      this.concurrentEventAdd = concurrentEventAdd;
      return this;
    }

    public Builder setSortFacts(final boolean sortFacts)
    {
      this.sortFacts = sortFacts;
      return this;
    }

    public Builder setMaxRowCount(final int maxRowCount)
    {
      this.maxRowCount = maxRowCount;
      return this;
    }

    //maxBytesInMemory only applies to OnHeapIncrementalIndex
    public Builder setMaxBytesInMemory(final long maxBytesInMemory)
    {
      this.maxBytesInMemory = maxBytesInMemory;
      return this;
    }

    public OnheapIncrementalIndex buildOnheap()
    {
      if (maxRowCount <= 0) {
        throw new IllegalArgumentException("Invalid max row count: " + maxRowCount);
      }

      return new OnheapIncrementalIndex(
          Objects.requireNonNull(incrementalIndexSchema, "incrementIndexSchema is null"),
          deserializeComplexMetrics,
          reportParseExceptions,
          concurrentEventAdd,
          sortFacts,
          maxRowCount,
          maxBytesInMemory
      );
    }

    public IncrementalIndex buildOffheap(final NonBlockingPool<ByteBuffer> bufferPool)
    {
      if (maxRowCount <= 0) {
        throw new IllegalArgumentException("Invalid max row count: " + maxRowCount);
      }

      return new OffheapIncrementalIndex(
          Objects.requireNonNull(incrementalIndexSchema, "incrementalIndexSchema is null"),
          deserializeComplexMetrics,
          reportParseExceptions,
          concurrentEventAdd,
          sortFacts,
          maxRowCount,
          Objects.requireNonNull(bufferPool, "bufferPool is null")
      );
    }
  }


  public abstract FactsHolder getFacts();

  public abstract boolean canAppendRow();

  public abstract String getOutOfRowsReason();

  protected abstract AggregatorType[] initAggs(
      AggregatorFactory[] metrics,
      Supplier<InputRow> rowSupplier,
      boolean deserializeComplexMetrics,
      boolean concurrentEventAdd
  );

  // Note: This method needs to be thread safe.
  protected abstract AddToFactsResult addToFacts(
      InputRow row,
      IncrementalIndexRow key,
      ThreadLocal<InputRow> rowContainer,
      Supplier<InputRow> rowSupplier,
      boolean skipMaxRowsInMemoryCheck
  ) throws IndexSizeExceededException;

  public abstract int getLastRowIndex();

  protected abstract AggregatorType[] getAggsForRow(int rowOffset);

  protected abstract Object getAggVal(AggregatorType agg, int rowOffset, int aggPosition);

  protected abstract float getMetricFloatValue(int rowOffset, int aggOffset);

  protected abstract long getMetricLongValue(int rowOffset, int aggOffset);

  protected abstract Object getMetricObjectValue(int rowOffset, int aggOffset);

  protected abstract double getMetricDoubleValue(int rowOffset, int aggOffset);

  protected abstract boolean isNull(int rowOffset, int aggOffset);

  static class IncrementalIndexRowResult
  {
    private final IncrementalIndexRow incrementalIndexRow;
    private final List<String> parseExceptionMessages;

    IncrementalIndexRowResult(IncrementalIndexRow incrementalIndexRow, List<String> parseExceptionMessages)
    {
      this.incrementalIndexRow = incrementalIndexRow;
      this.parseExceptionMessages = parseExceptionMessages;
    }

    IncrementalIndexRow getIncrementalIndexRow()
    {
      return incrementalIndexRow;
    }

    List<String> getParseExceptionMessages()
    {
      return parseExceptionMessages;
    }
  }

  static class AddToFactsResult
  {
    private final int rowCount;
    private final long bytesInMemory;
    private final List<String> parseExceptionMessages;
    private final long nextRedundantBytes;
<<<<<<< HEAD

    public AddToFactsResult(
        int rowCount,
        long bytesInMemory,
        List<String> parseExceptionMessages)
    {
      this(rowCount, bytesInMemory, parseExceptionMessages, 0);
    }

    public AddToFactsResult(
        int rowCount,
        long bytesInMemory,
        List<String> parseExceptionMessages,
        long nextRedundantBytes)
    {
      this(rowCount, bytesInMemory, parseExceptionMessages, 0);
    }
=======
>>>>>>> 3401e7fc

    public AddToFactsResult(
        int rowCount,
        long bytesInMemory,
<<<<<<< HEAD
        List<String> parseExceptionMessages,
        long nextRedundantBytes
    )
=======
        List<String> parseExceptionMessages)
    {
      this(rowCount, bytesInMemory, parseExceptionMessages, 0);
    }

    public AddToFactsResult(
        int rowCount,
        long bytesInMemory,
        List<String> parseExceptionMessages,
        long nextRedundantBytes)
>>>>>>> 3401e7fc
    {
      this.rowCount = rowCount;
      this.bytesInMemory = bytesInMemory;
      this.parseExceptionMessages = parseExceptionMessages;
      this.nextRedundantBytes = nextRedundantBytes;
    }

    int getRowCount()
    {
      return rowCount;
    }

    public long getBytesInMemory()
    {
      return bytesInMemory;
    }

    public List<String> getParseExceptionMessages()
    {
      return parseExceptionMessages;
    }

    public long getNextRedundantBytes()
    {
      return nextRedundantBytes;
    }
<<<<<<< HEAD
=======
  }

  public boolean isRollup()
  {
    return rollup;
>>>>>>> 3401e7fc
  }

  @Override
  public void close()
  {
  }

  public void stopAdjust()
  {
  }

  public InputRow formatRow(InputRow row)
  {
    for (Function<InputRow, InputRow> rowTransformer : rowTransformers) {
      row = rowTransformer.apply(row);
    }

    if (row == null) {
      throw new IAE("Row is null? How can this be?!");
    }
    return row;
  }

  public Map<String, ColumnCapabilities> getColumnCapabilities()
  {
    ImmutableMap.Builder<String, ColumnCapabilities> builder =
        ImmutableMap.<String, ColumnCapabilities>builder().putAll(timeAndMetricsColumnCapabilities);

    dimensionDescs.forEach((dimension, desc) -> builder.put(dimension, desc.getCapabilities()));
    return builder.build();
  }

  /**
   * Adds a new row.  The row might correspond with another row that already exists, in which case this will
   * update that row instead of inserting a new one.
   * <p>
   * <p>
   * Calls to add() are thread safe.
   * <p>
   *
   * @param row the row of data to add
   *
   * @return the number of rows in the data set after adding the InputRow
   */
  public IncrementalIndexAddResult add(InputRow row) throws IndexSizeExceededException
  {
    return add(row, false);
  }

  public IncrementalIndexAddResult add(InputRow row, boolean skipMaxRowsInMemoryCheck) throws IndexSizeExceededException
  {
    IncrementalIndexRowResult incrementalIndexRowResult = toIncrementalIndexRow(row);
    final AddToFactsResult addToFactsResult = addToFacts(
        row,
        incrementalIndexRowResult.getIncrementalIndexRow(),
        in,
        rowSupplier,
        skipMaxRowsInMemoryCheck
    );
    updateMaxIngestedTime(row.getTimestamp());
    ParseException parseException = getCombinedParseException(
        row,
        incrementalIndexRowResult.getParseExceptionMessages(),
        addToFactsResult.getParseExceptionMessages()
    );
    return new IncrementalIndexAddResult(
        addToFactsResult.getRowCount(),
        addToFactsResult.getBytesInMemory(),
        parseException,
        addToFactsResult.getNextRedundantBytes()
    );
  }

  @VisibleForTesting
  IncrementalIndexRowResult toIncrementalIndexRow(InputRow row)
  {
    row = formatRow(row);
    if (row.getTimestampFromEpoch() < minTimestamp) {
      throw new IAE("Cannot add row[%s] because it is below the minTimestamp[%s]", row, DateTimes.utc(minTimestamp));
    }

    final List<String> rowDimensions = row.getDimensions();
    Object[] dims;
    List<Object> overflow = null;
    long dimsKeySize = 0;
    List<String> parseExceptionMessages = new ArrayList<>();
    synchronized (dimensionDescs) {
      // all known dimensions are assumed missing until we encounter in the rowDimensions
      Set<String> absentDimensions = Sets.newHashSet(dimensionDescs.keySet());

      // first, process dimension values present in the row
      dims = new Object[dimensionDescs.size()];
      for (String dimension : rowDimensions) {
        if (Strings.isNullOrEmpty(dimension)) {
          continue;
        }
        boolean wasNewDim = false;
        DimensionDesc desc = dimensionDescs.get(dimension);
        if (desc != null) {
          absentDimensions.remove(dimension);
        } else {
          wasNewDim = true;
          desc = addNewDimension(
              dimension,
              DimensionHandlerUtils.getHandlerFromCapabilities(
                  dimension,
                  // for schemaless type discovery, everything is a String. this should probably try to autodetect
                  // based on the value to use a better handler
                  makeDefaultCapabilitiesFromValueType(ValueType.STRING),
                  null
              )
          );
        }
        DimensionIndexer indexer = desc.getIndexer();
        Object dimsKey = null;
        try {
          dimsKey = indexer.processRowValsToUnsortedEncodedKeyComponent(row.getRaw(dimension), true);
        }
        catch (ParseException pe) {
          parseExceptionMessages.add(pe.getMessage());
        }
        dimsKeySize += indexer.estimateEncodedKeyComponentSize(dimsKey);
        if (wasNewDim) {
          // unless this is the first row we are processing, all newly discovered columns will be sparse
          if (maxIngestedEventTime != null) {
            indexer.setSparseIndexed();
          }
          if (overflow == null) {
            overflow = new ArrayList<>();
          }
          overflow.add(dimsKey);
        } else if (desc.getIndex() > dims.length || dims[desc.getIndex()] != null) {
          /*
           * index > dims.length requires that we saw this dimension and added it to the dimensionOrder map,
           * otherwise index is null. Since dims is initialized based on the size of dimensionOrder on each call to add,
           * it must have been added to dimensionOrder during this InputRow.
           *
           * if we found an index for this dimension it means we've seen it already. If !(index > dims.length) then
           * we saw it on a previous input row (this its safe to index into dims). If we found a value in
           * the dims array for this index, it means we have seen this dimension already on this input row.
           */
          throw new ISE("Dimension[%s] occurred more than once in InputRow", dimension);
        } else {
          dims[desc.getIndex()] = dimsKey;
        }
      }

      // process any dimensions with missing values in the row
      for (String missing : absentDimensions) {
        dimensionDescs.get(missing).getIndexer().setSparseIndexed();
      }
    }

    if (overflow != null) {
      // Merge overflow and non-overflow
      Object[] newDims = new Object[dims.length + overflow.size()];
      System.arraycopy(dims, 0, newDims, 0, dims.length);
      for (int i = 0; i < overflow.size(); ++i) {
        newDims[dims.length + i] = overflow.get(i);
      }
      dims = newDims;
    }

    long truncated = 0;
    if (row.getTimestamp() != null) {
      truncated = gran.bucketStart(row.getTimestamp()).getMillis();
    }
    IncrementalIndexRow incrementalIndexRow = IncrementalIndexRow.createTimeAndDimswithDimsKeySize(
        Math.max(truncated, minTimestamp),
        dims,
        dimensionDescsList,
        dimsKeySize
    );
    return new IncrementalIndexRowResult(incrementalIndexRow, parseExceptionMessages);
  }

  @Nullable
  public static ParseException getCombinedParseException(
      InputRow row,
      @Nullable List<String> dimParseExceptionMessages,
      @Nullable List<String> aggParseExceptionMessages
  )
  {
    int numAdded = 0;
    StringBuilder stringBuilder = new StringBuilder();

    if (dimParseExceptionMessages != null) {
      for (String parseExceptionMessage : dimParseExceptionMessages) {
        stringBuilder.append(parseExceptionMessage);
        stringBuilder.append(",");
        numAdded++;
      }
    }
    if (aggParseExceptionMessages != null) {
      for (String parseExceptionMessage : aggParseExceptionMessages) {
        stringBuilder.append(parseExceptionMessage);
        stringBuilder.append(",");
        numAdded++;
      }
    }

    if (numAdded == 0) {
      return null;
    }
    ParseException pe = new ParseException(
        "Found unparseable columns in row: [%s], exceptions: [%s]",
        row,
        stringBuilder.toString()
    );
    pe.setFromPartiallyValidRow(true);
    return pe;
  }

  private synchronized void updateMaxIngestedTime(DateTime eventTime)
  {
    if (maxIngestedEventTime == null || maxIngestedEventTime.isBefore(eventTime)) {
      maxIngestedEventTime = eventTime;
    }
  }

  public boolean isEmpty()
  {
    return numEntries.get() == 0;
  }

  public int size()
  {
    return numEntries.get();
  }

  boolean getDeserializeComplexMetrics()
  {
    return deserializeComplexMetrics;
  }

  boolean getReportParseExceptions()
  {
    return reportParseExceptions;
  }

  AtomicInteger getNumEntries()
  {
    return numEntries;
  }

  AggregatorFactory[] getMetrics()
  {
    return metrics;
  }

  public AtomicLong getBytesInMemory()
  {
    return bytesInMemory;
  }

  private long getMinTimeMillis()
  {
    return getFacts().getMinTimeMillis();
  }

  private long getMaxTimeMillis()
  {
    return getFacts().getMaxTimeMillis();
  }

  public AggregatorType[] getAggs()
  {
    return aggs;
  }

  public AggregatorFactory[] getMetricAggs()
  {
    return metrics;
  }

  public List<String> getDimensionNames()
  {
    synchronized (dimensionDescs) {
      return ImmutableList.copyOf(dimensionDescs.keySet());
    }
  }

  public List<DimensionDesc> getDimensions()
  {
    synchronized (dimensionDescs) {
      return ImmutableList.copyOf(dimensionDescs.values());
    }
  }

  @Nullable
  public DimensionDesc getDimension(String dimension)
  {
    synchronized (dimensionDescs) {
      return dimensionDescs.get(dimension);
    }
  }

  @Nullable
  public String getMetricType(String metric)
  {
    final MetricDesc metricDesc = metricDescs.get(metric);
    return metricDesc != null ? metricDesc.getType() : null;
  }

  public ColumnValueSelector<?> makeMetricColumnValueSelector(String metric, IncrementalIndexRowHolder currEntry)
  {
    MetricDesc metricDesc = metricDescs.get(metric);
    if (metricDesc == null) {
      return NilColumnValueSelector.instance();
    }
    int metricIndex = metricDesc.getIndex();
    switch (metricDesc.getCapabilities().getType()) {
      case COMPLEX:
        return new ObjectMetricColumnSelector(metricDesc, currEntry, metricIndex);
      case LONG:
        return new LongMetricColumnSelector(currEntry, metricIndex);
      case FLOAT:
        return new FloatMetricColumnSelector(currEntry, metricIndex);
      case DOUBLE:
        return new DoubleMetricColumnSelector(currEntry, metricIndex);
      case STRING:
        throw new IllegalStateException("String is not a metric column type");
      default:
        throw new ISE("Unknown metric value type: %s", metricDesc.getCapabilities().getType());
    }
  }

  public Interval getInterval()
  {
    DateTime min = DateTimes.utc(minTimestamp);
    return new Interval(min, isEmpty() ? min : gran.increment(DateTimes.utc(getMaxTimeMillis())));
  }

  @Nullable
  public DateTime getMinTime()
  {
    return isEmpty() ? null : DateTimes.utc(getMinTimeMillis());
  }

  @Nullable
  public DateTime getMaxTime()
  {
    return isEmpty() ? null : DateTimes.utc(getMaxTimeMillis());
  }

  @Nullable
  public Integer getDimensionIndex(String dimension)
  {
    DimensionDesc dimSpec = getDimension(dimension);
    return dimSpec == null ? null : dimSpec.getIndex();
  }

  public List<String> getDimensionOrder()
  {
    synchronized (dimensionDescs) {
      return ImmutableList.copyOf(dimensionDescs.keySet());
    }
  }

  private ColumnCapabilitiesImpl makeDefaultCapabilitiesFromValueType(ValueType type)
  {
    switch (type) {
      case STRING:
        // we start out as not having multiple values, but this might change as we encounter them
        return new ColumnCapabilitiesImpl().setType(type)
                                           .setHasBitmapIndexes(true)
                                           .setDictionaryEncoded(true)
                                           .setDictionaryValuesUnique(true)
                                           .setDictionaryValuesSorted(false);
      case COMPLEX:
        return ColumnCapabilitiesImpl.createSimpleNumericColumnCapabilities(type).setHasNulls(true);
      default:
        return ColumnCapabilitiesImpl.createSimpleNumericColumnCapabilities(type);
    }
  }

  /**
   * Currently called to initialize IncrementalIndex dimension order during index creation
   * Index dimension ordering could be changed to initialize from DimensionsSpec after resolution of
   * https://github.com/apache/druid/issues/2011
   */
  public void loadDimensionIterable(
      Iterable<String> oldDimensionOrder,
      Map<String, ColumnCapabilities> oldColumnCapabilities
  )
  {
    synchronized (dimensionDescs) {
      if (!dimensionDescs.isEmpty()) {
        throw new ISE("Cannot load dimension order when existing order[%s] is not empty.", dimensionDescs.keySet());
      }
      for (String dim : oldDimensionOrder) {
        if (dimensionDescs.get(dim) == null) {
          ColumnCapabilitiesImpl capabilities = ColumnCapabilitiesImpl.snapshot(
              oldColumnCapabilities.get(dim),
              IndexMergerV9.DIMENSION_CAPABILITY_MERGE_LOGIC
          );
          DimensionHandler handler = DimensionHandlerUtils.getHandlerFromCapabilities(dim, capabilities, null);
          addNewDimension(dim, handler);
        }
      }
    }
  }

  @GuardedBy("dimensionDescs")
  private DimensionDesc addNewDimension(String dim, DimensionHandler handler)
  {
    DimensionDesc desc = new DimensionDesc(dimensionDescs.size(), dim, handler);
    dimensionDescs.put(dim, desc);
    dimensionDescsList.add(desc);
    return desc;
  }

  public List<String> getMetricNames()
  {
    return ImmutableList.copyOf(metricDescs.keySet());
  }

  @Override
  public List<String> getColumnNames()
  {
    List<String> columnNames = new ArrayList<>(getDimensionNames());
    columnNames.addAll(getMetricNames());
    return columnNames;
  }

  @Override
  public StorageAdapter toStorageAdapter()
  {
    return new IncrementalIndexStorageAdapter(this);
  }

  @Nullable
  public ColumnCapabilities getCapabilities(String column)
  {
    if (dimensionDescs.containsKey(column)) {
      return dimensionDescs.get(column).getCapabilities();
    }
    return timeAndMetricsColumnCapabilities.get(column);
  }

  public Metadata getMetadata()
  {
    return metadata;
  }

  private static AggregatorFactory[] getCombiningAggregators(AggregatorFactory[] aggregators)
  {
    AggregatorFactory[] combiningAggregators = new AggregatorFactory[aggregators.length];
    for (int i = 0; i < aggregators.length; i++) {
      combiningAggregators[i] = aggregators[i].getCombiningFactory();
    }
    return combiningAggregators;
  }

  @Override
  public Iterator<Row> iterator()
  {
    return iterableWithPostAggregations(null, false).iterator();
  }

  public Iterable<Row> iterableWithPostAggregations(
      @Nullable final List<PostAggregator> postAggs,
      final boolean descending
  )
  {
    return () -> {
      final List<DimensionDesc> dimensions = getDimensions();

      return Iterators.transform(
          getFacts().iterator(descending),
          incrementalIndexRow -> {
            final int rowOffset = incrementalIndexRow.getRowIndex();

            Object[] theDims = incrementalIndexRow.getDims();

            Map<String, Object> theVals = Maps.newLinkedHashMap();
            for (int i = 0; i < theDims.length; ++i) {
              Object dim = theDims[i];
              DimensionDesc dimensionDesc = dimensions.get(i);
              if (dimensionDesc == null) {
                continue;
              }
              String dimensionName = dimensionDesc.getName();
              DimensionHandler handler = dimensionDesc.getHandler();
              if (dim == null || handler.getLengthOfEncodedKeyComponent(dim) == 0) {
                theVals.put(dimensionName, null);
                continue;
              }
              final DimensionIndexer indexer = dimensionDesc.getIndexer();
              Object rowVals = indexer.convertUnsortedEncodedKeyComponentToActualList(dim);
              theVals.put(dimensionName, rowVals);
            }

            AggregatorType[] aggs = getAggsForRow(rowOffset);
            for (int i = 0; i < aggs.length; ++i) {
              theVals.put(metrics[i].getName(), getAggVal(aggs[i], rowOffset, i));
            }

            if (postAggs != null) {
              for (PostAggregator postAgg : postAggs) {
                theVals.put(postAgg.getName(), postAgg.compute(theVals));
              }
            }

            return new MapBasedRow(incrementalIndexRow.getTimestamp(), theVals);
          }
      );
    };
  }

  public DateTime getMaxIngestedEventTime()
  {
    return maxIngestedEventTime;
  }

  public static final class DimensionDesc
  {
    private final int index;
    private final String name;
    private final DimensionHandler handler;
    private final DimensionIndexer indexer;

    public DimensionDesc(int index, String name, DimensionHandler handler)
    {
      this.index = index;
      this.name = name;
      this.handler = handler;
      this.indexer = handler.makeIndexer();
    }

    public int getIndex()
    {
      return index;
    }

    public String getName()
    {
      return name;
    }

    public ColumnCapabilities getCapabilities()
    {
      return indexer.getColumnCapabilities();
    }

    public DimensionHandler getHandler()
    {
      return handler;
    }

    public DimensionIndexer getIndexer()
    {
      return indexer;
    }
  }

  public static final class MetricDesc
  {
    private final int index;
    private final String name;
    private final String type;
    private final ColumnCapabilities capabilities;

    public MetricDesc(int index, AggregatorFactory factory)
    {
      this.index = index;
      this.name = factory.getName();

      String typeInfo = factory.getTypeName();
      if ("float".equalsIgnoreCase(typeInfo)) {
        capabilities = ColumnCapabilitiesImpl.createSimpleNumericColumnCapabilities(ValueType.FLOAT);
        this.type = typeInfo;
      } else if ("long".equalsIgnoreCase(typeInfo)) {
        capabilities = ColumnCapabilitiesImpl.createSimpleNumericColumnCapabilities(ValueType.LONG);
        this.type = typeInfo;
      } else if ("double".equalsIgnoreCase(typeInfo)) {
        capabilities = ColumnCapabilitiesImpl.createSimpleNumericColumnCapabilities(ValueType.DOUBLE);
        this.type = typeInfo;
      } else {
        // in an ideal world complex type reports its actual column capabilities...
        capabilities = ColumnCapabilitiesImpl.createSimpleNumericColumnCapabilities(ValueType.COMPLEX)
                                             .setHasNulls(ColumnCapabilities.Capable.TRUE);
        this.type = ComplexMetrics.getSerdeForType(typeInfo).getTypeName();
      }
    }

    public int getIndex()
    {
      return index;
    }

    public String getName()
    {
      return name;
    }

    public String getType()
    {
      return type;
    }

    public ColumnCapabilities getCapabilities()
    {
      return capabilities;
    }
  }

  protected ColumnSelectorFactory makeColumnSelectorFactory(
      final AggregatorFactory agg,
      final Supplier<InputRow> in,
      final boolean deserializeComplexMetrics
  )
  {
    return makeColumnSelectorFactory(virtualColumns, agg, in, deserializeComplexMetrics);
  }

  protected final Comparator<IncrementalIndexRow> dimsComparator()
  {
    return new IncrementalIndexRowComparator(dimensionDescsList);
  }

  @VisibleForTesting
  static final class IncrementalIndexRowComparator implements Comparator<IncrementalIndexRow>
  {
    private List<DimensionDesc> dimensionDescs;

    public IncrementalIndexRowComparator(List<DimensionDesc> dimDescs)
    {
      this.dimensionDescs = dimDescs;
    }

    @Override
    public int compare(IncrementalIndexRow lhs, IncrementalIndexRow rhs)
    {
      int retVal = Longs.compare(lhs.timestamp, rhs.timestamp);
      int numComparisons = Math.min(lhs.dims.length, rhs.dims.length);

      int index = 0;
      while (retVal == 0 && index < numComparisons) {
        final Object lhsIdxs = lhs.dims[index];
        final Object rhsIdxs = rhs.dims[index];

        if (lhsIdxs == null) {
          if (rhsIdxs == null) {
            ++index;
            continue;
          }
          return -1;
        }

        if (rhsIdxs == null) {
          return 1;
        }

        final DimensionIndexer indexer = dimensionDescs.get(index).getIndexer();
        retVal = indexer.compareUnsortedEncodedKeyComponents(lhsIdxs, rhsIdxs);
        ++index;
      }

      if (retVal == 0) {
        int lengthDiff = Ints.compare(lhs.dims.length, rhs.dims.length);
        if (lengthDiff == 0) {
          return 0;
        }
        Object[] largerDims = lengthDiff > 0 ? lhs.dims : rhs.dims;
        return allNull(largerDims, numComparisons) ? 0 : lengthDiff;
      }

      return retVal;
    }
  }

  private static boolean allNull(Object[] dims, int startPosition)
  {
    for (int i = startPosition; i < dims.length; i++) {
      if (dims[i] != null) {
        return false;
      }
    }
    return true;
  }

  interface FactsHolder
  {
    /**
     * @return the previous rowIndex associated with the specified key, or
     * {@link IncrementalIndexRow#EMPTY_ROW_INDEX} if there was no mapping for the key.
     */
    int getPriorIndex(IncrementalIndexRow key);

    long getMinTimeMillis();

    long getMaxTimeMillis();

    Iterator<IncrementalIndexRow> iterator(boolean descending);

    Iterable<IncrementalIndexRow> timeRangeIterable(boolean descending, long timeStart, long timeEnd);

    Iterable<IncrementalIndexRow> keySet();

    /**
     * Get all {@link IncrementalIndexRow} to persist, ordered with {@link Comparator<IncrementalIndexRow>}
     *
     * @return
     */
    Iterable<IncrementalIndexRow> persistIterable();

    /**
     * @return the previous rowIndex associated with the specified key, or
     * {@link IncrementalIndexRow#EMPTY_ROW_INDEX} if there was no mapping for the key.
     */
    int putIfAbsent(IncrementalIndexRow key, int rowIndex);

    void clear();
  }

  static class RollupFactsHolder implements FactsHolder
  {
    private final boolean sortFacts;
    // Can't use Set because we need to be able to get from collection
    private final ConcurrentMap<IncrementalIndexRow, IncrementalIndexRow> facts;
    private final List<DimensionDesc> dimensionDescsList;

    RollupFactsHolder(
        boolean sortFacts,
        Comparator<IncrementalIndexRow> incrementalIndexRowComparator,
        List<DimensionDesc> dimensionDescsList
    )
    {
      this.sortFacts = sortFacts;
      if (sortFacts) {
        this.facts = new ConcurrentSkipListMap<>(incrementalIndexRowComparator);
      } else {
        this.facts = new ConcurrentHashMap<>();
      }
      this.dimensionDescsList = dimensionDescsList;
    }

    @Override
    public int getPriorIndex(IncrementalIndexRow key)
    {
      IncrementalIndexRow row = facts.get(key);
      return row == null ? IncrementalIndexRow.EMPTY_ROW_INDEX : row.getRowIndex();
    }

    @Override
    public long getMinTimeMillis()
    {
      if (sortFacts) {
        return ((ConcurrentNavigableMap<IncrementalIndexRow, IncrementalIndexRow>) facts).firstKey().getTimestamp();
      } else {
        throw new UnsupportedOperationException("can't get minTime from unsorted facts data.");
      }
    }

    @Override
    public long getMaxTimeMillis()
    {
      if (sortFacts) {
        return ((ConcurrentNavigableMap<IncrementalIndexRow, IncrementalIndexRow>) facts).lastKey().getTimestamp();
      } else {
        throw new UnsupportedOperationException("can't get maxTime from unsorted facts data.");
      }
    }

    @Override
    public Iterator<IncrementalIndexRow> iterator(boolean descending)
    {
      if (descending && sortFacts) {
        return ((ConcurrentNavigableMap<IncrementalIndexRow, IncrementalIndexRow>) facts).descendingMap()
                                                                                         .keySet()
                                                                                         .iterator();
      }
      return keySet().iterator();
    }

    @Override
    public Iterable<IncrementalIndexRow> timeRangeIterable(boolean descending, long timeStart, long timeEnd)
    {
      if (!sortFacts) {
        throw new UnsupportedOperationException("can't get timeRange from unsorted facts data.");
      }
      IncrementalIndexRow start = new IncrementalIndexRow(timeStart, new Object[]{}, dimensionDescsList);
      IncrementalIndexRow end = new IncrementalIndexRow(timeEnd, new Object[]{}, dimensionDescsList);
      ConcurrentNavigableMap<IncrementalIndexRow, IncrementalIndexRow> subMap =
          ((ConcurrentNavigableMap<IncrementalIndexRow, IncrementalIndexRow>) facts).subMap(start, end);
      ConcurrentMap<IncrementalIndexRow, IncrementalIndexRow> rangeMap = descending ? subMap.descendingMap() : subMap;
      return rangeMap.keySet();
    }

    @Override
    public Iterable<IncrementalIndexRow> keySet()
    {
      return facts.keySet();
    }

    @Override
    public Iterable<IncrementalIndexRow> persistIterable()
    {
      // with rollup, facts are already pre-sorted so just return keyset
      return keySet();
    }

    @Override
    public int putIfAbsent(IncrementalIndexRow key, int rowIndex)
    {
      // setRowIndex() must be called before facts.putIfAbsent() for visibility of rowIndex from concurrent readers.
      key.setRowIndex(rowIndex);
      IncrementalIndexRow prev = facts.putIfAbsent(key, key);
      return prev == null ? IncrementalIndexRow.EMPTY_ROW_INDEX : prev.getRowIndex();
    }

    @Override
    public void clear()
    {
      facts.clear();
    }
  }

  static class PlainFactsHolder implements FactsHolder
  {
    private final boolean sortFacts;
    private final ConcurrentMap<Long, Deque<IncrementalIndexRow>> facts;

    private final Comparator<IncrementalIndexRow> incrementalIndexRowComparator;

    public PlainFactsHolder(boolean sortFacts, Comparator<IncrementalIndexRow> incrementalIndexRowComparator)
    {
      this.sortFacts = sortFacts;
      if (sortFacts) {
        this.facts = new ConcurrentSkipListMap<>();
      } else {
        this.facts = new ConcurrentHashMap<>();
      }
      this.incrementalIndexRowComparator = incrementalIndexRowComparator;
    }

    @Override
    public int getPriorIndex(IncrementalIndexRow key)
    {
      // always return EMPTY_ROW_INDEX to indicate that no prior key cause we always add new row
      return IncrementalIndexRow.EMPTY_ROW_INDEX;
    }

    @Override
    public long getMinTimeMillis()
    {
      if (sortFacts) {
        return ((ConcurrentNavigableMap<Long, Deque<IncrementalIndexRow>>) facts).firstKey();
      } else {
        throw new UnsupportedOperationException("can't get minTime from unsorted facts data.");
      }
    }

    @Override
    public long getMaxTimeMillis()
    {
      if (sortFacts) {
        return ((ConcurrentNavigableMap<Long, Deque<IncrementalIndexRow>>) facts).lastKey();
      } else {
        throw new UnsupportedOperationException("can't get maxTime from unsorted facts data.");
      }
    }

    @Override
    public Iterator<IncrementalIndexRow> iterator(boolean descending)
    {
      if (descending && sortFacts) {
        return timeOrderedConcat(((ConcurrentNavigableMap<Long, Deque<IncrementalIndexRow>>) facts)
                                     .descendingMap().values(), true).iterator();
      }
      return timeOrderedConcat(facts.values(), false).iterator();
    }

    @Override
    public Iterable<IncrementalIndexRow> timeRangeIterable(boolean descending, long timeStart, long timeEnd)
    {
      ConcurrentNavigableMap<Long, Deque<IncrementalIndexRow>> subMap =
          ((ConcurrentNavigableMap<Long, Deque<IncrementalIndexRow>>) facts).subMap(timeStart, timeEnd);
      final ConcurrentMap<Long, Deque<IncrementalIndexRow>> rangeMap = descending ? subMap.descendingMap() : subMap;
      return timeOrderedConcat(rangeMap.values(), descending);
    }

    private Iterable<IncrementalIndexRow> timeOrderedConcat(
        final Iterable<Deque<IncrementalIndexRow>> iterable,
        final boolean descending
    )
    {
      return () -> Iterators.concat(
          Iterators.transform(
              iterable.iterator(),
              input -> descending ? input.descendingIterator() : input.iterator()
          )
      );
    }

    private Stream<IncrementalIndexRow> timeAndDimsOrderedConcat(
        final Collection<Deque<IncrementalIndexRow>> rowGroups
    )
    {
      return rowGroups.stream()
                      .flatMap(Collection::stream)
                      .sorted(incrementalIndexRowComparator);
    }

    @Override
    public Iterable<IncrementalIndexRow> keySet()
    {
      return timeOrderedConcat(facts.values(), false);
    }

    @Override
    public Iterable<IncrementalIndexRow> persistIterable()
    {
      return () -> timeAndDimsOrderedConcat(facts.values()).iterator();
    }

    @Override
    public int putIfAbsent(IncrementalIndexRow key, int rowIndex)
    {
      Long time = key.getTimestamp();
      Deque<IncrementalIndexRow> rows = facts.get(time);
      if (rows == null) {
        facts.putIfAbsent(time, new ConcurrentLinkedDeque<>());
        // in race condition, rows may be put by other thread, so always get latest status from facts
        rows = facts.get(time);
      }
      // setRowIndex() must be called before rows.add() for visibility of rowIndex from concurrent readers.
      key.setRowIndex(rowIndex);
      rows.add(key);
      // always return EMPTY_ROW_INDEX to indicate that we always add new row
      return IncrementalIndexRow.EMPTY_ROW_INDEX;
    }

    @Override
    public void clear()
    {
      facts.clear();
    }
  }

  private class LongMetricColumnSelector implements LongColumnSelector
  {
    private final IncrementalIndexRowHolder currEntry;
    private final int metricIndex;

    public LongMetricColumnSelector(IncrementalIndexRowHolder currEntry, int metricIndex)
    {
      this.currEntry = currEntry;
      this.metricIndex = metricIndex;
    }

    @Override
    public long getLong()
    {
      assert NullHandling.replaceWithDefault() || !isNull();
      return getMetricLongValue(currEntry.get().getRowIndex(), metricIndex);
    }

    @Override
    public void inspectRuntimeShape(RuntimeShapeInspector inspector)
    {
      inspector.visit("index", IncrementalIndex.this);
    }

    @Override
    public boolean isNull()
    {
      return IncrementalIndex.this.isNull(currEntry.get().getRowIndex(), metricIndex);
    }
  }

  private class ObjectMetricColumnSelector extends ObjectColumnSelector
  {
    private final IncrementalIndexRowHolder currEntry;
    private final int metricIndex;
    private Class classOfObject;

    public ObjectMetricColumnSelector(
        MetricDesc metricDesc,
        IncrementalIndexRowHolder currEntry,
        int metricIndex
    )
    {
      this.currEntry = currEntry;
      this.metricIndex = metricIndex;
      classOfObject = ComplexMetrics.getSerdeForType(metricDesc.getType()).getObjectStrategy().getClazz();
    }

    @Nullable
    @Override
    public Object getObject()
    {
      return getMetricObjectValue(currEntry.get().getRowIndex(), metricIndex);
    }

    @Override
    public Class classOfObject()
    {
      return classOfObject;
    }

    @Override
    public void inspectRuntimeShape(RuntimeShapeInspector inspector)
    {
      inspector.visit("index", IncrementalIndex.this);
    }
  }

  private class FloatMetricColumnSelector implements FloatColumnSelector
  {
    private final IncrementalIndexRowHolder currEntry;
    private final int metricIndex;

    public FloatMetricColumnSelector(IncrementalIndexRowHolder currEntry, int metricIndex)
    {
      this.currEntry = currEntry;
      this.metricIndex = metricIndex;
    }

    @Override
    public float getFloat()
    {
      assert NullHandling.replaceWithDefault() || !isNull();
      return getMetricFloatValue(currEntry.get().getRowIndex(), metricIndex);
    }

    @Override
    public void inspectRuntimeShape(RuntimeShapeInspector inspector)
    {
      inspector.visit("index", IncrementalIndex.this);
    }

    @Override
    public boolean isNull()
    {
      return IncrementalIndex.this.isNull(currEntry.get().getRowIndex(), metricIndex);
    }
  }

  private class DoubleMetricColumnSelector implements DoubleColumnSelector
  {
    private final IncrementalIndexRowHolder currEntry;
    private final int metricIndex;

    public DoubleMetricColumnSelector(IncrementalIndexRowHolder currEntry, int metricIndex)
    {
      this.currEntry = currEntry;
      this.metricIndex = metricIndex;
    }

    @Override
    public double getDouble()
    {
      assert NullHandling.replaceWithDefault() || !isNull();
      return getMetricDoubleValue(currEntry.get().getRowIndex(), metricIndex);
    }

    @Override
    public boolean isNull()
    {
      return IncrementalIndex.this.isNull(currEntry.get().getRowIndex(), metricIndex);
    }

    @Override
    public void inspectRuntimeShape(RuntimeShapeInspector inspector)
    {
      inspector.visit("index", IncrementalIndex.this);
    }
  }
}<|MERGE_RESOLUTION|>--- conflicted
+++ resolved
@@ -258,15 +258,11 @@
   // This is modified on add() in a critical section.
   private final ThreadLocal<InputRow> in = new ThreadLocal<>();
   private final Supplier<InputRow> rowSupplier = in::get;
-<<<<<<< HEAD
-  protected final int[] rowNeedAdjustAggIndex;
-=======
   protected final int[] rowNeedAsyncAdjustAggIndex;
   protected final int[] rowNeedSyncAdjustAggIndex;
 
   private volatile DateTime maxIngestedEventTime;
 
->>>>>>> 3401e7fc
 
   /**
    * Setting deserializeComplexMetrics to false is necessary for intermediate aggregation such as groupBy that
@@ -310,22 +306,6 @@
     this.aggs = initAggs(metrics, rowSupplier, deserializeComplexMetrics, concurrentEventAdd);
 
     this.metricDescs = Maps.newLinkedHashMap();
-<<<<<<< HEAD
-    int tempAggCount = 0;
-    int index = 0;
-    int[] tempAggIndex = new int[metrics.length];
-    for (AggregatorFactory metric : metrics) {
-      MetricDesc metricDesc = new MetricDesc(metricDescs.size(), metric);
-      metricDescs.put(metricDesc.getName(), metricDesc);
-      columnCapabilities.put(metricDesc.getName(), metricDesc.getCapabilities());
-      if (metric.getMaxIntermediateSizeAdjustStrategy() != null) {
-        tempAggIndex[tempAggCount++] = index;
-      }
-      index++;
-    }
-    rowNeedAdjustAggIndex = new int[tempAggCount];
-    System.arraycopy(tempAggIndex, 0, rowNeedAdjustAggIndex, 0, tempAggCount);
-=======
     int syncCount = 0;
     int asyncCount = 0;
     int index = -1;
@@ -351,7 +331,6 @@
 
     rowNeedAsyncAdjustAggIndex = new int[asyncCount];
     System.arraycopy(asyncIndex, 0, rowNeedAsyncAdjustAggIndex, 0, asyncCount);
->>>>>>> 3401e7fc
 
     DimensionsSpec dimensionsSpec = incrementalIndexSchema.getDimensionsSpec();
     this.dimensionDescs = Maps.newLinkedHashMap();
@@ -597,7 +576,6 @@
     private final long bytesInMemory;
     private final List<String> parseExceptionMessages;
     private final long nextRedundantBytes;
-<<<<<<< HEAD
 
     public AddToFactsResult(
         int rowCount,
@@ -613,31 +591,6 @@
         List<String> parseExceptionMessages,
         long nextRedundantBytes)
     {
-      this(rowCount, bytesInMemory, parseExceptionMessages, 0);
-    }
-=======
->>>>>>> 3401e7fc
-
-    public AddToFactsResult(
-        int rowCount,
-        long bytesInMemory,
-<<<<<<< HEAD
-        List<String> parseExceptionMessages,
-        long nextRedundantBytes
-    )
-=======
-        List<String> parseExceptionMessages)
-    {
-      this(rowCount, bytesInMemory, parseExceptionMessages, 0);
-    }
-
-    public AddToFactsResult(
-        int rowCount,
-        long bytesInMemory,
-        List<String> parseExceptionMessages,
-        long nextRedundantBytes)
->>>>>>> 3401e7fc
-    {
       this.rowCount = rowCount;
       this.bytesInMemory = bytesInMemory;
       this.parseExceptionMessages = parseExceptionMessages;
@@ -663,14 +616,11 @@
     {
       return nextRedundantBytes;
     }
-<<<<<<< HEAD
-=======
   }
 
   public boolean isRollup()
   {
     return rollup;
->>>>>>> 3401e7fc
   }
 
   @Override
