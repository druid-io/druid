--- conflicted
+++ resolved
@@ -188,16 +188,12 @@
     }
   }
 
-<<<<<<< HEAD
-  @Nullable
-  public DimensionSelector makeDimensionSelector(DimensionSpec dimensionSpec, ColumnSelector columnSelector, ReadableOffset offset)
-=======
+  @Nullable
   public DimensionSelector makeDimensionSelector(
       DimensionSpec dimensionSpec,
       ColumnSelector columnSelector,
       ReadableOffset offset
   )
->>>>>>> 42359c93
   {
     final VirtualColumn virtualColumn = getVirtualColumn(dimensionSpec.getDimension());
     if (virtualColumn == null) {
@@ -207,16 +203,12 @@
     }
   }
 
-<<<<<<< HEAD
-  @Nullable
-  public ColumnValueSelector<?> makeColumnValueSelector(String columnName, ColumnSelector columnSelector, ReadableOffset offset)
-=======
+  @Nullable
   public ColumnValueSelector<?> makeColumnValueSelector(
       String columnName,
       ColumnSelector columnSelector,
       ReadableOffset offset
   )
->>>>>>> 42359c93
   {
     final VirtualColumn virtualColumn = getVirtualColumn(columnName);
     if (virtualColumn == null) {
