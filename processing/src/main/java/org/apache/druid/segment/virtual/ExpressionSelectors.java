--- conflicted
+++ resolved
@@ -108,16 +108,7 @@
       {
         // No need for null check on getObject() since baseSelector impls will never return null.
         ExprEval eval = baseSelector.getObject();
-<<<<<<< HEAD
         return coerceEvalToSelectorObject(eval);
-=======
-        if (eval.isArray()) {
-          return Arrays.stream(eval.asStringArray())
-                       .map(NullHandling::emptyToNullIfNeeded)
-                       .collect(Collectors.toList());
-        }
-        return eval.value();
->>>>>>> c204d683
       }
 
       @Override
