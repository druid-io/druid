--- conflicted
+++ resolved
@@ -47,11 +47,7 @@
   public static final String QUERY_TIMEOUT = "Query timeout";
   public static final String QUERY_CANCELLED = "Query cancelled";
   public static final String RESOURCE_LIMIT_EXCEEDED = "Resource limit exceeded";
-<<<<<<< HEAD
-  public static final String UNAUTHORIZED = "Unauthorized request";
-=======
   public static final String UNAUTHORIZED = "Unauthorized request.";
->>>>>>> c7fea6ac
   public static final String UNSUPPORTED_OPERATION = "Unsupported operation";
   public static final String UNKNOWN_EXCEPTION = "Unknown exception";
 
