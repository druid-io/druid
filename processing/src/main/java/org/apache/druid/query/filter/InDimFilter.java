/*
 * Licensed to the Apache Software Foundation (ASF) under one
 * or more contributor license agreements.  See the NOTICE file
 * distributed with this work for additional information
 * regarding copyright ownership.  The ASF licenses this file
 * to you under the Apache License, Version 2.0 (the
 * "License"); you may not use this file except in compliance
 * with the License.  You may obtain a copy of the License at
 *
 *   http://www.apache.org/licenses/LICENSE-2.0
 *
 * Unless required by applicable law or agreed to in writing,
 * software distributed under the License is distributed on an
 * "AS IS" BASIS, WITHOUT WARRANTIES OR CONDITIONS OF ANY
 * KIND, either express or implied.  See the License for the
 * specific language governing permissions and limitations
 * under the License.
 */

package org.apache.druid.query.filter;

import com.fasterxml.jackson.annotation.JsonCreator;
import com.fasterxml.jackson.annotation.JsonIgnore;
import com.fasterxml.jackson.annotation.JsonInclude;
import com.fasterxml.jackson.annotation.JsonProperty;
import com.google.common.annotations.VisibleForTesting;
import com.google.common.base.Joiner;
import com.google.common.base.Preconditions;
import com.google.common.base.Predicate;
import com.google.common.base.Supplier;
import com.google.common.base.Suppliers;
import com.google.common.collect.ImmutableSet;
import com.google.common.collect.Iterables;
import com.google.common.collect.Ordering;
import com.google.common.collect.Range;
import com.google.common.collect.RangeSet;
import com.google.common.collect.Sets;
import com.google.common.collect.TreeRangeSet;
import com.google.common.hash.Hasher;
import com.google.common.hash.Hashing;
import it.unimi.dsi.fastutil.ints.IntArrayList;
import it.unimi.dsi.fastutil.ints.IntIterable;
import it.unimi.dsi.fastutil.ints.IntIterator;
import it.unimi.dsi.fastutil.ints.IntOpenHashSet;
import it.unimi.dsi.fastutil.longs.LongArrayList;
import it.unimi.dsi.fastutil.longs.LongOpenHashSet;
import org.apache.druid.collections.bitmap.ImmutableBitmap;
import org.apache.druid.common.config.NullHandling;
import org.apache.druid.java.util.common.IAE;
import org.apache.druid.java.util.common.StringUtils;
import org.apache.druid.query.BitmapResultFactory;
import org.apache.druid.query.cache.CacheKeyBuilder;
import org.apache.druid.query.extraction.ExtractionFn;
import org.apache.druid.query.filter.vector.VectorValueMatcher;
import org.apache.druid.query.filter.vector.VectorValueMatcherColumnProcessorFactory;
import org.apache.druid.query.lookup.LookupExtractionFn;
import org.apache.druid.query.lookup.LookupExtractor;
import org.apache.druid.segment.ColumnSelector;
import org.apache.druid.segment.ColumnSelectorFactory;
import org.apache.druid.segment.DimensionHandlerUtils;
import org.apache.druid.segment.IntIteratorUtils;
import org.apache.druid.segment.column.BitmapIndex;
import org.apache.druid.segment.filter.Filters;
import org.apache.druid.segment.vector.VectorColumnSelectorFactory;

import javax.annotation.Nonnull;
import javax.annotation.Nullable;
import java.nio.charset.StandardCharsets;
import java.util.ArrayList;
import java.util.Collection;
import java.util.Comparator;
import java.util.HashSet;
import java.util.Iterator;
import java.util.List;
import java.util.Map;
import java.util.Objects;
import java.util.Set;

public class InDimFilter extends AbstractOptimizableDimFilter implements Filter
{
<<<<<<< HEAD
  private static final int MAX_NUM_VALS_IN_HASHCODE = 5_000;

  // determined through benchmark that binary search on long[] is faster than HashSet until ~16 elements
  // Hashing threshold is not applied to String for now, String still uses ImmutableSortedSet
  public static final int NUMERIC_HASHING_THRESHOLD = 16;

  @Nonnull
=======
>>>>>>> a9de00d4
  // Values can contain `null` object
  private final Set<String> values;
  @Nonnull
  private final String dimension;
  @Nullable
  private final ExtractionFn extractionFn;
  @Nullable
  private final FilterTuning filterTuning;
  @Nonnull
  private final DruidPredicateFactory predicateFactory;

  @JsonIgnore
  private final Supplier<byte[]> cacheKeySupplier;
  // This is transient because it will be recalculated on the time values is iterated
  // over.
  //
  // A race condition is avoided since threads will either see that the value
  // is zero and recalculate it themselves, or two threads will see it at
  // the same time, and both recalculate it.  If the cachedHashCode is 0,
  // it will always be recalculated, unfortunately.
  // Inspired by com.google.common.collect.SingletonImmutableSet
  @JsonIgnore
  private transient int cachedValuesHashCode;

  @JsonCreator
  public InDimFilter(
      @JsonProperty("dimension") String dimension,
      // This 'values' collection instance can be reused if possible to avoid copying a big collection.
      // Callers should _not_ modify the collection after it is passed to this constructor.
      @JsonProperty("values") Set<String> values,
      @JsonProperty("extractionFn") @Nullable ExtractionFn extractionFn,
      @JsonProperty("filterTuning") @Nullable FilterTuning filterTuning
  )
  {
    this(
        dimension,
        values,
        extractionFn,
        filterTuning,
        null
    );
  }

  /**
   *
   * @param dimension
   * @param values This collection instance can be reused if possible to avoid copying a big collection.
   *               Callers should <b>not</b> modify the collection after it is passed to this constructor.
   */
  public InDimFilter(
      String dimension,
      Set<String> values
  )
  {
    this(
        dimension,
        values,
        null,
        null
    );
  }

  /**
   * This constructor should be called only in unit tests since accepting a Collection makes copying more likely.
   */
  @VisibleForTesting
  public InDimFilter(String dimension, Collection<String> values, @Nullable ExtractionFn extractionFn)
  {
    this(
        dimension,
        values instanceof Set ? (Set<String>) values : new HashSet<>(values),
        extractionFn,
        null,
        null
    );
  }

  /**
   * Internal constructor.
   */
  private InDimFilter(
      final String dimension,
      final Set<String> values,
      @Nullable final ExtractionFn extractionFn,
      @Nullable final FilterTuning filterTuning,
      @Nullable final DruidPredicateFactory predicateFactory
  )
  {
    Preconditions.checkNotNull(values, "values cannot be null");

    this.cachedValuesHashCode = 0;
    // The values set can be huge. Try to avoid copying the set if possible.
    // Note that we may still need to copy values to a list for caching. See getCacheKey().
    if (!NullHandling.sqlCompatible() && values.contains("")) {
      // In Non sql compatible mode, empty strings should be converted to nulls for the filter.
      // In sql compatible mode, empty strings and nulls should be treated differently
      this.values = Sets.newHashSetWithExpectedSize(values.size());
      int numVals = 0;
      for (String v : values) {
        @Nullable String newVal = NullHandling.emptyToNullIfNeeded(v);
        this.values.add(newVal);
        numVals++;
        // Make sure this is in sync with computeValuesHashCode.
        // More details on why this approach was taken in there.
        if (newVal != null && numVals < MAX_NUM_VALS_IN_HASHCODE) {
          this.cachedValuesHashCode += newVal.hashCode();
        }
      }
    } else {
      this.values = values;
    }

    this.dimension = Preconditions.checkNotNull(dimension, "dimension cannot be null");
    this.extractionFn = extractionFn;
    this.filterTuning = filterTuning;

    if (predicateFactory != null) {
      this.predicateFactory = predicateFactory;
    } else {
      this.predicateFactory = new InFilterDruidPredicateFactory(extractionFn, this.values);
    }

    this.cacheKeySupplier = Suppliers.memoize(this::computeCacheKey);
  }

  @JsonProperty
  public String getDimension()
  {
    return dimension;
  }

  @JsonProperty
  public Set<String> getValues()
  {
    return values;
  }

  @Nullable
  @JsonInclude(JsonInclude.Include.NON_NULL)
  @JsonProperty
  public ExtractionFn getExtractionFn()
  {
    return extractionFn;
  }

  @Nullable
  @JsonInclude(JsonInclude.Include.NON_NULL)
  @JsonProperty
  public FilterTuning getFilterTuning()
  {
    return filterTuning;
  }

  @Override
  public byte[] getCacheKey()
  {
    return cacheKeySupplier.get();
  }

  @Override
  public DimFilter optimize()
  {
    InDimFilter inFilter = optimizeLookup();

    if (inFilter.values.isEmpty()) {
      return FalseDimFilter.instance();
    }
    if (inFilter.values.size() == 1) {
      return new SelectorDimFilter(
          inFilter.dimension,
          inFilter.values.iterator().next(),
          inFilter.getExtractionFn(),
          filterTuning
      );
    }
    return inFilter;
  }

  @Override
  public Filter toFilter()
  {
    return this;
  }

  @Nullable
  @Override
  public RangeSet<String> getDimensionRangeSet(String dimension)
  {
    if (!Objects.equals(getDimension(), dimension) || getExtractionFn() != null) {
      return null;
    }
    RangeSet<String> retSet = TreeRangeSet.create();
    for (String value : values) {
      String valueEquivalent = NullHandling.nullToEmptyIfNeeded(value);
      if (valueEquivalent == null) {
        // Case when SQL compatible null handling is enabled
        // Range.singleton(null) is invalid, so use the fact that
        // only null values are less than empty string.
        retSet.add(Range.lessThan(""));
      } else {
        retSet.add(Range.singleton(valueEquivalent));
      }
    }
    return retSet;
  }

  @Override
  public Set<String> getRequiredColumns()
  {
    return ImmutableSet.of(dimension);
  }

  @Override
  public <T> T getBitmapResult(BitmapIndexSelector selector, BitmapResultFactory<T> bitmapResultFactory)
  {
    if (extractionFn == null) {
      final BitmapIndex bitmapIndex = selector.getBitmapIndex(dimension);
      return bitmapResultFactory.unionDimensionValueBitmaps(getBitmapIterable(values, bitmapIndex));
    } else {
      return Filters.matchPredicate(
          dimension,
          selector,
          bitmapResultFactory,
          predicateFactory.makeStringPredicate()
      );
    }
  }

  @Override
  public double estimateSelectivity(BitmapIndexSelector indexSelector)
  {
    if (extractionFn == null) {
      final BitmapIndex bitmapIndex = indexSelector.getBitmapIndex(dimension);
      return Filters.estimateSelectivity(
          bitmapIndex,
          IntIteratorUtils.toIntList(getBitmapIndexIterable(values, bitmapIndex).iterator()),
          indexSelector.getNumRows()
      );
    } else {
      return Filters.estimateSelectivity(
          dimension,
          indexSelector,
          predicateFactory.makeStringPredicate()
      );
    }
  }

  @Override
  public ValueMatcher makeMatcher(ColumnSelectorFactory factory)
  {
    return Filters.makeValueMatcher(factory, dimension, predicateFactory);
  }

  @Override
  public VectorValueMatcher makeVectorMatcher(final VectorColumnSelectorFactory factory)
  {
    return DimensionHandlerUtils.makeVectorProcessor(
        dimension,
        VectorValueMatcherColumnProcessorFactory.instance(),
        factory
    ).makeMatcher(predicateFactory);
  }

  @Override
  public boolean canVectorizeMatcher()
  {
    return true;
  }

  @Override
  public boolean supportsRequiredColumnRewrite()
  {
    return true;
  }

  @Override
  public Filter rewriteRequiredColumns(Map<String, String> columnRewrites)
  {
    String rewriteDimensionTo = columnRewrites.get(dimension);
    if (rewriteDimensionTo == null) {
      throw new IAE("Received a non-applicable rewrite: %s, filter's dimension: %s", columnRewrites, dimension);
    }

    if (rewriteDimensionTo.equals(dimension)) {
      return this;
    } else {
      return new InDimFilter(
          rewriteDimensionTo,
          values,
          extractionFn,
          filterTuning,
          predicateFactory
      );
    }
  }

  @Override
  public boolean supportsBitmapIndex(BitmapIndexSelector selector)
  {
    return selector.getBitmapIndex(dimension) != null;
  }

  @Override
  public boolean shouldUseBitmapIndex(BitmapIndexSelector selector)
  {
    return Filters.shouldUseBitmapIndex(this, selector, filterTuning);
  }

  @Override
  public boolean supportsSelectivityEstimation(ColumnSelector columnSelector, BitmapIndexSelector indexSelector)
  {
    return Filters.supportsSelectivityEstimation(this, dimension, columnSelector, indexSelector);
  }

  @Override
  public String toString()
  {
    final DimFilterToStringBuilder builder = new DimFilterToStringBuilder();
    return builder.appendDimension(dimension, extractionFn)
                  .append(" IN (")
                  .append(Joiner.on(", ").join(Iterables.transform(values, StringUtils::nullToEmptyNonDruidDataString)))
                  .append(")")
                  .appendFilterTuning(filterTuning)
                  .build();
  }

  @Override
  public boolean equals(Object o)
  {
    if (this == o) {
      return true;
    }
    if (o == null || getClass() != o.getClass()) {
      return false;
    }
    InDimFilter that = (InDimFilter) o;
    return values.equals(that.values) &&
           dimension.equals(that.dimension) &&
           Objects.equals(extractionFn, that.extractionFn) &&
           Objects.equals(filterTuning, that.filterTuning);
  }

  @Override
  public int hashCode()
  {
    int hashCode = Objects.hash(dimension, extractionFn, filterTuning);
    // Racy single-check
    int code = cachedValuesHashCode;
    if (code == 0) {
      cachedValuesHashCode = code = computeValuesHashCode();
    }
    hashCode = 31 * hashCode + code;
    return hashCode;
  }

  /**
   * This method exists so that EqualsVerifier can validate the caching functionality.
   * @return
   */
  private int computeValuesHashCode()
  {
    // The computation of hashCode in this function should be kept in sync with the computation of
    // hashCode in the constructor.
    // To deal with very large lists of in filter values, the hashCode computation is limited to
    // MAX_NUM_VALS_IN_HASHCODE.
    // This implementation of hashCode is based on the implementation in java.util.AbstractSet.
    int h = 0, numVals = 0;
    for (String v : values) {
      numVals++;
      if (numVals < MAX_NUM_VALS_IN_HASHCODE) {
        if (v != null) {
          h += v.hashCode();
        }
      } else {
        break;
      }
    }
    return h;
  }

  private byte[] computeCacheKey()
  {
    final List<String> sortedValues = new ArrayList<>(values);
    sortedValues.sort(Comparator.nullsFirst(Ordering.natural()));
    final Hasher hasher = Hashing.sha256().newHasher();
    for (String v : sortedValues) {
      if (v == null) {
        hasher.putInt(0);
      } else {
        hasher.putString(v, StandardCharsets.UTF_8);
      }
    }
    return new CacheKeyBuilder(DimFilterUtils.IN_CACHE_ID)
        .appendString(dimension)
        .appendByte(DimFilterUtils.STRING_SEPARATOR)
        .appendByteArray(extractionFn == null ? new byte[0] : extractionFn.getCacheKey())
        .appendByte(DimFilterUtils.STRING_SEPARATOR)
        .appendByteArray(hasher.hash().asBytes())
        .build();
  }

  private InDimFilter optimizeLookup()
  {
    if (extractionFn instanceof LookupExtractionFn
        && ((LookupExtractionFn) extractionFn).isOptimize()) {
      LookupExtractionFn exFn = (LookupExtractionFn) extractionFn;
      LookupExtractor lookup = exFn.getLookup();

      final Set<String> keys = new HashSet<>();
      for (String value : values) {

        // We cannot do an unapply()-based optimization if the selector value
        // and the replaceMissingValuesWith value are the same, since we have to match on
        // all values that are not present in the lookup.
        final String convertedValue = NullHandling.emptyToNullIfNeeded(value);
        if (!exFn.isRetainMissingValue() && Objects.equals(convertedValue, exFn.getReplaceMissingValueWith())) {
          return this;
        }
        keys.addAll(lookup.unapply(convertedValue));

        // If retainMissingValues is true and the selector value is not in the lookup map,
        // there may be row values that match the selector value but are not included
        // in the lookup map. Match on the selector value as well.
        // If the selector value is overwritten in the lookup map, don't add selector value to keys.
        if (exFn.isRetainMissingValue() && NullHandling.isNullOrEquivalent(lookup.apply(convertedValue))) {
          keys.add(convertedValue);
        }
      }

      if (keys.isEmpty()) {
        return this;
      } else {
        return new InDimFilter(dimension, keys, null, filterTuning);
      }
    }
    return this;
  }

  private static Iterable<ImmutableBitmap> getBitmapIterable(final Set<String> values, final BitmapIndex bitmapIndex)
  {
    return Filters.bitmapsFromIndexes(getBitmapIndexIterable(values, bitmapIndex), bitmapIndex);
  }

  private static IntIterable getBitmapIndexIterable(final Set<String> values, final BitmapIndex bitmapIndex)
  {
    return () -> new IntIterator()
    {
      final Iterator<String> iterator = values.iterator();

      @Override
      public boolean hasNext()
      {
        return iterator.hasNext();
      }

      @Override
      public int nextInt()
      {
        return bitmapIndex.getIndex(iterator.next());
      }
    };
  }

  private static DruidLongPredicate createLongPredicate(final Set<String> values)
  {
    LongArrayList longs = new LongArrayList(values.size());
    for (String value : values) {
      final Long longValue = DimensionHandlerUtils.convertObjectToLong(value);
      if (longValue != null) {
        longs.add((long) longValue);
      }
    }


    final LongOpenHashSet longHashSet = new LongOpenHashSet(longs);
    return longHashSet::contains;
  }

  private static DruidFloatPredicate createFloatPredicate(final Set<String> values)
  {
    IntArrayList floatBits = new IntArrayList(values.size());
    for (String value : values) {
      Float floatValue = DimensionHandlerUtils.convertObjectToFloat(value);
      if (floatValue != null) {
        floatBits.add(Float.floatToIntBits(floatValue));
      }
    }

    final IntOpenHashSet floatBitsHashSet = new IntOpenHashSet(floatBits);
    return input -> floatBitsHashSet.contains(Float.floatToIntBits(input));
  }

  private static DruidDoublePredicate createDoublePredicate(final Set<String> values)
  {
    LongArrayList doubleBits = new LongArrayList(values.size());
    for (String value : values) {
      Double doubleValue = DimensionHandlerUtils.convertObjectToDouble(value);
      if (doubleValue != null) {
        doubleBits.add(Double.doubleToLongBits((doubleValue)));
      }
    }

    final LongOpenHashSet doubleBitsHashSet = new LongOpenHashSet(doubleBits);
    return input -> doubleBitsHashSet.contains(Double.doubleToLongBits(input));
  }

  @VisibleForTesting
  public static class InFilterDruidPredicateFactory implements DruidPredicateFactory
  {
    private final ExtractionFn extractionFn;
    private final Set<String> values;
    private final Supplier<DruidLongPredicate> longPredicateSupplier;
    private final Supplier<DruidFloatPredicate> floatPredicateSupplier;
    private final Supplier<DruidDoublePredicate> doublePredicateSupplier;

    InFilterDruidPredicateFactory(
        final ExtractionFn extractionFn,
        final Set<String> values
    )
    {
      this.extractionFn = extractionFn;
      this.values = values;

      // As the set of filtered values can be large, parsing them as numbers should be done only if needed, and
      // only once. Pass in a common long predicate supplier to all filters created by .toFilter(), so that we only
      // compute the long hashset/array once per query. This supplier must be thread-safe, since this DimFilter will be
      // accessed in the query runners.
      this.longPredicateSupplier = Suppliers.memoize(() -> createLongPredicate(values));
      this.floatPredicateSupplier = Suppliers.memoize(() -> createFloatPredicate(values));
      this.doublePredicateSupplier = Suppliers.memoize(() -> createDoublePredicate(values));
    }

    @Override
    public Predicate<String> makeStringPredicate()
    {
      if (extractionFn != null) {
        return input -> values.contains(extractionFn.apply(input));
      } else {
        return values::contains;
      }
    }

    @Override
    public DruidLongPredicate makeLongPredicate()
    {
      if (extractionFn != null) {
        return input -> values.contains(extractionFn.apply(input));
      } else {
        return longPredicateSupplier.get();
      }
    }

    @Override
    public DruidFloatPredicate makeFloatPredicate()
    {
      if (extractionFn != null) {
        return input -> values.contains(extractionFn.apply(input));
      } else {
        return floatPredicateSupplier.get();
      }
    }

    @Override
    public DruidDoublePredicate makeDoublePredicate()
    {
      if (extractionFn != null) {
        return input -> values.contains(extractionFn.apply(input));
      }
      return input -> doublePredicateSupplier.get().applyDouble(input);
    }

    @Override
    public boolean equals(Object o)
    {
      if (this == o) {
        return true;
      }
      if (o == null || getClass() != o.getClass()) {
        return false;
      }
      InFilterDruidPredicateFactory that = (InFilterDruidPredicateFactory) o;
      return Objects.equals(extractionFn, that.extractionFn) &&
             Objects.equals(values, that.values);
    }

    @Override
    public int hashCode()
    {
      return Objects.hash(extractionFn, values);
    }
  }
}<|MERGE_RESOLUTION|>--- conflicted
+++ resolved
@@ -78,16 +78,16 @@
 
 public class InDimFilter extends AbstractOptimizableDimFilter implements Filter
 {
-<<<<<<< HEAD
+  /**
+   * The maximum number of values that should be used in hashcode computation.
+   * A performance bottleneck was first observed in filters with more than 20K values,
+   * so we set this to 5k as a guesstimate. No benchmarks have been done to validate
+   * the optimal number of values to include in the hashcode to minimize collisions,
+   * while still having the hashcode compute quickly.
+   */
   private static final int MAX_NUM_VALS_IN_HASHCODE = 5_000;
 
-  // determined through benchmark that binary search on long[] is faster than HashSet until ~16 elements
-  // Hashing threshold is not applied to String for now, String still uses ImmutableSortedSet
-  public static final int NUMERIC_HASHING_THRESHOLD = 16;
-
   @Nonnull
-=======
->>>>>>> a9de00d4
   // Values can contain `null` object
   private final Set<String> values;
   @Nonnull
