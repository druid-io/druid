/*
 * Licensed to the Apache Software Foundation (ASF) under one
 * or more contributor license agreements.  See the NOTICE file
 * distributed with this work for additional information
 * regarding copyright ownership.  The ASF licenses this file
 * to you under the Apache License, Version 2.0 (the
 * "License"); you may not use this file except in compliance
 * with the License.  You may obtain a copy of the License at
 *
 *   http://www.apache.org/licenses/LICENSE-2.0
 *
 * Unless required by applicable law or agreed to in writing,
 * software distributed under the License is distributed on an
 * "AS IS" BASIS, WITHOUT WARRANTIES OR CONDITIONS OF ANY
 * KIND, either express or implied.  See the License for the
 * specific language governing permissions and limitations
 * under the License.
 */

package org.apache.druid.query.filter;

import com.fasterxml.jackson.annotation.JsonCreator;
import com.fasterxml.jackson.annotation.JsonIgnore;
import com.fasterxml.jackson.annotation.JsonInclude;
import com.fasterxml.jackson.annotation.JsonProperty;
import com.google.common.annotations.VisibleForTesting;
import com.google.common.base.Joiner;
import com.google.common.base.Preconditions;
import com.google.common.base.Predicate;
import com.google.common.base.Supplier;
import com.google.common.base.Suppliers;
import com.google.common.collect.ImmutableSet;
import com.google.common.collect.Iterables;
import com.google.common.collect.Range;
import com.google.common.collect.RangeSet;
import com.google.common.collect.Sets;
import com.google.common.collect.TreeRangeSet;
import com.google.common.hash.Hasher;
import com.google.common.hash.Hashing;
import it.unimi.dsi.fastutil.ints.IntArrayList;
import it.unimi.dsi.fastutil.ints.IntIterable;
import it.unimi.dsi.fastutil.ints.IntIterator;
import it.unimi.dsi.fastutil.ints.IntOpenHashSet;
import it.unimi.dsi.fastutil.longs.LongArrayList;
import it.unimi.dsi.fastutil.longs.LongOpenHashSet;
import org.apache.druid.collections.bitmap.ImmutableBitmap;
import org.apache.druid.common.config.NullHandling;
import org.apache.druid.java.util.common.IAE;
import org.apache.druid.java.util.common.StringUtils;
import org.apache.druid.java.util.common.guava.Comparators;
import org.apache.druid.query.BitmapResultFactory;
import org.apache.druid.query.cache.CacheKeyBuilder;
import org.apache.druid.query.extraction.ExtractionFn;
import org.apache.druid.query.filter.vector.VectorValueMatcher;
import org.apache.druid.query.filter.vector.VectorValueMatcherColumnProcessorFactory;
import org.apache.druid.query.lookup.LookupExtractionFn;
import org.apache.druid.query.lookup.LookupExtractor;
import org.apache.druid.segment.ColumnInspector;
import org.apache.druid.segment.ColumnProcessors;
import org.apache.druid.segment.ColumnSelector;
import org.apache.druid.segment.ColumnSelectorFactory;
import org.apache.druid.segment.DimensionHandlerUtils;
import org.apache.druid.segment.IntIteratorUtils;
import org.apache.druid.segment.column.BitmapIndex;
import org.apache.druid.segment.filter.Filters;
import org.apache.druid.segment.vector.VectorColumnSelectorFactory;

import javax.annotation.Nullable;
import java.nio.charset.StandardCharsets;
import java.util.ArrayList;
import java.util.Collection;
import java.util.Comparator;
import java.util.HashSet;
import java.util.Iterator;
import java.util.List;
import java.util.Map;
import java.util.Objects;
import java.util.Set;
import java.util.SortedSet;

public class InDimFilter extends AbstractOptimizableDimFilter implements Filter
{
  // Values can contain `null` object
  private final Set<String> values;
  private final String dimension;
  @Nullable
  private final ExtractionFn extractionFn;
  @Nullable
  private final FilterTuning filterTuning;
  private final DruidPredicateFactory predicateFactory;

  @JsonIgnore
  private final Supplier<byte[]> cacheKeySupplier;

  /**
   * Creates a new filter.
   *
   * @param dimension    column to search
   * @param values       set of values to match. This collection may be reused to avoid copying a big collection.
   *                     Therefore, callers should <b>not</b> modify the collection after it is passed to this
   *                     constructor.
   * @param extractionFn extraction function to apply to the column before checking against "values"
   * @param filterTuning optional tuning
   */
  @JsonCreator
  public InDimFilter(
      @JsonProperty("dimension") String dimension,
      // This 'values' collection instance can be reused if possible to avoid copying a big collection.
      // Callers should _not_ modify the collection after it is passed to this constructor.
      @JsonProperty("values") Set<String> values,
      @JsonProperty("extractionFn") @Nullable ExtractionFn extractionFn,
      @JsonProperty("filterTuning") @Nullable FilterTuning filterTuning
  )
  {
    this(
        dimension,
        values,
        extractionFn,
        filterTuning,
        null
    );
  }

  /**
   * Creates a new filter without an extraction function or any special filter tuning.
   *
   * @param dimension column to search
   * @param values    set of values to match. This collection may be reused to avoid copying a big collection.
   *                  Therefore, callers should <b>not</b> modify the collection after it is passed to this
   *                  constructor.
   */
  public InDimFilter(
      String dimension,
      Set<String> values
  )
  {
    this(
        dimension,
        values,
        null,
        null
    );
  }

  /**
   * This constructor should be called only in unit tests since accepting a Collection makes copying more likely.
   */
  @VisibleForTesting
  public InDimFilter(String dimension, Collection<String> values, @Nullable ExtractionFn extractionFn)
  {
    this(
        dimension,
        values instanceof Set ? (Set<String>) values : new HashSet<>(values),
        extractionFn,
        null,
        null
    );
  }

  /**
   * Internal constructor.
   */
  private InDimFilter(
      final String dimension,
      final Set<String> values,
      @Nullable final ExtractionFn extractionFn,
      @Nullable final FilterTuning filterTuning,
      @Nullable final DruidPredicateFactory predicateFactory
  )
  {
    Preconditions.checkNotNull(values, "values cannot be null");

    // The values set can be huge. Try to avoid copying the set if possible.
    // Note that we may still need to copy values to a list for caching. See getCacheKey().
    if (!NullHandling.sqlCompatible() && values.contains("")) {
      // In Non sql compatible mode, empty strings should be converted to nulls for the filter.
      // In sql compatible mode, empty strings and nulls should be treated differently
      this.values = Sets.newHashSetWithExpectedSize(values.size());
      for (String v : values) {
        this.values.add(NullHandling.emptyToNullIfNeeded(v));
      }
    } else {
      this.values = values;
    }

    this.dimension = Preconditions.checkNotNull(dimension, "dimension cannot be null");
    this.extractionFn = extractionFn;
    this.filterTuning = filterTuning;

    if (predicateFactory != null) {
      this.predicateFactory = predicateFactory;
    } else {
      this.predicateFactory = new InFilterDruidPredicateFactory(extractionFn, this.values);
    }

    this.cacheKeySupplier = Suppliers.memoize(this::computeCacheKey);
  }

  @JsonProperty
  public String getDimension()
  {
    return dimension;
  }

  @JsonProperty
  public Set<String> getValues()
  {
    return values;
  }

  @Nullable
  @JsonInclude(JsonInclude.Include.NON_NULL)
  @JsonProperty
  public ExtractionFn getExtractionFn()
  {
    return extractionFn;
  }

  @Nullable
  @JsonInclude(JsonInclude.Include.NON_NULL)
  @JsonProperty
  public FilterTuning getFilterTuning()
  {
    return filterTuning;
  }

  @Override
  public byte[] getCacheKey()
  {
    return cacheKeySupplier.get();
  }

  @Override
  public DimFilter optimize()
  {
    InDimFilter inFilter = optimizeLookup();

    if (inFilter.values.isEmpty()) {
      return FalseDimFilter.instance();
    }
    if (inFilter.values.size() == 1) {
      return new SelectorDimFilter(
          inFilter.dimension,
          inFilter.values.iterator().next(),
          inFilter.getExtractionFn(),
          filterTuning
      );
    }
    return inFilter;
  }

  @Override
  public Filter toFilter()
  {
    return this;
  }

  @Nullable
  @Override
  public RangeSet<String> getDimensionRangeSet(String dimension)
  {
    if (!Objects.equals(getDimension(), dimension) || getExtractionFn() != null) {
      return null;
    }
    RangeSet<String> retSet = TreeRangeSet.create();
    for (String value : values) {
      String valueEquivalent = NullHandling.nullToEmptyIfNeeded(value);
      if (valueEquivalent == null) {
        // Case when SQL compatible null handling is enabled
        // Range.singleton(null) is invalid, so use the fact that
        // only null values are less than empty string.
        retSet.add(Range.lessThan(""));
      } else {
        retSet.add(Range.singleton(valueEquivalent));
      }
    }
    return retSet;
  }

  @Override
  public Set<String> getRequiredColumns()
  {
    return ImmutableSet.of(dimension);
  }

  @Override
  public <T> T getBitmapResult(BitmapIndexSelector selector, BitmapResultFactory<T> bitmapResultFactory)
  {
    if (extractionFn == null) {
      final BitmapIndex bitmapIndex = selector.getBitmapIndex(dimension);
      return bitmapResultFactory.unionDimensionValueBitmaps(getBitmapIterable(values, bitmapIndex));
    } else {
      return Filters.matchPredicate(
          dimension,
          selector,
          bitmapResultFactory,
          predicateFactory.makeStringPredicate()
      );
    }
  }

  @Override
  public double estimateSelectivity(BitmapIndexSelector indexSelector)
  {
    if (extractionFn == null) {
      final BitmapIndex bitmapIndex = indexSelector.getBitmapIndex(dimension);
      return Filters.estimateSelectivity(
          bitmapIndex,
          IntIteratorUtils.toIntList(getBitmapIndexIterable(values, bitmapIndex).iterator()),
          indexSelector.getNumRows()
      );
    } else {
      return Filters.estimateSelectivity(
          dimension,
          indexSelector,
          predicateFactory.makeStringPredicate()
      );
    }
  }

  @Override
  public ValueMatcher makeMatcher(ColumnSelectorFactory factory)
  {
    return Filters.makeValueMatcher(factory, dimension, predicateFactory);
  }

  @Override
  public VectorValueMatcher makeVectorMatcher(final VectorColumnSelectorFactory factory)
  {
    return ColumnProcessors.makeVectorProcessor(
        dimension,
        VectorValueMatcherColumnProcessorFactory.instance(),
        factory
    ).makeMatcher(predicateFactory);
  }

  @Override
  public boolean canVectorizeMatcher(ColumnInspector inspector)
  {
    return true;
  }

  @Override
  public boolean supportsRequiredColumnRewrite()
  {
    return true;
  }

  @Override
  public Filter rewriteRequiredColumns(Map<String, String> columnRewrites)
  {
    String rewriteDimensionTo = columnRewrites.get(dimension);
    if (rewriteDimensionTo == null) {
      throw new IAE("Received a non-applicable rewrite: %s, filter's dimension: %s", columnRewrites, dimension);
    }

    if (rewriteDimensionTo.equals(dimension)) {
      return this;
    } else {
      return new InDimFilter(
          rewriteDimensionTo,
          values,
          extractionFn,
          filterTuning,
          predicateFactory
      );
    }
  }

  @Override
  public boolean supportsBitmapIndex(BitmapIndexSelector selector)
  {
    return selector.getBitmapIndex(dimension) != null;
  }

  @Override
  public boolean shouldUseBitmapIndex(BitmapIndexSelector selector)
  {
    return Filters.shouldUseBitmapIndex(this, selector, filterTuning);
  }

  @Override
  public boolean supportsSelectivityEstimation(ColumnSelector columnSelector, BitmapIndexSelector indexSelector)
  {
    return Filters.supportsSelectivityEstimation(this, dimension, columnSelector, indexSelector);
  }

  @Override
  public String toString()
  {
    final DimFilterToStringBuilder builder = new DimFilterToStringBuilder();
    return builder.appendDimension(dimension, extractionFn)
                  .append(" IN (")
                  .append(Joiner.on(", ").join(Iterables.transform(values, StringUtils::nullToEmptyNonDruidDataString)))
                  .append(")")
                  .appendFilterTuning(filterTuning)
                  .build();
  }

  @Override
  public boolean equals(Object o)
  {
    if (this == o) {
      return true;
    }
    if (o == null || getClass() != o.getClass()) {
      return false;
    }
    InDimFilter that = (InDimFilter) o;
    return values.equals(that.values) &&
           dimension.equals(that.dimension) &&
           Objects.equals(extractionFn, that.extractionFn) &&
           Objects.equals(filterTuning, that.filterTuning);
  }

  @Override
  public int hashCode()
  {
    return Objects.hash(values, dimension, extractionFn, filterTuning);
  }

  private byte[] computeCacheKey()
  {
<<<<<<< HEAD
    final List<String> sortedValues = new ArrayList<>(values);
    sortedValues.sort(Comparator.nullsFirst(Ordering.natural()));

    // Hash all values, in sorted order, as their length followed by their content.
=======
    final Collection<String> sortedValues;

    if (values instanceof SortedSet && isNaturalOrder(((SortedSet<String>) values).comparator())) {
      // Avoid copying "values" when it is already in the order we need for cache key computation.
      sortedValues = values;
    } else {
      final List<String> sortedValuesList = new ArrayList<>(values);
      sortedValuesList.sort(Comparators.naturalNullsFirst());
      sortedValues = sortedValuesList;
    }

>>>>>>> ad028de5
    final Hasher hasher = Hashing.sha256().newHasher();
    for (String v : sortedValues) {
      if (v == null) {
        // Encode null as length -1, no content.
        hasher.putInt(-1);
      } else {
        hasher.putInt(v.length());
        hasher.putString(v, StandardCharsets.UTF_8);
      }
    }

    return new CacheKeyBuilder(DimFilterUtils.IN_CACHE_ID)
        .appendString(dimension)
        .appendByte(DimFilterUtils.STRING_SEPARATOR)
        .appendByteArray(extractionFn == null ? new byte[0] : extractionFn.getCacheKey())
        .appendByte(DimFilterUtils.STRING_SEPARATOR)
        .appendByteArray(hasher.hash().asBytes())
        .build();
  }

  private InDimFilter optimizeLookup()
  {
    if (extractionFn instanceof LookupExtractionFn
        && ((LookupExtractionFn) extractionFn).isOptimize()) {
      LookupExtractionFn exFn = (LookupExtractionFn) extractionFn;
      LookupExtractor lookup = exFn.getLookup();

      final Set<String> keys = new HashSet<>();
      for (String value : values) {

        // We cannot do an unapply()-based optimization if the selector value
        // and the replaceMissingValuesWith value are the same, since we have to match on
        // all values that are not present in the lookup.
        final String convertedValue = NullHandling.emptyToNullIfNeeded(value);
        if (!exFn.isRetainMissingValue() && Objects.equals(convertedValue, exFn.getReplaceMissingValueWith())) {
          return this;
        }
        keys.addAll(lookup.unapply(convertedValue));

        // If retainMissingValues is true and the selector value is not in the lookup map,
        // there may be row values that match the selector value but are not included
        // in the lookup map. Match on the selector value as well.
        // If the selector value is overwritten in the lookup map, don't add selector value to keys.
        if (exFn.isRetainMissingValue() && NullHandling.isNullOrEquivalent(lookup.apply(convertedValue))) {
          keys.add(convertedValue);
        }
      }

      if (keys.isEmpty()) {
        return this;
      } else {
        return new InDimFilter(dimension, keys, null, filterTuning);
      }
    }
    return this;
  }

  /**
   * Returns true if the comparator is null or the singleton {@link Comparators#naturalNullsFirst()}. Useful for
   * detecting if a sorted set is in natural order or not.
   *
   * May return false negatives (i.e. there are naturally-ordered comparators that will return false here).
   */
  private static <T> boolean isNaturalOrder(@Nullable final Comparator<T> comparator)
  {
    return comparator == null || Comparators.naturalNullsFirst().equals(comparator);
  }

  private static Iterable<ImmutableBitmap> getBitmapIterable(final Set<String> values, final BitmapIndex bitmapIndex)
  {
    return Filters.bitmapsFromIndexes(getBitmapIndexIterable(values, bitmapIndex), bitmapIndex);
  }

  private static IntIterable getBitmapIndexIterable(final Set<String> values, final BitmapIndex bitmapIndex)
  {
    return () -> new IntIterator()
    {
      final Iterator<String> iterator = values.iterator();

      @Override
      public boolean hasNext()
      {
        return iterator.hasNext();
      }

      @Override
      public int nextInt()
      {
        return bitmapIndex.getIndex(iterator.next());
      }
    };
  }

  private static Predicate<String> createStringPredicate(final Set<String> values)
  {
    Preconditions.checkNotNull(values, "values");

    try {
      // Check to see if values.contains(null) will throw a NullPointerException. Jackson JSON deserialization won't
      // lead to this (it will create a HashSet, which can accept nulls). But when InDimFilters are created
      // programmatically as a result of optimizations like rewriting inner joins as filters, the passed-in Set may
      // not be able to accept nulls. We don't want to copy the Sets (since they may be large) so instead we'll wrap
      // it in a null-checking lambda if needed.

      //noinspection ResultOfMethodCallIgnored
      values.contains(null);

      // Safe to do values.contains(null).
      return values::contains;
    }
    catch (NullPointerException ignored) {
      // Fall through
    }

    // Not safe to do values.contains(null); must return a wrapper.
    // Return false for null, since an exception means the set cannot accept null (and therefore does not include it).
    return value -> value != null && values.contains(value);
  }

  private static DruidLongPredicate createLongPredicate(final Set<String> values)
  {
    LongArrayList longs = new LongArrayList(values.size());
    for (String value : values) {
      final Long longValue = DimensionHandlerUtils.convertObjectToLong(value);
      if (longValue != null) {
        longs.add((long) longValue);
      }
    }

    final LongOpenHashSet longHashSet = new LongOpenHashSet(longs);
    return longHashSet::contains;
  }

  private static DruidFloatPredicate createFloatPredicate(final Set<String> values)
  {
    IntArrayList floatBits = new IntArrayList(values.size());
    for (String value : values) {
      Float floatValue = DimensionHandlerUtils.convertObjectToFloat(value);
      if (floatValue != null) {
        floatBits.add(Float.floatToIntBits(floatValue));
      }
    }

    final IntOpenHashSet floatBitsHashSet = new IntOpenHashSet(floatBits);
    return input -> floatBitsHashSet.contains(Float.floatToIntBits(input));
  }

  private static DruidDoublePredicate createDoublePredicate(final Set<String> values)
  {
    LongArrayList doubleBits = new LongArrayList(values.size());
    for (String value : values) {
      Double doubleValue = DimensionHandlerUtils.convertObjectToDouble(value);
      if (doubleValue != null) {
        doubleBits.add(Double.doubleToLongBits((doubleValue)));
      }
    }

    final LongOpenHashSet doubleBitsHashSet = new LongOpenHashSet(doubleBits);
    return input -> doubleBitsHashSet.contains(Double.doubleToLongBits(input));
  }

  @VisibleForTesting
  public static class InFilterDruidPredicateFactory implements DruidPredicateFactory
  {
    private final ExtractionFn extractionFn;
    private final Set<String> values;
    private final Supplier<Predicate<String>> stringPredicateSupplier;
    private final Supplier<DruidLongPredicate> longPredicateSupplier;
    private final Supplier<DruidFloatPredicate> floatPredicateSupplier;
    private final Supplier<DruidDoublePredicate> doublePredicateSupplier;

    InFilterDruidPredicateFactory(
        final ExtractionFn extractionFn,
        final Set<String> values
    )
    {
      this.extractionFn = extractionFn;
      this.values = values;

      // As the set of filtered values can be large, parsing them as numbers should be done only if needed, and
      // only once. Pass in a common long predicate supplier to all filters created by .toFilter(), so that we only
      // compute the long hashset/array once per query. This supplier must be thread-safe, since this DimFilter will be
      // accessed in the query runners.
      this.stringPredicateSupplier = Suppliers.memoize(() -> createStringPredicate(values));
      this.longPredicateSupplier = Suppliers.memoize(() -> createLongPredicate(values));
      this.floatPredicateSupplier = Suppliers.memoize(() -> createFloatPredicate(values));
      this.doublePredicateSupplier = Suppliers.memoize(() -> createDoublePredicate(values));
    }

    @Override
    public Predicate<String> makeStringPredicate()
    {
      if (extractionFn != null) {
        final Predicate<String> stringPredicate = stringPredicateSupplier.get();
        return input -> stringPredicate.apply(extractionFn.apply(input));
      } else {
        return stringPredicateSupplier.get();
      }
    }

    @Override
    public DruidLongPredicate makeLongPredicate()
    {
      if (extractionFn != null) {
        final Predicate<String> stringPredicate = stringPredicateSupplier.get();
        return input -> stringPredicate.apply(extractionFn.apply(input));
      } else {
        return longPredicateSupplier.get();
      }
    }

    @Override
    public DruidFloatPredicate makeFloatPredicate()
    {
      if (extractionFn != null) {
        final Predicate<String> stringPredicate = stringPredicateSupplier.get();
        return input -> stringPredicate.apply(extractionFn.apply(input));
      } else {
        return floatPredicateSupplier.get();
      }
    }

    @Override
    public DruidDoublePredicate makeDoublePredicate()
    {
      if (extractionFn != null) {
        final Predicate<String> stringPredicate = stringPredicateSupplier.get();
        return input -> stringPredicate.apply(extractionFn.apply(input));
      } else {
        return doublePredicateSupplier.get();
      }
    }

    @Override
    public boolean equals(Object o)
    {
      if (this == o) {
        return true;
      }
      if (o == null || getClass() != o.getClass()) {
        return false;
      }
      InFilterDruidPredicateFactory that = (InFilterDruidPredicateFactory) o;
      return Objects.equals(extractionFn, that.extractionFn) &&
             Objects.equals(values, that.values);
    }

    @Override
    public int hashCode()
    {
      return Objects.hash(extractionFn, values);
    }
  }
}<|MERGE_RESOLUTION|>--- conflicted
+++ resolved
@@ -421,12 +421,6 @@
 
   private byte[] computeCacheKey()
   {
-<<<<<<< HEAD
-    final List<String> sortedValues = new ArrayList<>(values);
-    sortedValues.sort(Comparator.nullsFirst(Ordering.natural()));
-
-    // Hash all values, in sorted order, as their length followed by their content.
-=======
     final Collection<String> sortedValues;
 
     if (values instanceof SortedSet && isNaturalOrder(((SortedSet<String>) values).comparator())) {
@@ -438,7 +432,7 @@
       sortedValues = sortedValuesList;
     }
 
->>>>>>> ad028de5
+    // Hash all values, in sorted order, as their length followed by their content.
     final Hasher hasher = Hashing.sha256().newHasher();
     for (String v : sortedValues) {
       if (v == null) {
