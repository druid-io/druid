--- conflicted
+++ resolved
@@ -263,7 +263,6 @@
     Ordering<ResultRow> ordering = null;
     for (OrderByColumnSpec columnSpec : columns) {
       String columnName = columnSpec.getDimension();
-<<<<<<< HEAD
       Ordering<Row> nextOrdering = null;
 
       if (postAggregatorsMap.containsKey(columnName)) {
@@ -272,22 +271,6 @@
         nextOrdering = metricOrdering(columnName, aggregatorsMap.get(columnName).makeComparatorWithOrderByColumnSpec(columnSpec));
       } else if (dimensionsMap.containsKey(columnName)) {
         nextOrdering = dimensionOrdering(columnName, columnSpec.getDimensionComparator());
-=======
-      Ordering<ResultRow> nextOrdering = null;
-
-      final int columnIndex = rowOrderLookup.applyAsInt(columnName);
-
-      if (columnIndex >= 0) {
-        if (postAggregatorsMap.containsKey(columnName)) {
-          //noinspection unchecked
-          nextOrdering = metricOrdering(columnIndex, postAggregatorsMap.get(columnName).getComparator());
-        } else if (aggregatorsMap.containsKey(columnName)) {
-          //noinspection unchecked
-          nextOrdering = metricOrdering(columnIndex, aggregatorsMap.get(columnName).getComparator());
-        } else if (dimensionsMap.containsKey(columnName)) {
-          nextOrdering = dimensionOrdering(columnIndex, columnSpec.getDimensionComparator());
-        }
->>>>>>> 399b3ad7
       }
 
       if (nextOrdering == null) {
