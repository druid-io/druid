--- conflicted
+++ resolved
@@ -337,11 +337,8 @@
         },
         new IndexingServiceFirehoseModule(),
         new IndexingServiceTaskLogsModule(),
-<<<<<<< HEAD
         new SupervisorModule(),
-=======
         new LookupSerdeModule(),
->>>>>>> 7abfbb06
         new SamplerModule()
     );
   }
