--- conflicted
+++ resolved
@@ -20,6 +20,7 @@
 package org.apache.druid.cli;
 
 import com.google.common.collect.ImmutableList;
+import com.google.inject.Key;
 import com.google.inject.Module;
 import com.google.inject.name.Names;
 import io.airlift.airline.Command;
@@ -104,30 +105,18 @@
           binder.install(new CacheModule());
           MetricsModule.register(binder, CacheMonitor.class);
 
-<<<<<<< HEAD
           binder.bind(NodeType.class).annotatedWith(Self.class).toInstance(NodeType.HISTORICAL);
 
-          binder
-              .bind(DiscoverySideEffectsProvider.Child.class)
-              .toProvider(
-                  new DiscoverySideEffectsProvider(
-                      NodeType.HISTORICAL,
-                      ImmutableList.of(DataNodeService.class, LookupNodeService.class)
-                  )
-              )
-              .in(LazySingleton.class);
-          LifecycleModule.registerKey(binder, Key.get(DiscoverySideEffectsProvider.Child.class));
+          bindAnnouncer(
+              binder,
+              DiscoverySideEffectsProvider
+                  .builder(NodeType.HISTORICAL)
+                  .serviceClasses(ImmutableList.of(DataNodeService.class, LookupNodeService.class))
+                  .build()
+          );
 
           Jerseys.addResource(binder, SelfDiscoveryResource.class);
           LifecycleModule.registerKey(binder, Key.get(SelfDiscoveryResource.class));
-=======
-          bindAnnouncer(
-              binder,
-              DiscoverySideEffectsProvider.builder(NodeType.HISTORICAL)
-                                          .serviceClasses(ImmutableList.of(DataNodeService.class, LookupNodeService.class))
-                                          .build()
-          );
->>>>>>> 2bf6fc35
         },
         new LookupModule()
     );
