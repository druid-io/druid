--- conflicted
+++ resolved
@@ -72,19 +72,12 @@
 
   @JsonCreator
   public URIExtractionNamespace(
-<<<<<<< HEAD
-      @NotNull @JsonProperty(value = "uri", required = true)
-      URI uri,
-=======
-      @NotNull @JsonProperty(value = "namespace", required = true)
-          String namespace,
       @JsonProperty(value = "uri", required = false)
           URI uri,
       @JsonProperty(value = "uriPrefix", required = false)
           URI uriPrefix,
       @JsonProperty(value = "fileRegex", required = false)
           String fileRegex,
->>>>>>> 6c5bf91f
       @JsonProperty(value = "namespaceParseSpec", required = true)
           FlatDataParser namespaceParseSpec,
       @Min(0) @Nullable @JsonProperty(value = "pollPeriod", required = false)
@@ -94,7 +87,6 @@
           String versionRegex
   )
   {
-    this.namespace = Preconditions.checkNotNull(namespace, "namespace");
     this.uri = uri;
     this.uriPrefix = uriPrefix;
     if ((uri != null) == (uriPrefix != null)) {
@@ -119,26 +111,9 @@
         throw new IAE(ex, "Could not parse `fileRegex` [%s]", this.fileRegex);
       }
     }
-<<<<<<< HEAD
-    this.uri = Preconditions.checkNotNull(uri, "uri");
-    this.namespaceParseSpec = Preconditions.checkNotNull(namespaceParseSpec, "namespaceParseSpec");
-    this.pollPeriod = pollPeriod == null ? Period.ZERO : pollPeriod;
-
-    this.versionRegex = versionRegex;
-  }
-
-  public String getVersionRegex()
-=======
-  }
-
-  @Override
-  public String getNamespace()
-  {
-    return namespace;
   }
 
   public String getFileRegex()
->>>>>>> 6c5bf91f
   {
     return fileRegex;
   }
@@ -167,24 +142,13 @@
   @Override
   public String toString()
   {
-<<<<<<< HEAD
-    return String.format(
-        "URIExtractionNamespace = { uri = %s, namespaceParseSpec = %s, pollPeriod = %s, versionRegex = %s }",
-        uri.toString(),
-        namespaceParseSpec.toString(),
-        pollPeriod.toString(),
-        versionRegex
-    );
-=======
     return "URIExtractionNamespace{" +
-           "namespace='" + namespace + '\'' +
-           ", uri=" + uri +
+           "uri=" + uri +
            ", uriPrefix=" + uriPrefix +
            ", namespaceParseSpec=" + namespaceParseSpec +
            ", fileRegex='" + fileRegex + '\'' +
            ", pollPeriod=" + pollPeriod +
            '}';
->>>>>>> 6c5bf91f
   }
 
   @Override
@@ -199,9 +163,6 @@
 
     URIExtractionNamespace that = (URIExtractionNamespace) o;
 
-    if (!getNamespace().equals(that.getNamespace())) {
-      return false;
-    }
     if (getUri() != null ? !getUri().equals(that.getUri()) : that.getUri() != null) {
       return false;
     }
@@ -221,16 +182,10 @@
   @Override
   public int hashCode()
   {
-<<<<<<< HEAD
-    int result = uri.hashCode();
-    result = 31 * result + namespaceParseSpec.hashCode();
-=======
-    int result = getNamespace().hashCode();
-    result = 31 * result + (getUri() != null ? getUri().hashCode() : 0);
+    int result = getUri() != null ? getUri().hashCode() : 0;
     result = 31 * result + (getUriPrefix() != null ? getUriPrefix().hashCode() : 0);
     result = 31 * result + getNamespaceParseSpec().hashCode();
     result = 31 * result + (getFileRegex() != null ? getFileRegex().hashCode() : 0);
->>>>>>> 6c5bf91f
     result = 31 * result + pollPeriod.hashCode();
     return result;
   }
@@ -368,6 +323,28 @@
     }
 
     @Override
+    public boolean equals(Object o)
+    {
+      if (this == o) {
+        return true;
+      }
+      if (o == null || getClass() != o.getClass()) {
+        return false;
+      }
+
+      CSVFlatDataParser that = (CSVFlatDataParser) o;
+
+      if (!getColumns().equals(that.getColumns())) {
+        return false;
+      }
+      if (!getKeyColumn().equals(that.getKeyColumn())) {
+        return false;
+      }
+
+      return getValueColumn().equals(that.getValueColumn());
+    }
+
+    @Override
     public String toString()
     {
       return String.format(
@@ -457,6 +434,31 @@
     public Parser<String, String> getParser()
     {
       return parser;
+    }
+
+    @Override
+    public boolean equals(Object o)
+    {
+      if (this == o) {
+        return true;
+      }
+      if (o == null || getClass() != o.getClass()) {
+        return false;
+      }
+
+      TSVFlatDataParser that = (TSVFlatDataParser) o;
+
+      if (!getColumns().equals(that.getColumns())) {
+        return false;
+      }
+      if ((getDelimiter() == null) ? that.getDelimiter() == null : getDelimiter().equals(that.getDelimiter())) {
+        return false;
+      }
+      if (!getKeyColumn().equals(that.getKeyColumn())) {
+        return false;
+      }
+
+      return getValueColumn().equals(that.getValueColumn());
     }
 
     @Override
@@ -513,6 +515,25 @@
     public Parser<String, String> getParser()
     {
       return this.parser;
+    }
+
+    @Override
+    public boolean equals(Object o)
+    {
+      if (this == o) {
+        return true;
+      }
+      if (o == null || getClass() != o.getClass()) {
+        return false;
+      }
+
+      JSONFlatDataParser that = (JSONFlatDataParser) o;
+
+      if (!getKeyFieldName().equals(that.getKeyFieldName())) {
+        return false;
+      }
+
+      return getValueFieldName().equals(that.getValueFieldName());
     }
 
     @Override
@@ -575,6 +596,19 @@
     }
 
     @Override
+    public boolean equals(Object o)
+    {
+      if (this == o) {
+        return true;
+      }
+      if (o == null || getClass() != o.getClass()) {
+        return false;
+      }
+
+      return true;
+    }
+
+    @Override
     public String toString()
     {
       return "ObjectMapperFlatDataParser = { }";
