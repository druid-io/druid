<<<<<<< HEAD
/*
 * Licensed to the Apache Software Foundation (ASF) under one
 * or more contributor license agreements.  See the NOTICE file
 * distributed with this work for additional information
 * regarding copyright ownership.  The ASF licenses this file
 * to you under the Apache License, Version 2.0 (the
 * "License"); you may not use this file except in compliance
 * with the License.  You may obtain a copy of the License at
 *
 *   http://www.apache.org/licenses/LICENSE-2.0
 *
 * Unless required by applicable law or agreed to in writing,
 * software distributed under the License is distributed on an
 * "AS IS" BASIS, WITHOUT WARRANTIES OR CONDITIONS OF ANY
 * KIND, either express or implied.  See the License for the
 * specific language governing permissions and limitations
 * under the License.
 */

package org.apache.druid.storage.azure;

import com.microsoft.azure.storage.StorageException;
import org.apache.druid.data.input.azure.AzureInputSource;
import org.junit.Assert;
import org.junit.Test;

import java.io.IOException;
import java.net.URI;
import java.net.URISyntaxException;

public class AzureUtilsTest
{
  private static final String CONTAINER_NAME = "container1";
  private static final String BLOB_NAME = "blob1";
  private static final String BLOB_PATH_WITH_LEADING_SLASH = "/" + BLOB_NAME;
  private static final String BLOB_PATH_WITH_LEADING_AZURE_PREFIX = AzureUtils.AZURE_STORAGE_HOST_ADDRESS
                                                                    + "/"
                                                                    + BLOB_NAME;
  private static final URI URI_WITH_PATH_WITH_LEADING_SLASH;

  private static final URISyntaxException URI_SYNTAX_EXCEPTION = new URISyntaxException("", "");
  private static final StorageException STORAGE_EXCEPTION = new StorageException("", "", null);
  private static final IOException IO_EXCEPTION = new IOException();
  private static final RuntimeException RUNTIME_EXCEPTION = new RuntimeException();
  private static final RuntimeException NULL_EXCEPTION_WRAPPED_IN_RUNTIME_EXCEPTION = new RuntimeException("", null);
  private static final RuntimeException IO_EXCEPTION_WRAPPED_IN_RUNTIME_EXCEPTION = new RuntimeException(
      "",
      new IOException()
  );
  private static final RuntimeException RUNTIME_EXCEPTION_WRAPPED_IN_RUNTIME_EXCEPTON = new RuntimeException(
      "",
      new RuntimeException()
  );

  static {
    try {
      URI_WITH_PATH_WITH_LEADING_SLASH = new URI(AzureInputSource.SCHEME
                                                 + "://"
                                                 + CONTAINER_NAME
                                                 + BLOB_PATH_WITH_LEADING_SLASH);
    }
    catch (Exception e) {
      throw new RuntimeException(e);
    }
  }

  @Test
  public void test_extractAzureKey_pathHasLeadingSlash_returnsPathWithLeadingSlashRemoved()
  {
    String extractedKey = AzureUtils.extractAzureKey(URI_WITH_PATH_WITH_LEADING_SLASH);
    Assert.assertEquals(BLOB_NAME, extractedKey);
  }

  @Test
  public void test_maybeRemoveAzurePathPrefix_pathHasLeadingAzurePathPrefix_returnsPathWithLeadingAzurePathRemoved()
  {
    String path = AzureUtils.maybeRemoveAzurePathPrefix(BLOB_PATH_WITH_LEADING_AZURE_PREFIX);
    Assert.assertEquals(BLOB_NAME, path);
  }

  @Test
  public void test_maybeRemoveAzurePathPrefix_pathDoesNotHaveAzurePathPrefix__returnsPathWithLeadingAzurePathRemoved()
  {
    String path = AzureUtils.maybeRemoveAzurePathPrefix(BLOB_NAME);
    Assert.assertEquals(BLOB_NAME, path);
  }

  @Test
  public void test_azureRetry_URISyntaxException_returnsFalse()
  {
    boolean retry = AzureUtils.AZURE_RETRY.apply(URI_SYNTAX_EXCEPTION);
    Assert.assertFalse(retry);
  }

  @Test
  public void test_azureRetry_StorageException_returnsTrue()
  {
    boolean retry = AzureUtils.AZURE_RETRY.apply(STORAGE_EXCEPTION);
    Assert.assertTrue(retry);
  }

  @Test
  public void test_azureRetry_IOException_returnsTrue()
  {
    boolean retry = AzureUtils.AZURE_RETRY.apply(IO_EXCEPTION);
    Assert.assertTrue(retry);
  }

  @Test
  public void test_azureRetry_nullException_returnsFalse()
  {
    boolean retry = AzureUtils.AZURE_RETRY.apply(null);
    Assert.assertFalse(retry);
  }

  @Test
  public void test_azureRetry_RunTimeException_returnsFalse()
  {
    boolean retry = AzureUtils.AZURE_RETRY.apply(RUNTIME_EXCEPTION);
    Assert.assertFalse(retry);
  }

  @Test
  public void test_azureRetry_nullExceptionWrappedInRunTimeException_returnsFalse()
  {
    boolean retry = AzureUtils.AZURE_RETRY.apply(NULL_EXCEPTION_WRAPPED_IN_RUNTIME_EXCEPTION);
    Assert.assertFalse(retry);
  }

  @Test
  public void test_azureRetry_IOExceptionWrappedInRunTimeException_returnsTrue()
  {
    boolean retry = AzureUtils.AZURE_RETRY.apply(IO_EXCEPTION_WRAPPED_IN_RUNTIME_EXCEPTION);
    Assert.assertTrue(retry);
  }

  @Test
  public void test_azureRetry_RunTimeExceptionWrappedInRunTimeException_returnsFalse()
  {
    boolean retry = AzureUtils.AZURE_RETRY.apply(RUNTIME_EXCEPTION_WRAPPED_IN_RUNTIME_EXCEPTON);
    Assert.assertFalse(retry);
  }
  @Test
  public void test_changeStaticValue_modifyDefaultAzureStorageHostAddress_returnsModifiedHostPath(){
    AzureAccountConfig config = new AzureAccountConfig();
    config.setHostAddress("blob.core.chinacloudapi.cn");
    Assert.assertEquals(config.getHostAddress(),AzureUtils.AZURE_STORAGE_HOST_ADDRESS);
  }
}
=======
/*
 * Licensed to the Apache Software Foundation (ASF) under one
 * or more contributor license agreements.  See the NOTICE file
 * distributed with this work for additional information
 * regarding copyright ownership.  The ASF licenses this file
 * to you under the Apache License, Version 2.0 (the
 * "License"); you may not use this file except in compliance
 * with the License.  You may obtain a copy of the License at
 *
 *   http://www.apache.org/licenses/LICENSE-2.0
 *
 * Unless required by applicable law or agreed to in writing,
 * software distributed under the License is distributed on an
 * "AS IS" BASIS, WITHOUT WARRANTIES OR CONDITIONS OF ANY
 * KIND, either express or implied.  See the License for the
 * specific language governing permissions and limitations
 * under the License.
 */

package org.apache.druid.storage.azure;

import com.microsoft.azure.storage.StorageException;
import org.apache.druid.data.input.azure.AzureInputSource;
import org.junit.Assert;
import org.junit.Test;

import java.io.IOException;
import java.net.URI;
import java.net.URISyntaxException;

public class AzureUtilsTest
{
  private static final String CONTAINER_NAME = "container1";
  private static final String BLOB_NAME = "blob1";
  private static final String BLOB_PATH_WITH_LEADING_SLASH = "/" + BLOB_NAME;
  private static final String BLOB_PATH_WITH_LEADING_AZURE_PREFIX = AzureUtils.AZURE_STORAGE_HOST_ADDRESS
                                                                    + "/"
                                                                    + BLOB_NAME;
  private static final URI URI_WITH_PATH_WITH_LEADING_SLASH;

  private static final URISyntaxException URI_SYNTAX_EXCEPTION = new URISyntaxException("", "");
  private static final StorageException STORAGE_EXCEPTION = new StorageException("", "", null);
  private static final IOException IO_EXCEPTION = new IOException();
  private static final RuntimeException RUNTIME_EXCEPTION = new RuntimeException();
  private static final RuntimeException NULL_EXCEPTION_WRAPPED_IN_RUNTIME_EXCEPTION = new RuntimeException("", null);
  private static final RuntimeException IO_EXCEPTION_WRAPPED_IN_RUNTIME_EXCEPTION = new RuntimeException(
      "",
      new IOException()
  );
  private static final RuntimeException RUNTIME_EXCEPTION_WRAPPED_IN_RUNTIME_EXCEPTON = new RuntimeException(
      "",
      new RuntimeException()
  );

  static {
    try {
      URI_WITH_PATH_WITH_LEADING_SLASH = new URI(AzureInputSource.SCHEME
                                                 + "://"
                                                 + CONTAINER_NAME
                                                 + BLOB_PATH_WITH_LEADING_SLASH);
    }
    catch (Exception e) {
      throw new RuntimeException(e);
    }
  }

  @Test
  public void test_extractAzureKey_pathHasLeadingSlash_returnsPathWithLeadingSlashRemoved()
  {
    String extractedKey = AzureUtils.extractAzureKey(URI_WITH_PATH_WITH_LEADING_SLASH);
    Assert.assertEquals(BLOB_NAME, extractedKey);
  }

  @Test
  public void test_maybeRemoveAzurePathPrefix_pathHasLeadingAzurePathPrefix_returnsPathWithLeadingAzurePathRemoved()
  {
    String path = AzureUtils.maybeRemoveAzurePathPrefix(BLOB_PATH_WITH_LEADING_AZURE_PREFIX);
    Assert.assertEquals(BLOB_NAME, path);
  }

  @Test
  public void test_maybeRemoveAzurePathPrefix_pathDoesNotHaveAzurePathPrefix__returnsPathWithLeadingAzurePathRemoved()
  {
    String path = AzureUtils.maybeRemoveAzurePathPrefix(BLOB_NAME);
    Assert.assertEquals(BLOB_NAME, path);
  }

  @Test
  public void test_azureRetry_URISyntaxException_returnsFalse()
  {
    boolean retry = AzureUtils.AZURE_RETRY.apply(URI_SYNTAX_EXCEPTION);
    Assert.assertFalse(retry);
  }

  @Test
  public void test_azureRetry_StorageException_returnsTrue()
  {
    boolean retry = AzureUtils.AZURE_RETRY.apply(STORAGE_EXCEPTION);
    Assert.assertTrue(retry);
  }

  @Test
  public void test_azureRetry_IOException_returnsTrue()
  {
    boolean retry = AzureUtils.AZURE_RETRY.apply(IO_EXCEPTION);
    Assert.assertTrue(retry);
  }

  @Test
  public void test_azureRetry_nullException_returnsFalse()
  {
    boolean retry = AzureUtils.AZURE_RETRY.apply(null);
    Assert.assertFalse(retry);
  }

  @Test
  public void test_azureRetry_RunTimeException_returnsFalse()
  {
    boolean retry = AzureUtils.AZURE_RETRY.apply(RUNTIME_EXCEPTION);
    Assert.assertFalse(retry);
  }

  @Test
  public void test_azureRetry_nullExceptionWrappedInRunTimeException_returnsFalse()
  {
    boolean retry = AzureUtils.AZURE_RETRY.apply(NULL_EXCEPTION_WRAPPED_IN_RUNTIME_EXCEPTION);
    Assert.assertFalse(retry);
  }

  @Test
  public void test_azureRetry_IOExceptionWrappedInRunTimeException_returnsTrue()
  {
    boolean retry = AzureUtils.AZURE_RETRY.apply(IO_EXCEPTION_WRAPPED_IN_RUNTIME_EXCEPTION);
    Assert.assertTrue(retry);
  }

  @Test
  public void test_azureRetry_RunTimeExceptionWrappedInRunTimeException_returnsFalse()
  {
    boolean retry = AzureUtils.AZURE_RETRY.apply(RUNTIME_EXCEPTION_WRAPPED_IN_RUNTIME_EXCEPTON);
    Assert.assertFalse(retry);
  }
  @Test
  public void test_changeStaticValue_modifyDefaultAzureStorageHostAddress_returnsModifiedHostPath(){
    AzureAccountConfig config = new AzureAccountConfig();
    config.setHostAddress("blob.core.chinacloudapi.cn");
    Assert.assertEquals(config.getHostAddress(),AzureUtils.AZURE_STORAGE_HOST_ADDRESS);
  }
}
>>>>>>> f4622df9
<|MERGE_RESOLUTION|>--- conflicted
+++ resolved
@@ -1,4 +1,3 @@
-<<<<<<< HEAD
 /*
  * Licensed to the Apache Software Foundation (ASF) under one
  * or more contributor license agreements.  See the NOTICE file
@@ -23,6 +22,7 @@
 import com.microsoft.azure.storage.StorageException;
 import org.apache.druid.data.input.azure.AzureInputSource;
 import org.junit.Assert;
+import org.junit.Before;
 import org.junit.Test;
 
 import java.io.IOException;
@@ -34,9 +34,9 @@
   private static final String CONTAINER_NAME = "container1";
   private static final String BLOB_NAME = "blob1";
   private static final String BLOB_PATH_WITH_LEADING_SLASH = "/" + BLOB_NAME;
-  private static final String BLOB_PATH_WITH_LEADING_AZURE_PREFIX = AzureUtils.AZURE_STORAGE_HOST_ADDRESS
-                                                                    + "/"
-                                                                    + BLOB_NAME;
+//  private static final String BLOB_PATH_WITH_LEADING_AZURE_PREFIX = AzureUtils.AZURE_STORAGE_HOST_ADDRESS
+//                                                                    + "/"
+//                                                                    + BLOB_NAME;
   private static final URI URI_WITH_PATH_WITH_LEADING_SLASH;
 
   private static final URISyntaxException URI_SYNTAX_EXCEPTION = new URISyntaxException("", "");
@@ -52,6 +52,13 @@
       "",
       new RuntimeException()
   );
+  private AzureAccountConfig accountConfig;
+
+  @Before
+  public void before()
+  {
+    accountConfig = new AzureAccountConfig();
+  }
 
   static {
     try {
@@ -75,14 +82,14 @@
   @Test
   public void test_maybeRemoveAzurePathPrefix_pathHasLeadingAzurePathPrefix_returnsPathWithLeadingAzurePathRemoved()
   {
-    String path = AzureUtils.maybeRemoveAzurePathPrefix(BLOB_PATH_WITH_LEADING_AZURE_PREFIX);
+    String path = AzureUtils.maybeRemoveAzurePathPrefix(accountConfig.getHostAddress(),accountConfig.getHostAddress()+"/"+BLOB_NAME);
     Assert.assertEquals(BLOB_NAME, path);
   }
 
   @Test
   public void test_maybeRemoveAzurePathPrefix_pathDoesNotHaveAzurePathPrefix__returnsPathWithLeadingAzurePathRemoved()
   {
-    String path = AzureUtils.maybeRemoveAzurePathPrefix(BLOB_NAME);
+    String path = AzureUtils.maybeRemoveAzurePathPrefix(accountConfig.getHostAddress(),BLOB_NAME);
     Assert.assertEquals(BLOB_NAME, path);
   }
 
@@ -141,161 +148,4 @@
     boolean retry = AzureUtils.AZURE_RETRY.apply(RUNTIME_EXCEPTION_WRAPPED_IN_RUNTIME_EXCEPTON);
     Assert.assertFalse(retry);
   }
-  @Test
-  public void test_changeStaticValue_modifyDefaultAzureStorageHostAddress_returnsModifiedHostPath(){
-    AzureAccountConfig config = new AzureAccountConfig();
-    config.setHostAddress("blob.core.chinacloudapi.cn");
-    Assert.assertEquals(config.getHostAddress(),AzureUtils.AZURE_STORAGE_HOST_ADDRESS);
-  }
 }
-=======
-/*
- * Licensed to the Apache Software Foundation (ASF) under one
- * or more contributor license agreements.  See the NOTICE file
- * distributed with this work for additional information
- * regarding copyright ownership.  The ASF licenses this file
- * to you under the Apache License, Version 2.0 (the
- * "License"); you may not use this file except in compliance
- * with the License.  You may obtain a copy of the License at
- *
- *   http://www.apache.org/licenses/LICENSE-2.0
- *
- * Unless required by applicable law or agreed to in writing,
- * software distributed under the License is distributed on an
- * "AS IS" BASIS, WITHOUT WARRANTIES OR CONDITIONS OF ANY
- * KIND, either express or implied.  See the License for the
- * specific language governing permissions and limitations
- * under the License.
- */
-
-package org.apache.druid.storage.azure;
-
-import com.microsoft.azure.storage.StorageException;
-import org.apache.druid.data.input.azure.AzureInputSource;
-import org.junit.Assert;
-import org.junit.Test;
-
-import java.io.IOException;
-import java.net.URI;
-import java.net.URISyntaxException;
-
-public class AzureUtilsTest
-{
-  private static final String CONTAINER_NAME = "container1";
-  private static final String BLOB_NAME = "blob1";
-  private static final String BLOB_PATH_WITH_LEADING_SLASH = "/" + BLOB_NAME;
-  private static final String BLOB_PATH_WITH_LEADING_AZURE_PREFIX = AzureUtils.AZURE_STORAGE_HOST_ADDRESS
-                                                                    + "/"
-                                                                    + BLOB_NAME;
-  private static final URI URI_WITH_PATH_WITH_LEADING_SLASH;
-
-  private static final URISyntaxException URI_SYNTAX_EXCEPTION = new URISyntaxException("", "");
-  private static final StorageException STORAGE_EXCEPTION = new StorageException("", "", null);
-  private static final IOException IO_EXCEPTION = new IOException();
-  private static final RuntimeException RUNTIME_EXCEPTION = new RuntimeException();
-  private static final RuntimeException NULL_EXCEPTION_WRAPPED_IN_RUNTIME_EXCEPTION = new RuntimeException("", null);
-  private static final RuntimeException IO_EXCEPTION_WRAPPED_IN_RUNTIME_EXCEPTION = new RuntimeException(
-      "",
-      new IOException()
-  );
-  private static final RuntimeException RUNTIME_EXCEPTION_WRAPPED_IN_RUNTIME_EXCEPTON = new RuntimeException(
-      "",
-      new RuntimeException()
-  );
-
-  static {
-    try {
-      URI_WITH_PATH_WITH_LEADING_SLASH = new URI(AzureInputSource.SCHEME
-                                                 + "://"
-                                                 + CONTAINER_NAME
-                                                 + BLOB_PATH_WITH_LEADING_SLASH);
-    }
-    catch (Exception e) {
-      throw new RuntimeException(e);
-    }
-  }
-
-  @Test
-  public void test_extractAzureKey_pathHasLeadingSlash_returnsPathWithLeadingSlashRemoved()
-  {
-    String extractedKey = AzureUtils.extractAzureKey(URI_WITH_PATH_WITH_LEADING_SLASH);
-    Assert.assertEquals(BLOB_NAME, extractedKey);
-  }
-
-  @Test
-  public void test_maybeRemoveAzurePathPrefix_pathHasLeadingAzurePathPrefix_returnsPathWithLeadingAzurePathRemoved()
-  {
-    String path = AzureUtils.maybeRemoveAzurePathPrefix(BLOB_PATH_WITH_LEADING_AZURE_PREFIX);
-    Assert.assertEquals(BLOB_NAME, path);
-  }
-
-  @Test
-  public void test_maybeRemoveAzurePathPrefix_pathDoesNotHaveAzurePathPrefix__returnsPathWithLeadingAzurePathRemoved()
-  {
-    String path = AzureUtils.maybeRemoveAzurePathPrefix(BLOB_NAME);
-    Assert.assertEquals(BLOB_NAME, path);
-  }
-
-  @Test
-  public void test_azureRetry_URISyntaxException_returnsFalse()
-  {
-    boolean retry = AzureUtils.AZURE_RETRY.apply(URI_SYNTAX_EXCEPTION);
-    Assert.assertFalse(retry);
-  }
-
-  @Test
-  public void test_azureRetry_StorageException_returnsTrue()
-  {
-    boolean retry = AzureUtils.AZURE_RETRY.apply(STORAGE_EXCEPTION);
-    Assert.assertTrue(retry);
-  }
-
-  @Test
-  public void test_azureRetry_IOException_returnsTrue()
-  {
-    boolean retry = AzureUtils.AZURE_RETRY.apply(IO_EXCEPTION);
-    Assert.assertTrue(retry);
-  }
-
-  @Test
-  public void test_azureRetry_nullException_returnsFalse()
-  {
-    boolean retry = AzureUtils.AZURE_RETRY.apply(null);
-    Assert.assertFalse(retry);
-  }
-
-  @Test
-  public void test_azureRetry_RunTimeException_returnsFalse()
-  {
-    boolean retry = AzureUtils.AZURE_RETRY.apply(RUNTIME_EXCEPTION);
-    Assert.assertFalse(retry);
-  }
-
-  @Test
-  public void test_azureRetry_nullExceptionWrappedInRunTimeException_returnsFalse()
-  {
-    boolean retry = AzureUtils.AZURE_RETRY.apply(NULL_EXCEPTION_WRAPPED_IN_RUNTIME_EXCEPTION);
-    Assert.assertFalse(retry);
-  }
-
-  @Test
-  public void test_azureRetry_IOExceptionWrappedInRunTimeException_returnsTrue()
-  {
-    boolean retry = AzureUtils.AZURE_RETRY.apply(IO_EXCEPTION_WRAPPED_IN_RUNTIME_EXCEPTION);
-    Assert.assertTrue(retry);
-  }
-
-  @Test
-  public void test_azureRetry_RunTimeExceptionWrappedInRunTimeException_returnsFalse()
-  {
-    boolean retry = AzureUtils.AZURE_RETRY.apply(RUNTIME_EXCEPTION_WRAPPED_IN_RUNTIME_EXCEPTON);
-    Assert.assertFalse(retry);
-  }
-  @Test
-  public void test_changeStaticValue_modifyDefaultAzureStorageHostAddress_returnsModifiedHostPath(){
-    AzureAccountConfig config = new AzureAccountConfig();
-    config.setHostAddress("blob.core.chinacloudapi.cn");
-    Assert.assertEquals(config.getHostAddress(),AzureUtils.AZURE_STORAGE_HOST_ADDRESS);
-  }
-}
->>>>>>> f4622df9
