--- conflicted
+++ resolved
@@ -69,32 +69,23 @@
       </exclusions>
     </dependency>
 
-<<<<<<< HEAD
     <dependency>
-      <groupId>com.amazonaws</groupId>
-      <artifactId>aws-java-sdk-sts</artifactId>
-      <version>${aws.sdk.version}</version>
+        <groupId>org.apache.druid</groupId>
+        <artifactId>druid-aws-common</artifactId>
+        <version>${project.parent.version}</version>
+        <scope>provided</scope>
     </dependency>
-=======
-
-        <dependency>
-            <groupId>org.apache.druid</groupId>
-            <artifactId>druid-aws-common</artifactId>
-            <version>${project.parent.version}</version>
-            <scope>provided</scope>
-        </dependency>
-        <dependency>
-            <groupId>com.amazonaws</groupId>
-            <artifactId>aws-java-sdk-sts</artifactId>
-            <version>${aws.sdk.version}</version>
-            <exclusions>
-                <exclusion>
-                    <artifactId>aws-java-sdk-core</artifactId>
-                    <groupId>com.amazonaws</groupId>
-                </exclusion>
-            </exclusions>
-        </dependency>
->>>>>>> a99f0ff4
+    <dependency>
+        <groupId>com.amazonaws</groupId>
+        <artifactId>aws-java-sdk-sts</artifactId>
+        <version>${aws.sdk.version}</version>
+        <exclusions>
+            <exclusion>
+                <artifactId>aws-java-sdk-core</artifactId>
+                <groupId>com.amazonaws</groupId>
+            </exclusion>
+        </exclusions>
+    </dependency>
 
     <dependency>
       <groupId>com.google.protobuf</groupId>
