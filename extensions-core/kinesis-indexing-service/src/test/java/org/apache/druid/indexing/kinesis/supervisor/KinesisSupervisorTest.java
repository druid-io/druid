/*
 * Licensed to the Apache Software Foundation (ASF) under one
 * or more contributor license agreements.  See the NOTICE file
 * distributed with this work for additional information
 * regarding copyright ownership.  The ASF licenses this file
 * to you under the Apache License, Version 2.0 (the
 * "License"); you may not use this file except in compliance
 * with the License.  You may obtain a copy of the License at
 *
 *   http://www.apache.org/licenses/LICENSE-2.0
 *
 * Unless required by applicable law or agreed to in writing,
 * software distributed under the License is distributed on an
 * "AS IS" BASIS, WITHOUT WARRANTIES OR CONDITIONS OF ANY
 * KIND, either express or implied.  See the License for the
 * specific language governing permissions and limitations
 * under the License.
 */

package org.apache.druid.indexing.kinesis.supervisor;

import com.fasterxml.jackson.databind.ObjectMapper;
import com.google.common.base.Optional;
import com.google.common.collect.ImmutableList;
import com.google.common.collect.ImmutableMap;
import com.google.common.collect.ImmutableSet;
import com.google.common.util.concurrent.Futures;
import com.google.common.util.concurrent.ListenableFuture;
import org.apache.druid.data.input.impl.DimensionSchema;
import org.apache.druid.data.input.impl.DimensionsSpec;
import org.apache.druid.data.input.impl.JSONParseSpec;
import org.apache.druid.data.input.impl.StringDimensionSchema;
import org.apache.druid.data.input.impl.StringInputRowParser;
import org.apache.druid.data.input.impl.TimestampSpec;
import org.apache.druid.indexer.TaskLocation;
import org.apache.druid.indexer.TaskStatus;
import org.apache.druid.indexing.common.TaskInfoProvider;
import org.apache.druid.indexing.common.TestUtils;
import org.apache.druid.indexing.common.stats.RowIngestionMetersFactory;
import org.apache.druid.indexing.common.task.RealtimeIndexTask;
import org.apache.druid.indexing.common.task.Task;
import org.apache.druid.indexing.kinesis.KinesisDataSourceMetadata;
import org.apache.druid.indexing.kinesis.KinesisIndexTask;
import org.apache.druid.indexing.kinesis.KinesisIndexTaskClient;
import org.apache.druid.indexing.kinesis.KinesisIndexTaskClientFactory;
import org.apache.druid.indexing.kinesis.KinesisIndexTaskIOConfig;
import org.apache.druid.indexing.kinesis.KinesisIndexTaskTuningConfig;
import org.apache.druid.indexing.kinesis.KinesisRecordSupplier;
import org.apache.druid.indexing.kinesis.KinesisSequenceNumber;
import org.apache.druid.indexing.overlord.DataSourceMetadata;
import org.apache.druid.indexing.overlord.IndexerMetadataStorageCoordinator;
import org.apache.druid.indexing.overlord.TaskMaster;
import org.apache.druid.indexing.overlord.TaskQueue;
import org.apache.druid.indexing.overlord.TaskRunner;
import org.apache.druid.indexing.overlord.TaskRunnerListener;
import org.apache.druid.indexing.overlord.TaskRunnerWorkItem;
import org.apache.druid.indexing.overlord.TaskStorage;
import org.apache.druid.indexing.overlord.supervisor.SupervisorReport;
import org.apache.druid.indexing.overlord.supervisor.SupervisorStateManager;
import org.apache.druid.indexing.overlord.supervisor.SupervisorStateManagerConfig;
import org.apache.druid.indexing.seekablestream.SeekableStreamEndSequenceNumbers;
import org.apache.druid.indexing.seekablestream.SeekableStreamIndexTaskRunner;
import org.apache.druid.indexing.seekablestream.SeekableStreamIndexTaskTuningConfig;
import org.apache.druid.indexing.seekablestream.SeekableStreamStartSequenceNumbers;
import org.apache.druid.indexing.seekablestream.common.RecordSupplier;
import org.apache.druid.indexing.seekablestream.common.StreamPartition;
import org.apache.druid.indexing.seekablestream.supervisor.SeekableStreamSupervisorStateManager;
import org.apache.druid.indexing.seekablestream.supervisor.TaskReportData;
import org.apache.druid.java.util.common.DateTimes;
import org.apache.druid.java.util.common.ISE;
import org.apache.druid.java.util.common.StringUtils;
import org.apache.druid.java.util.common.granularity.Granularities;
import org.apache.druid.java.util.common.parsers.JSONPathSpec;
import org.apache.druid.java.util.emitter.EmittingLogger;
import org.apache.druid.metadata.EntryExistsException;
import org.apache.druid.query.aggregation.AggregatorFactory;
import org.apache.druid.query.aggregation.CountAggregatorFactory;
import org.apache.druid.segment.TestHelper;
import org.apache.druid.segment.indexing.DataSchema;
import org.apache.druid.segment.indexing.RealtimeIOConfig;
import org.apache.druid.segment.indexing.granularity.UniformGranularitySpec;
import org.apache.druid.segment.realtime.FireDepartment;
import org.apache.druid.segment.realtime.appenderator.DummyForInjectionAppenderatorsManager;
import org.apache.druid.server.metrics.DruidMonitorSchedulerConfig;
import org.apache.druid.server.metrics.ExceptionCapturingServiceEmitter;
import org.apache.druid.server.metrics.NoopServiceEmitter;
import org.easymock.Capture;
import org.easymock.CaptureType;
import org.easymock.EasyMock;
import org.easymock.EasyMockSupport;
import org.easymock.IAnswer;
import org.joda.time.DateTime;
import org.joda.time.Duration;
import org.joda.time.Period;
import org.junit.After;
import org.junit.Assert;
import org.junit.Before;
import org.junit.BeforeClass;
import org.junit.Test;

import java.io.File;
import java.nio.charset.StandardCharsets;
import java.util.ArrayList;
import java.util.Collection;
import java.util.Collections;
import java.util.List;
import java.util.Map;
import java.util.TreeMap;
import java.util.concurrent.Executor;

public class KinesisSupervisorTest extends EasyMockSupport
{
  private static final ObjectMapper OBJECT_MAPPER = TestHelper.makeJsonMapper();
  private static final String DATASOURCE = "testDS";
  private static final int TEST_CHAT_THREADS = 3;
  private static final long TEST_CHAT_RETRIES = 9L;
  private static final Period TEST_HTTP_TIMEOUT = new Period("PT10S");
  private static final Period TEST_SHUTDOWN_TIMEOUT = new Period("PT80S");
  private static final String STREAM = "stream";
  private static final String SHARD_ID1 = "1";
  private static final String SHARD_ID0 = "0";
  private static final StreamPartition<String> SHARD1_PARTITION = StreamPartition.of(STREAM, SHARD_ID1);
  private static final StreamPartition<String> SHARD0_PARTITION = StreamPartition.of(STREAM, SHARD_ID0);

  private static DataSchema dataSchema;
  private KinesisRecordSupplier supervisorRecordSupplier;

  private final int numThreads;
  private TestableKinesisSupervisor supervisor;
  private KinesisSupervisorTuningConfig tuningConfig;
  private TaskStorage taskStorage;
  private TaskMaster taskMaster;
  private TaskRunner taskRunner;
  private IndexerMetadataStorageCoordinator indexerMetadataStorageCoordinator;
  private KinesisIndexTaskClient taskClient;
  private TaskQueue taskQueue;
  private RowIngestionMetersFactory rowIngestionMetersFactory;
  private ExceptionCapturingServiceEmitter serviceEmitter;
  private SupervisorStateManagerConfig supervisorConfig;

  public KinesisSupervisorTest()
  {
    this.numThreads = 1;
  }

  @BeforeClass
  public static void setupClass()
  {
    dataSchema = getDataSchema(DATASOURCE);
  }

  @Before
  public void setupTest()
  {
    taskStorage = createMock(TaskStorage.class);
    taskMaster = createMock(TaskMaster.class);
    taskRunner = createMock(TaskRunner.class);
    indexerMetadataStorageCoordinator = createMock(IndexerMetadataStorageCoordinator.class);
    taskClient = createMock(KinesisIndexTaskClient.class);
    taskQueue = createMock(TaskQueue.class);
    supervisorRecordSupplier = createMock(KinesisRecordSupplier.class);

    tuningConfig = new KinesisSupervisorTuningConfig(
        1000,
        null,
        50000,
        null,
        new Period("P1Y"),
        new File("/test"),
        null,
        null,
        null,
        true,
        false,
        null,
        null,
        null,
        null,
        numThreads,
        TEST_CHAT_THREADS,
        TEST_CHAT_RETRIES,
        TEST_HTTP_TIMEOUT,
        TEST_SHUTDOWN_TIMEOUT,
        null,
        null,
        null,
        5000,
        null,
        null,
        null,
        null,
        null,
        null
    );
    rowIngestionMetersFactory = new TestUtils().getRowIngestionMetersFactory();
    serviceEmitter = new ExceptionCapturingServiceEmitter();
    EmittingLogger.registerEmitter(serviceEmitter);
    supervisorConfig = new SupervisorStateManagerConfig();
  }

  @After
  public void tearDownTest()
  {
    supervisor = null;
  }

  @Test
  public void testNoInitialState() throws Exception
  {
    supervisor = getTestableSupervisor(1, 1, true, "PT1H", null, null);

    supervisorRecordSupplier.assign(EasyMock.anyObject());
    EasyMock.expectLastCall().anyTimes();
    EasyMock.expect(supervisorRecordSupplier.getPartitionIds(STREAM))
            .andReturn(ImmutableSet.of(SHARD_ID1, SHARD_ID0))
            .anyTimes();
    EasyMock.expect(supervisorRecordSupplier.getAssignment())
            .andReturn(ImmutableSet.of(SHARD1_PARTITION, SHARD0_PARTITION))
            .anyTimes();
    supervisorRecordSupplier.seekToLatest(EasyMock.anyObject());
    EasyMock.expectLastCall().anyTimes();
    EasyMock.expect(supervisorRecordSupplier.getEarliestSequenceNumber(EasyMock.anyObject())).andReturn("0").anyTimes();
    supervisorRecordSupplier.seek(EasyMock.anyObject(), EasyMock.anyString());
    EasyMock.expectLastCall().anyTimes();

    Capture<KinesisIndexTask> captured = Capture.newInstance();
    EasyMock.expect(taskMaster.getTaskQueue()).andReturn(Optional.of(taskQueue)).anyTimes();
    EasyMock.expect(taskMaster.getTaskRunner()).andReturn(Optional.of(taskRunner)).anyTimes();
    EasyMock.expect(taskStorage.getActiveTasks()).andReturn(ImmutableList.of()).anyTimes();
    EasyMock.expect(indexerMetadataStorageCoordinator.retrieveDataSourceMetadata(DATASOURCE)).andReturn(
        new KinesisDataSourceMetadata(
            null
        )
    ).anyTimes();
    EasyMock.expect(taskQueue.add(EasyMock.capture(captured))).andReturn(true);
    taskRunner.registerListener(EasyMock.anyObject(TaskRunnerListener.class), EasyMock.anyObject(Executor.class));
    replayAll();

    supervisor.start();
    supervisor.runInternal();
    verifyAll();

    KinesisIndexTask task = captured.getValue();
    Assert.assertEquals(dataSchema, task.getDataSchema());
    Assert.assertEquals(tuningConfig.convertToTaskTuningConfig(), task.getTuningConfig());

    KinesisIndexTaskIOConfig taskConfig = task.getIOConfig();
    Assert.assertEquals("sequenceName-0", taskConfig.getBaseSequenceName());
    Assert.assertTrue("isUseTransaction", taskConfig.isUseTransaction());
    Assert.assertFalse("minimumMessageTime", taskConfig.getMinimumMessageTime().isPresent());
    Assert.assertFalse("maximumMessageTime", taskConfig.getMaximumMessageTime().isPresent());

    Assert.assertEquals(STREAM, taskConfig.getStartSequenceNumbers().getStream());
    Assert.assertEquals(
        "0",
        taskConfig.getStartSequenceNumbers().getPartitionSequenceNumberMap().get(SHARD_ID1)
    );
    Assert.assertEquals(
        "0",
        taskConfig.getStartSequenceNumbers().getPartitionSequenceNumberMap().get(SHARD_ID0)
    );

    Assert.assertEquals(STREAM, taskConfig.getEndSequenceNumbers().getStream());
    Assert.assertEquals(
        KinesisSequenceNumber.NO_END_SEQUENCE_NUMBER,
        taskConfig.getEndSequenceNumbers().getPartitionSequenceNumberMap().get(SHARD_ID1)
    );
    Assert.assertEquals(
        KinesisSequenceNumber.NO_END_SEQUENCE_NUMBER,
        taskConfig.getEndSequenceNumbers().getPartitionSequenceNumberMap().get(SHARD_ID0)
    );
  }


  @Test
  public void testMultiTask() throws Exception
  {
    supervisor = getTestableSupervisor(1, 2, true, "PT1H", null, null);

    supervisorRecordSupplier.assign(EasyMock.anyObject());
    EasyMock.expectLastCall().anyTimes();
    EasyMock.expect(supervisorRecordSupplier.getPartitionIds(STREAM))
            .andReturn(ImmutableSet.of(SHARD_ID1, SHARD_ID0))
            .anyTimes();
    EasyMock.expect(supervisorRecordSupplier.getAssignment())
            .andReturn(ImmutableSet.of(SHARD1_PARTITION, SHARD0_PARTITION))
            .anyTimes();
    supervisorRecordSupplier.seekToLatest(EasyMock.anyObject());
    EasyMock.expectLastCall().anyTimes();
    EasyMock.expect(supervisorRecordSupplier.getEarliestSequenceNumber(EasyMock.anyObject())).andReturn("0").anyTimes();
    supervisorRecordSupplier.seek(EasyMock.anyObject(), EasyMock.anyString());
    EasyMock.expectLastCall().anyTimes();

    Capture<KinesisIndexTask> captured = Capture.newInstance(CaptureType.ALL);
    EasyMock.expect(taskMaster.getTaskQueue()).andReturn(Optional.of(taskQueue)).anyTimes();
    EasyMock.expect(taskMaster.getTaskRunner()).andReturn(Optional.absent()).anyTimes();
    EasyMock.expect(taskStorage.getActiveTasks()).andReturn(ImmutableList.of()).anyTimes();
<<<<<<< HEAD
    EasyMock.expect(indexerMetadataStorageCoordinator.retrieveDataSourceMetadata(DATASOURCE)).andReturn(
        new KinesisDataSourceMetadata(
            null
        )
=======
    EasyMock.expect(indexerMetadataStorageCoordinator.getDataSourceMetadata(DATASOURCE)).andReturn(
        new KinesisDataSourceMetadata(null)
>>>>>>> 2383d9e5
    ).anyTimes();
    EasyMock.expect(taskQueue.add(EasyMock.capture(captured))).andReturn(true).times(2);
    replayAll();

    supervisor.start();
    supervisor.runInternal();
    verifyAll();

    KinesisIndexTask task1 = captured.getValues().get(0);
    Assert.assertEquals(1, task1.getIOConfig().getStartSequenceNumbers().getPartitionSequenceNumberMap().size());
    Assert.assertEquals(1, task1.getIOConfig().getEndSequenceNumbers().getPartitionSequenceNumberMap().size());
    Assert.assertEquals(
        "0",
        task1.getIOConfig().getStartSequenceNumbers().getPartitionSequenceNumberMap().get(SHARD_ID1)
    );
    Assert.assertEquals(
        KinesisSequenceNumber.NO_END_SEQUENCE_NUMBER,
        task1.getIOConfig().getEndSequenceNumbers().getPartitionSequenceNumberMap().get(SHARD_ID1)
    );

    KinesisIndexTask task2 = captured.getValues().get(1);
    Assert.assertEquals(1, task2.getIOConfig().getStartSequenceNumbers().getPartitionSequenceNumberMap().size());
    Assert.assertEquals(1, task2.getIOConfig().getEndSequenceNumbers().getPartitionSequenceNumberMap().size());
    Assert.assertEquals(
        "0",
        task2.getIOConfig().getStartSequenceNumbers().getPartitionSequenceNumberMap().get(SHARD_ID0)
    );
    Assert.assertEquals(
        KinesisSequenceNumber.NO_END_SEQUENCE_NUMBER,
        task2.getIOConfig().getEndSequenceNumbers().getPartitionSequenceNumberMap().get(SHARD_ID0)
    );
  }

  @Test
  public void testReplicas() throws Exception
  {
    supervisor = getTestableSupervisor(2, 1, true, "PT1H", null, null);

    supervisorRecordSupplier.assign(EasyMock.anyObject());
    EasyMock.expectLastCall().anyTimes();
    EasyMock.expect(supervisorRecordSupplier.getPartitionIds(STREAM))
            .andReturn(ImmutableSet.of(SHARD_ID1, SHARD_ID0))
            .anyTimes();
    EasyMock.expect(supervisorRecordSupplier.getAssignment())
            .andReturn(ImmutableSet.of(SHARD1_PARTITION, SHARD0_PARTITION))
            .anyTimes();
    supervisorRecordSupplier.seekToLatest(EasyMock.anyObject());
    EasyMock.expectLastCall().anyTimes();
    EasyMock.expect(supervisorRecordSupplier.getEarliestSequenceNumber(EasyMock.anyObject())).andReturn("0").anyTimes();
    supervisorRecordSupplier.seek(EasyMock.anyObject(), EasyMock.anyString());
    EasyMock.expectLastCall().anyTimes();

    Capture<KinesisIndexTask> captured = Capture.newInstance(CaptureType.ALL);
    EasyMock.expect(taskMaster.getTaskQueue()).andReturn(Optional.of(taskQueue)).anyTimes();
    EasyMock.expect(taskMaster.getTaskRunner()).andReturn(Optional.absent()).anyTimes();
    EasyMock.expect(taskStorage.getActiveTasks()).andReturn(ImmutableList.of()).anyTimes();
    EasyMock.expect(indexerMetadataStorageCoordinator.retrieveDataSourceMetadata(DATASOURCE)).andReturn(
        new KinesisDataSourceMetadata(
            null
        )
    ).anyTimes();
    EasyMock.expect(taskQueue.add(EasyMock.capture(captured))).andReturn(true).times(2);
    replayAll();

    supervisor.start();
    supervisor.runInternal();
    verifyAll();

    KinesisIndexTask task1 = captured.getValues().get(0);
    Assert.assertEquals(2, task1.getIOConfig().getStartSequenceNumbers().getPartitionSequenceNumberMap().size());
    Assert.assertEquals(2, task1.getIOConfig().getEndSequenceNumbers().getPartitionSequenceNumberMap().size());
    Assert.assertEquals(
        "0",
        task1.getIOConfig().getStartSequenceNumbers().getPartitionSequenceNumberMap().get(SHARD_ID0)
    );
    Assert.assertEquals(
        KinesisSequenceNumber.NO_END_SEQUENCE_NUMBER,
        task1.getIOConfig().getEndSequenceNumbers().getPartitionSequenceNumberMap().get(SHARD_ID0)
    );
    Assert.assertEquals(
        "0",
        task1.getIOConfig().getStartSequenceNumbers().getPartitionSequenceNumberMap().get(SHARD_ID1)
    );
    Assert.assertEquals(
        KinesisSequenceNumber.NO_END_SEQUENCE_NUMBER,
        task1.getIOConfig().getEndSequenceNumbers().getPartitionSequenceNumberMap().get(SHARD_ID1)
    );

    KinesisIndexTask task2 = captured.getValues().get(1);
    Assert.assertEquals(2, task2.getIOConfig().getStartSequenceNumbers().getPartitionSequenceNumberMap().size());
    Assert.assertEquals(2, task2.getIOConfig().getEndSequenceNumbers().getPartitionSequenceNumberMap().size());
    Assert.assertEquals(
        "0",
        task2.getIOConfig().getStartSequenceNumbers().getPartitionSequenceNumberMap().get(SHARD_ID0)
    );
    Assert.assertEquals(
        KinesisSequenceNumber.NO_END_SEQUENCE_NUMBER,
        task2.getIOConfig().getEndSequenceNumbers().getPartitionSequenceNumberMap().get(SHARD_ID0)
    );
    Assert.assertEquals(
        "0",
        task2.getIOConfig().getStartSequenceNumbers().getPartitionSequenceNumberMap().get(SHARD_ID1)
    );
    Assert.assertEquals(
        KinesisSequenceNumber.NO_END_SEQUENCE_NUMBER,
        task2.getIOConfig().getEndSequenceNumbers().getPartitionSequenceNumberMap().get(SHARD_ID1)
    );

  }

  @Test
  public void testLateMessageRejectionPeriod() throws Exception
  {
    supervisor = getTestableSupervisor(2, 1, true, "PT1H", new Period("PT1H"), null);

    supervisorRecordSupplier.assign(EasyMock.anyObject());
    EasyMock.expectLastCall().anyTimes();
    EasyMock.expect(supervisorRecordSupplier.getPartitionIds(STREAM))
            .andReturn(ImmutableSet.of(SHARD_ID1, SHARD_ID0))
            .anyTimes();
    EasyMock.expect(supervisorRecordSupplier.getAssignment())
            .andReturn(ImmutableSet.of(SHARD1_PARTITION, SHARD0_PARTITION))
            .anyTimes();
    supervisorRecordSupplier.seekToLatest(EasyMock.anyObject());
    EasyMock.expectLastCall().anyTimes();
    EasyMock.expect(supervisorRecordSupplier.getEarliestSequenceNumber(EasyMock.anyObject())).andReturn("0").anyTimes();
    supervisorRecordSupplier.seek(EasyMock.anyObject(), EasyMock.anyString());
    EasyMock.expectLastCall().anyTimes();

    Capture<KinesisIndexTask> captured = Capture.newInstance(CaptureType.ALL);
    EasyMock.expect(taskMaster.getTaskQueue()).andReturn(Optional.of(taskQueue)).anyTimes();
    EasyMock.expect(taskMaster.getTaskRunner()).andReturn(Optional.absent()).anyTimes();
    EasyMock.expect(taskStorage.getActiveTasks()).andReturn(ImmutableList.of()).anyTimes();
    EasyMock.expect(indexerMetadataStorageCoordinator.retrieveDataSourceMetadata(DATASOURCE)).andReturn(
        new KinesisDataSourceMetadata(
            null
        )
    ).anyTimes();
    EasyMock.expect(taskQueue.add(EasyMock.capture(captured))).andReturn(true).times(2);
    replayAll();

    supervisor.start();
    supervisor.runInternal();
    verifyAll();

    KinesisIndexTask task1 = captured.getValues().get(0);
    KinesisIndexTask task2 = captured.getValues().get(1);

    Assert.assertTrue(
        "minimumMessageTime",
        task1.getIOConfig().getMinimumMessageTime().get().plusMinutes(59).isBeforeNow()
    );
    Assert.assertTrue(
        "minimumMessageTime",
        task1.getIOConfig().getMinimumMessageTime().get().plusMinutes(61).isAfterNow()
    );
    Assert.assertEquals(
        task1.getIOConfig().getMinimumMessageTime().get(),
        task2.getIOConfig().getMinimumMessageTime().get()
    );
  }

  @Test
  public void testEarlyMessageRejectionPeriod() throws Exception
  {
    supervisor = getTestableSupervisor(2, 1, true, "PT1H", null, new Period("PT1H"));

    supervisorRecordSupplier.assign(EasyMock.anyObject());
    EasyMock.expectLastCall().anyTimes();
    EasyMock.expect(supervisorRecordSupplier.getPartitionIds(STREAM))
            .andReturn(ImmutableSet.of(SHARD_ID1, SHARD_ID0))
            .anyTimes();
    EasyMock.expect(supervisorRecordSupplier.getAssignment())
            .andReturn(ImmutableSet.of(SHARD1_PARTITION, SHARD0_PARTITION))
            .anyTimes();
    supervisorRecordSupplier.seekToLatest(EasyMock.anyObject());
    EasyMock.expectLastCall().anyTimes();
    EasyMock.expect(supervisorRecordSupplier.getEarliestSequenceNumber(EasyMock.anyObject())).andReturn("0").anyTimes();
    supervisorRecordSupplier.seek(EasyMock.anyObject(), EasyMock.anyString());
    EasyMock.expectLastCall().anyTimes();

    Capture<KinesisIndexTask> captured = Capture.newInstance(CaptureType.ALL);
    EasyMock.expect(taskMaster.getTaskQueue()).andReturn(Optional.of(taskQueue)).anyTimes();
    EasyMock.expect(taskMaster.getTaskRunner()).andReturn(Optional.absent()).anyTimes();
    EasyMock.expect(taskStorage.getActiveTasks()).andReturn(ImmutableList.of()).anyTimes();
    EasyMock.expect(indexerMetadataStorageCoordinator.retrieveDataSourceMetadata(DATASOURCE)).andReturn(
        new KinesisDataSourceMetadata(
            null
        )
    ).anyTimes();
    EasyMock.expect(taskQueue.add(EasyMock.capture(captured))).andReturn(true).times(2);
    replayAll();

    supervisor.start();
    supervisor.runInternal();
    verifyAll();

    KinesisIndexTask task1 = captured.getValues().get(0);
    KinesisIndexTask task2 = captured.getValues().get(1);

    Assert.assertTrue(
        "maximumMessageTime",
        task1.getIOConfig().getMaximumMessageTime().get().minusMinutes(59 + 60).isAfterNow()
    );
    Assert.assertTrue(
        "maximumMessageTime",
        task1.getIOConfig().getMaximumMessageTime().get().minusMinutes(61 + 60).isBeforeNow()
    );
    Assert.assertEquals(
        task1.getIOConfig().getMaximumMessageTime().get(),
        task2.getIOConfig().getMaximumMessageTime().get()
    );
  }


  /**
   * Test generating the starting sequences from the partition data stored in druid_dataSource which contains the
   * sequences of the last built segments.
   */
  @Test
  public void testDatasourceMetadata() throws Exception
  {
    supervisor = getTestableSupervisor(1, 1, true, "PT1H", null, null);

    supervisorRecordSupplier.assign(EasyMock.anyObject());
    EasyMock.expectLastCall().anyTimes();
    EasyMock.expect(supervisorRecordSupplier.getPartitionIds(STREAM))
            .andReturn(ImmutableSet.of(SHARD_ID1, SHARD_ID0))
            .anyTimes();
    EasyMock.expect(supervisorRecordSupplier.getAssignment())
            .andReturn(ImmutableSet.of(SHARD1_PARTITION, SHARD0_PARTITION))
            .anyTimes();
    supervisorRecordSupplier.seekToLatest(EasyMock.anyObject());
    EasyMock.expectLastCall().anyTimes();
    EasyMock.expect(supervisorRecordSupplier.getEarliestSequenceNumber(SHARD1_PARTITION)).andReturn("2").anyTimes();
    EasyMock.expect(supervisorRecordSupplier.getEarliestSequenceNumber(SHARD0_PARTITION)).andReturn("1").anyTimes();
    EasyMock.expect(supervisorRecordSupplier.getLatestSequenceNumber(EasyMock.anyObject())).andReturn("100").anyTimes();
    supervisorRecordSupplier.seek(EasyMock.anyObject(), EasyMock.anyString());
    EasyMock.expectLastCall().anyTimes();

    Capture<KinesisIndexTask> captured = Capture.newInstance();
    EasyMock.expect(taskMaster.getTaskQueue()).andReturn(Optional.of(taskQueue)).anyTimes();
    EasyMock.expect(taskMaster.getTaskRunner()).andReturn(Optional.absent()).anyTimes();
    EasyMock.expect(taskStorage.getActiveTasks()).andReturn(ImmutableList.of()).anyTimes();
    EasyMock.expect(indexerMetadataStorageCoordinator.retrieveDataSourceMetadata(DATASOURCE)).andReturn(
        new KinesisDataSourceMetadata(
            new SeekableStreamStartSequenceNumbers<>(
                STREAM,
                ImmutableMap.of(SHARD_ID1, "2", SHARD_ID0, "1"),
                ImmutableSet.of()
            )
        )
    ).anyTimes();

    EasyMock.expect(taskQueue.add(EasyMock.capture(captured))).andReturn(true);
    replayAll();

    supervisor.start();
    supervisor.runInternal();
    verifyAll();

    KinesisIndexTask task = captured.getValue();
    KinesisIndexTaskIOConfig taskConfig = task.getIOConfig();
    Assert.assertEquals("sequenceName-0", taskConfig.getBaseSequenceName());
    Assert.assertEquals(
        "2",
        taskConfig.getStartSequenceNumbers().getPartitionSequenceNumberMap().get(SHARD_ID1)
    );
    Assert.assertEquals(
        "1",
        taskConfig.getStartSequenceNumbers().getPartitionSequenceNumberMap().get(SHARD_ID0)
    );
  }

  @Test
  public void testBadMetadataOffsets() throws Exception
  {
    supervisor = getTestableSupervisor(1, 1, true, "PT1H", null, null);

    supervisorRecordSupplier.assign(EasyMock.anyObject());
    EasyMock.expectLastCall().anyTimes();
    EasyMock.expect(supervisorRecordSupplier.getPartitionIds(STREAM))
            .andReturn(ImmutableSet.of(SHARD_ID1, SHARD_ID0))
            .anyTimes();
    EasyMock.expect(supervisorRecordSupplier.getAssignment())
            .andReturn(ImmutableSet.of(SHARD1_PARTITION, SHARD0_PARTITION))
            .anyTimes();
    supervisorRecordSupplier.seekToLatest(EasyMock.anyObject());
    EasyMock.expectLastCall().anyTimes();
    EasyMock.expect(supervisorRecordSupplier.getEarliestSequenceNumber(EasyMock.anyObject())).andReturn("0").anyTimes();
    EasyMock.expect(supervisorRecordSupplier.getLatestSequenceNumber(EasyMock.anyObject())).andReturn("100").anyTimes();
    supervisorRecordSupplier.seek(EasyMock.anyObject(), EasyMock.anyString());
    EasyMock.expectLastCall().anyTimes();


    EasyMock.expect(taskMaster.getTaskRunner()).andReturn(Optional.absent()).anyTimes();
    EasyMock.expect(taskStorage.getActiveTasks()).andReturn(ImmutableList.of()).anyTimes();
    EasyMock.expect(indexerMetadataStorageCoordinator.retrieveDataSourceMetadata(DATASOURCE)).andReturn(
        new KinesisDataSourceMetadata(
            new SeekableStreamStartSequenceNumbers<>(
                STREAM,
                ImmutableMap.of(SHARD_ID1, "101", SHARD_ID0, "-1"),
                ImmutableSet.of()
            )
        )
    ).anyTimes();
    replayAll();

    supervisor.start();
    supervisor.runInternal();

    Assert.assertEquals(
        "org.apache.druid.java.util.common.ISE",
        supervisor.getStateManager().getExceptionEvents().get(0).getExceptionClass()
    );
  }

  @Test
  public void testDontKillTasksWithMismatchedDatasourceAndType() throws Exception
  {
    supervisor = getTestableSupervisor(2, 1, true, "PT1H", null, null);

    supervisorRecordSupplier.assign(EasyMock.anyObject());
    EasyMock.expectLastCall().anyTimes();
    EasyMock.expect(supervisorRecordSupplier.getPartitionIds(STREAM))
            .andReturn(ImmutableSet.of(SHARD_ID1, SHARD_ID0))
            .anyTimes();
    EasyMock.expect(supervisorRecordSupplier.getAssignment())
            .andReturn(ImmutableSet.of(SHARD1_PARTITION, SHARD0_PARTITION))
            .anyTimes();
    supervisorRecordSupplier.seekToLatest(EasyMock.anyObject());
    EasyMock.expectLastCall().anyTimes();
    EasyMock.expect(supervisorRecordSupplier.getEarliestSequenceNumber(EasyMock.anyObject())).andReturn("0").anyTimes();
    EasyMock.expect(supervisorRecordSupplier.getLatestSequenceNumber(EasyMock.anyObject())).andReturn("100").anyTimes();
    supervisorRecordSupplier.seek(EasyMock.anyObject(), EasyMock.anyString());
    EasyMock.expectLastCall().anyTimes();

    // different datasource (don't kill)
    Task id1 = createKinesisIndexTask(
        "id1",
        "other-datasource",
        2,
        new SeekableStreamStartSequenceNumbers<>(
            STREAM,
            ImmutableMap.of(SHARD_ID0, "0", SHARD_ID1, "0"),
            ImmutableSet.of(SHARD_ID0, SHARD_ID1)
        ),
        new SeekableStreamEndSequenceNumbers<>(STREAM, ImmutableMap.of(SHARD_ID0, "1", SHARD_ID1, "12")),
        null,
        null
    );

    // non KinesisIndexTask (don't kill)
    Task id2 = new RealtimeIndexTask(
        "id2",
        null,
        new FireDepartment(
            dataSchema,
            new RealtimeIOConfig(null, null),
            null
        ),
        null
    );

    List<Task> existingTasks = ImmutableList.of(id1, id2);

    EasyMock.expect(taskMaster.getTaskQueue()).andReturn(Optional.of(taskQueue)).anyTimes();
    EasyMock.expect(taskMaster.getTaskRunner()).andReturn(Optional.of(taskRunner)).anyTimes();
    EasyMock.expect(taskRunner.getRunningTasks()).andReturn(Collections.EMPTY_LIST).anyTimes();
    EasyMock.expect(taskStorage.getActiveTasks()).andReturn(existingTasks).anyTimes();
    EasyMock.expect(taskClient.getStatusAsync(EasyMock.anyString()))
            .andReturn(Futures.immediateFuture(SeekableStreamIndexTaskRunner.Status.NOT_STARTED))
            .anyTimes();
    EasyMock.expect(taskClient.getStartTimeAsync(EasyMock.anyString()))
            .andReturn(Futures.immediateFuture(DateTimes.nowUtc()))
            .anyTimes();
    EasyMock.expect(indexerMetadataStorageCoordinator.retrieveDataSourceMetadata(DATASOURCE)).andReturn(
        new KinesisDataSourceMetadata(
            null
        )
    ).anyTimes();
    taskRunner.registerListener(EasyMock.anyObject(TaskRunnerListener.class), EasyMock.anyObject(Executor.class));

    EasyMock.expect(taskQueue.add(EasyMock.anyObject(Task.class))).andReturn(true).times(2);

    replayAll();
    supervisor.start();
    supervisor.runInternal();
    verifyAll();
  }

  @Test
  public void testKillBadPartitionAssignment() throws Exception
  {
    supervisor = getTestableSupervisor(
        1,
        2,
        true,
        "PT1H",
        null,
        null
    );

    supervisorRecordSupplier.assign(EasyMock.anyObject());
    EasyMock.expectLastCall().anyTimes();
    EasyMock.expect(supervisorRecordSupplier.getPartitionIds(STREAM))
            .andReturn(ImmutableSet.of(SHARD_ID1, SHARD_ID0))
            .anyTimes();
    EasyMock.expect(supervisorRecordSupplier.getAssignment())
            .andReturn(ImmutableSet.of(SHARD1_PARTITION, SHARD0_PARTITION))
            .anyTimes();
    supervisorRecordSupplier.seekToLatest(EasyMock.anyObject());
    EasyMock.expectLastCall().anyTimes();
    EasyMock.expect(supervisorRecordSupplier.getEarliestSequenceNumber(EasyMock.anyObject())).andReturn("0").anyTimes();
    EasyMock.expect(supervisorRecordSupplier.getLatestSequenceNumber(EasyMock.anyObject())).andReturn("100").anyTimes();
    supervisorRecordSupplier.seek(EasyMock.anyObject(), EasyMock.anyString());
    EasyMock.expectLastCall().anyTimes();

    Task id1 = createKinesisIndexTask(
        "id1",
        DATASOURCE,
        0,
        new SeekableStreamStartSequenceNumbers<>(STREAM, ImmutableMap.of(SHARD_ID1, "0"), ImmutableSet.of()),
        new SeekableStreamEndSequenceNumbers<>(STREAM, ImmutableMap.of(SHARD_ID1, "12")),
        null,
        null
    );
    Task id2 = createKinesisIndexTask(
        "id2",
        DATASOURCE,
        1,
        new SeekableStreamStartSequenceNumbers<>(STREAM, ImmutableMap.of(SHARD_ID0, "0"), ImmutableSet.of(SHARD_ID0)),
        new SeekableStreamEndSequenceNumbers<>(STREAM, ImmutableMap.of(SHARD_ID0, "1")),
        null,
        null
    );
    Task id3 = createKinesisIndexTask(
        "id3",
        DATASOURCE,
        0,
        new SeekableStreamStartSequenceNumbers<>(
            STREAM,
            ImmutableMap.of(SHARD_ID0, "0", SHARD_ID1, "0"), ImmutableSet.of(SHARD_ID0, SHARD_ID1)
        ),
        new SeekableStreamEndSequenceNumbers<>(STREAM, ImmutableMap.of(SHARD_ID0, "1", SHARD_ID1, "12")),
        null,
        null
    );
    Task id4 = createKinesisIndexTask(
        "id4",
        DATASOURCE,
        0,
        new SeekableStreamStartSequenceNumbers<>(STREAM, ImmutableMap.of(SHARD_ID0, "0"), ImmutableSet.of(SHARD_ID0)),
        new SeekableStreamEndSequenceNumbers<>(STREAM, ImmutableMap.of(SHARD_ID0, "1")),
        null,
        null
    );

    List<Task> existingTasks = ImmutableList.of(id1, id2, id3, id4);

    EasyMock.expect(taskMaster.getTaskQueue()).andReturn(Optional.of(taskQueue)).anyTimes();
    EasyMock.expect(taskMaster.getTaskRunner()).andReturn(Optional.of(taskRunner)).anyTimes();
    EasyMock.expect(taskRunner.getRunningTasks()).andReturn(Collections.EMPTY_LIST).anyTimes();
    EasyMock.expect(taskStorage.getActiveTasks()).andReturn(existingTasks).anyTimes();
    EasyMock.expect(taskStorage.getStatus("id1")).andReturn(Optional.of(TaskStatus.running("id1"))).anyTimes();
    EasyMock.expect(taskStorage.getStatus("id2")).andReturn(Optional.of(TaskStatus.running("id2"))).anyTimes();
    EasyMock.expect(taskStorage.getStatus("id3")).andReturn(Optional.of(TaskStatus.running("id3"))).anyTimes();
    EasyMock.expect(taskStorage.getStatus("id4")).andReturn(Optional.of(TaskStatus.running("id4"))).anyTimes();
    EasyMock.expect(taskStorage.getTask("id1")).andReturn(Optional.of(id1)).anyTimes();
    EasyMock.expect(taskStorage.getTask("id2")).andReturn(Optional.of(id2)).anyTimes();
    EasyMock.expect(taskStorage.getTask("id3")).andReturn(Optional.of(id3)).anyTimes();
    EasyMock.expect(taskStorage.getTask("id4")).andReturn(Optional.of(id4)).anyTimes();
    EasyMock.expect(taskClient.getStatusAsync(EasyMock.anyString()))
            .andReturn(Futures.immediateFuture(SeekableStreamIndexTaskRunner.Status.NOT_STARTED))
            .anyTimes();
    EasyMock.expect(taskClient.getStartTimeAsync(EasyMock.anyString()))
            .andReturn(Futures.immediateFuture(DateTimes.nowUtc()))
            .anyTimes();
    EasyMock.expect(indexerMetadataStorageCoordinator.retrieveDataSourceMetadata(DATASOURCE)).andReturn(
        new KinesisDataSourceMetadata(
            null
        )
    ).anyTimes();
    EasyMock.expect(taskClient.stopAsync("id3", false)).andReturn(Futures.immediateFuture(true));

    TreeMap<Integer, Map<String, String>> checkpoints1 = new TreeMap<>();
    checkpoints1.put(0, ImmutableMap.of(SHARD_ID1, "0"));
    TreeMap<Integer, Map<String, String>> checkpoints2 = new TreeMap<>();
    checkpoints2.put(0, ImmutableMap.of(SHARD_ID0, "0"));
    TreeMap<Integer, Map<String, String>> checkpoints4 = new TreeMap<>();
    checkpoints4.put(0, ImmutableMap.of(SHARD_ID0, "0"));
    EasyMock.expect(taskClient.getCheckpointsAsync(EasyMock.contains("id1"), EasyMock.anyBoolean()))
            .andReturn(Futures.immediateFuture(checkpoints1))
            .times(1);
    EasyMock.expect(taskClient.getCheckpointsAsync(EasyMock.contains("id2"), EasyMock.anyBoolean()))
            .andReturn(Futures.immediateFuture(checkpoints2))
            .times(1);
    EasyMock.expect(taskClient.getCheckpointsAsync(EasyMock.contains("id4"), EasyMock.anyBoolean()))
            .andReturn(Futures.immediateFuture(checkpoints4))
            .times(1);


    taskRunner.registerListener(EasyMock.anyObject(TaskRunnerListener.class), EasyMock.anyObject(Executor.class));
    taskQueue.shutdown("id4", "Task [%s] failed to return status, killing task", "id4");
    replayAll();

    supervisor.start();
    supervisor.runInternal();
    verifyAll();
  }

  @Test
  public void testRequeueTaskWhenFailed() throws Exception
  {
    supervisor = getTestableSupervisor(2, 2, true, "PT1H", null, null);
    supervisorRecordSupplier.assign(EasyMock.anyObject());
    EasyMock.expectLastCall().anyTimes();
    EasyMock.expect(supervisorRecordSupplier.getPartitionIds(STREAM))
            .andReturn(ImmutableSet.of(SHARD_ID1, SHARD_ID0))
            .anyTimes();
    EasyMock.expect(supervisorRecordSupplier.getAssignment())
            .andReturn(ImmutableSet.of(SHARD1_PARTITION, SHARD0_PARTITION))
            .anyTimes();
    supervisorRecordSupplier.seekToLatest(EasyMock.anyObject());
    EasyMock.expectLastCall().anyTimes();
    EasyMock.expect(supervisorRecordSupplier.getEarliestSequenceNumber(EasyMock.anyObject())).andReturn("0").anyTimes();
    EasyMock.expect(supervisorRecordSupplier.getLatestSequenceNumber(EasyMock.anyObject())).andReturn("100").anyTimes();
    supervisorRecordSupplier.seek(EasyMock.anyObject(), EasyMock.anyString());
    EasyMock.expectLastCall().anyTimes();


    Capture<Task> captured = Capture.newInstance(CaptureType.ALL);
    EasyMock.expect(taskMaster.getTaskQueue()).andReturn(Optional.of(taskQueue)).anyTimes();
    EasyMock.expect(taskMaster.getTaskRunner()).andReturn(Optional.of(taskRunner)).anyTimes();
    EasyMock.expect(taskRunner.getRunningTasks()).andReturn(Collections.EMPTY_LIST).anyTimes();
    EasyMock.expect(taskStorage.getActiveTasks()).andReturn(ImmutableList.of()).anyTimes();
    EasyMock.expect(taskClient.getStatusAsync(EasyMock.anyString()))
            .andReturn(Futures.immediateFuture(SeekableStreamIndexTaskRunner.Status.NOT_STARTED))
            .anyTimes();
    EasyMock.expect(taskClient.getStartTimeAsync(EasyMock.anyString()))
            .andReturn(Futures.immediateFuture(DateTimes.nowUtc()))
            .anyTimes();
    EasyMock.expect(indexerMetadataStorageCoordinator.retrieveDataSourceMetadata(DATASOURCE)).andReturn(
        new KinesisDataSourceMetadata(
            null
        )
    ).anyTimes();
    EasyMock.expect(taskQueue.add(EasyMock.capture(captured))).andReturn(true).times(4);

    TreeMap<Integer, Map<String, String>> checkpoints1 = new TreeMap<>();
    checkpoints1.put(
        0,
        ImmutableMap.of(
            SHARD_ID1,
            "0"
        )
    );
    TreeMap<Integer, Map<String, String>> checkpoints2 = new TreeMap<>();
    checkpoints2.put(0, ImmutableMap.of(
        SHARD_ID0,
        "0"
    ));
    EasyMock.expect(taskClient.getCheckpointsAsync(EasyMock.contains("sequenceName-0"), EasyMock.anyBoolean()))
            .andReturn(Futures.immediateFuture(checkpoints1))
            .anyTimes();
    EasyMock.expect(taskClient.getCheckpointsAsync(EasyMock.contains("sequenceName-1"), EasyMock.anyBoolean()))
            .andReturn(Futures.immediateFuture(checkpoints2))
            .anyTimes();

    taskRunner.registerListener(EasyMock.anyObject(TaskRunnerListener.class), EasyMock.anyObject(Executor.class));
    replayAll();

    supervisor.start();
    supervisor.runInternal();
    verifyAll();

    List<Task> tasks = captured.getValues();

    // test that running the main loop again checks the status of the tasks that were created and does nothing if they
    // are all still running
    EasyMock.reset(taskStorage);
    EasyMock.expect(taskStorage.getActiveTasks()).andReturn(tasks).anyTimes();
    for (Task task : tasks) {
      EasyMock.expect(taskStorage.getStatus(task.getId()))
              .andReturn(Optional.of(TaskStatus.running(task.getId())))
              .anyTimes();
      EasyMock.expect(taskStorage.getTask(task.getId())).andReturn(Optional.of(task)).anyTimes();
    }
    EasyMock.replay(taskStorage);

    supervisor.runInternal();
    verifyAll();

    // test that a task failing causes a new task to be re-queued with the same parameters
    Capture<Task> aNewTaskCapture = Capture.newInstance();
    List<Task> imStillAlive = tasks.subList(0, 3);
    KinesisIndexTask iHaveFailed = (KinesisIndexTask) tasks.get(3);
    EasyMock.reset(taskStorage);
    EasyMock.reset(taskQueue);
    EasyMock.expect(taskStorage.getActiveTasks()).andReturn(imStillAlive).anyTimes();
    for (Task task : imStillAlive) {
      EasyMock.expect(taskStorage.getStatus(task.getId()))
              .andReturn(Optional.of(TaskStatus.running(task.getId())))
              .anyTimes();
      EasyMock.expect(taskStorage.getTask(task.getId())).andReturn(Optional.of(task)).anyTimes();
    }
    EasyMock.expect(taskStorage.getStatus(iHaveFailed.getId()))
            .andReturn(Optional.of(TaskStatus.failure(iHaveFailed.getId())));
    EasyMock.expect(taskStorage.getTask(iHaveFailed.getId())).andReturn(Optional.of(iHaveFailed)).anyTimes();
    EasyMock.expect(taskQueue.add(EasyMock.capture(aNewTaskCapture))).andReturn(true);
    EasyMock.replay(taskStorage);
    EasyMock.replay(taskQueue);

    supervisor.runInternal();
    verifyAll();

    Assert.assertNotEquals(iHaveFailed.getId(), aNewTaskCapture.getValue().getId());
    Assert.assertEquals(
        iHaveFailed.getIOConfig().getBaseSequenceName(),
        ((KinesisIndexTask) aNewTaskCapture.getValue()).getIOConfig().getBaseSequenceName()
    );
  }

  @Test
  public void testRequeueAdoptedTaskWhenFailed() throws Exception
  {
    supervisor = getTestableSupervisor(2, 1, true, "PT1H", null, null);
    supervisorRecordSupplier.assign(EasyMock.anyObject());
    EasyMock.expectLastCall().anyTimes();
    EasyMock.expect(supervisorRecordSupplier.getPartitionIds(STREAM))
            .andReturn(ImmutableSet.of(SHARD_ID1, SHARD_ID0))
            .anyTimes();
    EasyMock.expect(supervisorRecordSupplier.getAssignment())
            .andReturn(ImmutableSet.of(SHARD1_PARTITION, SHARD0_PARTITION))
            .anyTimes();
    supervisorRecordSupplier.seekToLatest(EasyMock.anyObject());
    EasyMock.expectLastCall().anyTimes();
    EasyMock.expect(supervisorRecordSupplier.getEarliestSequenceNumber(EasyMock.anyObject())).andReturn("0").anyTimes();
    EasyMock.expect(supervisorRecordSupplier.getLatestSequenceNumber(EasyMock.anyObject())).andReturn("100").anyTimes();
    supervisorRecordSupplier.seek(EasyMock.anyObject(), EasyMock.anyString());
    EasyMock.expectLastCall().anyTimes();

    DateTime now = DateTimes.nowUtc();
    DateTime maxi = now.plusMinutes(60);
    Task id1 = createKinesisIndexTask(
        "id1",
        DATASOURCE,
        0,
        new SeekableStreamStartSequenceNumbers<>(
            "stream",
            ImmutableMap.of(SHARD_ID1, "0", SHARD_ID0, "0"),
            ImmutableSet.of()
        ),
        new SeekableStreamEndSequenceNumbers<>(
            "stream",
            ImmutableMap.of(
                SHARD_ID1,
                KinesisSequenceNumber.NO_END_SEQUENCE_NUMBER,
                SHARD_ID0,
                KinesisSequenceNumber.NO_END_SEQUENCE_NUMBER
            )
        ),
        now,
        maxi
    );

    List<Task> existingTasks = ImmutableList.of(id1);

    Capture<Task> captured = Capture.newInstance();
    EasyMock.expect(taskMaster.getTaskQueue()).andReturn(Optional.of(taskQueue)).anyTimes();
    EasyMock.expect(taskMaster.getTaskRunner()).andReturn(Optional.of(taskRunner)).anyTimes();
    EasyMock.expect(taskRunner.getRunningTasks()).andReturn(Collections.emptyList()).anyTimes();
    EasyMock.expect(taskStorage.getActiveTasks()).andReturn(existingTasks).anyTimes();
    EasyMock.expect(taskStorage.getStatus("id1")).andReturn(Optional.of(TaskStatus.running("id1"))).anyTimes();
    EasyMock.expect(taskStorage.getTask("id1")).andReturn(Optional.of(id1)).anyTimes();
    EasyMock.expect(taskClient.getStatusAsync("id1"))
            .andReturn(Futures.immediateFuture(SeekableStreamIndexTaskRunner.Status.READING));
    EasyMock.expect(taskClient.getStartTimeAsync("id1")).andReturn(Futures.immediateFuture(now)).anyTimes();
    EasyMock.expect(taskQueue.add(EasyMock.capture(captured))).andReturn(true);
    EasyMock.expect(indexerMetadataStorageCoordinator.retrieveDataSourceMetadata(DATASOURCE)).andReturn(
        new KinesisDataSourceMetadata(
            null
        )
    ).anyTimes();

    TreeMap<Integer, Map<String, String>> checkpoints = new TreeMap<>();
    checkpoints.put(0, ImmutableMap.of(
        SHARD_ID1,
        "0",
        SHARD_ID0,
        "0"
    ));
    EasyMock.expect(taskClient.getCheckpointsAsync(EasyMock.contains("id1"), EasyMock.anyBoolean()))
            .andReturn(Futures.immediateFuture(checkpoints))
            .times(2);

    taskRunner.registerListener(EasyMock.anyObject(TaskRunnerListener.class), EasyMock.anyObject(Executor.class));
    replayAll();

    supervisor.start();
    supervisor.runInternal();
    verifyAll();

    // check that replica tasks are created with the same minimumMessageTime as tasks inherited from another supervisor
    Assert.assertEquals(now, ((KinesisIndexTask) captured.getValue()).getIOConfig().getMinimumMessageTime().get());

    // test that a task failing causes a new task to be re-queued with the same parameters
    String runningTaskId = captured.getValue().getId();
    Capture<Task> aNewTaskCapture = Capture.newInstance();
    KinesisIndexTask iHaveFailed = (KinesisIndexTask) existingTasks.get(0);
    EasyMock.reset(taskStorage);
    EasyMock.reset(taskQueue);
    EasyMock.reset(taskClient);

    // for the newly created replica task
    EasyMock.expect(taskClient.getCheckpointsAsync(EasyMock.contains("sequenceName-0"), EasyMock.anyBoolean()))
            .andReturn(Futures.immediateFuture(checkpoints))
            .times(2);
    EasyMock.expect(taskClient.getCheckpointsAsync(EasyMock.contains("id1"), EasyMock.anyBoolean()))
            .andReturn(Futures.immediateFuture(checkpoints))
            .times(1);


    EasyMock.expect(taskStorage.getActiveTasks()).andReturn(ImmutableList.of(captured.getValue())).anyTimes();
    EasyMock.expect(taskStorage.getStatus(iHaveFailed.getId()))
            .andReturn(Optional.of(TaskStatus.failure(iHaveFailed.getId())));
    EasyMock.expect(taskStorage.getStatus(runningTaskId))
            .andReturn(Optional.of(TaskStatus.running(runningTaskId)))
            .anyTimes();
    EasyMock.expect(taskStorage.getTask(iHaveFailed.getId())).andReturn(Optional.of(iHaveFailed)).anyTimes();
    EasyMock.expect(taskStorage.getTask(runningTaskId)).andReturn(Optional.of(captured.getValue())).anyTimes();
    EasyMock.expect(taskClient.getStatusAsync(runningTaskId))
            .andReturn(Futures.immediateFuture(SeekableStreamIndexTaskRunner.Status.READING));
    EasyMock.expect(taskClient.getStartTimeAsync(runningTaskId)).andReturn(Futures.immediateFuture(now)).anyTimes();
    EasyMock.expect(taskQueue.add(EasyMock.capture(aNewTaskCapture))).andReturn(true);
    EasyMock.replay(taskStorage);
    EasyMock.replay(taskQueue);
    EasyMock.replay(taskClient);

    supervisor.runInternal();
    verifyAll();

    Assert.assertNotEquals(iHaveFailed.getId(), aNewTaskCapture.getValue().getId());
    Assert.assertEquals(
        iHaveFailed.getIOConfig().getBaseSequenceName(),
        ((KinesisIndexTask) aNewTaskCapture.getValue()).getIOConfig().getBaseSequenceName()
    );

    // check that failed tasks are recreated with the same minimumMessageTime as the task it replaced, even if that
    // task came from another supervisor
    Assert.assertEquals(
        now,
        ((KinesisIndexTask) aNewTaskCapture.getValue()).getIOConfig().getMinimumMessageTime().get()
    );
    Assert.assertEquals(
        maxi,
        ((KinesisIndexTask) aNewTaskCapture.getValue()).getIOConfig().getMaximumMessageTime().get()
    );
  }

  @Test
  public void testQueueNextTasksOnSuccess() throws Exception
  {
    supervisor = getTestableSupervisor(2, 2, true, "PT1H", null, null);
    supervisorRecordSupplier.assign(EasyMock.anyObject());
    EasyMock.expectLastCall().anyTimes();
    EasyMock.expect(supervisorRecordSupplier.getPartitionIds(STREAM))
            .andReturn(ImmutableSet.of(SHARD_ID1, SHARD_ID0))
            .anyTimes();
    EasyMock.expect(supervisorRecordSupplier.getAssignment())
            .andReturn(ImmutableSet.of(SHARD1_PARTITION, SHARD0_PARTITION))
            .anyTimes();
    supervisorRecordSupplier.seekToLatest(EasyMock.anyObject());
    EasyMock.expectLastCall().anyTimes();
    EasyMock.expect(supervisorRecordSupplier.getEarliestSequenceNumber(EasyMock.anyObject())).andReturn("0").anyTimes();
    EasyMock.expect(supervisorRecordSupplier.getLatestSequenceNumber(EasyMock.anyObject())).andReturn("100").anyTimes();
    supervisorRecordSupplier.seek(EasyMock.anyObject(), EasyMock.anyString());
    EasyMock.expectLastCall().anyTimes();

    Capture<Task> captured = Capture.newInstance(CaptureType.ALL);
    EasyMock.expect(taskMaster.getTaskQueue()).andReturn(Optional.of(taskQueue)).anyTimes();
    EasyMock.expect(taskMaster.getTaskRunner()).andReturn(Optional.of(taskRunner)).anyTimes();
    EasyMock.expect(taskRunner.getRunningTasks()).andReturn(Collections.EMPTY_LIST).anyTimes();
    EasyMock.expect(taskStorage.getActiveTasks()).andReturn(ImmutableList.of()).anyTimes();
    EasyMock.expect(taskClient.getStatusAsync(EasyMock.anyString()))
            .andReturn(Futures.immediateFuture(SeekableStreamIndexTaskRunner.Status.NOT_STARTED))
            .anyTimes();
    EasyMock.expect(taskClient.getStartTimeAsync(EasyMock.anyString()))
            .andReturn(Futures.immediateFuture(DateTimes.nowUtc()))
            .anyTimes();
    EasyMock.expect(indexerMetadataStorageCoordinator.retrieveDataSourceMetadata(DATASOURCE)).andReturn(
        new KinesisDataSourceMetadata(
            null
        )
    ).anyTimes();
    EasyMock.expect(taskQueue.add(EasyMock.capture(captured))).andReturn(true).times(4);
    taskRunner.registerListener(EasyMock.anyObject(TaskRunnerListener.class), EasyMock.anyObject(Executor.class));

    replayAll();

    supervisor.start();
    supervisor.runInternal();
    verifyAll();

    List<Task> tasks = captured.getValues();

    EasyMock.reset(taskStorage);
    EasyMock.reset(taskClient);

    EasyMock.expect(taskClient.getStatusAsync(EasyMock.anyString()))
            .andReturn(Futures.immediateFuture(SeekableStreamIndexTaskRunner.Status.NOT_STARTED))
            .anyTimes();
    EasyMock.expect(taskClient.getStartTimeAsync(EasyMock.anyString()))
            .andReturn(Futures.immediateFuture(DateTimes.nowUtc()))
            .anyTimes();
    TreeMap<Integer, Map<String, String>> checkpoints1 = new TreeMap<>();
    checkpoints1.put(0, ImmutableMap.of(
        SHARD_ID1,
        "0",
        SHARD_ID0,
        "0"
    ));
    TreeMap<Integer, Map<String, String>> checkpoints2 = new TreeMap<>();
    checkpoints2.put(0, ImmutableMap.of(
        SHARD_ID1,
        "0"
    ));
    // there would be 4 tasks, 2 for each task group
    EasyMock.expect(taskClient.getCheckpointsAsync(EasyMock.contains("sequenceName-0"), EasyMock.anyBoolean()))
            .andReturn(Futures.immediateFuture(checkpoints1))
            .times(2);
    EasyMock.expect(taskClient.getCheckpointsAsync(EasyMock.contains("sequenceName-1"), EasyMock.anyBoolean()))
            .andReturn(Futures.immediateFuture(checkpoints2))
            .times(2);


    EasyMock.expect(taskStorage.getActiveTasks()).andReturn(tasks).anyTimes();
    for (Task task : tasks) {
      EasyMock.expect(taskStorage.getStatus(task.getId()))
              .andReturn(Optional.of(TaskStatus.running(task.getId())))
              .anyTimes();
      EasyMock.expect(taskStorage.getTask(task.getId())).andReturn(Optional.of(task)).anyTimes();
    }
    EasyMock.replay(taskStorage);
    EasyMock.replay(taskClient);

    supervisor.runInternal();
    verifyAll();

    // test that a task succeeding causes a new task to be re-queued with the next stream range and causes any replica
    // tasks to be shutdown
    Capture<Task> newTasksCapture = Capture.newInstance(CaptureType.ALL);
    Capture<String> shutdownTaskIdCapture = Capture.newInstance();
    List<Task> imStillRunning = tasks.subList(1, 4);
    KinesisIndexTask iAmSuccess = (KinesisIndexTask) tasks.get(0);
    EasyMock.reset(taskStorage);
    EasyMock.reset(taskQueue);
    EasyMock.reset(taskClient);
    EasyMock.expect(taskStorage.getActiveTasks()).andReturn(imStillRunning).anyTimes();
    for (Task task : imStillRunning) {
      EasyMock.expect(taskStorage.getStatus(task.getId()))
              .andReturn(Optional.of(TaskStatus.running(task.getId())))
              .anyTimes();
      EasyMock.expect(taskStorage.getTask(task.getId())).andReturn(Optional.of(task)).anyTimes();
    }
    EasyMock.expect(taskStorage.getStatus(iAmSuccess.getId()))
            .andReturn(Optional.of(TaskStatus.success(iAmSuccess.getId())));
    EasyMock.expect(taskStorage.getTask(iAmSuccess.getId())).andReturn(Optional.of(iAmSuccess)).anyTimes();
    EasyMock.expect(taskQueue.add(EasyMock.capture(newTasksCapture))).andReturn(true).times(2);
    EasyMock.expect(taskClient.stopAsync(EasyMock.capture(shutdownTaskIdCapture), EasyMock.eq(false)))
            .andReturn(Futures.immediateFuture(true));
    EasyMock.replay(taskStorage);
    EasyMock.replay(taskQueue);
    EasyMock.replay(taskClient);

    supervisor.runInternal();
    verifyAll();

    // make sure we killed the right task (sequenceName for replicas are the same)
    Assert.assertTrue(shutdownTaskIdCapture.getValue().contains(iAmSuccess.getIOConfig().getBaseSequenceName()));
  }

  @Test
  public void testBeginPublishAndQueueNextTasks() throws Exception
  {
    final TaskLocation location = new TaskLocation("testHost", 1234, -1);

    supervisor = getTestableSupervisor(2, 2, true, "PT1M", null, null);

    supervisorRecordSupplier.assign(EasyMock.anyObject());
    EasyMock.expectLastCall().anyTimes();
    EasyMock.expect(supervisorRecordSupplier.getPartitionIds(STREAM))
            .andReturn(ImmutableSet.of(SHARD_ID1, SHARD_ID0))
            .anyTimes();
    EasyMock.expect(supervisorRecordSupplier.getAssignment())
            .andReturn(ImmutableSet.of(SHARD1_PARTITION, SHARD0_PARTITION))
            .anyTimes();
    supervisorRecordSupplier.seekToLatest(EasyMock.anyObject());
    EasyMock.expectLastCall().anyTimes();
    EasyMock.expect(supervisorRecordSupplier.getEarliestSequenceNumber(EasyMock.anyObject())).andReturn("0").anyTimes();
    EasyMock.expect(supervisorRecordSupplier.getLatestSequenceNumber(SHARD1_PARTITION)).andReturn("12").anyTimes();
    EasyMock.expect(supervisorRecordSupplier.getLatestSequenceNumber(SHARD0_PARTITION)).andReturn("1").anyTimes();
    supervisorRecordSupplier.seek(EasyMock.anyObject(), EasyMock.anyString());
    EasyMock.expectLastCall().anyTimes();

    final Capture<Task> firstTasks = Capture.newInstance(CaptureType.ALL);
    EasyMock.expect(taskMaster.getTaskQueue()).andReturn(Optional.of(taskQueue)).anyTimes();
    EasyMock.expect(taskMaster.getTaskRunner()).andReturn(Optional.of(taskRunner)).anyTimes();
    EasyMock.expect(taskRunner.getRunningTasks()).andReturn(Collections.EMPTY_LIST).anyTimes();
    EasyMock.expect(taskStorage.getActiveTasks()).andReturn(ImmutableList.of()).anyTimes();
    EasyMock.expect(indexerMetadataStorageCoordinator.retrieveDataSourceMetadata(DATASOURCE)).andReturn(
        new KinesisDataSourceMetadata(null)
    ).anyTimes();
    EasyMock.expect(taskQueue.add(EasyMock.capture(firstTasks))).andReturn(true).times(4);
    taskRunner.registerListener(EasyMock.anyObject(TaskRunnerListener.class), EasyMock.anyObject(Executor.class));
    replayAll();

    supervisor.start();
    supervisor.runInternal();
    verifyAll();

    final List<Task> tasks = firstTasks.getValues();
    Collection workItems = new ArrayList<>();
    for (Task task : tasks) {
      workItems.add(new TestTaskRunnerWorkItem(task, null, location));
    }

    EasyMock.reset(taskStorage, taskRunner, taskClient, taskQueue);
    final Capture<Task> secondTasks = Capture.newInstance(CaptureType.ALL);
    EasyMock.expect(taskStorage.getActiveTasks()).andReturn(tasks).anyTimes();
    for (Task task : tasks) {
      EasyMock.expect(taskStorage.getStatus(task.getId()))
              .andReturn(Optional.of(TaskStatus.running(task.getId())))
              .anyTimes();
      EasyMock.expect(taskStorage.getTask(task.getId())).andReturn(Optional.of(task)).anyTimes();
    }
    EasyMock.expect(taskRunner.getRunningTasks()).andReturn(workItems).anyTimes();
    EasyMock.expect(taskClient.getStatusAsync(EasyMock.anyString()))
            .andReturn(Futures.immediateFuture(SeekableStreamIndexTaskRunner.Status.READING))
            .anyTimes();
    EasyMock.expect(taskClient.getStartTimeAsync(EasyMock.contains("sequenceName-0")))
            .andReturn(Futures.immediateFuture(DateTimes.nowUtc().minusMinutes(2)))
            .andReturn(Futures.immediateFuture(DateTimes.nowUtc()));
    EasyMock.expect(taskClient.getStartTimeAsync(EasyMock.contains("sequenceName-1")))
            .andReturn(Futures.immediateFuture(DateTimes.nowUtc()))
            .times(2);
    EasyMock.expect(taskClient.pauseAsync(EasyMock.contains("sequenceName-0")))
            .andReturn(Futures.immediateFuture(ImmutableMap.of(
                SHARD_ID1,
                "1",
                SHARD_ID0,
                "0"
            )))
            .andReturn(Futures.immediateFuture(ImmutableMap.of(
                SHARD_ID1,
                "3",
                SHARD_ID0,
                "1"
            )));
    EasyMock.expect(
        taskClient.setEndOffsetsAsync(
            EasyMock.contains("sequenceName-0"),
            EasyMock.eq(ImmutableMap.of(
                SHARD_ID1,
                "3",
                SHARD_ID0,
                "1"
            )),
            EasyMock.eq(true)
        )
    ).andReturn(Futures.immediateFuture(true)).times(2);
    EasyMock.expect(taskQueue.add(EasyMock.capture(secondTasks))).andReturn(true).times(2);

    TreeMap<Integer, Map<String, String>> checkpoints1 = new TreeMap<>();
    checkpoints1.put(0, ImmutableMap.of(
        SHARD_ID1,
        "0"
    ));
    TreeMap<Integer, Map<String, String>> checkpoints2 = new TreeMap<>();
    checkpoints2.put(0, ImmutableMap.of(
        SHARD_ID0,
        "0"
    ));
    EasyMock.expect(taskClient.getCheckpointsAsync(EasyMock.contains("sequenceName-0"), EasyMock.anyBoolean()))
            .andReturn(Futures.immediateFuture(checkpoints1))
            .times(2);
    EasyMock.expect(taskClient.getCheckpointsAsync(EasyMock.contains("sequenceName-1"), EasyMock.anyBoolean()))
            .andReturn(Futures.immediateFuture(checkpoints2))
            .times(2);

    EasyMock.replay(taskStorage, taskRunner, taskClient, taskQueue);

    supervisor.runInternal();
    verifyAll();

    for (Task task : secondTasks.getValues()) {
      KinesisIndexTask kinesisIndexTask = (KinesisIndexTask) task;
      Assert.assertEquals(dataSchema, kinesisIndexTask.getDataSchema());
      Assert.assertEquals(tuningConfig.convertToTaskTuningConfig(), kinesisIndexTask.getTuningConfig());

      KinesisIndexTaskIOConfig taskConfig = kinesisIndexTask.getIOConfig();
      Assert.assertEquals("sequenceName-1", taskConfig.getBaseSequenceName());
      Assert.assertTrue("isUseTransaction", taskConfig.isUseTransaction());

      Assert.assertEquals(STREAM, taskConfig.getStartSequenceNumbers().getStream());
      Assert.assertEquals(
          "3",
          taskConfig.getStartSequenceNumbers().getPartitionSequenceNumberMap().get(SHARD_ID1)
      );
      Assert.assertEquals(
          "1",
          taskConfig.getStartSequenceNumbers().getPartitionSequenceNumberMap().get(SHARD_ID0)
      );
      // start sequenceNumbers should be exclusive for the second batch of tasks
      Assert.assertEquals(
          ImmutableSet.of("0", "1"),
          ((KinesisIndexTask) task).getIOConfig().getStartSequenceNumbers().getExclusivePartitions()
      );
    }
  }

  @Test
  public void testDiscoverExistingPublishingTask() throws Exception
  {
    final TaskLocation location = new TaskLocation("testHost", 1234, -1);

    supervisor = getTestableSupervisor(1, 1, true, "PT1H", null, null);

    supervisorRecordSupplier.assign(EasyMock.anyObject());
    EasyMock.expectLastCall().anyTimes();
    EasyMock.expect(supervisorRecordSupplier.getPartitionIds(STREAM))
            .andReturn(ImmutableSet.of(SHARD_ID1, SHARD_ID0))
            .anyTimes();
    EasyMock.expect(supervisorRecordSupplier.getAssignment())
            .andReturn(ImmutableSet.of(SHARD1_PARTITION, SHARD0_PARTITION))
            .anyTimes();
    supervisorRecordSupplier.seekToLatest(EasyMock.anyObject());
    EasyMock.expectLastCall().anyTimes();
    EasyMock.expect(supervisorRecordSupplier.getEarliestSequenceNumber(EasyMock.anyObject())).andReturn("0").anyTimes();
    EasyMock.expect(supervisorRecordSupplier.getLatestSequenceNumber(SHARD1_PARTITION)).andReturn("12").anyTimes();
    EasyMock.expect(supervisorRecordSupplier.getLatestSequenceNumber(SHARD0_PARTITION)).andReturn("1").anyTimes();
    supervisorRecordSupplier.seek(EasyMock.anyObject(), EasyMock.anyString());
    EasyMock.expectLastCall().anyTimes();

    Task task = createKinesisIndexTask(
        "id1",
        DATASOURCE,
        0,
        new SeekableStreamStartSequenceNumbers<>(
            "stream",
            ImmutableMap.of(SHARD_ID1, "0", SHARD_ID0, "0"),
            ImmutableSet.of()
        ),
        new SeekableStreamEndSequenceNumbers<>(
            "stream",
            ImmutableMap.of(
                SHARD_ID1,
                KinesisSequenceNumber.NO_END_SEQUENCE_NUMBER,
                SHARD_ID0,
                KinesisSequenceNumber.NO_END_SEQUENCE_NUMBER
            )
        ),
        null,
        null
    );

    Collection workItems = new ArrayList<>();
    workItems.add(new TestTaskRunnerWorkItem(task, null, location));

    Capture<KinesisIndexTask> captured = Capture.newInstance();
    EasyMock.expect(taskMaster.getTaskQueue()).andReturn(Optional.of(taskQueue)).anyTimes();
    EasyMock.expect(taskMaster.getTaskRunner()).andReturn(Optional.of(taskRunner)).anyTimes();
    EasyMock.expect(taskRunner.getRunningTasks()).andReturn(workItems).anyTimes();
    EasyMock.expect(taskStorage.getActiveTasks()).andReturn(ImmutableList.of(task)).anyTimes();
    EasyMock.expect(taskStorage.getStatus("id1")).andReturn(Optional.of(TaskStatus.running("id1"))).anyTimes();
    EasyMock.expect(taskStorage.getTask("id1")).andReturn(Optional.of(task)).anyTimes();
    EasyMock.expect(indexerMetadataStorageCoordinator.retrieveDataSourceMetadata(DATASOURCE)).andReturn(
        new KinesisDataSourceMetadata(
            null
        )
    ).anyTimes();
    EasyMock.expect(taskClient.getStatusAsync("id1"))
            .andReturn(Futures.immediateFuture(SeekableStreamIndexTaskRunner.Status.PUBLISHING));
    EasyMock.expect(taskClient.getCurrentOffsetsAsync("id1", false))
            .andReturn(Futures.immediateFuture(ImmutableMap.of(
                SHARD_ID1,
                "2",
                SHARD_ID0,
                "1"
            )));
    EasyMock.expect(taskClient.getEndOffsets("id1")).andReturn(ImmutableMap.of(
        SHARD_ID1,
        "2",
        SHARD_ID0,
        "1"
    ));
    EasyMock.expect(taskQueue.add(EasyMock.capture(captured))).andReturn(true);

    TreeMap<Integer, Map<String, String>> checkpoints = new TreeMap<>();
    checkpoints.put(0, ImmutableMap.of(
        SHARD_ID1,
        "0",
        SHARD_ID0,
        "0"
    ));
    EasyMock.expect(taskClient.getCheckpoints(EasyMock.anyString(), EasyMock.anyBoolean()))
            .andReturn(checkpoints)
            .anyTimes();

    taskRunner.registerListener(EasyMock.anyObject(TaskRunnerListener.class), EasyMock.anyObject(Executor.class));
    replayAll();

    supervisor.start();
    supervisor.runInternal();
    supervisor.updateCurrentAndLatestOffsets().run();
    SupervisorReport<KinesisSupervisorReportPayload> report = supervisor.getStatus();
    verifyAll();

    Assert.assertEquals(DATASOURCE, report.getId());

    KinesisSupervisorReportPayload payload = report.getPayload();

    Assert.assertEquals(DATASOURCE, payload.getDataSource());
    Assert.assertEquals(3600L, payload.getDurationSeconds());
    Assert.assertEquals(2, payload.getPartitions());
    Assert.assertEquals(1, payload.getReplicas());
    Assert.assertEquals(STREAM, payload.getStream());
    Assert.assertEquals(0, payload.getActiveTasks().size());
    Assert.assertEquals(1, payload.getPublishingTasks().size());
    Assert.assertEquals(SupervisorStateManager.BasicState.RUNNING, payload.getDetailedState());
    Assert.assertEquals(0, payload.getRecentErrors().size());

    TaskReportData publishingReport = payload.getPublishingTasks().get(0);

    Assert.assertEquals("id1", publishingReport.getId());
    Assert.assertEquals(ImmutableMap.of(
        SHARD_ID1,
        "0",
        SHARD_ID0,
        "0"
    ), publishingReport.getStartingOffsets());
    Assert.assertEquals(ImmutableMap.of(
        SHARD_ID1,
        "2",
        SHARD_ID0,
        "1"
    ), publishingReport.getCurrentOffsets());

    KinesisIndexTask capturedTask = captured.getValue();
    Assert.assertEquals(dataSchema, capturedTask.getDataSchema());
    Assert.assertEquals(tuningConfig.convertToTaskTuningConfig(), capturedTask.getTuningConfig());

    KinesisIndexTaskIOConfig capturedTaskConfig = capturedTask.getIOConfig();
    Assert.assertEquals("awsEndpoint", capturedTaskConfig.getEndpoint());
    Assert.assertEquals("sequenceName-0", capturedTaskConfig.getBaseSequenceName());
    Assert.assertTrue("isUseTransaction", capturedTaskConfig.isUseTransaction());

    // check that the new task was created with starting sequences matching where the publishing task finished
    Assert.assertEquals(STREAM, capturedTaskConfig.getStartSequenceNumbers().getStream());
    Assert.assertEquals(
        "2",
        capturedTaskConfig.getStartSequenceNumbers().getPartitionSequenceNumberMap().get(SHARD_ID1)
    );
    Assert.assertEquals(
        "1",
        capturedTaskConfig.getStartSequenceNumbers().getPartitionSequenceNumberMap().get(SHARD_ID0)
    );

    Assert.assertEquals(STREAM, capturedTaskConfig.getEndSequenceNumbers().getStream());
    Assert.assertEquals(
        KinesisSequenceNumber.NO_END_SEQUENCE_NUMBER,
        capturedTaskConfig.getEndSequenceNumbers().getPartitionSequenceNumberMap().get(SHARD_ID1)
    );
    Assert.assertEquals(
        KinesisSequenceNumber.NO_END_SEQUENCE_NUMBER,
        capturedTaskConfig.getEndSequenceNumbers().getPartitionSequenceNumberMap().get(SHARD_ID0)
    );
  }

  @Test
  public void testDiscoverExistingPublishingTaskWithDifferentPartitionAllocation() throws Exception
  {
    final TaskLocation location = new TaskLocation("testHost", 1234, -1);

    supervisor = getTestableSupervisor(1, 1, true, "PT1H", null, null);
    supervisorRecordSupplier.assign(EasyMock.anyObject());
    EasyMock.expectLastCall().anyTimes();
    EasyMock.expect(supervisorRecordSupplier.getPartitionIds(STREAM))
            .andReturn(ImmutableSet.of(SHARD_ID1, SHARD_ID0))
            .anyTimes();
    EasyMock.expect(supervisorRecordSupplier.getAssignment())
            .andReturn(ImmutableSet.of(SHARD1_PARTITION, SHARD0_PARTITION))
            .anyTimes();
    supervisorRecordSupplier.seekToLatest(EasyMock.anyObject());
    EasyMock.expectLastCall().anyTimes();
    EasyMock.expect(supervisorRecordSupplier.getEarliestSequenceNumber(EasyMock.anyObject())).andReturn("0").anyTimes();
    EasyMock.expect(supervisorRecordSupplier.getLatestSequenceNumber(SHARD1_PARTITION)).andReturn("12").anyTimes();
    EasyMock.expect(supervisorRecordSupplier.getLatestSequenceNumber(SHARD0_PARTITION)).andReturn("1").anyTimes();
    supervisorRecordSupplier.seek(EasyMock.anyObject(), EasyMock.anyString());
    EasyMock.expectLastCall().anyTimes();

    Task task = createKinesisIndexTask(
        "id1",
        DATASOURCE,
        0,
        new SeekableStreamStartSequenceNumbers<>(
            "stream",
            ImmutableMap.of(SHARD_ID1, "0", SHARD_ID0, "0"),
            ImmutableSet.of()
        ),
        new SeekableStreamEndSequenceNumbers<>(
            "stream",
            ImmutableMap.of(
                SHARD_ID1,
                KinesisSequenceNumber.NO_END_SEQUENCE_NUMBER,
                SHARD_ID0,
                KinesisSequenceNumber.NO_END_SEQUENCE_NUMBER
            )
        ),
        null,
        null
    );

    Collection workItems = new ArrayList<>();
    workItems.add(new TestTaskRunnerWorkItem(task, null, location));

    Capture<KinesisIndexTask> captured = Capture.newInstance();
    EasyMock.expect(taskMaster.getTaskQueue()).andReturn(Optional.of(taskQueue)).anyTimes();
    EasyMock.expect(taskMaster.getTaskRunner()).andReturn(Optional.of(taskRunner)).anyTimes();
    EasyMock.expect(taskRunner.getRunningTasks()).andReturn(workItems).anyTimes();
    EasyMock.expect(taskStorage.getActiveTasks()).andReturn(ImmutableList.of(task)).anyTimes();
    EasyMock.expect(taskStorage.getStatus("id1")).andReturn(Optional.of(TaskStatus.running("id1"))).anyTimes();
    EasyMock.expect(taskStorage.getTask("id1")).andReturn(Optional.of(task)).anyTimes();
    EasyMock.expect(indexerMetadataStorageCoordinator.retrieveDataSourceMetadata(DATASOURCE)).andReturn(
        new KinesisDataSourceMetadata(
            null
        )
    ).anyTimes();
    EasyMock.expect(taskClient.getStatusAsync("id1"))
            .andReturn(Futures.immediateFuture(SeekableStreamIndexTaskRunner.Status.PUBLISHING));
    EasyMock.expect(taskClient.getCurrentOffsetsAsync("id1", false))
            .andReturn(Futures.immediateFuture(ImmutableMap.of(
                SHARD_ID1,
                "2",
                SHARD_ID0,
                "1"
            )));
    EasyMock.expect(taskClient.getEndOffsets("id1")).andReturn(ImmutableMap.of(
        SHARD_ID1,
        "2",
        SHARD_ID0,
        "1"
    ));
    EasyMock.expect(taskQueue.add(EasyMock.capture(captured))).andReturn(true);

    taskRunner.registerListener(EasyMock.anyObject(TaskRunnerListener.class), EasyMock.anyObject(Executor.class));
    replayAll();

    supervisor.start();
    supervisor.runInternal();
    supervisor.updateCurrentAndLatestOffsets().run();
    SupervisorReport<KinesisSupervisorReportPayload> report = supervisor.getStatus();
    verifyAll();

    Assert.assertEquals(DATASOURCE, report.getId());

    KinesisSupervisorReportPayload payload = report.getPayload();

    Assert.assertEquals(DATASOURCE, payload.getDataSource());
    Assert.assertEquals(3600L, payload.getDurationSeconds());
    Assert.assertEquals(2, payload.getPartitions());
    Assert.assertEquals(1, payload.getReplicas());
    Assert.assertEquals(STREAM, payload.getStream());
    Assert.assertEquals(0, payload.getActiveTasks().size());
    Assert.assertEquals(1, payload.getPublishingTasks().size());
    Assert.assertEquals(SupervisorStateManager.BasicState.RUNNING, payload.getDetailedState());
    Assert.assertEquals(0, payload.getRecentErrors().size());

    TaskReportData publishingReport = payload.getPublishingTasks().get(0);

    Assert.assertEquals("id1", publishingReport.getId());
    Assert.assertEquals(ImmutableMap.of(
        SHARD_ID1,
        "0",
        SHARD_ID0,
        "0"
    ), publishingReport.getStartingOffsets());
    Assert.assertEquals(ImmutableMap.of(
        SHARD_ID1,
        "2",
        SHARD_ID0,
        "1"
    ), publishingReport.getCurrentOffsets());

    KinesisIndexTask capturedTask = captured.getValue();
    Assert.assertEquals(dataSchema, capturedTask.getDataSchema());
    Assert.assertEquals(tuningConfig.convertToTaskTuningConfig(), capturedTask.getTuningConfig());

    KinesisIndexTaskIOConfig capturedTaskConfig = capturedTask.getIOConfig();
    Assert.assertEquals("awsEndpoint", capturedTaskConfig.getEndpoint());
    Assert.assertEquals("sequenceName-0", capturedTaskConfig.getBaseSequenceName());
    Assert.assertTrue("isUseTransaction", capturedTaskConfig.isUseTransaction());

    // check that the new task was created with starting sequences matching where the publishing task finished
    Assert.assertEquals(STREAM, capturedTaskConfig.getStartSequenceNumbers().getStream());
    Assert.assertEquals(
        "2",
        capturedTaskConfig.getStartSequenceNumbers().getPartitionSequenceNumberMap().get(SHARD_ID1)
    );
    Assert.assertEquals(
        "1",
        capturedTaskConfig.getStartSequenceNumbers().getPartitionSequenceNumberMap().get(SHARD_ID0)
    );

    Assert.assertEquals(STREAM, capturedTaskConfig.getEndSequenceNumbers().getStream());
    Assert.assertEquals(
        KinesisSequenceNumber.NO_END_SEQUENCE_NUMBER,
        capturedTaskConfig.getEndSequenceNumbers().getPartitionSequenceNumberMap().get(SHARD_ID1)
    );
    Assert.assertEquals(
        KinesisSequenceNumber.NO_END_SEQUENCE_NUMBER,
        capturedTaskConfig.getEndSequenceNumbers().getPartitionSequenceNumberMap().get(SHARD_ID0)
    );
  }

  @Test
  public void testDiscoverExistingPublishingAndReadingTask() throws Exception
  {
    final TaskLocation location1 = new TaskLocation("testHost", 1234, -1);
    final TaskLocation location2 = new TaskLocation("testHost2", 145, -1);
    final DateTime startTime = DateTimes.nowUtc();

    supervisor = getTestableSupervisor(1, 1, true, "PT1H", null, null);

    supervisorRecordSupplier.assign(EasyMock.anyObject());
    EasyMock.expectLastCall().anyTimes();
    EasyMock.expect(supervisorRecordSupplier.getPartitionIds(STREAM))
            .andReturn(ImmutableSet.of(SHARD_ID1, SHARD_ID0))
            .anyTimes();
    EasyMock.expect(supervisorRecordSupplier.getAssignment())
            .andReturn(ImmutableSet.of(SHARD1_PARTITION, SHARD0_PARTITION))
            .anyTimes();
    supervisorRecordSupplier.seekToLatest(EasyMock.anyObject());
    EasyMock.expectLastCall().anyTimes();
    EasyMock.expect(supervisorRecordSupplier.getEarliestSequenceNumber(EasyMock.anyObject())).andReturn("0").anyTimes();
    EasyMock.expect(supervisorRecordSupplier.getLatestSequenceNumber(SHARD1_PARTITION)).andReturn("12").anyTimes();
    EasyMock.expect(supervisorRecordSupplier.getLatestSequenceNumber(SHARD0_PARTITION)).andReturn("1").anyTimes();
    supervisorRecordSupplier.seek(EasyMock.anyObject(), EasyMock.anyString());
    EasyMock.expectLastCall().anyTimes();
    Task id1 = createKinesisIndexTask(
        "id1",
        DATASOURCE,
        0,
        new SeekableStreamStartSequenceNumbers<>(
            "stream",
            ImmutableMap.of(SHARD_ID1, "0", SHARD_ID0, "0"),
            ImmutableSet.of()
        ),
        new SeekableStreamEndSequenceNumbers<>(
            "stream",
            ImmutableMap.of(
                SHARD_ID1,
                KinesisSequenceNumber.NO_END_SEQUENCE_NUMBER,
                SHARD_ID0,
                KinesisSequenceNumber.NO_END_SEQUENCE_NUMBER
            )
        ),
        null,
        null
    );

    Task id2 = createKinesisIndexTask(
        "id2",
        DATASOURCE,
        0,
        new SeekableStreamStartSequenceNumbers<>(
            "stream",
            ImmutableMap.of(SHARD_ID1, "2", SHARD_ID0, "1"), ImmutableSet.of(SHARD_ID0, SHARD_ID1)
        ),
        new SeekableStreamEndSequenceNumbers<>(
            "stream",
            ImmutableMap.of(
                SHARD_ID1,
                KinesisSequenceNumber.NO_END_SEQUENCE_NUMBER,
                SHARD_ID0,
                KinesisSequenceNumber.NO_END_SEQUENCE_NUMBER
            )
        ),
        null,
        null
    );

    Collection workItems = new ArrayList<>();
    workItems.add(new TestTaskRunnerWorkItem(id1, null, location1));
    workItems.add(new TestTaskRunnerWorkItem(id2, null, location2));

    EasyMock.expect(taskMaster.getTaskQueue()).andReturn(Optional.of(taskQueue)).anyTimes();
    EasyMock.expect(taskMaster.getTaskRunner()).andReturn(Optional.of(taskRunner)).anyTimes();
    EasyMock.expect(taskRunner.getRunningTasks()).andReturn(workItems).anyTimes();
    EasyMock.expect(taskStorage.getActiveTasks()).andReturn(ImmutableList.of(id1, id2)).anyTimes();
    EasyMock.expect(taskStorage.getStatus("id1")).andReturn(Optional.of(TaskStatus.running("id1"))).anyTimes();
    EasyMock.expect(taskStorage.getStatus("id2")).andReturn(Optional.of(TaskStatus.running("id2"))).anyTimes();
    EasyMock.expect(taskStorage.getTask("id1")).andReturn(Optional.of(id1)).anyTimes();
    EasyMock.expect(taskStorage.getTask("id2")).andReturn(Optional.of(id2)).anyTimes();
    EasyMock.expect(indexerMetadataStorageCoordinator.retrieveDataSourceMetadata(DATASOURCE)).andReturn(
        new KinesisDataSourceMetadata(
            null
        )
    ).anyTimes();
    EasyMock.expect(taskClient.getStatusAsync("id1"))
            .andReturn(Futures.immediateFuture(SeekableStreamIndexTaskRunner.Status.PUBLISHING));
    EasyMock.expect(taskClient.getStatusAsync("id2"))
            .andReturn(Futures.immediateFuture(SeekableStreamIndexTaskRunner.Status.READING));
    EasyMock.expect(taskClient.getStartTimeAsync("id2")).andReturn(Futures.immediateFuture(startTime));
    EasyMock.expect(taskClient.getCurrentOffsetsAsync("id1", false))
            .andReturn(Futures.immediateFuture(ImmutableMap.of(
                SHARD_ID1,
                "2",
                SHARD_ID0,
                "1"
            )));
    EasyMock.expect(taskClient.getEndOffsets("id1")).andReturn(ImmutableMap.of(
        SHARD_ID1,
        "2",
        SHARD_ID0,
        "1"
    ));
    EasyMock.expect(taskClient.getCurrentOffsetsAsync("id2", false))
            .andReturn(Futures.immediateFuture(ImmutableMap.of(
                SHARD_ID1,
                "12",
                SHARD_ID0,
                "1"
            )));

    taskRunner.registerListener(EasyMock.anyObject(TaskRunnerListener.class), EasyMock.anyObject(Executor.class));

    // since id1 is publishing, so getCheckpoints wouldn't be called for it
    TreeMap<Integer, Map<String, String>> checkpoints = new TreeMap<>();
    checkpoints.put(0, ImmutableMap.of(
        SHARD_ID1,
        "2",
        SHARD_ID0,
        "1"
    ));
    EasyMock.expect(taskClient.getCheckpointsAsync(EasyMock.contains("id2"), EasyMock.anyBoolean()))
            .andReturn(Futures.immediateFuture(checkpoints))
            .times(1);

    replayAll();

    supervisor.start();
    supervisor.runInternal();
    supervisor.updateCurrentAndLatestOffsets().run();
    SupervisorReport<KinesisSupervisorReportPayload> report = supervisor.getStatus();
    verifyAll();

    Assert.assertEquals(DATASOURCE, report.getId());

    KinesisSupervisorReportPayload payload = report.getPayload();

    Assert.assertEquals(DATASOURCE, payload.getDataSource());
    Assert.assertEquals(3600L, payload.getDurationSeconds());
    Assert.assertEquals(2, payload.getPartitions());
    Assert.assertEquals(1, payload.getReplicas());
    Assert.assertEquals(STREAM, payload.getStream());
    Assert.assertEquals(1, payload.getActiveTasks().size());
    Assert.assertEquals(1, payload.getPublishingTasks().size());
    Assert.assertEquals(SupervisorStateManager.BasicState.RUNNING, payload.getDetailedState());
    Assert.assertEquals(0, payload.getRecentErrors().size());

    TaskReportData activeReport = payload.getActiveTasks().get(0);
    TaskReportData publishingReport = payload.getPublishingTasks().get(0);

    Assert.assertEquals("id2", activeReport.getId());
    Assert.assertEquals(startTime, activeReport.getStartTime());
    Assert.assertEquals(ImmutableMap.of(
        SHARD_ID1,
        "2",
        SHARD_ID0,
        "1"
    ), activeReport.getStartingOffsets());
    Assert.assertEquals(ImmutableMap.of(
        SHARD_ID1,
        "12",
        SHARD_ID0,
        "1"
    ), activeReport.getCurrentOffsets());

    Assert.assertEquals("id1", publishingReport.getId());
    Assert.assertEquals(ImmutableMap.of(
        SHARD_ID1,
        "0",
        SHARD_ID0,
        "0"
    ), publishingReport.getStartingOffsets());
    Assert.assertEquals(ImmutableMap.of(
        SHARD_ID1,
        "2",
        SHARD_ID0,
        "1"
    ), publishingReport.getCurrentOffsets());
  }

  @Test
  public void testKillUnresponsiveTasksWhileGettingStartTime() throws Exception
  {
    supervisor = getTestableSupervisor(2, 2, true, "PT1H", null, null);
    supervisorRecordSupplier.assign(EasyMock.anyObject());
    EasyMock.expectLastCall().anyTimes();
    EasyMock.expect(supervisorRecordSupplier.getPartitionIds(STREAM))
            .andReturn(ImmutableSet.of(SHARD_ID1, SHARD_ID0))
            .anyTimes();
    EasyMock.expect(supervisorRecordSupplier.getAssignment())
            .andReturn(ImmutableSet.of(SHARD1_PARTITION, SHARD0_PARTITION))
            .anyTimes();
    supervisorRecordSupplier.seekToLatest(EasyMock.anyObject());
    EasyMock.expectLastCall().anyTimes();
    EasyMock.expect(supervisorRecordSupplier.getEarliestSequenceNumber(EasyMock.anyObject())).andReturn("0").anyTimes();
    EasyMock.expect(supervisorRecordSupplier.getLatestSequenceNumber(SHARD1_PARTITION)).andReturn("12").anyTimes();
    EasyMock.expect(supervisorRecordSupplier.getLatestSequenceNumber(SHARD0_PARTITION)).andReturn("1").anyTimes();
    supervisorRecordSupplier.seek(EasyMock.anyObject(), EasyMock.anyString());
    EasyMock.expectLastCall().anyTimes();

    Capture<Task> captured = Capture.newInstance(CaptureType.ALL);
    EasyMock.expect(taskMaster.getTaskQueue()).andReturn(Optional.of(taskQueue)).anyTimes();
    EasyMock.expect(taskMaster.getTaskRunner()).andReturn(Optional.of(taskRunner)).anyTimes();
    EasyMock.expect(taskRunner.getRunningTasks()).andReturn(Collections.EMPTY_LIST).anyTimes();
    EasyMock.expect(taskStorage.getActiveTasks()).andReturn(ImmutableList.of()).anyTimes();
    EasyMock.expect(indexerMetadataStorageCoordinator.retrieveDataSourceMetadata(DATASOURCE)).andReturn(
        new KinesisDataSourceMetadata(
            null
        )
    ).anyTimes();
    EasyMock.expect(taskQueue.add(EasyMock.capture(captured))).andReturn(true).times(4);
    taskRunner.registerListener(EasyMock.anyObject(TaskRunnerListener.class), EasyMock.anyObject(Executor.class));
    replayAll();

    supervisor.start();
    supervisor.runInternal();
    verifyAll();

    List<Task> tasks = captured.getValues();

    EasyMock.reset(taskStorage, taskClient, taskQueue);

    TreeMap<Integer, Map<String, String>> checkpoints1 = new TreeMap<>();
    checkpoints1.put(0, ImmutableMap.of(
        SHARD_ID1,

        "0",

        SHARD_ID0,

        "0"
    ));
    TreeMap<Integer, Map<String, String>> checkpoints2 = new TreeMap<>();
    checkpoints2.put(0, ImmutableMap.of(SHARD_ID0, "0"));
    EasyMock.expect(taskClient.getCheckpointsAsync(EasyMock.contains("sequenceName-0"), EasyMock.anyBoolean()))
            .andReturn(Futures.immediateFuture(checkpoints1))
            .times(2);
    EasyMock.expect(taskClient.getCheckpointsAsync(EasyMock.contains("sequenceName-1"), EasyMock.anyBoolean()))
            .andReturn(Futures.immediateFuture(checkpoints2))
            .times(2);


    EasyMock.expect(taskStorage.getActiveTasks()).andReturn(tasks).anyTimes();
    for (Task task : tasks) {
      EasyMock.expect(taskStorage.getStatus(task.getId()))
              .andReturn(Optional.of(TaskStatus.running(task.getId())))
              .anyTimes();
      EasyMock.expect(taskStorage.getTask(task.getId())).andReturn(Optional.of(task)).anyTimes();
      EasyMock.expect(taskClient.getStatusAsync(task.getId()))
              .andReturn(Futures.immediateFuture(SeekableStreamIndexTaskRunner.Status.NOT_STARTED));
      EasyMock.expect(taskClient.getStartTimeAsync(task.getId()))
              .andReturn(Futures.immediateFailedFuture(new RuntimeException()));
      taskQueue.shutdown(task.getId(), "Task [%s] failed to return start time, killing task", task.getId());
    }
    EasyMock.replay(taskStorage, taskClient, taskQueue);

    supervisor.runInternal();
    verifyAll();
  }

  @Test
  public void testKillUnresponsiveTasksWhilePausing() throws Exception
  {
    final TaskLocation location = new TaskLocation("testHost", 1234, -1);

    supervisor = getTestableSupervisor(2, 2, true, "PT1M", null, null);
    supervisorRecordSupplier.assign(EasyMock.anyObject());
    EasyMock.expectLastCall().anyTimes();
    EasyMock.expect(supervisorRecordSupplier.getPartitionIds(STREAM))
            .andReturn(ImmutableSet.of(SHARD_ID1, SHARD_ID0))
            .anyTimes();
    EasyMock.expect(supervisorRecordSupplier.getAssignment())
            .andReturn(ImmutableSet.of(SHARD1_PARTITION, SHARD0_PARTITION))
            .anyTimes();
    supervisorRecordSupplier.seekToLatest(EasyMock.anyObject());
    EasyMock.expectLastCall().anyTimes();
    EasyMock.expect(supervisorRecordSupplier.getEarliestSequenceNumber(EasyMock.anyObject())).andReturn("0").anyTimes();
    EasyMock.expect(supervisorRecordSupplier.getLatestSequenceNumber(SHARD1_PARTITION)).andReturn("12").anyTimes();
    EasyMock.expect(supervisorRecordSupplier.getLatestSequenceNumber(SHARD0_PARTITION)).andReturn("1").anyTimes();
    supervisorRecordSupplier.seek(EasyMock.anyObject(), EasyMock.anyString());
    EasyMock.expectLastCall().anyTimes();

    Capture<Task> captured = Capture.newInstance(CaptureType.ALL);
    EasyMock.expect(taskMaster.getTaskQueue()).andReturn(Optional.of(taskQueue)).anyTimes();
    EasyMock.expect(taskMaster.getTaskRunner()).andReturn(Optional.of(taskRunner)).anyTimes();
    EasyMock.expect(taskRunner.getRunningTasks()).andReturn(Collections.EMPTY_LIST).anyTimes();
    EasyMock.expect(taskStorage.getActiveTasks()).andReturn(ImmutableList.of()).anyTimes();
    EasyMock.expect(indexerMetadataStorageCoordinator.retrieveDataSourceMetadata(DATASOURCE)).andReturn(
        new KinesisDataSourceMetadata(
            null
        )
    ).anyTimes();
    EasyMock.expect(taskQueue.add(EasyMock.capture(captured))).andReturn(true).times(4);
    taskRunner.registerListener(EasyMock.anyObject(TaskRunnerListener.class), EasyMock.anyObject(Executor.class));
    replayAll();

    supervisor.start();
    supervisor.runInternal();
    verifyAll();

    List<Task> tasks = captured.getValues();
    Collection workItems = new ArrayList<>();
    for (Task task : tasks) {
      workItems.add(new TestTaskRunnerWorkItem(task, null, location));
    }

    EasyMock.reset(taskStorage, taskRunner, taskClient, taskQueue);

    TreeMap<Integer, Map<String, String>> checkpoints1 = new TreeMap<>();
    checkpoints1.put(0, ImmutableMap.of(
        SHARD_ID1,
        "0"
    ));
    TreeMap<Integer, Map<String, String>> checkpoints2 = new TreeMap<>();
    checkpoints2.put(0, ImmutableMap.of(SHARD_ID0, "0"));
    EasyMock.expect(taskClient.getCheckpointsAsync(EasyMock.contains("sequenceName-0"), EasyMock.anyBoolean()))
            .andReturn(Futures.immediateFuture(checkpoints1))
            .times(2);
    EasyMock.expect(taskClient.getCheckpointsAsync(EasyMock.contains("sequenceName-1"), EasyMock.anyBoolean()))
            .andReturn(Futures.immediateFuture(checkpoints2))
            .times(2);

    captured = Capture.newInstance(CaptureType.ALL);
    EasyMock.expect(taskStorage.getActiveTasks()).andReturn(tasks).anyTimes();
    for (Task task : tasks) {
      EasyMock.expect(taskStorage.getStatus(task.getId()))
              .andReturn(Optional.of(TaskStatus.running(task.getId())))
              .anyTimes();
      EasyMock.expect(taskStorage.getTask(task.getId())).andReturn(Optional.of(task)).anyTimes();
    }
    EasyMock.expect(taskRunner.getRunningTasks()).andReturn(workItems).anyTimes();
    EasyMock.expect(taskClient.getStatusAsync(EasyMock.anyString()))
            .andReturn(Futures.immediateFuture(SeekableStreamIndexTaskRunner.Status.READING))
            .anyTimes();
    EasyMock.expect(taskClient.getStartTimeAsync(EasyMock.contains("sequenceName-0")))
            .andReturn(Futures.immediateFuture(DateTimes.nowUtc().minusMinutes(2)))
            .andReturn(Futures.immediateFuture(DateTimes.nowUtc()));
    EasyMock.expect(taskClient.getStartTimeAsync(EasyMock.contains("sequenceName-1")))
            .andReturn(Futures.immediateFuture(DateTimes.nowUtc()))
            .times(2);
    EasyMock.expect(taskClient.pauseAsync(EasyMock.contains("sequenceName-0")))
            .andReturn(Futures.immediateFailedFuture(new RuntimeException())).times(2);
    taskQueue.shutdown(
        EasyMock.contains("sequenceName-0"),
        EasyMock.eq("An exception occured while waiting for task [%s] to pause: [%s]"),
        EasyMock.contains("sequenceName-0"),
        EasyMock.anyString()
    );
    EasyMock.expectLastCall().times(2);
    EasyMock.expect(taskQueue.add(EasyMock.capture(captured))).andReturn(true).times(2);

    EasyMock.replay(taskStorage, taskRunner, taskClient, taskQueue);

    supervisor.runInternal();
    verifyAll();

    for (Task task : captured.getValues()) {
      KinesisIndexTaskIOConfig taskConfig = ((KinesisIndexTask) task).getIOConfig();
      Assert.assertEquals(
          "0",
          taskConfig.getStartSequenceNumbers().getPartitionSequenceNumberMap().get(SHARD_ID1)
      );
      Assert.assertNull(
          taskConfig.getStartSequenceNumbers().getPartitionSequenceNumberMap().get(SHARD_ID0)
      );
    }
  }

  @Test
  public void testKillUnresponsiveTasksWhileSettingEndOffsets() throws Exception
  {
    final TaskLocation location = new TaskLocation("testHost", 1234, -1);

    supervisor = getTestableSupervisor(2, 2, true, "PT1M", null, null);
    supervisorRecordSupplier.assign(EasyMock.anyObject());
    EasyMock.expectLastCall().anyTimes();
    EasyMock.expect(supervisorRecordSupplier.getPartitionIds(STREAM))
            .andReturn(ImmutableSet.of(SHARD_ID1, SHARD_ID0))
            .anyTimes();
    EasyMock.expect(supervisorRecordSupplier.getAssignment())
            .andReturn(ImmutableSet.of(SHARD1_PARTITION, SHARD0_PARTITION))
            .anyTimes();
    supervisorRecordSupplier.seekToLatest(EasyMock.anyObject());
    EasyMock.expectLastCall().anyTimes();
    EasyMock.expect(supervisorRecordSupplier.getEarliestSequenceNumber(EasyMock.anyObject())).andReturn("0").anyTimes();
    EasyMock.expect(supervisorRecordSupplier.getLatestSequenceNumber(SHARD1_PARTITION)).andReturn("12").anyTimes();
    EasyMock.expect(supervisorRecordSupplier.getLatestSequenceNumber(SHARD0_PARTITION)).andReturn("1").anyTimes();
    supervisorRecordSupplier.seek(EasyMock.anyObject(), EasyMock.anyString());
    EasyMock.expectLastCall().anyTimes();

    Capture<Task> captured = Capture.newInstance(CaptureType.ALL);
    EasyMock.expect(taskMaster.getTaskQueue()).andReturn(Optional.of(taskQueue)).anyTimes();
    EasyMock.expect(taskMaster.getTaskRunner()).andReturn(Optional.of(taskRunner)).anyTimes();
    EasyMock.expect(taskRunner.getRunningTasks()).andReturn(Collections.EMPTY_LIST).anyTimes();
    EasyMock.expect(taskStorage.getActiveTasks()).andReturn(ImmutableList.of()).anyTimes();
    EasyMock.expect(indexerMetadataStorageCoordinator.retrieveDataSourceMetadata(DATASOURCE)).andReturn(
        new KinesisDataSourceMetadata(
            null
        )
    ).anyTimes();
    EasyMock.expect(taskQueue.add(EasyMock.capture(captured))).andReturn(true).times(4);
    taskRunner.registerListener(EasyMock.anyObject(TaskRunnerListener.class), EasyMock.anyObject(Executor.class));
    replayAll();

    supervisor.start();
    supervisor.runInternal();
    verifyAll();

    List<Task> tasks = captured.getValues();
    Collection workItems = new ArrayList<>();
    for (Task task : tasks) {
      workItems.add(new TestTaskRunnerWorkItem(task, null, location));
    }

    EasyMock.reset(taskStorage, taskRunner, taskClient, taskQueue);

    TreeMap<Integer, Map<String, String>> checkpoints1 = new TreeMap<>();
    checkpoints1.put(0, ImmutableMap.of(
        SHARD_ID1,
        "0"
    ));
    TreeMap<Integer, Map<String, String>> checkpoints2 = new TreeMap<>();
    checkpoints2.put(0, ImmutableMap.of(SHARD_ID0, "0"));
    EasyMock.expect(taskClient.getCheckpointsAsync(EasyMock.contains("sequenceName-0"), EasyMock.anyBoolean()))
            .andReturn(Futures.immediateFuture(checkpoints1))
            .times(2);
    EasyMock.expect(taskClient.getCheckpointsAsync(EasyMock.contains("sequenceName-1"), EasyMock.anyBoolean()))
            .andReturn(Futures.immediateFuture(checkpoints2))
            .times(2);

    captured = Capture.newInstance(CaptureType.ALL);
    EasyMock.expect(taskStorage.getActiveTasks()).andReturn(tasks).anyTimes();
    for (Task task : tasks) {
      EasyMock.expect(taskStorage.getStatus(task.getId()))
              .andReturn(Optional.of(TaskStatus.running(task.getId())))
              .anyTimes();
      EasyMock.expect(taskStorage.getTask(task.getId())).andReturn(Optional.of(task)).anyTimes();
    }
    EasyMock.expect(taskRunner.getRunningTasks()).andReturn(workItems).anyTimes();
    EasyMock.expect(taskClient.getStatusAsync(EasyMock.anyString()))
            .andReturn(Futures.immediateFuture(SeekableStreamIndexTaskRunner.Status.READING))
            .anyTimes();
    EasyMock.expect(taskClient.getStartTimeAsync(EasyMock.contains("sequenceName-0")))
            .andReturn(Futures.immediateFuture(DateTimes.nowUtc().minusMinutes(2)))
            .andReturn(Futures.immediateFuture(DateTimes.nowUtc()));
    EasyMock.expect(taskClient.getStartTimeAsync(EasyMock.contains("sequenceName-1")))
            .andReturn(Futures.immediateFuture(DateTimes.nowUtc()))
            .times(2);
    EasyMock.expect(taskClient.pauseAsync(EasyMock.contains("sequenceName-0")))
            .andReturn(Futures.immediateFuture(ImmutableMap.of(
                SHARD_ID1,
                "1"
            )))
            .andReturn(Futures.immediateFuture(ImmutableMap.of(
                SHARD_ID1,
                "3"
            )));
    EasyMock.expect(
        taskClient.setEndOffsetsAsync(
            EasyMock.contains("sequenceName-0"),
            EasyMock.eq(ImmutableMap.of(
                SHARD_ID1,
                "3"
            )),
            EasyMock.eq(true)
        )
    ).andReturn(Futures.immediateFailedFuture(new RuntimeException())).times(2);
    taskQueue.shutdown(
        EasyMock.contains("sequenceName-0"),
        EasyMock.eq("Task [%s] failed to respond to [set end offsets] in a timely manner, killing task"),
        EasyMock.contains("sequenceName-0")
    );
    EasyMock.expectLastCall().times(2);
    EasyMock.expect(taskQueue.add(EasyMock.capture(captured))).andReturn(true).times(2);

    EasyMock.replay(taskStorage, taskRunner, taskClient, taskQueue);

    supervisor.runInternal();
    verifyAll();

    for (Task task : captured.getValues()) {
      KinesisIndexTaskIOConfig taskConfig = ((KinesisIndexTask) task).getIOConfig();
      Assert.assertEquals(
          "0",
          taskConfig.getStartSequenceNumbers().getPartitionSequenceNumberMap().get(SHARD_ID1)
      );
    }
  }

  @Test(expected = IllegalStateException.class)
  public void testStopNotStarted()
  {
    supervisor = getTestableSupervisor(1, 1, true, "PT1H", null, null);
    supervisor.stop(false);
  }

  @Test
  public void testStop()
  {
    supervisorRecordSupplier.close();
    EasyMock.expectLastCall().anyTimes();

    EasyMock.expect(taskMaster.getTaskRunner()).andReturn(Optional.of(taskRunner)).anyTimes();
    taskClient.close();
    taskRunner.unregisterListener(StringUtils.format("KinesisSupervisor-%s", DATASOURCE));
    replayAll();

    supervisor = getTestableSupervisor(1, 1, true, "PT1H", null, null);
    supervisor.start();
    supervisor.stop(false);

    verifyAll();
  }

  @Test
  public void testStopGracefully() throws Exception
  {
    final TaskLocation location1 = new TaskLocation("testHost", 1234, -1);
    final TaskLocation location2 = new TaskLocation("testHost2", 145, -1);
    final DateTime startTime = DateTimes.nowUtc();

    supervisor = getTestableSupervisor(2, 1, true, "PT1H", null, null);
    supervisorRecordSupplier.assign(EasyMock.anyObject());
    EasyMock.expectLastCall().anyTimes();
    EasyMock.expect(supervisorRecordSupplier.getPartitionIds(STREAM))
            .andReturn(ImmutableSet.of(SHARD_ID1, SHARD_ID0))
            .anyTimes();
    EasyMock.expect(supervisorRecordSupplier.getAssignment())
            .andReturn(ImmutableSet.of(SHARD1_PARTITION, SHARD0_PARTITION))
            .anyTimes();
    supervisorRecordSupplier.seekToLatest(EasyMock.anyObject());
    EasyMock.expectLastCall().anyTimes();
    EasyMock.expect(supervisorRecordSupplier.getEarliestSequenceNumber(EasyMock.anyObject())).andReturn("0").anyTimes();
    EasyMock.expect(supervisorRecordSupplier.getLatestSequenceNumber(SHARD1_PARTITION)).andReturn("12").anyTimes();
    EasyMock.expect(supervisorRecordSupplier.getLatestSequenceNumber(SHARD0_PARTITION)).andReturn("1").anyTimes();
    supervisorRecordSupplier.seek(EasyMock.anyObject(), EasyMock.anyString());
    EasyMock.expectLastCall().anyTimes();

    Task id1 = createKinesisIndexTask(
        "id1",
        DATASOURCE,
        0,
        new SeekableStreamStartSequenceNumbers<>(
            "stream",
            ImmutableMap.of(SHARD_ID1, "0", SHARD_ID0, "0"),
            ImmutableSet.of()
        ),
        new SeekableStreamEndSequenceNumbers<>(
            "stream",
            ImmutableMap.of(
                SHARD_ID1,
                KinesisSequenceNumber.NO_END_SEQUENCE_NUMBER,
                SHARD_ID0,
                KinesisSequenceNumber.NO_END_SEQUENCE_NUMBER
            )
        ),
        null,
        null
    );

    Task id2 = createKinesisIndexTask(
        "id2",
        DATASOURCE,
        0,
        new SeekableStreamStartSequenceNumbers<>(
            "stream",
            ImmutableMap.of(
                SHARD_ID1,
                "3",
                SHARD_ID0,
                "1"
            ),
            ImmutableSet.of(SHARD_ID0, SHARD_ID1)
        ),
        new SeekableStreamEndSequenceNumbers<>(
            "stream",
            ImmutableMap.of(
                SHARD_ID1,
                KinesisSequenceNumber.NO_END_SEQUENCE_NUMBER,
                SHARD_ID0,
                KinesisSequenceNumber.NO_END_SEQUENCE_NUMBER
            )
        ),
        null,
        null
    );

    Task id3 = createKinesisIndexTask(
        "id3",
        DATASOURCE,
        0,
        new SeekableStreamStartSequenceNumbers<>(
            "stream",
            ImmutableMap.of(SHARD_ID1, "3", SHARD_ID0, "1"),
            ImmutableSet.of(SHARD_ID0, SHARD_ID1)
        ),
        new SeekableStreamEndSequenceNumbers<>(
            "stream",
            ImmutableMap.of(
                SHARD_ID1,
                KinesisSequenceNumber.NO_END_SEQUENCE_NUMBER,
                SHARD_ID0,
                KinesisSequenceNumber.NO_END_SEQUENCE_NUMBER
            )
        ),
        null,
        null
    );

    Collection workItems = new ArrayList<>();
    workItems.add(new TestTaskRunnerWorkItem(id1, null, location1));
    workItems.add(new TestTaskRunnerWorkItem(id2, null, location2));

    EasyMock.expect(taskMaster.getTaskQueue()).andReturn(Optional.of(taskQueue)).anyTimes();
    EasyMock.expect(taskMaster.getTaskRunner()).andReturn(Optional.of(taskRunner)).anyTimes();
    EasyMock.expect(taskRunner.getRunningTasks()).andReturn(workItems).anyTimes();
    EasyMock.expect(taskStorage.getActiveTasks()).andReturn(ImmutableList.of(id1, id2, id3)).anyTimes();
    EasyMock.expect(taskStorage.getStatus("id1")).andReturn(Optional.of(TaskStatus.running("id1"))).anyTimes();
    EasyMock.expect(taskStorage.getStatus("id2")).andReturn(Optional.of(TaskStatus.running("id2"))).anyTimes();
    EasyMock.expect(taskStorage.getStatus("id3")).andReturn(Optional.of(TaskStatus.running("id3"))).anyTimes();
    EasyMock.expect(taskStorage.getTask("id1")).andReturn(Optional.of(id1)).anyTimes();
    EasyMock.expect(taskStorage.getTask("id2")).andReturn(Optional.of(id2)).anyTimes();
    EasyMock.expect(taskStorage.getTask("id3")).andReturn(Optional.of(id3)).anyTimes();
    EasyMock.expect(indexerMetadataStorageCoordinator.retrieveDataSourceMetadata(DATASOURCE)).andReturn(
        new KinesisDataSourceMetadata(
            null
        )
    ).anyTimes();
    EasyMock.expect(taskClient.getStatusAsync("id1"))
            .andReturn(Futures.immediateFuture(SeekableStreamIndexTaskRunner.Status.PUBLISHING));
    EasyMock.expect(taskClient.getStatusAsync("id2"))
            .andReturn(Futures.immediateFuture(SeekableStreamIndexTaskRunner.Status.READING));
    EasyMock.expect(taskClient.getStatusAsync("id3"))
            .andReturn(Futures.immediateFuture(SeekableStreamIndexTaskRunner.Status.READING));
    EasyMock.expect(taskClient.getStartTimeAsync("id2")).andReturn(Futures.immediateFuture(startTime));
    EasyMock.expect(taskClient.getStartTimeAsync("id3")).andReturn(Futures.immediateFuture(startTime));
    EasyMock.expect(taskClient.getEndOffsets("id1")).andReturn(ImmutableMap.of(
        SHARD_ID1,
        "3",
        SHARD_ID0,
        "1"
    ));

    // getCheckpoints will not be called for id1 as it is in publishing state
    TreeMap<Integer, Map<String, String>> checkpoints = new TreeMap<>();
    checkpoints.put(0, ImmutableMap.of(
        SHARD_ID1,
        "3",
        SHARD_ID0,
        "1"
    ));
    EasyMock.expect(taskClient.getCheckpointsAsync(EasyMock.contains("id2"), EasyMock.anyBoolean()))
            .andReturn(Futures.immediateFuture(checkpoints))
            .times(1);
    EasyMock.expect(taskClient.getCheckpointsAsync(EasyMock.contains("id3"), EasyMock.anyBoolean()))
            .andReturn(Futures.immediateFuture(checkpoints))
            .times(1);

    taskRunner.registerListener(EasyMock.anyObject(TaskRunnerListener.class), EasyMock.anyObject(Executor.class));
    replayAll();

    supervisor.start();
    supervisor.runInternal();
    verifyAll();

    EasyMock.reset(taskRunner, taskClient, taskQueue);
    EasyMock.expect(taskRunner.getRunningTasks()).andReturn(workItems).anyTimes();
    EasyMock.expect(taskClient.pauseAsync("id2"))
            .andReturn(Futures.immediateFuture(ImmutableMap.of(
                SHARD_ID1,
                "12",
                SHARD_ID0,
                "1"
            )));
    EasyMock.expect(taskClient.setEndOffsetsAsync("id2", ImmutableMap.of(
        SHARD_ID1,
        "12",
        SHARD_ID0,
        "1"
    ), true))
            .andReturn(Futures.immediateFuture(true));
    taskQueue.shutdown("id3", "Killing task for graceful shutdown");
    EasyMock.expectLastCall().times(1);
    taskQueue.shutdown("id3", "Killing task [%s] which hasn't been assigned to a worker", "id3");
    EasyMock.expectLastCall().times(1);

    EasyMock.replay(taskRunner, taskClient, taskQueue);

    supervisor.gracefulShutdownInternal();
    verifyAll();
  }

  @Test
  public void testResetNoTasks()
  {
    EasyMock.expect(supervisorRecordSupplier.getPartitionIds(EasyMock.anyObject()))
            .andReturn(Collections.emptySet())
            .anyTimes();

    EasyMock.expect(taskMaster.getTaskQueue()).andReturn(Optional.of(taskQueue)).anyTimes();
    EasyMock.expect(taskMaster.getTaskRunner()).andReturn(Optional.of(taskRunner)).anyTimes();
    EasyMock.expect(taskRunner.getRunningTasks()).andReturn(Collections.EMPTY_LIST).anyTimes();
    EasyMock.expect(taskStorage.getActiveTasks()).andReturn(ImmutableList.of()).anyTimes();
    taskRunner.registerListener(EasyMock.anyObject(TaskRunnerListener.class), EasyMock.anyObject(Executor.class));
    replayAll();

    supervisor = getTestableSupervisor(1, 1, true, "PT1H", null, null);


    supervisor.start();
    supervisor.runInternal();
    verifyAll();

    EasyMock.reset(indexerMetadataStorageCoordinator);
    EasyMock.expect(indexerMetadataStorageCoordinator.deleteDataSourceMetadata(DATASOURCE)).andReturn(true);
    EasyMock.replay(indexerMetadataStorageCoordinator);

    supervisor.resetInternal(null);
    verifyAll();

  }

  @Test
  public void testResetDataSourceMetadata() throws Exception
  {
    EasyMock.expect(supervisorRecordSupplier.getPartitionIds(EasyMock.anyObject()))
            .andReturn(Collections.emptySet())
            .anyTimes();
    supervisor = getTestableSupervisor(1, 1, true, "PT1H", null, null);
    EasyMock.expect(taskMaster.getTaskQueue()).andReturn(Optional.of(taskQueue)).anyTimes();
    EasyMock.expect(taskMaster.getTaskRunner()).andReturn(Optional.of(taskRunner)).anyTimes();
    EasyMock.expect(taskRunner.getRunningTasks()).andReturn(Collections.EMPTY_LIST).anyTimes();
    EasyMock.expect(taskStorage.getActiveTasks()).andReturn(ImmutableList.of()).anyTimes();
    taskRunner.registerListener(EasyMock.anyObject(TaskRunnerListener.class), EasyMock.anyObject(Executor.class));
    replayAll();

    supervisor.start();
    supervisor.runInternal();
    verifyAll();

    Capture<String> captureDataSource = EasyMock.newCapture();
    Capture<DataSourceMetadata> captureDataSourceMetadata = EasyMock.newCapture();

    KinesisDataSourceMetadata kinesisDataSourceMetadata = new KinesisDataSourceMetadata(
        new SeekableStreamStartSequenceNumbers<>(
            STREAM,
            ImmutableMap.of(
                SHARD_ID1,
                KinesisSequenceNumber.NO_END_SEQUENCE_NUMBER,
                SHARD_ID0,
                KinesisSequenceNumber.NO_END_SEQUENCE_NUMBER
            ),
            ImmutableSet.of()
        )
    );

    KinesisDataSourceMetadata resetMetadata = new KinesisDataSourceMetadata(
        new SeekableStreamStartSequenceNumbers<>(
            STREAM,
            ImmutableMap.of(
                SHARD_ID0,
                KinesisSequenceNumber.NO_END_SEQUENCE_NUMBER
            ),
            ImmutableSet.of()
        )
    );

    KinesisDataSourceMetadata expectedMetadata = new KinesisDataSourceMetadata(
        new SeekableStreamStartSequenceNumbers<>(
            STREAM,
            ImmutableMap.of(
                SHARD_ID1,
                KinesisSequenceNumber.NO_END_SEQUENCE_NUMBER
            ),
            ImmutableSet.of()
        )
    );

    EasyMock.reset(indexerMetadataStorageCoordinator);
    EasyMock.expect(indexerMetadataStorageCoordinator.retrieveDataSourceMetadata(DATASOURCE))
            .andReturn(kinesisDataSourceMetadata);
    EasyMock.expect(indexerMetadataStorageCoordinator.resetDataSourceMetadata(
        EasyMock.capture(captureDataSource),
        EasyMock.capture(captureDataSourceMetadata)
    )).andReturn(true);
    EasyMock.replay(indexerMetadataStorageCoordinator);

    try {
      supervisor.resetInternal(resetMetadata);
    }
    catch (NullPointerException npe) {
      // Expected as there will be an attempt to EasyMock.reset partitionGroups sequences to NOT_SET
      // however there would be no entries in the map as we have not put nay data in kafka
      Assert.assertNull(npe.getCause());
    }
    verifyAll();

    Assert.assertEquals(captureDataSource.getValue(), DATASOURCE);
    Assert.assertEquals(captureDataSourceMetadata.getValue(), expectedMetadata);
  }

  @Test
  public void testResetNoDataSourceMetadata()
  {
    EasyMock.expect(supervisorRecordSupplier.getPartitionIds(EasyMock.anyObject()))
            .andReturn(Collections.emptySet())
            .anyTimes();
    supervisor = getTestableSupervisor(1, 1, true, "PT1H", null, null);
    EasyMock.expect(taskMaster.getTaskQueue()).andReturn(Optional.of(taskQueue)).anyTimes();
    EasyMock.expect(taskMaster.getTaskRunner()).andReturn(Optional.of(taskRunner)).anyTimes();
    EasyMock.expect(taskRunner.getRunningTasks()).andReturn(Collections.emptyList()).anyTimes();
    EasyMock.expect(taskStorage.getActiveTasks()).andReturn(ImmutableList.of()).anyTimes();
    taskRunner.registerListener(EasyMock.anyObject(TaskRunnerListener.class), EasyMock.anyObject(Executor.class));
    replayAll();

    supervisor.start();
    supervisor.runInternal();
    verifyAll();

    KinesisDataSourceMetadata resetMetadata = new KinesisDataSourceMetadata(
        new SeekableStreamStartSequenceNumbers<>(
            STREAM,
            ImmutableMap.of(SHARD_ID0, KinesisSequenceNumber.NO_END_SEQUENCE_NUMBER),
            ImmutableSet.of()
        )
    );

    EasyMock.reset(indexerMetadataStorageCoordinator);
    // no DataSourceMetadata in metadata store
    EasyMock.expect(indexerMetadataStorageCoordinator.retrieveDataSourceMetadata(DATASOURCE)).andReturn(null);
    EasyMock.replay(indexerMetadataStorageCoordinator);

    supervisor.resetInternal(resetMetadata);
    verifyAll();
  }

  @Test
  public void testGetOffsetFromStorageForPartitionWithResetOffsetAutomatically() throws Exception
  {
    supervisor = getTestableSupervisor(1, 1, true, true, "PT1H", null, null, false);

    supervisorRecordSupplier.assign(EasyMock.anyObject());
    EasyMock.expectLastCall().anyTimes();
    EasyMock.expect(supervisorRecordSupplier.getPartitionIds(STREAM))
            .andReturn(ImmutableSet.of(SHARD_ID1, SHARD_ID0))
            .anyTimes();
    EasyMock.expect(supervisorRecordSupplier.getAssignment())
            .andReturn(ImmutableSet.of(SHARD1_PARTITION, SHARD0_PARTITION))
            .anyTimes();
    supervisorRecordSupplier.seekToLatest(EasyMock.anyObject());
    EasyMock.expectLastCall().anyTimes();
    EasyMock.expect(supervisorRecordSupplier.getEarliestSequenceNumber(EasyMock.anyObject())).andReturn("0").anyTimes();
    EasyMock.expect(supervisorRecordSupplier.getLatestSequenceNumber(EasyMock.anyObject())).andReturn("0").anyTimes();
    supervisorRecordSupplier.seek(EasyMock.anyObject(), EasyMock.anyString());
    EasyMock.expectLastCall().anyTimes();

    EasyMock.expect(taskStorage.getActiveTasks()).andReturn(ImmutableList.of()).anyTimes();
    EasyMock.expect(taskMaster.getTaskQueue()).andReturn(Optional.of(taskQueue)).anyTimes();
    EasyMock.expect(taskMaster.getTaskRunner()).andReturn(Optional.of(taskRunner)).anyTimes();
    EasyMock.expect(taskRunner.getRunningTasks()).andReturn(Collections.EMPTY_LIST).anyTimes();
    taskRunner.registerListener(EasyMock.anyObject(TaskRunnerListener.class), EasyMock.anyObject(Executor.class));

    EasyMock.reset(indexerMetadataStorageCoordinator);
    // unknown DataSourceMetadata in metadata store
    EasyMock.expect(indexerMetadataStorageCoordinator.getDataSourceMetadata(DATASOURCE))
            .andReturn(
                new KinesisDataSourceMetadata(
                    new SeekableStreamEndSequenceNumbers<>(STREAM, ImmutableMap.of("1", "100", "2", "200"))
                )
            ).times(4);
    // getOffsetFromStorageForPartition() throws an exception when the offsets are automatically reset.
    // Since getOffsetFromStorageForPartition() is called per partition, all partitions can't be reset at the same time.
    // Instead, subsequent partitions will be reset in the following supervisor runs.
    EasyMock.expect(
        indexerMetadataStorageCoordinator.resetDataSourceMetadata(
            DATASOURCE,
            new KinesisDataSourceMetadata(
                // Only one partition is reset in a single supervisor run.
                new SeekableStreamEndSequenceNumbers<>(STREAM, ImmutableMap.of("2", "200"))
            )
        )
    ).andReturn(true);
    replayAll();

    supervisor.start();
    supervisor.runInternal();
    verifyAll();
  }

  @Test
  public void testResetRunningTasks() throws Exception
  {
    final TaskLocation location1 = new TaskLocation("testHost", 1234, -1);
    final TaskLocation location2 = new TaskLocation("testHost2", 145, -1);
    final DateTime startTime = DateTimes.nowUtc();

    supervisor = getTestableSupervisor(2, 1, true, "PT1H", null, null);
    supervisorRecordSupplier.assign(EasyMock.anyObject());
    EasyMock.expectLastCall().anyTimes();
    EasyMock.expect(supervisorRecordSupplier.getPartitionIds(STREAM))
            .andReturn(ImmutableSet.of(SHARD_ID1, SHARD_ID0))
            .anyTimes();
    EasyMock.expect(supervisorRecordSupplier.getAssignment())
            .andReturn(ImmutableSet.of(SHARD1_PARTITION, SHARD0_PARTITION))
            .anyTimes();
    supervisorRecordSupplier.seekToLatest(EasyMock.anyObject());
    EasyMock.expectLastCall().anyTimes();
    EasyMock.expect(supervisorRecordSupplier.getEarliestSequenceNumber(EasyMock.anyObject())).andReturn("0").anyTimes();
    EasyMock.expect(supervisorRecordSupplier.getLatestSequenceNumber(SHARD1_PARTITION)).andReturn("12").anyTimes();
    EasyMock.expect(supervisorRecordSupplier.getLatestSequenceNumber(SHARD0_PARTITION)).andReturn("1").anyTimes();
    supervisorRecordSupplier.seek(EasyMock.anyObject(), EasyMock.anyString());
    EasyMock.expectLastCall().anyTimes();

    Task id1 = createKinesisIndexTask(
        "id1",
        DATASOURCE,
        0,
        new SeekableStreamStartSequenceNumbers<>(
            "stream",
            ImmutableMap.of(SHARD_ID1, "0", SHARD_ID0, "0"),
            ImmutableSet.of()
        ),
        new SeekableStreamEndSequenceNumbers<>(
            "stream",
            ImmutableMap.of(
                SHARD_ID1,
                KinesisSequenceNumber.NO_END_SEQUENCE_NUMBER,
                SHARD_ID0,
                KinesisSequenceNumber.NO_END_SEQUENCE_NUMBER
            )
        ),
        null,
        null
    );

    Task id2 = createKinesisIndexTask(
        "id2",
        DATASOURCE,
        0,
        new SeekableStreamStartSequenceNumbers<>(
            "stream",
            ImmutableMap.of(SHARD_ID1, "3", SHARD_ID0, "1"),
            ImmutableSet.of(SHARD_ID0, SHARD_ID1)
        ),
        new SeekableStreamEndSequenceNumbers<>(
            "stream",
            ImmutableMap.of(
                SHARD_ID1,
                KinesisSequenceNumber.NO_END_SEQUENCE_NUMBER,
                SHARD_ID0,
                KinesisSequenceNumber.NO_END_SEQUENCE_NUMBER
            )
        ),
        null,
        null
    );

    Task id3 = createKinesisIndexTask(
        "id3",
        DATASOURCE,
        0,
        new SeekableStreamStartSequenceNumbers<>(
            "stream",
            ImmutableMap.of(SHARD_ID1, "3", SHARD_ID0, "1"),
            ImmutableSet.of(SHARD_ID0, SHARD_ID1)
        ),
        new SeekableStreamEndSequenceNumbers<>(
            "stream",
            ImmutableMap.of(
                SHARD_ID1,
                KinesisSequenceNumber.NO_END_SEQUENCE_NUMBER,
                SHARD_ID0,
                KinesisSequenceNumber.NO_END_SEQUENCE_NUMBER
            )
        ),
        null,
        null
    );

    Collection workItems = new ArrayList<>();
    workItems.add(new TestTaskRunnerWorkItem(id1, null, location1));
    workItems.add(new TestTaskRunnerWorkItem(id2, null, location2));

    EasyMock.expect(taskMaster.getTaskQueue()).andReturn(Optional.of(taskQueue)).anyTimes();
    EasyMock.expect(taskMaster.getTaskRunner()).andReturn(Optional.of(taskRunner)).anyTimes();
    EasyMock.expect(taskRunner.getRunningTasks()).andReturn(workItems).anyTimes();
    EasyMock.expect(taskStorage.getActiveTasks()).andReturn(ImmutableList.of(id1, id2, id3)).anyTimes();
    EasyMock.expect(taskStorage.getStatus("id1")).andReturn(Optional.of(TaskStatus.running("id1"))).anyTimes();
    EasyMock.expect(taskStorage.getStatus("id2")).andReturn(Optional.of(TaskStatus.running("id2"))).anyTimes();
    EasyMock.expect(taskStorage.getStatus("id3")).andReturn(Optional.of(TaskStatus.running("id3"))).anyTimes();
    EasyMock.expect(taskStorage.getTask("id1")).andReturn(Optional.of(id1)).anyTimes();
    EasyMock.expect(taskStorage.getTask("id2")).andReturn(Optional.of(id2)).anyTimes();
    EasyMock.expect(taskStorage.getTask("id3")).andReturn(Optional.of(id3)).anyTimes();
    EasyMock.expect(indexerMetadataStorageCoordinator.retrieveDataSourceMetadata(DATASOURCE)).andReturn(
        new KinesisDataSourceMetadata(
            null
        )
    ).anyTimes();
    EasyMock.expect(taskClient.getStatusAsync("id1"))
            .andReturn(Futures.immediateFuture(SeekableStreamIndexTaskRunner.Status.PUBLISHING));
    EasyMock.expect(taskClient.getStatusAsync("id2"))
            .andReturn(Futures.immediateFuture(SeekableStreamIndexTaskRunner.Status.READING));
    EasyMock.expect(taskClient.getStatusAsync("id3"))
            .andReturn(Futures.immediateFuture(SeekableStreamIndexTaskRunner.Status.READING));
    EasyMock.expect(taskClient.getStartTimeAsync("id2")).andReturn(Futures.immediateFuture(startTime));
    EasyMock.expect(taskClient.getStartTimeAsync("id3")).andReturn(Futures.immediateFuture(startTime));
    EasyMock.expect(taskClient.getEndOffsets("id1")).andReturn(ImmutableMap.of(
        SHARD_ID1,

        "3",

        SHARD_ID0,

        "1"
    ));

    TreeMap<Integer, Map<String, String>> checkpoints = new TreeMap<>();
    checkpoints.put(0, ImmutableMap.of(
        SHARD_ID1,

        "3",

        SHARD_ID0,

        "1"
    ));
    EasyMock.expect(taskClient.getCheckpointsAsync(EasyMock.contains("id2"), EasyMock.anyBoolean()))
            .andReturn(Futures.immediateFuture(checkpoints))
            .times(1);
    EasyMock.expect(taskClient.getCheckpointsAsync(EasyMock.contains("id3"), EasyMock.anyBoolean()))
            .andReturn(Futures.immediateFuture(checkpoints))
            .times(1);

    taskRunner.registerListener(EasyMock.anyObject(TaskRunnerListener.class), EasyMock.anyObject(Executor.class));
    replayAll();

    supervisor.start();
    supervisor.runInternal();
    verifyAll();

    EasyMock.reset(taskQueue, indexerMetadataStorageCoordinator);
    EasyMock.expect(indexerMetadataStorageCoordinator.deleteDataSourceMetadata(DATASOURCE)).andReturn(true);
    taskQueue.shutdown("id2", "DataSourceMetadata is not found while reset");
    taskQueue.shutdown("id3", "DataSourceMetadata is not found while reset");
    EasyMock.replay(taskQueue, indexerMetadataStorageCoordinator);

    supervisor.resetInternal(null);
    verifyAll();
  }

  @Test
  public void testNoDataIngestionTasks() throws Exception
  {
    final DateTime startTime = DateTimes.nowUtc();
    supervisor = getTestableSupervisor(2, 1, true, "PT1H", null, null);

    //not adding any events
    Task id1 = createKinesisIndexTask(
        "id1",
        DATASOURCE,
        0,
        new SeekableStreamStartSequenceNumbers<>(
            "stream",
            ImmutableMap.of(SHARD_ID1, "0", SHARD_ID0, "0"),
            ImmutableSet.of()
        ),
        new SeekableStreamEndSequenceNumbers<>(
            "stream",
            ImmutableMap.of(
                SHARD_ID1,
                KinesisSequenceNumber.NO_END_SEQUENCE_NUMBER,
                SHARD_ID0,
                KinesisSequenceNumber.NO_END_SEQUENCE_NUMBER
            )
        ),
        null,
        null
    );

    Task id2 = createKinesisIndexTask(
        "id2",
        DATASOURCE,
        0,
        new SeekableStreamStartSequenceNumbers<>(
            "stream",
            ImmutableMap.of(SHARD_ID1, "10", SHARD_ID0, "20"),
            ImmutableSet.of(SHARD_ID0, SHARD_ID1)
        ),
        new SeekableStreamEndSequenceNumbers<>(
            "stream",
            ImmutableMap.of(
                SHARD_ID1,
                KinesisSequenceNumber.NO_END_SEQUENCE_NUMBER,
                SHARD_ID0,
                KinesisSequenceNumber.NO_END_SEQUENCE_NUMBER
            )
        ),
        null,
        null
    );

    Task id3 = createKinesisIndexTask(
        "id3",
        DATASOURCE,
        0,
        new SeekableStreamStartSequenceNumbers<>(
            "stream",
            ImmutableMap.of(SHARD_ID1, "10", SHARD_ID0, "20"),
            ImmutableSet.of(SHARD_ID0, SHARD_ID1)
        ),
        new SeekableStreamEndSequenceNumbers<>(
            "stream",
            ImmutableMap.of(
                SHARD_ID1,
                KinesisSequenceNumber.NO_END_SEQUENCE_NUMBER,
                SHARD_ID0,
                KinesisSequenceNumber.NO_END_SEQUENCE_NUMBER
            )
        ),
        null,
        null
    );

    supervisorRecordSupplier.assign(EasyMock.anyObject());
    EasyMock.expectLastCall().anyTimes();
    EasyMock.expect(supervisorRecordSupplier.getPartitionIds(STREAM))
            .andReturn(ImmutableSet.of(SHARD_ID1, SHARD_ID0))
            .anyTimes();
    EasyMock.expect(supervisorRecordSupplier.getAssignment())
            .andReturn(ImmutableSet.of(SHARD1_PARTITION, SHARD0_PARTITION))
            .anyTimes();
    supervisorRecordSupplier.seekToLatest(EasyMock.anyObject());
    EasyMock.expectLastCall().anyTimes();
    EasyMock.expect(supervisorRecordSupplier.getEarliestSequenceNumber(EasyMock.anyObject())).andReturn("0").anyTimes();
    EasyMock.expect(supervisorRecordSupplier.getLatestSequenceNumber(SHARD1_PARTITION)).andReturn("12").anyTimes();
    EasyMock.expect(supervisorRecordSupplier.getLatestSequenceNumber(SHARD0_PARTITION)).andReturn("1").anyTimes();
    supervisorRecordSupplier.seek(EasyMock.anyObject(), EasyMock.anyString());
    EasyMock.expectLastCall().anyTimes();
    EasyMock.expect(taskMaster.getTaskQueue()).andReturn(Optional.of(taskQueue)).anyTimes();
    EasyMock.expect(taskMaster.getTaskRunner()).andReturn(Optional.of(taskRunner)).anyTimes();
    EasyMock.expect(taskStorage.getActiveTasks()).andReturn(ImmutableList.of(id1, id2, id3)).anyTimes();
    EasyMock.expect(taskStorage.getStatus("id1")).andReturn(Optional.of(TaskStatus.running("id1"))).anyTimes();
    EasyMock.expect(taskStorage.getStatus("id2")).andReturn(Optional.of(TaskStatus.running("id2"))).anyTimes();
    EasyMock.expect(taskStorage.getStatus("id3")).andReturn(Optional.of(TaskStatus.running("id3"))).anyTimes();
    EasyMock.expect(taskStorage.getTask("id1")).andReturn(Optional.of(id1)).anyTimes();
    EasyMock.expect(taskStorage.getTask("id2")).andReturn(Optional.of(id2)).anyTimes();
    EasyMock.expect(taskStorage.getTask("id3")).andReturn(Optional.of(id3)).anyTimes();
    EasyMock.expect(indexerMetadataStorageCoordinator.retrieveDataSourceMetadata(DATASOURCE)).andReturn(
        new KinesisDataSourceMetadata(
            null
        )
    ).anyTimes();
    EasyMock.expect(taskClient.getStatusAsync("id1"))
            .andReturn(Futures.immediateFuture(SeekableStreamIndexTaskRunner.Status.READING));
    EasyMock.expect(taskClient.getStatusAsync("id2"))
            .andReturn(Futures.immediateFuture(SeekableStreamIndexTaskRunner.Status.READING));
    EasyMock.expect(taskClient.getStatusAsync("id3"))
            .andReturn(Futures.immediateFuture(SeekableStreamIndexTaskRunner.Status.READING));
    EasyMock.expect(taskClient.getStartTimeAsync("id1")).andReturn(Futures.immediateFuture(startTime));
    EasyMock.expect(taskClient.getStartTimeAsync("id2")).andReturn(Futures.immediateFuture(startTime));
    EasyMock.expect(taskClient.getStartTimeAsync("id3")).andReturn(Futures.immediateFuture(startTime));

    TreeMap<Integer, Map<String, String>> checkpoints = new TreeMap<>();
    checkpoints.put(0, ImmutableMap.of(
        SHARD_ID1,
        "10",
        SHARD_ID0,
        "20"
    ));
    EasyMock.expect(taskClient.getCheckpointsAsync(EasyMock.contains("id1"), EasyMock.anyBoolean()))
            .andReturn(Futures.immediateFuture(checkpoints))
            .times(1);
    EasyMock.expect(taskClient.getCheckpointsAsync(EasyMock.contains("id2"), EasyMock.anyBoolean()))
            .andReturn(Futures.immediateFuture(checkpoints))
            .times(1);
    EasyMock.expect(taskClient.getCheckpointsAsync(EasyMock.contains("id3"), EasyMock.anyBoolean()))
            .andReturn(Futures.immediateFuture(checkpoints))
            .times(1);

    taskRunner.registerListener(EasyMock.anyObject(TaskRunnerListener.class), EasyMock.anyObject(Executor.class));
    replayAll();

    supervisor.start();
    supervisor.runInternal();
    verifyAll();

    EasyMock.reset(taskQueue, indexerMetadataStorageCoordinator);
    EasyMock.expect(indexerMetadataStorageCoordinator.deleteDataSourceMetadata(DATASOURCE)).andReturn(true);
    taskQueue.shutdown("id1", "DataSourceMetadata is not found while reset");
    taskQueue.shutdown("id2", "DataSourceMetadata is not found while reset");
    taskQueue.shutdown("id3", "DataSourceMetadata is not found while reset");
    EasyMock.replay(taskQueue, indexerMetadataStorageCoordinator);

    supervisor.resetInternal(null);
    verifyAll();
  }


  @Test(timeout = 60_000L)
  public void testCheckpointForInactiveTaskGroup() throws InterruptedException
  {
    supervisor = getTestableSupervisor(2, 1, true, "PT1S", null, null, false);
    //not adding any events
    final KinesisIndexTask id1;
    id1 = createKinesisIndexTask(
        "id1",
        DATASOURCE,
        0,
        new SeekableStreamStartSequenceNumbers<>(
            "stream",
            ImmutableMap.of(SHARD_ID1, "0", SHARD_ID0, "0"),
            ImmutableSet.of()
        ),
        new SeekableStreamEndSequenceNumbers<>(
            "stream",
            ImmutableMap.of(
                SHARD_ID1,
                KinesisSequenceNumber.NO_END_SEQUENCE_NUMBER,
                SHARD_ID0,
                KinesisSequenceNumber.NO_END_SEQUENCE_NUMBER
            )
        ),
        null,
        null
    );

    final Task id2 = createKinesisIndexTask(
        "id2",
        DATASOURCE,
        0,
        new SeekableStreamStartSequenceNumbers<>(
            "stream",
            ImmutableMap.of(SHARD_ID1, "10", SHARD_ID0, "20"),
            ImmutableSet.of(SHARD_ID0, SHARD_ID1)
        ),
        new SeekableStreamEndSequenceNumbers<>(
            "stream",
            ImmutableMap.of(
                SHARD_ID1,
                KinesisSequenceNumber.NO_END_SEQUENCE_NUMBER,
                SHARD_ID0,
                KinesisSequenceNumber.NO_END_SEQUENCE_NUMBER
            )
        ),
        null,
        null
    );

    final Task id3 = createKinesisIndexTask(
        "id3",
        DATASOURCE,
        0,
        new SeekableStreamStartSequenceNumbers<>(
            "stream",
            ImmutableMap.of(SHARD_ID1, "10", SHARD_ID0, "20"),
            ImmutableSet.of(SHARD_ID0, SHARD_ID1)
        ),
        new SeekableStreamEndSequenceNumbers<>(
            "stream",
            ImmutableMap.of(
                SHARD_ID1,
                KinesisSequenceNumber.NO_END_SEQUENCE_NUMBER,
                SHARD_ID0,
                KinesisSequenceNumber.NO_END_SEQUENCE_NUMBER
            )
        ),
        null,
        null
    );

    final TaskLocation location1 = new TaskLocation("testHost", 1234, -1);
    final TaskLocation location2 = new TaskLocation("testHost2", 145, -1);
    Collection workItems = new ArrayList<>();
    workItems.add(new TestTaskRunnerWorkItem(id1, null, location1));
    workItems.add(new TestTaskRunnerWorkItem(id2, null, location2));
    workItems.add(new TestTaskRunnerWorkItem(id2, null, location2));

    supervisorRecordSupplier.assign(EasyMock.anyObject());
    EasyMock.expectLastCall().anyTimes();
    EasyMock.expect(supervisorRecordSupplier.getPartitionIds(STREAM))
            .andReturn(ImmutableSet.of(SHARD_ID1, SHARD_ID0))
            .anyTimes();
    EasyMock.expect(supervisorRecordSupplier.getAssignment())
            .andReturn(ImmutableSet.of(SHARD1_PARTITION, SHARD0_PARTITION))
            .anyTimes();
    supervisorRecordSupplier.seekToLatest(EasyMock.anyObject());
    EasyMock.expectLastCall().anyTimes();
    EasyMock.expect(supervisorRecordSupplier.getEarliestSequenceNumber(EasyMock.anyObject())).andReturn("0").anyTimes();
    EasyMock.expect(supervisorRecordSupplier.getLatestSequenceNumber(SHARD1_PARTITION)).andReturn("12").anyTimes();
    EasyMock.expect(supervisorRecordSupplier.getLatestSequenceNumber(SHARD0_PARTITION)).andReturn("1").anyTimes();
    supervisorRecordSupplier.seek(EasyMock.anyObject(), EasyMock.anyString());
    EasyMock.expectLastCall().anyTimes();

    EasyMock.expect(taskRunner.getRunningTasks()).andReturn(workItems).anyTimes();
    EasyMock.expect(taskMaster.getTaskQueue()).andReturn(Optional.of(taskQueue)).anyTimes();
    EasyMock.expect(taskMaster.getTaskRunner()).andReturn(Optional.of(taskRunner)).anyTimes();
    EasyMock.expect(taskStorage.getActiveTasks()).andReturn(ImmutableList.of(id1, id2, id3)).anyTimes();
    EasyMock.expect(taskStorage.getStatus("id1")).andReturn(Optional.of(TaskStatus.running("id1"))).anyTimes();
    EasyMock.expect(taskStorage.getStatus("id2")).andReturn(Optional.of(TaskStatus.running("id2"))).anyTimes();
    EasyMock.expect(taskStorage.getStatus("id3")).andReturn(Optional.of(TaskStatus.running("id3"))).anyTimes();
    EasyMock.expect(taskStorage.getTask("id1")).andReturn(Optional.of(id1)).anyTimes();
    EasyMock.expect(taskStorage.getTask("id2")).andReturn(Optional.of(id2)).anyTimes();
    EasyMock.expect(taskStorage.getTask("id3")).andReturn(Optional.of(id3)).anyTimes();
    EasyMock.expect(
        indexerMetadataStorageCoordinator.retrieveDataSourceMetadata(DATASOURCE)).andReturn(new KinesisDataSourceMetadata(
        null)
    ).anyTimes();
    EasyMock.expect(taskClient.getStatusAsync("id1"))
            .andReturn(Futures.immediateFuture(SeekableStreamIndexTaskRunner.Status.READING));
    EasyMock.expect(taskClient.getStatusAsync("id2"))
            .andReturn(Futures.immediateFuture(SeekableStreamIndexTaskRunner.Status.READING));
    EasyMock.expect(taskClient.getStatusAsync("id3"))
            .andReturn(Futures.immediateFuture(SeekableStreamIndexTaskRunner.Status.READING));

    final DateTime startTime = DateTimes.nowUtc();
    EasyMock.expect(taskClient.getStartTimeAsync("id1")).andReturn(Futures.immediateFuture(startTime));
    EasyMock.expect(taskClient.getStartTimeAsync("id2")).andReturn(Futures.immediateFuture(startTime));
    EasyMock.expect(taskClient.getStartTimeAsync("id3")).andReturn(Futures.immediateFuture(startTime));

    final TreeMap<Integer, Map<String, String>> checkpoints = new TreeMap<>();
    checkpoints.put(0, ImmutableMap.of(SHARD_ID1, "10", SHARD_ID0, "20"));
    EasyMock.expect(taskClient.getCheckpointsAsync(EasyMock.contains("id1"), EasyMock.anyBoolean()))
            .andReturn(Futures.immediateFuture(checkpoints))
            .times(1);
    EasyMock.expect(taskClient.getCheckpointsAsync(EasyMock.contains("id2"), EasyMock.anyBoolean()))
            .andReturn(Futures.immediateFuture(checkpoints))
            .times(1);
    EasyMock.expect(taskClient.getCheckpointsAsync(EasyMock.contains("id3"), EasyMock.anyBoolean()))
            .andReturn(Futures.immediateFuture(checkpoints))
            .times(1);

    taskRunner.registerListener(EasyMock.anyObject(TaskRunnerListener.class), EasyMock.anyObject(Executor.class));
    replayAll();

    supervisor.start();
    supervisor.runInternal();

    supervisor.moveTaskGroupToPendingCompletion(0);
    supervisor.checkpoint(
        0,
        id1.getIOConfig().getBaseSequenceName(),
        new KinesisDataSourceMetadata(
            new SeekableStreamStartSequenceNumbers<>(STREAM, checkpoints.get(0), checkpoints.get(0).keySet())
        )
    );

    while (supervisor.getNoticesQueueSize() > 0) {
      Thread.sleep(100);
    }

    verifyAll();

    Assert.assertNull(serviceEmitter.getStackTrace(), serviceEmitter.getStackTrace());
    Assert.assertNull(serviceEmitter.getExceptionMessage(), serviceEmitter.getExceptionMessage());
    Assert.assertNull(serviceEmitter.getExceptionClass());
  }

  @Test(timeout = 60_000L)
  public void testCheckpointForUnknownTaskGroup()
      throws InterruptedException
  {
    supervisor = getTestableSupervisor(2, 1, true, "PT1S", null, null, false);


    supervisorRecordSupplier.assign(EasyMock.anyObject());
    EasyMock.expectLastCall().anyTimes();
    EasyMock.expect(supervisorRecordSupplier.getPartitionIds(STREAM))
            .andReturn(ImmutableSet.of(SHARD_ID1, SHARD_ID0))
            .anyTimes();
    EasyMock.expect(supervisorRecordSupplier.getAssignment())
            .andReturn(ImmutableSet.of(SHARD1_PARTITION, SHARD0_PARTITION))
            .anyTimes();
    supervisorRecordSupplier.seekToLatest(EasyMock.anyObject());
    EasyMock.expectLastCall().anyTimes();
    EasyMock.expect(supervisorRecordSupplier.getEarliestSequenceNumber(EasyMock.anyObject())).andReturn("0").anyTimes();
    EasyMock.expect(supervisorRecordSupplier.getLatestSequenceNumber(SHARD1_PARTITION)).andReturn("12").anyTimes();
    EasyMock.expect(supervisorRecordSupplier.getLatestSequenceNumber(SHARD0_PARTITION)).andReturn("1").anyTimes();
    supervisorRecordSupplier.seek(EasyMock.anyObject(), EasyMock.anyString());
    EasyMock.expectLastCall().anyTimes();

    //not adding any events
    final KinesisIndexTask id1 = createKinesisIndexTask(
        "id1",
        DATASOURCE,
        0,
        new SeekableStreamStartSequenceNumbers<>(
            "stream",
            ImmutableMap.of(SHARD_ID1, "0", SHARD_ID0, "0"),
            ImmutableSet.of()
        ),
        new SeekableStreamEndSequenceNumbers<>(
            "stream",
            ImmutableMap.of(
                SHARD_ID1,
                KinesisSequenceNumber.NO_END_SEQUENCE_NUMBER,
                SHARD_ID0,
                KinesisSequenceNumber.NO_END_SEQUENCE_NUMBER
            )
        ),
        null,
        null
    );

    final Task id2 = createKinesisIndexTask(
        "id2",
        DATASOURCE,
        0,
        new SeekableStreamStartSequenceNumbers<>(
            "stream",
            ImmutableMap.of(SHARD_ID1, "10", SHARD_ID0, "20"),
            ImmutableSet.of(SHARD_ID0, SHARD_ID1)
        ),
        new SeekableStreamEndSequenceNumbers<>(
            "stream",
            ImmutableMap.of(
                SHARD_ID1,
                KinesisSequenceNumber.NO_END_SEQUENCE_NUMBER,
                SHARD_ID0,
                KinesisSequenceNumber.NO_END_SEQUENCE_NUMBER
            )
        ),
        null,
        null
    );

    final Task id3 = createKinesisIndexTask(
        "id3",
        DATASOURCE,
        0,
        new SeekableStreamStartSequenceNumbers<>(
            "stream",
            ImmutableMap.of(SHARD_ID1, "10", SHARD_ID0, "20"),
            ImmutableSet.of(SHARD_ID0, SHARD_ID1)
        ),
        new SeekableStreamEndSequenceNumbers<>(
            "stream",
            ImmutableMap.of(
                SHARD_ID1,
                KinesisSequenceNumber.NO_END_SEQUENCE_NUMBER,
                SHARD_ID0,
                KinesisSequenceNumber.NO_END_SEQUENCE_NUMBER
            )
        ),
        null,
        null
    );

    EasyMock.expect(taskMaster.getTaskQueue()).andReturn(Optional.of(taskQueue)).anyTimes();
    EasyMock.expect(taskMaster.getTaskRunner()).andReturn(Optional.of(taskRunner)).anyTimes();
    EasyMock.expect(taskStorage.getActiveTasks()).andReturn(ImmutableList.of(id1, id2, id3)).anyTimes();
    EasyMock.expect(taskStorage.getStatus("id1")).andReturn(Optional.of(TaskStatus.running("id1"))).anyTimes();
    EasyMock.expect(taskStorage.getStatus("id2")).andReturn(Optional.of(TaskStatus.running("id2"))).anyTimes();
    EasyMock.expect(taskStorage.getStatus("id3")).andReturn(Optional.of(TaskStatus.running("id3"))).anyTimes();
    EasyMock.expect(taskStorage.getTask("id1")).andReturn(Optional.of(id1)).anyTimes();
    EasyMock.expect(taskStorage.getTask("id2")).andReturn(Optional.of(id2)).anyTimes();
    EasyMock.expect(taskStorage.getTask("id3")).andReturn(Optional.of(id3)).anyTimes();
    EasyMock.expect(
        indexerMetadataStorageCoordinator.retrieveDataSourceMetadata(DATASOURCE)).andReturn(new KinesisDataSourceMetadata(
        null)
    ).anyTimes();

    replayAll();

    supervisor.start();

    supervisor.checkpoint(
        0,
        id1.getIOConfig().getBaseSequenceName(),
        new KinesisDataSourceMetadata(
            new SeekableStreamStartSequenceNumbers<>(STREAM, Collections.emptyMap(), ImmutableSet.of())
        )
    );

    while (supervisor.getNoticesQueueSize() > 0) {
      Thread.sleep(100);
    }

    verifyAll();

    while (serviceEmitter.getStackTrace() == null) {
      Thread.sleep(100);
    }

    Assert.assertTrue(serviceEmitter.getStackTrace()
                                    .startsWith("org.apache.druid.java.util.common.ISE: WTH?! cannot find"));
    Assert.assertEquals(
        "WTH?! cannot find taskGroup [0] among all activelyReadingTaskGroups [{}]",
        serviceEmitter.getExceptionMessage()
    );
    Assert.assertEquals(ISE.class, serviceEmitter.getExceptionClass());
  }

  @Test(timeout = 60_000L)
  public void testCheckpointWithNullTaskGroupId() throws InterruptedException
  {
    supervisor = getTestableSupervisor(1, 3, true, "PT1S", null, null, false);
    supervisor.getStateManager().markRunFinished();

    //not adding any events
    final KinesisIndexTask id1 = createKinesisIndexTask(
        "id1",
        DATASOURCE,
        0,
        new SeekableStreamStartSequenceNumbers<>("stream", ImmutableMap.of(SHARD_ID1, "0"), ImmutableSet.of()),
        new SeekableStreamEndSequenceNumbers<>(
            "stream",
            ImmutableMap.of(SHARD_ID1, KinesisSequenceNumber.NO_END_SEQUENCE_NUMBER)
        ),
        null,
        null
    );

    final Task id2 = createKinesisIndexTask(
        "id2",
        DATASOURCE,
        0,
        new SeekableStreamStartSequenceNumbers<>("stream", ImmutableMap.of(SHARD_ID1, "0"), ImmutableSet.of(SHARD_ID1)),
        new SeekableStreamEndSequenceNumbers<>(
            "stream",
            ImmutableMap.of(SHARD_ID1, KinesisSequenceNumber.NO_END_SEQUENCE_NUMBER)
        ),
        null,
        null
    );

    final Task id3 = createKinesisIndexTask(
        "id3",
        DATASOURCE,
        0,
        new SeekableStreamStartSequenceNumbers<>("stream", ImmutableMap.of(SHARD_ID1, "0"), ImmutableSet.of(SHARD_ID1)),
        new SeekableStreamEndSequenceNumbers<>(
            "stream",
            ImmutableMap.of(SHARD_ID1, KinesisSequenceNumber.NO_END_SEQUENCE_NUMBER)
        ),
        null,
        null
    );

    EasyMock.expect(supervisorRecordSupplier.getPartitionIds(STREAM)).andReturn(Collections.emptySet()).anyTimes();
    EasyMock.expect(taskMaster.getTaskQueue()).andReturn(Optional.of(taskQueue)).anyTimes();
    EasyMock.expect(taskMaster.getTaskRunner()).andReturn(Optional.of(taskRunner)).anyTimes();
    EasyMock.expect(taskStorage.getActiveTasks()).andReturn(ImmutableList.of(id1, id2, id3)).anyTimes();
    EasyMock.expect(taskStorage.getStatus("id1")).andReturn(Optional.of(TaskStatus.running("id1"))).anyTimes();
    EasyMock.expect(taskStorage.getStatus("id2")).andReturn(Optional.of(TaskStatus.running("id2"))).anyTimes();
    EasyMock.expect(taskStorage.getStatus("id3")).andReturn(Optional.of(TaskStatus.running("id3"))).anyTimes();
    EasyMock.expect(taskStorage.getTask("id1")).andReturn(Optional.of(id1)).anyTimes();
    EasyMock.expect(taskStorage.getTask("id2")).andReturn(Optional.of(id2)).anyTimes();
    EasyMock.expect(taskStorage.getTask("id3")).andReturn(Optional.of(id3)).anyTimes();
    EasyMock.expect(
        indexerMetadataStorageCoordinator.retrieveDataSourceMetadata(DATASOURCE)).andReturn(new KinesisDataSourceMetadata(
        null)
    ).anyTimes();
    taskRunner.registerListener(EasyMock.anyObject(TaskRunnerListener.class), EasyMock.anyObject(Executor.class));
    EasyMock.expect(taskClient.getStatusAsync(EasyMock.anyString()))
            .andReturn(Futures.immediateFuture(SeekableStreamIndexTaskRunner.Status.READING))
            .anyTimes();
    final TreeMap<Integer, Map<String, String>> checkpoints = new TreeMap<>();
    checkpoints.put(0, ImmutableMap.of(SHARD_ID1, "0"));
    EasyMock.expect(taskClient.getCheckpointsAsync(EasyMock.anyString(), EasyMock.anyBoolean()))
            .andReturn(Futures.immediateFuture(checkpoints))
            .times(3);
    EasyMock.expect(taskClient.getStartTimeAsync(EasyMock.anyString()))
            .andReturn(Futures.immediateFuture(DateTimes.nowUtc()))
            .anyTimes();
    EasyMock.expect(taskClient.pauseAsync(EasyMock.anyString()))
            .andReturn(Futures.immediateFuture(ImmutableMap.of(SHARD_ID1, "10")))
            .anyTimes();
    EasyMock.expect(taskClient.setEndOffsetsAsync(
        EasyMock.anyString(),
        EasyMock.eq(ImmutableMap.of(SHARD_ID1, "10")),
        EasyMock.anyBoolean()
    ))
            .andReturn(Futures.immediateFuture(true))
            .anyTimes();

    replayAll();

    supervisor.start();

    supervisor.runInternal();

    supervisor.checkpoint(
        null,
        id1.getIOConfig().getBaseSequenceName(),
        new KinesisDataSourceMetadata(
            new SeekableStreamStartSequenceNumbers<>(STREAM, checkpoints.get(0), ImmutableSet.of())
        )
    );

    while (supervisor.getNoticesQueueSize() > 0) {
      Thread.sleep(100);
    }

    verifyAll();
  }


  @Test
  public void testSuspendedNoRunningTasks() throws Exception
  {
    supervisor = getTestableSupervisor(1, 1, true, "PT1H", null, null, true);

    EasyMock.expect(supervisorRecordSupplier.getPartitionIds(EasyMock.anyObject()))
            .andReturn(Collections.emptySet())
            .anyTimes();
    EasyMock.expect(taskMaster.getTaskQueue()).andReturn(Optional.of(taskQueue)).anyTimes();
    EasyMock.expect(taskMaster.getTaskRunner()).andReturn(Optional.of(taskRunner)).anyTimes();
    EasyMock.expect(taskStorage.getActiveTasks()).andReturn(ImmutableList.of()).anyTimes();
    EasyMock.expect(indexerMetadataStorageCoordinator.retrieveDataSourceMetadata(DATASOURCE)).andReturn(
        new KinesisDataSourceMetadata(
            null
        )
    ).anyTimes();
    // this asserts that taskQueue.add does not in fact get called because supervisor should be suspended
    EasyMock.expect(taskQueue.add(EasyMock.anyObject())).andAnswer((IAnswer) () -> {
      Assert.fail();
      return null;
    }).anyTimes();
    taskRunner.registerListener(EasyMock.anyObject(TaskRunnerListener.class), EasyMock.anyObject(Executor.class));
    replayAll();

    supervisor.start();
    supervisor.runInternal();
    verifyAll();
  }

  @Test
  public void testSuspendedRunningTasks() throws Exception
  {
    // graceful shutdown is expected to be called on running tasks since state is suspended

    final TaskLocation location1 = new TaskLocation("testHost", 1234, -1);
    final TaskLocation location2 = new TaskLocation("testHost2", 145, -1);
    final DateTime startTime = DateTimes.nowUtc();

    supervisor = getTestableSupervisor(2, 1, true, "PT1H", null, null, true);

    supervisorRecordSupplier.assign(EasyMock.anyObject());
    EasyMock.expectLastCall().anyTimes();
    EasyMock.expect(supervisorRecordSupplier.getPartitionIds(STREAM))
            .andReturn(ImmutableSet.of(SHARD_ID1, SHARD_ID0))
            .anyTimes();
    EasyMock.expect(supervisorRecordSupplier.getAssignment())
            .andReturn(ImmutableSet.of(SHARD1_PARTITION, SHARD0_PARTITION))
            .anyTimes();
    supervisorRecordSupplier.seekToLatest(EasyMock.anyObject());
    EasyMock.expectLastCall().anyTimes();
    EasyMock.expect(supervisorRecordSupplier.getEarliestSequenceNumber(EasyMock.anyObject())).andReturn("0").anyTimes();
    EasyMock.expect(supervisorRecordSupplier.getLatestSequenceNumber(SHARD1_PARTITION)).andReturn("12").anyTimes();
    EasyMock.expect(supervisorRecordSupplier.getLatestSequenceNumber(SHARD0_PARTITION)).andReturn("1").anyTimes();
    supervisorRecordSupplier.seek(EasyMock.anyObject(), EasyMock.anyString());
    EasyMock.expectLastCall().anyTimes();


    Task id1 = createKinesisIndexTask(
        "id1",
        DATASOURCE,
        0,
        new SeekableStreamStartSequenceNumbers<>(
            "stream",
            ImmutableMap.of(SHARD_ID1, "0", SHARD_ID0, "0"),
            ImmutableSet.of()
        ),
        new SeekableStreamEndSequenceNumbers<>(
            "stream",
            ImmutableMap.of(
                SHARD_ID1,
                KinesisSequenceNumber.NO_END_SEQUENCE_NUMBER,
                SHARD_ID0,
                KinesisSequenceNumber.NO_END_SEQUENCE_NUMBER
            )
        ),
        null,
        null
    );

    Task id2 = createKinesisIndexTask(
        "id2",
        DATASOURCE,
        0,
        new SeekableStreamStartSequenceNumbers<>(
            "stream",
            ImmutableMap.of(SHARD_ID1, "3", SHARD_ID0, "1"),
            ImmutableSet.of(SHARD_ID0, SHARD_ID1)
        ),
        new SeekableStreamEndSequenceNumbers<>(
            "stream",
            ImmutableMap.of(
                SHARD_ID1,
                KinesisSequenceNumber.NO_END_SEQUENCE_NUMBER,
                SHARD_ID0,
                KinesisSequenceNumber.NO_END_SEQUENCE_NUMBER
            )
        ),
        null,
        null
    );

    Task id3 = createKinesisIndexTask(
        "id3",
        DATASOURCE,
        0,
        new SeekableStreamStartSequenceNumbers<>(
            "stream",
            ImmutableMap.of(SHARD_ID1, "3", SHARD_ID0, "1"),
            ImmutableSet.of(SHARD_ID0, SHARD_ID1)
        ),
        new SeekableStreamEndSequenceNumbers<>(
            "stream",
            ImmutableMap.of(
                SHARD_ID1,
                KinesisSequenceNumber.NO_END_SEQUENCE_NUMBER,
                SHARD_ID0,
                KinesisSequenceNumber.NO_END_SEQUENCE_NUMBER
            )
        ),
        null,
        null
    );

    Collection workItems = new ArrayList<>();
    workItems.add(new TestTaskRunnerWorkItem(id1, null, location1));
    workItems.add(new TestTaskRunnerWorkItem(id2, null, location2));

    EasyMock.expect(taskMaster.getTaskQueue()).andReturn(Optional.of(taskQueue)).anyTimes();
    EasyMock.expect(taskMaster.getTaskRunner()).andReturn(Optional.of(taskRunner)).anyTimes();
    EasyMock.expect(taskRunner.getRunningTasks()).andReturn(workItems).anyTimes();
    EasyMock.expect(taskStorage.getActiveTasks()).andReturn(ImmutableList.of(id1, id2, id3)).anyTimes();
    EasyMock.expect(taskStorage.getStatus("id1")).andReturn(Optional.of(TaskStatus.running("id1"))).anyTimes();
    EasyMock.expect(taskStorage.getStatus("id2")).andReturn(Optional.of(TaskStatus.running("id2"))).anyTimes();
    EasyMock.expect(taskStorage.getStatus("id3")).andReturn(Optional.of(TaskStatus.running("id3"))).anyTimes();
    EasyMock.expect(taskStorage.getTask("id1")).andReturn(Optional.of(id1)).anyTimes();
    EasyMock.expect(taskStorage.getTask("id2")).andReturn(Optional.of(id2)).anyTimes();
    EasyMock.expect(taskStorage.getTask("id3")).andReturn(Optional.of(id3)).anyTimes();
    EasyMock.expect(indexerMetadataStorageCoordinator.retrieveDataSourceMetadata(DATASOURCE)).andReturn(
        new KinesisDataSourceMetadata(
            null
        )
    ).anyTimes();
    EasyMock.expect(taskClient.getStatusAsync("id1"))
            .andReturn(Futures.immediateFuture(SeekableStreamIndexTaskRunner.Status.PUBLISHING));
    EasyMock.expect(taskClient.getStatusAsync("id2"))
            .andReturn(Futures.immediateFuture(SeekableStreamIndexTaskRunner.Status.READING));
    EasyMock.expect(taskClient.getStatusAsync("id3"))
            .andReturn(Futures.immediateFuture(SeekableStreamIndexTaskRunner.Status.READING));
    EasyMock.expect(taskClient.getStartTimeAsync("id2")).andReturn(Futures.immediateFuture(startTime));
    EasyMock.expect(taskClient.getStartTimeAsync("id3")).andReturn(Futures.immediateFuture(startTime));
    EasyMock.expect(taskClient.getEndOffsets("id1")).andReturn(ImmutableMap.of(
        SHARD_ID1,
        "3",
        SHARD_ID0,
        "1"
    ));

    // getCheckpoints will not be called for id1 as it is in publishing state
    TreeMap<Integer, Map<String, String>> checkpoints = new TreeMap<>();
    checkpoints.put(0, ImmutableMap.of(
        SHARD_ID1,
        "3",
        SHARD_ID0,
        "1"
    ));
    EasyMock.expect(taskClient.getCheckpointsAsync(EasyMock.contains("id2"), EasyMock.anyBoolean()))
            .andReturn(Futures.immediateFuture(checkpoints))
            .times(1);
    EasyMock.expect(taskClient.getCheckpointsAsync(EasyMock.contains("id3"), EasyMock.anyBoolean()))
            .andReturn(Futures.immediateFuture(checkpoints))
            .times(1);

    taskRunner.registerListener(EasyMock.anyObject(TaskRunnerListener.class), EasyMock.anyObject(Executor.class));

    EasyMock.expect(taskClient.pauseAsync("id2"))
            .andReturn(Futures.immediateFuture(ImmutableMap.of(
                SHARD_ID1,
                "12",
                SHARD_ID0,
                "1"
            )));
    EasyMock.expect(taskClient.setEndOffsetsAsync("id2", ImmutableMap.of(
        SHARD_ID1,
        "12",
        SHARD_ID0,
        "1"
    ), true))
            .andReturn(Futures.immediateFuture(true));
    taskQueue.shutdown("id3", "Killing task for graceful shutdown");
    EasyMock.expectLastCall().times(1);
    taskQueue.shutdown("id3", "Killing task [%s] which hasn't been assigned to a worker", "id3");
    EasyMock.expectLastCall().times(1);

    replayAll();
    supervisor.start();
    supervisor.runInternal();
    verifyAll();
  }

  @Test
  public void testResetSuspended()
  {
    EasyMock.expect(supervisorRecordSupplier.getPartitionIds(EasyMock.anyObject()))
            .andReturn(Collections.emptySet())
            .anyTimes();
    EasyMock.expect(taskMaster.getTaskQueue()).andReturn(Optional.of(taskQueue)).anyTimes();
    EasyMock.expect(taskMaster.getTaskRunner()).andReturn(Optional.of(taskRunner)).anyTimes();
    EasyMock.expect(taskRunner.getRunningTasks()).andReturn(Collections.EMPTY_LIST).anyTimes();
    EasyMock.expect(taskStorage.getActiveTasks()).andReturn(ImmutableList.of()).anyTimes();
    taskRunner.registerListener(EasyMock.anyObject(TaskRunnerListener.class), EasyMock.anyObject(Executor.class));
    replayAll();

    supervisor = getTestableSupervisor(1, 1, true, "PT1H", null, null, true);
    supervisor.start();
    supervisor.runInternal();
    verifyAll();

    EasyMock.reset(indexerMetadataStorageCoordinator);
    EasyMock.expect(indexerMetadataStorageCoordinator.deleteDataSourceMetadata(DATASOURCE)).andReturn(true);
    EasyMock.replay(indexerMetadataStorageCoordinator);

    supervisor.resetInternal(null);
    verifyAll();
  }


  @Test
  public void testGetCurrentTotalStats()
  {
    supervisor = getTestableSupervisor(1, 2, true, "PT1H", null, null, false);
    supervisor.addTaskGroupToActivelyReadingTaskGroup(
        supervisor.getTaskGroupIdForPartition("0"),
        ImmutableMap.of("0", "0"),
        Optional.absent(),
        Optional.absent(),
        ImmutableSet.of("task1"),
        ImmutableSet.of()
    );

    supervisor.addTaskGroupToPendingCompletionTaskGroup(
        supervisor.getTaskGroupIdForPartition("1"),
        ImmutableMap.of("0", "0"),
        Optional.absent(),
        Optional.absent(),
        ImmutableSet.of("task2"),
        ImmutableSet.of()
    );

    EasyMock.expect(taskClient.getMovingAveragesAsync("task1")).andReturn(Futures.immediateFuture(ImmutableMap.of(
        "prop1",
        "val1"
    ))).times(1);

    EasyMock.expect(taskClient.getMovingAveragesAsync("task2")).andReturn(Futures.immediateFuture(ImmutableMap.of(
        "prop2",
        "val2"
    ))).times(1);

    replayAll();

    Map<String, Map<String, Object>> stats = supervisor.getStats();

    verifyAll();

    Assert.assertEquals(2, stats.size());
    Assert.assertEquals(ImmutableSet.of("0", "1"), stats.keySet());
    Assert.assertEquals(ImmutableMap.of("task1", ImmutableMap.of("prop1", "val1")), stats.get("0"));
    Assert.assertEquals(ImmutableMap.of("task2", ImmutableMap.of("prop2", "val2")), stats.get("1"));
  }

  @Test
  public void testDoNotKillCompatibleTasks() throws InterruptedException, EntryExistsException
  {
    // This supervisor always returns true for isTaskCurrent -> it should not kill its tasks
    int numReplicas = 2;
    supervisor = getTestableSupervisorCustomIsTaskCurrent(
        numReplicas,
        1,
        true,
        "PT1H",
        new Period("P1D"),
        new Period("P1D"),
        false,
        42,
        1000,
        true
    );

    supervisorRecordSupplier.assign(EasyMock.anyObject());
    EasyMock.expectLastCall().anyTimes();
    EasyMock.expect(supervisorRecordSupplier.getPartitionIds(STREAM))
            .andReturn(ImmutableSet.of(SHARD_ID1, SHARD_ID0)).anyTimes();
    EasyMock.expect(supervisorRecordSupplier.getAssignment())
            .andReturn(ImmutableSet.of(SHARD1_PARTITION, SHARD0_PARTITION))
            .anyTimes();
    supervisorRecordSupplier.seekToLatest(EasyMock.anyObject());
    EasyMock.expectLastCall().anyTimes();
    EasyMock.expect(supervisorRecordSupplier.getEarliestSequenceNumber(EasyMock.anyObject())).andReturn("0").anyTimes();
    EasyMock.expect(supervisorRecordSupplier.getLatestSequenceNumber(EasyMock.anyObject())).andReturn("100").anyTimes();
    supervisorRecordSupplier.seek(EasyMock.anyObject(), EasyMock.anyString());
    EasyMock.expectLastCall().anyTimes();

    Task task = createKinesisIndexTask(
        "id2",
        DATASOURCE,
        0,
        new SeekableStreamStartSequenceNumbers<>(
            STREAM,
            ImmutableMap.of(
                SHARD_ID0,
                "0",
                SHARD_ID1,
                "0"
            ),
            ImmutableSet.of()
        ),
        new SeekableStreamEndSequenceNumbers<>(STREAM, ImmutableMap.of(
            SHARD_ID0,
            "1",
            SHARD_ID1,
            "12"
        )),
        null,
        null
    );

    List<Task> existingTasks = ImmutableList.of(task);

    EasyMock.expect(taskMaster.getTaskQueue()).andReturn(Optional.of(taskQueue)).anyTimes();
    EasyMock.expect(taskMaster.getTaskRunner()).andReturn(Optional.of(taskRunner)).anyTimes();
    EasyMock.expect(taskRunner.getRunningTasks()).andReturn(Collections.EMPTY_LIST).anyTimes();
    EasyMock.expect(taskStorage.getActiveTasks()).andReturn(existingTasks).anyTimes();
    EasyMock.expect(taskStorage.getStatus("id2")).andReturn(Optional.of(TaskStatus.running("id2"))).anyTimes();
    EasyMock.expect(taskStorage.getTask("id2")).andReturn(Optional.of(task)).anyTimes();
    EasyMock.expect(taskClient.getStatusAsync(EasyMock.anyString()))
            .andReturn(Futures.immediateFuture(SeekableStreamIndexTaskRunner.Status.NOT_STARTED))
            .anyTimes();
    EasyMock.expect(taskClient.getStartTimeAsync(EasyMock.anyString()))
            .andReturn(Futures.immediateFuture(DateTimes.nowUtc()))
            .anyTimes();
    EasyMock.expect(indexerMetadataStorageCoordinator.retrieveDataSourceMetadata(DATASOURCE)).andReturn(
        new KinesisDataSourceMetadata(
            null
        )
    ).anyTimes();

    taskRunner.registerListener(EasyMock.anyObject(TaskRunnerListener.class), EasyMock.anyObject(Executor.class));
    EasyMock.expect(taskQueue.add(EasyMock.anyObject(Task.class))).andReturn(true);

    TreeMap<Integer, Map<String, String>> checkpoints = new TreeMap<>();
    checkpoints.put(0, ImmutableMap.of(
        SHARD_ID0,
        "0",
        SHARD_ID1,
        "0"
    ));

    EasyMock.expect(taskClient.getCheckpointsAsync(EasyMock.contains("id2"), EasyMock.anyBoolean()))
            .andReturn(Futures.immediateFuture(checkpoints))
            .times(numReplicas);

    replayAll();
    supervisor.start();
    supervisor.runInternal();
    verifyAll();
  }

  @Test
  public void testKillIncompatibleTasks() throws InterruptedException, EntryExistsException
  {
    // This supervisor always returns false for isTaskCurrent -> it should kill its tasks
    int numReplicas = 2;
    supervisor = getTestableSupervisorCustomIsTaskCurrent(
        numReplicas,
        1,
        true,
        "PT1H",
        new Period("P1D"),
        new Period("P1D"),
        false,
        42,
        1000,
        false
    );
    supervisorRecordSupplier.assign(EasyMock.anyObject());
    EasyMock.expectLastCall().anyTimes();
    EasyMock.expect(supervisorRecordSupplier.getPartitionIds(STREAM))
            .andReturn(ImmutableSet.of(SHARD_ID1, SHARD_ID0)).anyTimes();
    EasyMock.expect(supervisorRecordSupplier.getAssignment())
            .andReturn(ImmutableSet.of(SHARD1_PARTITION, SHARD0_PARTITION))
            .anyTimes();
    supervisorRecordSupplier.seekToLatest(EasyMock.anyObject());
    EasyMock.expectLastCall().anyTimes();
    EasyMock.expect(supervisorRecordSupplier.getEarliestSequenceNumber(EasyMock.anyObject())).andReturn("0").anyTimes();
    EasyMock.expect(supervisorRecordSupplier.getLatestSequenceNumber(EasyMock.anyObject())).andReturn("100").anyTimes();
    supervisorRecordSupplier.seek(EasyMock.anyObject(), EasyMock.anyString());
    EasyMock.expectLastCall().anyTimes();

    Task task = createKinesisIndexTask(
        "id1",
        DATASOURCE,
        0,
        new SeekableStreamStartSequenceNumbers<>(
            STREAM,
            ImmutableMap.of(
                SHARD_ID0,
                "0",
                SHARD_ID1,
                "0"
            ),
            ImmutableSet.of()
        ),
        new SeekableStreamEndSequenceNumbers<>(STREAM, ImmutableMap.of(
            SHARD_ID0,
            "1",
            SHARD_ID1,
            "12"
        )),
        null,
        null
    );

    List<Task> existingTasks = ImmutableList.of(task);

    EasyMock.expect(taskMaster.getTaskQueue()).andReturn(Optional.of(taskQueue)).anyTimes();
    EasyMock.expect(taskMaster.getTaskRunner()).andReturn(Optional.of(taskRunner)).anyTimes();
    EasyMock.expect(taskRunner.getRunningTasks()).andReturn(Collections.EMPTY_LIST).anyTimes();
    EasyMock.expect(taskStorage.getActiveTasks()).andReturn(existingTasks).anyTimes();
    EasyMock.expect(taskStorage.getStatus("id1")).andReturn(Optional.of(TaskStatus.running("id1"))).anyTimes();
    EasyMock.expect(taskStorage.getTask("id1")).andReturn(Optional.of(task)).anyTimes();
    EasyMock.expect(taskClient.getStatusAsync(EasyMock.anyString()))
            .andReturn(Futures.immediateFuture(SeekableStreamIndexTaskRunner.Status.NOT_STARTED))
            .anyTimes();
    EasyMock.expect(taskClient.getStartTimeAsync(EasyMock.anyString()))
            .andReturn(Futures.immediateFuture(DateTimes.nowUtc()))
            .anyTimes();
    EasyMock.expect(indexerMetadataStorageCoordinator.retrieveDataSourceMetadata(DATASOURCE)).andReturn(
        new KinesisDataSourceMetadata(
            null
        )
    ).anyTimes();
    EasyMock.expect(taskClient.stopAsync("id1", false)).andReturn(Futures.immediateFuture(true));
    taskRunner.registerListener(EasyMock.anyObject(TaskRunnerListener.class), EasyMock.anyObject(Executor.class));
    EasyMock.expect(taskQueue.add(EasyMock.anyObject(Task.class))).andReturn(true).times(2);

    replayAll();
    supervisor.start();
    supervisor.runInternal();
    verifyAll();
  }

  @Test
  public void testIsTaskCurrent()
  {
    DateTime minMessageTime = DateTimes.nowUtc();
    DateTime maxMessageTime = DateTimes.nowUtc().plus(10000);

    KinesisSupervisor supervisor = getSupervisor(
        1,
        1,
        true,
        "PT1H",
        new Period("P1D"),
        new Period("P1D"),
        false,
        42,
        42,
        dataSchema,
        tuningConfig
    );

    supervisor.addTaskGroupToActivelyReadingTaskGroup(
        42,
        ImmutableMap.of(SHARD_ID1, "3"),
        Optional.of(minMessageTime),
        Optional.of(maxMessageTime),
        ImmutableSet.of("id1", "id2", "id3", "id4"),
        ImmutableSet.of()
    );

    DataSchema modifiedDataSchema = getDataSchema("some other datasource");

    KinesisSupervisorTuningConfig modifiedTuningConfig = new KinesisSupervisorTuningConfig(
        1000,
        null,
        50000,
        null,
        new Period("P1Y"),
        new File("/test"),
        null,
        null,
        null,
        true,
        false,
        null,
        null,
        null,
        null,
        numThreads,
        TEST_CHAT_THREADS,
        TEST_CHAT_RETRIES,
        TEST_HTTP_TIMEOUT,
        TEST_SHUTDOWN_TIMEOUT,
        null,
        null,
        null,
        5000,
        null,
        null,
        null,
        null,
        42, // This property is different from tuningConfig
        null
    );

    KinesisIndexTask taskFromStorage = createKinesisIndexTask(
        "id1",
        0,
        new SeekableStreamStartSequenceNumbers<>("stream", ImmutableMap.of(
            SHARD_ID1,
            "3"
        ), ImmutableSet.of()),
        new SeekableStreamEndSequenceNumbers<>("stream", ImmutableMap.of(
            SHARD_ID1,
            KinesisSequenceNumber.NO_END_SEQUENCE_NUMBER
        )),
        minMessageTime,
        maxMessageTime,
        dataSchema
    );

    KinesisIndexTask taskFromStorageMismatchedDataSchema = createKinesisIndexTask(
        "id2",
        0,
        new SeekableStreamStartSequenceNumbers<>("stream", ImmutableMap.of(
            SHARD_ID1,
            "3"
        ), ImmutableSet.of()),
        new SeekableStreamEndSequenceNumbers<>("stream", ImmutableMap.of(
            SHARD_ID1,
            KinesisSequenceNumber.NO_END_SEQUENCE_NUMBER
        )),
        minMessageTime,
        maxMessageTime,
        modifiedDataSchema
    );

    KinesisIndexTask taskFromStorageMismatchedTuningConfig = createKinesisIndexTask(
        "id3",
        0,
        new SeekableStreamStartSequenceNumbers<>("stream", ImmutableMap.of(
            SHARD_ID1,
            "3"
        ), ImmutableSet.of()),
        new SeekableStreamEndSequenceNumbers<>("stream", ImmutableMap.of(
            SHARD_ID1,
            KinesisSequenceNumber.NO_END_SEQUENCE_NUMBER
        )),
        minMessageTime,
        maxMessageTime,
        dataSchema,
        modifiedTuningConfig
    );

    KinesisIndexTask taskFromStorageMismatchedPartitionsWithTaskGroup = createKinesisIndexTask(
        "id4",
        0,
        new SeekableStreamStartSequenceNumbers<>(
            "stream",
            ImmutableMap.of(
                SHARD_ID1,
                "4" // this is the mismatch
            ),
            ImmutableSet.of()
        ),
        new SeekableStreamEndSequenceNumbers<>("stream", ImmutableMap.of(
            SHARD_ID1,
            KinesisSequenceNumber.NO_END_SEQUENCE_NUMBER
        )),
        minMessageTime,
        maxMessageTime,
        dataSchema
    );

    EasyMock.expect(taskStorage.getTask("id1"))
            .andReturn(Optional.of(taskFromStorage))
            .once();
    EasyMock.expect(taskStorage.getTask("id2"))
            .andReturn(Optional.of(taskFromStorageMismatchedDataSchema))
            .once();
    EasyMock.expect(taskStorage.getTask("id3"))
            .andReturn(Optional.of(taskFromStorageMismatchedTuningConfig))
            .once();
    EasyMock.expect(taskStorage.getTask("id4"))
            .andReturn(Optional.of(taskFromStorageMismatchedPartitionsWithTaskGroup))
            .once();

    replayAll();

    Assert.assertTrue(supervisor.isTaskCurrent(42, "id1"));
    Assert.assertFalse(supervisor.isTaskCurrent(42, "id2"));
    Assert.assertFalse(supervisor.isTaskCurrent(42, "id3"));
    Assert.assertFalse(supervisor.isTaskCurrent(42, "id4"));
    verifyAll();
  }

  private TestableKinesisSupervisor getTestableSupervisor(
      int replicas,
      int taskCount,
      boolean useEarliestOffset,
      String duration,
      Period lateMessageRejectionPeriod,
      Period earlyMessageRejectionPeriod,
      boolean suspended
  )
  {
    return getTestableSupervisor(
        replicas,
        taskCount,
        useEarliestOffset,
        false,
        duration,
        lateMessageRejectionPeriod,
        earlyMessageRejectionPeriod,
        suspended
    );
  }

  private TestableKinesisSupervisor getTestableSupervisor(
      int replicas,
      int taskCount,
      boolean useEarliestOffset,
      boolean resetOffsetAutomatically,
      String duration,
      Period lateMessageRejectionPeriod,
      Period earlyMessageRejectionPeriod,
      boolean suspended
  )
  {
    KinesisSupervisorIOConfig kinesisSupervisorIOConfig = new KinesisSupervisorIOConfig(
        STREAM,
        "awsEndpoint",
        null,
        replicas,
        taskCount,
        new Period(duration),
        new Period("P1D"),
        new Period("PT30S"),
        useEarliestOffset,
        new Period("PT30M"),
        lateMessageRejectionPeriod,
        earlyMessageRejectionPeriod,
        null,
        null,
        null,
        null,
        false
    );

    KinesisIndexTaskClientFactory taskClientFactory = new KinesisIndexTaskClientFactory(
        null,
        null
    )
    {
      @Override
      public KinesisIndexTaskClient build(
          TaskInfoProvider taskInfoProvider,
          String dataSource,
          int numThreads,
          Duration httpTimeout,
          long numRetries
      )
      {
        Assert.assertEquals(TEST_CHAT_THREADS, numThreads);
        Assert.assertEquals(TEST_HTTP_TIMEOUT.toStandardDuration(), httpTimeout);
        Assert.assertEquals(TEST_CHAT_RETRIES, numRetries);
        return taskClient;
      }
    };

    final KinesisSupervisorTuningConfig tuningConfig = new KinesisSupervisorTuningConfig(
        1000,
        null,
        50000,
        null,
        new Period("P1Y"),
        new File("/test"),
        null,
        null,
        null,
        true,
        false,
        null,
        resetOffsetAutomatically,
        null,
        null,
        numThreads,
        TEST_CHAT_THREADS,
        TEST_CHAT_RETRIES,
        TEST_HTTP_TIMEOUT,
        TEST_SHUTDOWN_TIMEOUT,
        null,
        null,
        null,
        5000,
        null,
        null,
        null,
        null,
        null,
        null
    );

    return new TestableKinesisSupervisor(
        taskStorage,
        taskMaster,
        indexerMetadataStorageCoordinator,
        taskClientFactory,
        OBJECT_MAPPER,
        new KinesisSupervisorSpec(
            dataSchema,
            tuningConfig,
            kinesisSupervisorIOConfig,
            null,
            suspended,
            taskStorage,
            taskMaster,
            indexerMetadataStorageCoordinator,
            taskClientFactory,
            OBJECT_MAPPER,
            new NoopServiceEmitter(),
            new DruidMonitorSchedulerConfig(),
            rowIngestionMetersFactory,
            null,
            new SupervisorStateManagerConfig()
        ),
        rowIngestionMetersFactory
    );
  }

  private TestableKinesisSupervisor getTestableSupervisor(
      int replicas,
      int taskCount,
      boolean useEarliestOffset,
      String duration,
      Period lateMessageRejectionPeriod,
      Period earlyMessageRejectionPeriod
  )
  {
    return getTestableSupervisor(
        replicas,
        taskCount,
        useEarliestOffset,
        duration,
        lateMessageRejectionPeriod,
        earlyMessageRejectionPeriod,
        false,
        null,
        null
    );
  }

  private TestableKinesisSupervisor getTestableSupervisor(
      int replicas,
      int taskCount,
      boolean useEarliestOffset,
      String duration,
      Period lateMessageRejectionPeriod,
      Period earlyMessageRejectionPeriod,
      boolean suspended,
      Integer recordsPerFetch,
      Integer fetchDelayMillis
  )
  {
    KinesisSupervisorIOConfig kinesisSupervisorIOConfig = new KinesisSupervisorIOConfig(
        STREAM,
        "awsEndpoint",
        null,
        replicas,
        taskCount,
        new Period(duration),
        new Period("P1D"),
        new Period("PT30S"),
        useEarliestOffset,
        new Period("PT30M"),
        lateMessageRejectionPeriod,
        earlyMessageRejectionPeriod,
        recordsPerFetch,
        fetchDelayMillis,
        null,
        null,
        false
    );

    KinesisIndexTaskClientFactory taskClientFactory = new KinesisIndexTaskClientFactory(
        null,
        null
    )
    {
      @Override
      public KinesisIndexTaskClient build(
          TaskInfoProvider taskInfoProvider,
          String dataSource,
          int numThreads,
          Duration httpTimeout,
          long numRetries
      )
      {
        Assert.assertEquals(TEST_CHAT_THREADS, numThreads);
        Assert.assertEquals(TEST_HTTP_TIMEOUT.toStandardDuration(), httpTimeout);
        Assert.assertEquals(TEST_CHAT_RETRIES, numRetries);
        return taskClient;
      }
    };

    return new TestableKinesisSupervisor(
        taskStorage,
        taskMaster,
        indexerMetadataStorageCoordinator,
        taskClientFactory,
        OBJECT_MAPPER,
        new KinesisSupervisorSpec(
            dataSchema,
            tuningConfig,
            kinesisSupervisorIOConfig,
            null,
            suspended,
            taskStorage,
            taskMaster,
            indexerMetadataStorageCoordinator,
            taskClientFactory,
            OBJECT_MAPPER,
            new NoopServiceEmitter(),
            new DruidMonitorSchedulerConfig(),
            rowIngestionMetersFactory,
            null,
            supervisorConfig
        ),
        rowIngestionMetersFactory
    );
  }

  /**
   * Use when you want to mock the return value of SeekableStreamSupervisor#isTaskCurrent()
   */
  private TestableKinesisSupervisor getTestableSupervisorCustomIsTaskCurrent(
      int replicas,
      int taskCount,
      boolean useEarliestOffset,
      String duration,
      Period lateMessageRejectionPeriod,
      Period earlyMessageRejectionPeriod,
      boolean suspended,
      Integer recordsPerFetch,
      Integer fetchDelayMillis,
      boolean isTaskCurrentReturn
  )
  {
    KinesisSupervisorIOConfig kinesisSupervisorIOConfig = new KinesisSupervisorIOConfig(
        STREAM,
        "awsEndpoint",
        null,
        replicas,
        taskCount,
        new Period(duration),
        new Period("P1D"),
        new Period("PT30S"),
        useEarliestOffset,
        new Period("PT30M"),
        lateMessageRejectionPeriod,
        earlyMessageRejectionPeriod,
        recordsPerFetch,
        fetchDelayMillis,
        null,
        null,
        false
    );

    KinesisIndexTaskClientFactory taskClientFactory = new KinesisIndexTaskClientFactory(
        null,
        null
    )
    {
      @Override
      public KinesisIndexTaskClient build(
          TaskInfoProvider taskInfoProvider,
          String dataSource,
          int numThreads,
          Duration httpTimeout,
          long numRetries
      )
      {
        Assert.assertEquals(TEST_CHAT_THREADS, numThreads);
        Assert.assertEquals(TEST_HTTP_TIMEOUT.toStandardDuration(), httpTimeout);
        Assert.assertEquals(TEST_CHAT_RETRIES, numRetries);
        return taskClient;
      }
    };

    return new TestableKinesisSupervisorWithCustomIsTaskCurrent(
        taskStorage,
        taskMaster,
        indexerMetadataStorageCoordinator,
        taskClientFactory,
        OBJECT_MAPPER,
        new KinesisSupervisorSpec(
            dataSchema,
            tuningConfig,
            kinesisSupervisorIOConfig,
            null,
            suspended,
            taskStorage,
            taskMaster,
            indexerMetadataStorageCoordinator,
            taskClientFactory,
            OBJECT_MAPPER,
            new NoopServiceEmitter(),
            new DruidMonitorSchedulerConfig(),
            rowIngestionMetersFactory,
            null,
            supervisorConfig
        ),
        rowIngestionMetersFactory,
        isTaskCurrentReturn
    );
  }

  /**
   * Use for tests where you don't want generateSequenceName to be overridden out
   */
  private KinesisSupervisor getSupervisor(
      int replicas,
      int taskCount,
      boolean useEarliestOffset,
      String duration,
      Period lateMessageRejectionPeriod,
      Period earlyMessageRejectionPeriod,
      boolean suspended,
      Integer recordsPerFetch,
      Integer fetchDelayMillis,
      DataSchema dataSchema,
      KinesisSupervisorTuningConfig tuningConfig
  )
  {
    KinesisSupervisorIOConfig kinesisSupervisorIOConfig = new KinesisSupervisorIOConfig(
        STREAM,
        "awsEndpoint",
        null,
        replicas,
        taskCount,
        new Period(duration),
        new Period("P1D"),
        new Period("PT30S"),
        useEarliestOffset,
        new Period("PT30M"),
        lateMessageRejectionPeriod,
        earlyMessageRejectionPeriod,
        recordsPerFetch,
        fetchDelayMillis,
        null,
        null,
        false
    );

    KinesisIndexTaskClientFactory taskClientFactory = new KinesisIndexTaskClientFactory(
        null,
        null
    )
    {
      @Override
      public KinesisIndexTaskClient build(
          TaskInfoProvider taskInfoProvider,
          String dataSource,
          int numThreads,
          Duration httpTimeout,
          long numRetries
      )
      {
        Assert.assertEquals(TEST_CHAT_THREADS, numThreads);
        Assert.assertEquals(TEST_HTTP_TIMEOUT.toStandardDuration(), httpTimeout);
        Assert.assertEquals(TEST_CHAT_RETRIES, numRetries);
        return taskClient;
      }
    };

    return new KinesisSupervisor(
        taskStorage,
        taskMaster,
        indexerMetadataStorageCoordinator,
        taskClientFactory,
        OBJECT_MAPPER,
        new KinesisSupervisorSpec(
            dataSchema,
            tuningConfig,
            kinesisSupervisorIOConfig,
            null,
            suspended,
            taskStorage,
            taskMaster,
            indexerMetadataStorageCoordinator,
            taskClientFactory,
            OBJECT_MAPPER,
            new NoopServiceEmitter(),
            new DruidMonitorSchedulerConfig(),
            rowIngestionMetersFactory,
            null,
            supervisorConfig
        ),
        rowIngestionMetersFactory,
        null
    );
  }

  private static DataSchema getDataSchema(String dataSource)
  {
    List<DimensionSchema> dimensions = new ArrayList<>();
    dimensions.add(StringDimensionSchema.create("dim1"));
    dimensions.add(StringDimensionSchema.create("dim2"));

    return new DataSchema(
        dataSource,
        OBJECT_MAPPER.convertValue(
            new StringInputRowParser(
                new JSONParseSpec(
                    new TimestampSpec("timestamp", "iso", null),
                    new DimensionsSpec(
                        dimensions,
                        null,
                        null
                    ),
                    new JSONPathSpec(true, ImmutableList.of()),
                    ImmutableMap.of()
                ),
                StandardCharsets.UTF_8.name()
            ),
            Map.class
        ),
        new AggregatorFactory[]{new CountAggregatorFactory("rows")},
        new UniformGranularitySpec(
            Granularities.HOUR,
            Granularities.NONE,
            ImmutableList.of()
        ),
        null,
        OBJECT_MAPPER
    );
  }


  private KinesisIndexTask createKinesisIndexTask(
      String id,
      String dataSource,
      int taskGroupId,
      SeekableStreamStartSequenceNumbers<String, String> startPartitions,
      SeekableStreamEndSequenceNumbers<String, String> endPartitions,
      DateTime minimumMessageTime,
      DateTime maximumMessageTime
  )
  {
    return createKinesisIndexTask(
        id,
        taskGroupId,
        startPartitions,
        endPartitions,
        minimumMessageTime,
        maximumMessageTime,
        getDataSchema(dataSource)
    );
  }

  private KinesisIndexTask createKinesisIndexTask(
      String id,
      int taskGroupId,
      SeekableStreamStartSequenceNumbers<String, String> startPartitions,
      SeekableStreamEndSequenceNumbers<String, String> endPartitions,
      DateTime minimumMessageTime,
      DateTime maximumMessageTime,
      DataSchema dataSchema
  )
  {
    return createKinesisIndexTask(
        id,
        taskGroupId,
        startPartitions,
        endPartitions,
        minimumMessageTime,
        maximumMessageTime,
        dataSchema,
        (KinesisIndexTaskTuningConfig) tuningConfig.convertToTaskTuningConfig()
    );
  }

  private KinesisIndexTask createKinesisIndexTask(
      String id,
      int taskGroupId,
      SeekableStreamStartSequenceNumbers<String, String> startPartitions,
      SeekableStreamEndSequenceNumbers<String, String> endPartitions,
      DateTime minimumMessageTime,
      DateTime maximumMessageTime,
      DataSchema dataSchema,
      KinesisIndexTaskTuningConfig tuningConfig
  )
  {
    return new KinesisIndexTask(
        id,
        null,
        dataSchema,
        tuningConfig,
        new KinesisIndexTaskIOConfig(
            0,
            "sequenceName-" + taskGroupId,
            startPartitions,
            endPartitions,
            true,
            minimumMessageTime,
            maximumMessageTime,
            "awsEndpoint",
            null,
            null,
            null,
            null,
            false
        ),
        Collections.emptyMap(),
        null,
        null,
        rowIngestionMetersFactory,
        null,
        new DummyForInjectionAppenderatorsManager()
    );
  }

  private static class TestTaskRunnerWorkItem extends TaskRunnerWorkItem
  {
    private final String taskType;
    private final TaskLocation location;
    private final String dataSource;

    public TestTaskRunnerWorkItem(Task task, ListenableFuture<TaskStatus> result, TaskLocation location)
    {
      super(task.getId(), result);
      this.taskType = task.getType();
      this.location = location;
      this.dataSource = task.getDataSource();
    }

    @Override
    public TaskLocation getLocation()
    {
      return location;
    }

    @Override
    public String getTaskType()
    {
      return taskType;
    }

    @Override
    public String getDataSource()
    {
      return dataSource;
    }

  }

  private class TestableKinesisSupervisor extends KinesisSupervisor
  {
    TestableKinesisSupervisor(
        TaskStorage taskStorage,
        TaskMaster taskMaster,
        IndexerMetadataStorageCoordinator indexerMetadataStorageCoordinator,
        KinesisIndexTaskClientFactory taskClientFactory,
        ObjectMapper mapper,
        KinesisSupervisorSpec spec,
        RowIngestionMetersFactory rowIngestionMetersFactory
    )
    {
      super(
          taskStorage,
          taskMaster,
          indexerMetadataStorageCoordinator,
          taskClientFactory,
          mapper,
          spec,
          rowIngestionMetersFactory,
          null
      );
    }

    @Override
    protected String generateSequenceName(
        Map<String, String> startPartitions,
        Optional<DateTime> minimumMessageTime,
        Optional<DateTime> maximumMessageTime,
        DataSchema dataSchema,
        SeekableStreamIndexTaskTuningConfig tuningConfig
    )
    {
      final int groupId = getTaskGroupIdForPartition(startPartitions.keySet().iterator().next());
      return StringUtils.format("sequenceName-%d", groupId);
    }

    @Override
    protected RecordSupplier<String, String> setupRecordSupplier()
    {
      return supervisorRecordSupplier;
    }

    private SeekableStreamSupervisorStateManager getStateManager()
    {
      return stateManager;
    }
  }

  private class TestableKinesisSupervisorWithCustomIsTaskCurrent extends TestableKinesisSupervisor
  {
    private final boolean isTaskCurrentReturn;

    TestableKinesisSupervisorWithCustomIsTaskCurrent(
        TaskStorage taskStorage,
        TaskMaster taskMaster,
        IndexerMetadataStorageCoordinator indexerMetadataStorageCoordinator,
        KinesisIndexTaskClientFactory taskClientFactory,
        ObjectMapper mapper,
        KinesisSupervisorSpec spec,
        RowIngestionMetersFactory rowIngestionMetersFactory,
        boolean isTaskCurrentReturn
    )
    {
      super(
          taskStorage,
          taskMaster,
          indexerMetadataStorageCoordinator,
          taskClientFactory,
          mapper,
          spec,
          rowIngestionMetersFactory
      );
      this.isTaskCurrentReturn = isTaskCurrentReturn;
    }

    @Override
    public boolean isTaskCurrent(int taskGroupId, String taskId)
    {
      return isTaskCurrentReturn;
    }
  }
}<|MERGE_RESOLUTION|>--- conflicted
+++ resolved
@@ -295,16 +295,10 @@
     EasyMock.expect(taskMaster.getTaskQueue()).andReturn(Optional.of(taskQueue)).anyTimes();
     EasyMock.expect(taskMaster.getTaskRunner()).andReturn(Optional.absent()).anyTimes();
     EasyMock.expect(taskStorage.getActiveTasks()).andReturn(ImmutableList.of()).anyTimes();
-<<<<<<< HEAD
-    EasyMock.expect(indexerMetadataStorageCoordinator.retrieveDataSourceMetadata(DATASOURCE)).andReturn(
-        new KinesisDataSourceMetadata(
-            null
-        )
-=======
-    EasyMock.expect(indexerMetadataStorageCoordinator.getDataSourceMetadata(DATASOURCE)).andReturn(
-        new KinesisDataSourceMetadata(null)
->>>>>>> 2383d9e5
-    ).anyTimes();
+    EasyMock
+        .expect(indexerMetadataStorageCoordinator.retrieveDataSourceMetadata(DATASOURCE))
+        .andReturn(new KinesisDataSourceMetadata(null))
+        .anyTimes();
     EasyMock.expect(taskQueue.add(EasyMock.capture(captured))).andReturn(true).times(2);
     replayAll();
 
@@ -2492,12 +2486,14 @@
 
     EasyMock.reset(indexerMetadataStorageCoordinator);
     // unknown DataSourceMetadata in metadata store
-    EasyMock.expect(indexerMetadataStorageCoordinator.getDataSourceMetadata(DATASOURCE))
-            .andReturn(
-                new KinesisDataSourceMetadata(
-                    new SeekableStreamEndSequenceNumbers<>(STREAM, ImmutableMap.of("1", "100", "2", "200"))
-                )
-            ).times(4);
+    EasyMock
+        .expect(indexerMetadataStorageCoordinator.retrieveDataSourceMetadata(DATASOURCE))
+        .andReturn(
+            new KinesisDataSourceMetadata(
+                new SeekableStreamEndSequenceNumbers<>(STREAM, ImmutableMap.of("1", "100", "2", "200"))
+            )
+        )
+        .times(4);
     // getOffsetFromStorageForPartition() throws an exception when the offsets are automatically reset.
     // Since getOffsetFromStorageForPartition() is called per partition, all partitions can't be reset at the same time.
     // Instead, subsequent partitions will be reset in the following supervisor runs.
