/*
 * Licensed to the Apache Software Foundation (ASF) under one
 * or more contributor license agreements.  See the NOTICE file
 * distributed with this work for additional information
 * regarding copyright ownership.  The ASF licenses this file
 * to you under the Apache License, Version 2.0 (the
 * "License"); you may not use this file except in compliance
 * with the License.  You may obtain a copy of the License at
 *
 *   http://www.apache.org/licenses/LICENSE-2.0
 *
 * Unless required by applicable law or agreed to in writing,
 * software distributed under the License is distributed on an
 * "AS IS" BASIS, WITHOUT WARRANTIES OR CONDITIONS OF ANY
 * KIND, either express or implied.  See the License for the
 * specific language governing permissions and limitations
 * under the License.
 */

package org.apache.druid.indexing.kinesis;

import com.fasterxml.jackson.databind.ObjectMapper;
import com.google.inject.Injector;
import com.google.inject.Module;
import com.google.inject.name.Names;
import org.apache.druid.common.aws.AWSCredentialsConfig;
import org.apache.druid.guice.GuiceInjectors;
import org.apache.druid.indexing.common.stats.DropwizardRowIngestionMetersFactory;
import org.apache.druid.indexing.common.task.TestAppenderatorsManager;
import org.apache.druid.indexing.seekablestream.SeekableStreamEndSequenceNumbers;
import org.apache.druid.indexing.seekablestream.SeekableStreamStartSequenceNumbers;
import org.apache.druid.initialization.DruidModule;
import org.apache.druid.initialization.Initialization;
import org.apache.druid.segment.incremental.RowIngestionMetersFactory;
import org.apache.druid.segment.indexing.DataSchema;
import org.apache.druid.segment.realtime.appenderator.AppenderatorsManager;
import org.apache.druid.segment.realtime.firehose.ChatHandlerProvider;
import org.apache.druid.segment.realtime.firehose.NoopChatHandlerProvider;
import org.junit.Assert;
import org.junit.Rule;
import org.junit.Test;
import org.junit.contrib.java.lang.system.ProvideSystemProperty;

import java.util.Arrays;
import java.util.Collections;

public class KinesisIndexTaskSerdeTest
{
  private static final DataSchema DATA_SCHEMA = new DataSchema("dataSource", null, null, null, null, null, null, null);
  private static final KinesisIndexTaskTuningConfig TUNING_CONFIG = new KinesisIndexTaskTuningConfig(
      null,
      null,
      null,
      null,
      null,
      null,
      null,
      null,
      null,
      null,
      null,
      null,
      null,
      null,
      null,
      null,
      null,
      null,
      null,
      null,
      null,
      null,
      null,
      null,
      null,
<<<<<<< HEAD
      null,
      null,
=======
>>>>>>> 0a4c0ebf
      null
  );
  private static final KinesisIndexTaskIOConfig IO_CONFIG = new KinesisIndexTaskIOConfig(
      0,
      "baseSequenceName",
      new SeekableStreamStartSequenceNumbers<>("stream", Collections.emptyMap(), null),
      new SeekableStreamEndSequenceNumbers<>("stream", Collections.emptyMap()),
      null,
      null,
      null,
      null,
      "endpoint",
      null,
      null,
      null,
      null,
      false
  );
  private static final String ACCESS_KEY = "test-access-key";
  private static final String SECRET_KEY = "test-secret-key";
  private static final String FILE_SESSION_CREDENTIALS = "test-file-session-credentials";

  @Rule
  public ProvideSystemProperty properties = new ProvideSystemProperty(
      KinesisIndexingServiceModule.PROPERTY_BASE + ".accessKey",
      ACCESS_KEY
  ).and(
      KinesisIndexingServiceModule.PROPERTY_BASE + ".secretKey",
      SECRET_KEY
  ).and(
      KinesisIndexingServiceModule.PROPERTY_BASE + ".fileSessionCredentials",
      FILE_SESSION_CREDENTIALS
  );

  @Test
  public void injectsProperAwsCredentialsConfig() throws Exception
  {
    KinesisIndexTask target = new KinesisIndexTask(
        "id",
        null,
        DATA_SCHEMA,
        TUNING_CONFIG,
        IO_CONFIG,
        null,
        null
    );
    ObjectMapper objectMapper = createObjectMapper();
    String serialized = objectMapper.writeValueAsString(target);
    KinesisIndexTask deserialized = objectMapper.readValue(serialized, KinesisIndexTask.class);

    AWSCredentialsConfig awsCredentialsConfig = deserialized.getAwsCredentialsConfig();
    Assert.assertEquals(ACCESS_KEY, awsCredentialsConfig.getAccessKey().getPassword());
    Assert.assertEquals(SECRET_KEY, awsCredentialsConfig.getSecretKey().getPassword());
    Assert.assertEquals(FILE_SESSION_CREDENTIALS, awsCredentialsConfig.getFileSessionCredentials());
  }

  private static ObjectMapper createObjectMapper()
  {
    DruidModule module = new KinesisIndexingServiceModule();
    Injector injector = Initialization.makeInjectorWithModules(
        GuiceInjectors.makeStartupInjector(),
        Arrays.asList(
            module,
            (Module) binder -> {
              binder.bindConstant().annotatedWith(Names.named("serviceName")).to("test");
              binder.bindConstant().annotatedWith(Names.named("servicePort")).to(8000);
              binder.bindConstant().annotatedWith(Names.named("tlsServicePort")).to(9000);
              binder.bind(ChatHandlerProvider.class).toInstance(new NoopChatHandlerProvider());
              binder.bind(RowIngestionMetersFactory.class).toInstance(new DropwizardRowIngestionMetersFactory());
              binder.bind(AppenderatorsManager.class).toInstance(new TestAppenderatorsManager());
            }
        )
    );
    ObjectMapper objectMapper = injector.getInstance(ObjectMapper.class);
    module.getJacksonModules().forEach(objectMapper::registerModule);
    return objectMapper;
  }
}<|MERGE_RESOLUTION|>--- conflicted
+++ resolved
@@ -73,11 +73,6 @@
       null,
       null,
       null,
-<<<<<<< HEAD
-      null,
-      null,
-=======
->>>>>>> 0a4c0ebf
       null
   );
   private static final KinesisIndexTaskIOConfig IO_CONFIG = new KinesisIndexTaskIOConfig(
