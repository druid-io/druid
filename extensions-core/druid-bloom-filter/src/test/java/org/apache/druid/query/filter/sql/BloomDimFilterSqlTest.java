/*
 * Licensed to the Apache Software Foundation (ASF) under one
 * or more contributor license agreements.  See the NOTICE file
 * distributed with this work for additional information
 * regarding copyright ownership.  The ASF licenses this file
 * to you under the Apache License, Version 2.0 (the
 * "License"); you may not use this file except in compliance
 * with the License.  You may obtain a copy of the License at
 *
 *   http://www.apache.org/licenses/LICENSE-2.0
 *
 * Unless required by applicable law or agreed to in writing,
 * software distributed under the License is distributed on an
 * "AS IS" BASIS, WITHOUT WARRANTIES OR CONDITIONS OF ANY
 * KIND, either express or implied.  See the License for the
 * specific language governing permissions and limitations
 * under the License.
 */

package org.apache.druid.query.filter.sql;

import com.fasterxml.jackson.databind.ObjectMapper;
import com.google.common.collect.ImmutableList;
import com.google.common.collect.ImmutableMap;
import com.google.common.collect.ImmutableSet;
import com.google.inject.Guice;
import com.google.inject.Injector;
import com.google.inject.Key;
<<<<<<< HEAD
import org.apache.druid.common.config.NullHandling;
=======
>>>>>>> 72a571fb
import org.apache.druid.guice.BloomFilterExtensionModule;
import org.apache.druid.guice.BloomFilterSerializersModule;
import org.apache.druid.guice.ExpressionModule;
import org.apache.druid.guice.annotations.Json;
import org.apache.druid.java.util.common.StringUtils;
import org.apache.druid.java.util.common.granularity.Granularities;
import org.apache.druid.math.expr.ExprMacroTable;
import org.apache.druid.query.Druids;
import org.apache.druid.query.aggregation.CountAggregatorFactory;
import org.apache.druid.query.expression.LookupEnabledTestExprMacroTable;
import org.apache.druid.query.expression.LookupExprMacro;
import org.apache.druid.query.expressions.BloomFilterExprMacro;
import org.apache.druid.query.filter.BloomDimFilter;
import org.apache.druid.query.filter.BloomKFilter;
import org.apache.druid.query.filter.BloomKFilterHolder;
import org.apache.druid.query.filter.ExpressionDimFilter;
import org.apache.druid.query.filter.OrDimFilter;
import org.apache.druid.query.lookup.LookupReferencesManager;
import org.apache.druid.segment.TestHelper;
import org.apache.druid.server.security.AuthenticationResult;
import org.apache.druid.sql.calcite.BaseCalciteQueryTest;
import org.apache.druid.sql.calcite.filtration.Filtration;
import org.apache.druid.sql.calcite.planner.DruidOperatorTable;
import org.apache.druid.sql.calcite.planner.PlannerConfig;
import org.apache.druid.sql.calcite.util.CalciteTests;
import org.apache.druid.sql.calcite.util.QueryLogHook;
import org.junit.Rule;
import org.junit.Test;

import java.util.ArrayList;
import java.util.Base64;
import java.util.Collections;
import java.util.List;
import java.util.Map;

public class BloomDimFilterSqlTest extends BaseCalciteQueryTest
{
  private static final Injector injector = Guice.createInjector(
      binder -> {
        binder.bind(Key.get(ObjectMapper.class, Json.class)).toInstance(TestHelper.makeJsonMapper());
        binder.bind(LookupReferencesManager.class).toInstance(
            LookupEnabledTestExprMacroTable.createTestLookupReferencesManager(
                ImmutableMap.of(
                    "a", "xa",
                    "abc", "xabc"
                )
            )
        );
      },
      new BloomFilterExtensionModule()
  );

  private static ObjectMapper jsonMapper =
      injector
          .getInstance(Key.get(ObjectMapper.class, Json.class))
          .registerModules(Collections.singletonList(new BloomFilterSerializersModule()));

  public static ExprMacroTable createExprMacroTable()
  {
    final List<ExprMacroTable.ExprMacro> exprMacros = new ArrayList<>();
    for (Class<? extends ExprMacroTable.ExprMacro> clazz : ExpressionModule.EXPR_MACROS) {
      exprMacros.add(injector.getInstance(clazz));
    }
    exprMacros.add(injector.getInstance(BloomFilterExprMacro.class));
    exprMacros.add(injector.getInstance(LookupExprMacro.class));
    return new ExprMacroTable(exprMacros);
  }

  @Rule
  @Override
  public QueryLogHook getQueryLogHook()
  {
    return queryLogHook = QueryLogHook.create(jsonMapper);
  }

  @Test
  public void testBloomFilter() throws Exception
  {
    BloomKFilter filter = new BloomKFilter(1500);
    filter.addString("def");
    byte[] bytes = BloomFilterSerializersModule.bloomKFilterToBytes(filter);
<<<<<<< HEAD
    String base64 = Base64.getEncoder().encodeToString(bytes);
=======
    String base64 = StringUtils.encodeBase64String(bytes);
>>>>>>> 72a571fb

    testQuery(
        StringUtils.format("SELECT COUNT(*) FROM druid.foo WHERE bloom_filter_test(dim1, '%s')", base64),
        ImmutableList.of(
            Druids.newTimeseriesQueryBuilder()
                  .dataSource(CalciteTests.DATASOURCE1)
                  .intervals(QSS(Filtration.eternity()))
                  .granularity(Granularities.ALL)
                  .filters(
                      new BloomDimFilter("dim1", BloomKFilterHolder.fromBloomKFilter(filter), null)
                  )
                  .aggregators(AGGS(new CountAggregatorFactory("a0")))
                  .context(TIMESERIES_CONTEXT_DEFAULT)
                  .build()
        ),
        ImmutableList.of(
            new Object[]{1L}
        )
    );
  }

  @Test
  public void testBloomFilterVirtualColumn() throws Exception
  {
    BloomKFilter filter = new BloomKFilter(1500);
    filter.addString("a-foo");
    filter.addString("-foo");
    if (!NullHandling.replaceWithDefault()) {
      filter.addBytes(null, 0, 0);
    }
    byte[] bytes = BloomFilterSerializersModule.bloomKFilterToBytes(filter);
    String base64 = Base64.getEncoder().encodeToString(bytes);

    testQuery(
        StringUtils.format("SELECT COUNT(*) FROM druid.foo WHERE bloom_filter_test(concat(dim2, '-foo'), '%s')", base64),
        ImmutableList.of(
            Druids.newTimeseriesQueryBuilder()
                  .dataSource(CalciteTests.DATASOURCE1)
                  .intervals(QSS(Filtration.eternity()))
                  .granularity(Granularities.ALL)
                  .virtualColumns()
                  .filters(
                      new ExpressionDimFilter(
                          StringUtils.format("bloom_filter_test(concat(\"dim2\",'-foo'),'%s')", base64),
                          createExprMacroTable()
                      )
                  )
                  .aggregators(AGGS(new CountAggregatorFactory("a0")))
                  .context(TIMESERIES_CONTEXT_DEFAULT)
                  .build()
        ),
        ImmutableList.of(
            new Object[]{5L}
        )
    );
  }

  @Test
  public void testBloomFilterVirtualColumnNumber() throws Exception
  {
    BloomKFilter filter = new BloomKFilter(1500);
    filter.addDouble(20.2);
    byte[] bytes = BloomFilterSerializersModule.bloomKFilterToBytes(filter);
    String base64 = Base64.getEncoder().encodeToString(bytes);

    testQuery(
        StringUtils.format("SELECT COUNT(*) FROM druid.foo WHERE bloom_filter_test(2 * CAST(dim1 AS float), '%s')", base64),
        ImmutableList.of(
            Druids.newTimeseriesQueryBuilder()
                  .dataSource(CalciteTests.DATASOURCE1)
                  .intervals(QSS(Filtration.eternity()))
                  .granularity(Granularities.ALL)
                  .virtualColumns()
                  .filters(
                      new ExpressionDimFilter(
                          StringUtils.format("bloom_filter_test((2 * CAST(\"dim1\", 'DOUBLE')),'%s')", base64),
                          createExprMacroTable()
                      )
                  )
                  .aggregators(AGGS(new CountAggregatorFactory("a0")))
                  .context(TIMESERIES_CONTEXT_DEFAULT)
                  .build()
        ),
        ImmutableList.of(
            new Object[]{1L}
        )
    );
  }

  @Test
  public void testBloomFilters() throws Exception
  {
    BloomKFilter filter = new BloomKFilter(1500);
    filter.addString("def");
    BloomKFilter filter2 = new BloomKFilter(1500);
    filter.addString("abc");
    byte[] bytes = BloomFilterSerializersModule.bloomKFilterToBytes(filter);
    byte[] bytes2 = BloomFilterSerializersModule.bloomKFilterToBytes(filter2);
<<<<<<< HEAD
    String base64 = Base64.getEncoder().encodeToString(bytes);
    String base642 = Base64.getEncoder().encodeToString(bytes2);
=======
    String base64 = StringUtils.encodeBase64String(bytes);
    String base642 = StringUtils.encodeBase64String(bytes2);
>>>>>>> 72a571fb


    testQuery(
        StringUtils.format("SELECT COUNT(*) FROM druid.foo WHERE bloom_filter_test(dim1, '%s') OR bloom_filter_test(dim2, '%s')", base64, base642),
        ImmutableList.of(
            Druids.newTimeseriesQueryBuilder()
                  .dataSource(CalciteTests.DATASOURCE1)
                  .intervals(QSS(Filtration.eternity()))
                  .granularity(Granularities.ALL)
                  .filters(
                      new OrDimFilter(
                          new BloomDimFilter("dim1", BloomKFilterHolder.fromBloomKFilter(filter), null),
                          new BloomDimFilter("dim2", BloomKFilterHolder.fromBloomKFilter(filter2), null)
                      )
                  )
                  .aggregators(AGGS(new CountAggregatorFactory("a0")))
                  .context(TIMESERIES_CONTEXT_DEFAULT)
                  .build()
        ),
        ImmutableList.of(
            new Object[]{2L}
        )
    );
  }

  @Override
  public List<Object[]> getResults(
      final PlannerConfig plannerConfig,
      final Map<String, Object> queryContext,
      final String sql,
      final AuthenticationResult authenticationResult
  ) throws Exception
  {
    final DruidOperatorTable operatorTable = new DruidOperatorTable(
        ImmutableSet.of(),
        ImmutableSet.of(injector.getInstance(BloomFilterOperatorConversion.class))
    );
    return getResults(
        plannerConfig,
        queryContext,
        sql,
        authenticationResult,
        operatorTable,
        createExprMacroTable(),
        CalciteTests.TEST_AUTHORIZER_MAPPER,
        jsonMapper
    );
  }
}<|MERGE_RESOLUTION|>--- conflicted
+++ resolved
@@ -26,10 +26,7 @@
 import com.google.inject.Guice;
 import com.google.inject.Injector;
 import com.google.inject.Key;
-<<<<<<< HEAD
 import org.apache.druid.common.config.NullHandling;
-=======
->>>>>>> 72a571fb
 import org.apache.druid.guice.BloomFilterExtensionModule;
 import org.apache.druid.guice.BloomFilterSerializersModule;
 import org.apache.druid.guice.ExpressionModule;
@@ -60,7 +57,6 @@
 import org.junit.Test;
 
 import java.util.ArrayList;
-import java.util.Base64;
 import java.util.Collections;
 import java.util.List;
 import java.util.Map;
@@ -111,11 +107,7 @@
     BloomKFilter filter = new BloomKFilter(1500);
     filter.addString("def");
     byte[] bytes = BloomFilterSerializersModule.bloomKFilterToBytes(filter);
-<<<<<<< HEAD
-    String base64 = Base64.getEncoder().encodeToString(bytes);
-=======
-    String base64 = StringUtils.encodeBase64String(bytes);
->>>>>>> 72a571fb
+    String base64 = StringUtils.encodeBase64String(bytes);
 
     testQuery(
         StringUtils.format("SELECT COUNT(*) FROM druid.foo WHERE bloom_filter_test(dim1, '%s')", base64),
@@ -147,7 +139,7 @@
       filter.addBytes(null, 0, 0);
     }
     byte[] bytes = BloomFilterSerializersModule.bloomKFilterToBytes(filter);
-    String base64 = Base64.getEncoder().encodeToString(bytes);
+    String base64 = StringUtils.encodeBase64String(bytes);
 
     testQuery(
         StringUtils.format("SELECT COUNT(*) FROM druid.foo WHERE bloom_filter_test(concat(dim2, '-foo'), '%s')", base64),
@@ -179,7 +171,7 @@
     BloomKFilter filter = new BloomKFilter(1500);
     filter.addDouble(20.2);
     byte[] bytes = BloomFilterSerializersModule.bloomKFilterToBytes(filter);
-    String base64 = Base64.getEncoder().encodeToString(bytes);
+    String base64 = StringUtils.encodeBase64String(bytes);
 
     testQuery(
         StringUtils.format("SELECT COUNT(*) FROM druid.foo WHERE bloom_filter_test(2 * CAST(dim1 AS float), '%s')", base64),
@@ -214,14 +206,8 @@
     filter.addString("abc");
     byte[] bytes = BloomFilterSerializersModule.bloomKFilterToBytes(filter);
     byte[] bytes2 = BloomFilterSerializersModule.bloomKFilterToBytes(filter2);
-<<<<<<< HEAD
-    String base64 = Base64.getEncoder().encodeToString(bytes);
-    String base642 = Base64.getEncoder().encodeToString(bytes2);
-=======
     String base64 = StringUtils.encodeBase64String(bytes);
     String base642 = StringUtils.encodeBase64String(bytes2);
->>>>>>> 72a571fb
-
 
     testQuery(
         StringUtils.format("SELECT COUNT(*) FROM druid.foo WHERE bloom_filter_test(dim1, '%s') OR bloom_filter_test(dim2, '%s')", base64, base642),
