--- conflicted
+++ resolved
@@ -21,11 +21,7 @@
 
 import com.amazonaws.AmazonServiceException;
 import com.amazonaws.services.s3.model.PutObjectRequest;
-<<<<<<< HEAD
-import com.google.common.base.Throwables;
-=======
 import com.fasterxml.jackson.databind.ObjectMapper;
->>>>>>> 1c94cd9c
 import com.google.common.collect.ImmutableList;
 import com.google.common.collect.ImmutableMap;
 import com.google.inject.Inject;
@@ -39,6 +35,7 @@
 import java.io.File;
 import java.io.IOException;
 import java.net.URI;
+import java.nio.file.Files;
 import java.util.List;
 import java.util.Map;
 
@@ -48,15 +45,18 @@
 
   private final ServerSideEncryptingAmazonS3 s3Client;
   private final S3DataSegmentPusherConfig config;
+  private final ObjectMapper jsonMapper;
 
   @Inject
   public S3DataSegmentPusher(
       ServerSideEncryptingAmazonS3 s3Client,
-      S3DataSegmentPusherConfig config
+      S3DataSegmentPusherConfig config,
+      ObjectMapper jsonMapper
   )
   {
     this.s3Client = s3Client;
     this.config = config;
+    this.jsonMapper = jsonMapper;
 
     log.info("Configured S3 as deep storage");
   }
@@ -98,10 +98,20 @@
                                             .withLoadSpec(makeLoadSpec(config.getBucket(), s3Path))
                                             .withBinaryVersion(SegmentUtils.getVersionFromDir(indexFilesDir));
 
+    final File descriptorFile = File.createTempFile("druid", "descriptor.json");
+    // Avoid using Guava in DataSegmentPushers because they might be used with very diverse Guava versions in
+    // runtime, and because Guava deletes methods over time, that causes incompatibilities.
+    Files.write(descriptorFile.toPath(), jsonMapper.writeValueAsBytes(outSegment));
+
     try {
       return S3Utils.retryS3Operation(
           () -> {
             uploadFileIfPossible(config.getBucket(), s3Path, zipOutFile);
+            uploadFileIfPossible(
+                config.getBucket(),
+                S3Utils.descriptorPathForSegmentPath(s3Path),
+                descriptorFile
+            );
 
             return outSegment;
           }
@@ -116,6 +126,8 @@
     finally {
       log.info("Deleting temporary cached index.zip");
       zipOutFile.delete();
+      log.info("Deleting temporary cached descriptor.json");
+      descriptorFile.delete();
     }
   }
 
