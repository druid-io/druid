/*
 * Licensed to the Apache Software Foundation (ASF) under one
 * or more contributor license agreements.  See the NOTICE file
 * distributed with this work for additional information
 * regarding copyright ownership.  The ASF licenses this file
 * to you under the Apache License, Version 2.0 (the
 * "License"); you may not use this file except in compliance
 * with the License.  You may obtain a copy of the License at
 *
 *   http://www.apache.org/licenses/LICENSE-2.0
 *
 * Unless required by applicable law or agreed to in writing,
 * software distributed under the License is distributed on an
 * "AS IS" BASIS, WITHOUT WARRANTIES OR CONDITIONS OF ANY
 * KIND, either express or implied.  See the License for the
 * specific language governing permissions and limitations
 * under the License.
 */

package org.apache.druid.data.input.s3;

import com.amazonaws.services.s3.AmazonS3;
import com.amazonaws.services.s3.AmazonS3Client;
import com.amazonaws.services.s3.AmazonS3ClientBuilder;
import com.amazonaws.services.s3.model.AmazonS3Exception;
import com.amazonaws.services.s3.model.GetObjectRequest;
import com.amazonaws.services.s3.model.ListObjectsV2Request;
import com.amazonaws.services.s3.model.ListObjectsV2Result;
import com.amazonaws.services.s3.model.S3Object;
import com.amazonaws.services.s3.model.S3ObjectSummary;
import com.fasterxml.jackson.core.JsonParser;
import com.fasterxml.jackson.databind.DeserializationContext;
import com.fasterxml.jackson.databind.Module;
import com.fasterxml.jackson.databind.ObjectMapper;
import com.fasterxml.jackson.databind.deser.std.StdDeserializer;
import com.fasterxml.jackson.databind.module.SimpleModule;
import com.fasterxml.jackson.module.guice.ObjectMapperModule;
import com.google.common.collect.ImmutableList;
import com.google.inject.Binder;
import com.google.inject.Guice;
import com.google.inject.Injector;
import com.google.inject.Provides;
import org.apache.druid.data.input.InputRow;
import org.apache.druid.data.input.InputRowSchema;
import org.apache.druid.data.input.InputSourceReader;
import org.apache.druid.data.input.InputSplit;
import org.apache.druid.data.input.impl.CloudObjectLocation;
import org.apache.druid.data.input.impl.CsvInputFormat;
import org.apache.druid.data.input.impl.DimensionsSpec;
import org.apache.druid.data.input.impl.JsonInputFormat;
import org.apache.druid.data.input.impl.S3ConfigProperties;
import org.apache.druid.data.input.impl.TimestampSpec;
import org.apache.druid.initialization.DruidModule;
import org.apache.druid.java.util.common.DateTimes;
import org.apache.druid.java.util.common.StringUtils;
import org.apache.druid.java.util.common.parsers.CloseableIterator;
import org.apache.druid.java.util.common.parsers.JSONPathSpec;
import org.apache.druid.metadata.DefaultPasswordProvider;
import org.apache.druid.storage.s3.NoopServerSideEncryption;
<<<<<<< HEAD
import org.apache.druid.storage.s3.S3StorageConfig;
=======
import org.apache.druid.storage.s3.S3InputDataConfig;
>>>>>>> 6d8dd5ec
import org.apache.druid.storage.s3.S3Utils;
import org.apache.druid.storage.s3.ServerSideEncryptingAmazonS3;
import org.apache.druid.storage.s3.ServerSideEncryption;
import org.apache.druid.testing.InitializedNullHandlingTest;
import org.apache.druid.utils.CompressionUtils;
import org.easymock.EasyMock;
import org.easymock.IArgumentMatcher;
import org.hamcrest.CoreMatchers;
import org.joda.time.DateTime;
import org.junit.Assert;
import org.junit.Rule;
import org.junit.Test;
import org.junit.internal.matchers.ThrowableMessageMatcher;
import org.junit.rules.ExpectedException;
import org.junit.rules.TemporaryFolder;

import java.io.ByteArrayInputStream;
import java.io.ByteArrayOutputStream;
import java.io.IOException;
import java.net.URI;
import java.util.Arrays;
import java.util.List;
import java.util.stream.Collectors;
import java.util.stream.Stream;

public class S3InputSourceTest extends InitializedNullHandlingTest
{
  private static final ObjectMapper MAPPER = createS3ObjectMapper();
  private static final AmazonS3Client S3_CLIENT = EasyMock.createMock(AmazonS3Client.class);
  private static final AmazonS3ClientBuilder AMAZON_S3_CLIENT_BUILDER = AmazonS3Client.builder();
  private static final S3StorageConfig S3_STORAGE_CONFIG = EasyMock.createMock(S3StorageConfig.class);
  private static final ServerSideEncryption SERVER_SIDE_ENCRYPTION = EasyMock.createMock(ServerSideEncryption.class);
  private static final ServerSideEncryptingAmazonS3 SERVICE = new ServerSideEncryptingAmazonS3(
      S3_CLIENT,
      new NoopServerSideEncryption()
  );
  private static final S3InputDataConfig INPUT_DATA_CONFIG;
  private static final int MAX_LISTING_LENGTH = 10;

  private static final List<URI> EXPECTED_URIS = Arrays.asList(
      URI.create("s3://foo/bar/file.csv"),
      URI.create("s3://bar/foo/file2.csv")
  );

  private static final List<URI> EXPECTED_COMPRESSED_URIS = Arrays.asList(
      URI.create("s3://foo/bar/file.csv.gz"),
      URI.create("s3://bar/foo/file2.csv.gz")
  );

  private static final List<CloudObjectLocation> EXPECTED_COORDS =
      EXPECTED_URIS.stream().map(CloudObjectLocation::new).collect(Collectors.toList());

  private static final List<URI> PREFIXES = Arrays.asList(
      URI.create("s3://foo/bar"),
      URI.create("s3://bar/foo")
  );

  private static final S3ConfigProperties CLOUD_CONFIG_PROPERTIES = new S3ConfigProperties(
      new DefaultPasswordProvider("myKey"), new DefaultPasswordProvider("mySecret"));

  private static final List<CloudObjectLocation> EXPECTED_LOCATION =
      ImmutableList.of(new CloudObjectLocation("foo", "bar/file.csv"));

  private static final DateTime NOW = DateTimes.nowUtc();
  private static final byte[] CONTENT =
      StringUtils.toUtf8(StringUtils.format("%d,hello,world", NOW.getMillis()));

  static {
    INPUT_DATA_CONFIG = new S3InputDataConfig();
    INPUT_DATA_CONFIG.setMaxListingLength(MAX_LISTING_LENGTH);
  }

  @Rule
  public TemporaryFolder temporaryFolder = new TemporaryFolder();

  @Rule
  public ExpectedException expectedException = ExpectedException.none();

  @Test
  public void testSerdeWithUris() throws Exception
  {
<<<<<<< HEAD
    final S3InputSource withUris = new S3InputSource(SERVICE, AMAZON_S3_CLIENT_BUILDER, S3_STORAGE_CONFIG, EXPECTED_URIS, null, null, null);
=======
    final S3InputSource withUris = new S3InputSource(SERVICE, INPUT_DATA_CONFIG, EXPECTED_URIS, null, null);
>>>>>>> 6d8dd5ec
    final S3InputSource serdeWithUris = MAPPER.readValue(MAPPER.writeValueAsString(withUris), S3InputSource.class);
    Assert.assertEquals(withUris, serdeWithUris);
  }

  @Test
  public void testSerdeWithPrefixes() throws Exception
  {
<<<<<<< HEAD
    final S3InputSource withPrefixes = new S3InputSource(
        SERVICE,
        AMAZON_S3_CLIENT_BUILDER,
        S3_STORAGE_CONFIG,
        null,
        PREFIXES,
        null,
        null
    );
=======
    final S3InputSource withPrefixes = new S3InputSource(SERVICE, INPUT_DATA_CONFIG, null, PREFIXES, null);
>>>>>>> 6d8dd5ec
    final S3InputSource serdeWithPrefixes =
        MAPPER.readValue(MAPPER.writeValueAsString(withPrefixes), S3InputSource.class);
    Assert.assertEquals(withPrefixes, serdeWithPrefixes);
  }

  @Test
  public void testSerdeWithObjects() throws Exception
  {

    final S3InputSource withPrefixes = new S3InputSource(
        SERVICE,
<<<<<<< HEAD
        AMAZON_S3_CLIENT_BUILDER,
        S3_STORAGE_CONFIG,
        null,
        null,
        EXPECTED_LOCATION,
        null
    );
    final S3InputSource serdeWithPrefixes =
        MAPPER.readValue(MAPPER.writeValueAsString(withPrefixes), S3InputSource.class);
    Assert.assertEquals(withPrefixes, serdeWithPrefixes);
  }

  @Test
  public void testSerdeWithCloudConfigPropertiesWithKeyAndSecret() throws Exception
  {
    EasyMock.reset(S3_STORAGE_CONFIG);
    EasyMock.expect(S3_STORAGE_CONFIG.getServerSideEncryption())
            .andStubReturn(SERVER_SIDE_ENCRYPTION);
    EasyMock.replay(S3_STORAGE_CONFIG);
    final S3InputSource withPrefixes = new S3InputSource(
        SERVICE,
        AMAZON_S3_CLIENT_BUILDER,
        S3_STORAGE_CONFIG,
=======
        INPUT_DATA_CONFIG,
>>>>>>> 6d8dd5ec
        null,
        null,
        EXPECTED_LOCATION,
        CLOUD_CONFIG_PROPERTIES
    );
    final S3InputSource serdeWithPrefixes =
        MAPPER.readValue(MAPPER.writeValueAsString(withPrefixes), S3InputSource.class);
    Assert.assertEquals(withPrefixes, serdeWithPrefixes);
    EasyMock.verify(S3_STORAGE_CONFIG);
  }

  @Test
  public void testS3InputSourceUseDefaultPasswordWhenCloudConfigPropertiesWithoutCrediential()
  {
    S3ConfigProperties mockConfigPropertiesWithoutKeyAndSecret = EasyMock.createMock(S3ConfigProperties.class);
    EasyMock.reset(mockConfigPropertiesWithoutKeyAndSecret);
    EasyMock.expect(mockConfigPropertiesWithoutKeyAndSecret.isCredentialsConfigured())
            .andStubReturn(false);
    EasyMock.replay(mockConfigPropertiesWithoutKeyAndSecret);
    EasyMock.reset(S3_STORAGE_CONFIG);
    EasyMock.expect(S3_STORAGE_CONFIG.getServerSideEncryption())
            .andStubReturn(SERVER_SIDE_ENCRYPTION);
    EasyMock.replay(S3_STORAGE_CONFIG);
    final S3InputSource withPrefixes = new S3InputSource(
        SERVICE,
        AMAZON_S3_CLIENT_BUILDER,
        S3_STORAGE_CONFIG,
        null,
        null,
        EXPECTED_LOCATION,
        mockConfigPropertiesWithoutKeyAndSecret
    );
    Assert.assertNotNull(withPrefixes);
    EasyMock.verify(S3_STORAGE_CONFIG);
    EasyMock.verify(mockConfigPropertiesWithoutKeyAndSecret);
  }

  @Test
  public void testSerdeWithExtraEmptyLists() throws Exception
  {
    final S3InputSource withPrefixes = new S3InputSource(
        SERVICE,
<<<<<<< HEAD
        AMAZON_S3_CLIENT_BUILDER,
        S3_STORAGE_CONFIG,
=======
        INPUT_DATA_CONFIG,
>>>>>>> 6d8dd5ec
        ImmutableList.of(),
        ImmutableList.of(),
        EXPECTED_LOCATION,
        null
    );
    final S3InputSource serdeWithPrefixes =
        MAPPER.readValue(MAPPER.writeValueAsString(withPrefixes), S3InputSource.class);
    Assert.assertEquals(withPrefixes, serdeWithPrefixes);
  }

  @Test
  public void testSerdeWithInvalidArgs()
  {
    expectedException.expect(IllegalArgumentException.class);
    // constructor will explode
    new S3InputSource(
        SERVICE,
<<<<<<< HEAD
        AMAZON_S3_CLIENT_BUILDER,
        S3_STORAGE_CONFIG,
=======
        INPUT_DATA_CONFIG,
>>>>>>> 6d8dd5ec
        EXPECTED_URIS,
        PREFIXES,
        EXPECTED_LOCATION,
        null
    );
  }

  @Test
  public void testSerdeWithOtherInvalidArgs()
  {
    expectedException.expect(IllegalArgumentException.class);
    // constructor will explode
    new S3InputSource(
        SERVICE,
<<<<<<< HEAD
        AMAZON_S3_CLIENT_BUILDER,
        S3_STORAGE_CONFIG,
=======
        INPUT_DATA_CONFIG,
>>>>>>> 6d8dd5ec
        EXPECTED_URIS,
        PREFIXES,
        ImmutableList.of(),
        null
    );
  }

  @Test
  public void testSerdeWithOtherOtherInvalidArgs()
  {
    expectedException.expect(IllegalArgumentException.class);
    // constructor will explode
    new S3InputSource(
        SERVICE,
<<<<<<< HEAD
        AMAZON_S3_CLIENT_BUILDER,
        S3_STORAGE_CONFIG,
=======
        INPUT_DATA_CONFIG,
>>>>>>> 6d8dd5ec
        ImmutableList.of(),
        PREFIXES,
        EXPECTED_LOCATION,
        null
    );
  }

  @Test
  public void testWithUrisSplit()
  {
<<<<<<< HEAD
    S3InputSource inputSource = new S3InputSource(
        SERVICE,
        AMAZON_S3_CLIENT_BUILDER,
        S3_STORAGE_CONFIG,
        EXPECTED_URIS,
        null,
        null,
        null
    );
=======
    S3InputSource inputSource = new S3InputSource(SERVICE, INPUT_DATA_CONFIG, EXPECTED_URIS, null, null);
>>>>>>> 6d8dd5ec

    Stream<InputSplit<CloudObjectLocation>> splits = inputSource.createSplits(
        new JsonInputFormat(JSONPathSpec.DEFAULT, null),
        null
    );

    Assert.assertEquals(EXPECTED_COORDS, splits.map(InputSplit::get).collect(Collectors.toList()));
  }

  @Test
  public void testWithPrefixesSplit()
  {
    EasyMock.reset(S3_CLIENT);
    expectListObjects(PREFIXES.get(0), ImmutableList.of(EXPECTED_URIS.get(0)));
    expectListObjects(PREFIXES.get(1), ImmutableList.of(EXPECTED_URIS.get(1)));
    EasyMock.replay(S3_CLIENT);

<<<<<<< HEAD
    S3InputSource inputSource = new S3InputSource(
        SERVICE,
        AMAZON_S3_CLIENT_BUILDER,
        S3_STORAGE_CONFIG,
        null,
        PREFIXES,
        null,
        null
    );
=======
    S3InputSource inputSource = new S3InputSource(SERVICE, INPUT_DATA_CONFIG, null, PREFIXES, null);
>>>>>>> 6d8dd5ec

    Stream<InputSplit<CloudObjectLocation>> splits = inputSource.createSplits(
        new JsonInputFormat(JSONPathSpec.DEFAULT, null),
        null
    );

    Assert.assertEquals(EXPECTED_COORDS, splits.map(InputSplit::get).collect(Collectors.toList()));
    EasyMock.verify(S3_CLIENT);
  }

  @Test
  public void testAccessDeniedWhileListingPrefix()
  {
    EasyMock.reset(S3_CLIENT);
    expectListObjects(PREFIXES.get(0), ImmutableList.of(EXPECTED_URIS.get(0)));
    expectListObjectsAndThrowAccessDenied(EXPECTED_URIS.get(1));
    EasyMock.replay(S3_CLIENT);

    S3InputSource inputSource = new S3InputSource(
        SERVICE,
<<<<<<< HEAD
        AMAZON_S3_CLIENT_BUILDER,
        S3_STORAGE_CONFIG,
=======
        INPUT_DATA_CONFIG,
>>>>>>> 6d8dd5ec
        null,
        ImmutableList.of(PREFIXES.get(0), EXPECTED_URIS.get(1)),
        null,
        null
    );

    expectedException.expectMessage("Failed to get object summaries from S3 bucket[bar], prefix[foo/file2.csv]");
    expectedException.expectCause(
        ThrowableMessageMatcher.hasMessage(CoreMatchers.containsString("can't list that bucket"))
    );

    inputSource.createSplits(
        new JsonInputFormat(JSONPathSpec.DEFAULT, null),
        null
    ).collect(Collectors.toList());
  }

  @Test
  public void testReader() throws IOException
  {
    EasyMock.reset(S3_CLIENT);
    expectListObjects(PREFIXES.get(0), ImmutableList.of(EXPECTED_URIS.get(0)));
    expectListObjects(EXPECTED_URIS.get(1), ImmutableList.of(EXPECTED_URIS.get(1)));
    expectGetObject(EXPECTED_URIS.get(0));
    expectGetObject(EXPECTED_URIS.get(1));
    EasyMock.replay(S3_CLIENT);

    S3InputSource inputSource = new S3InputSource(
        SERVICE,
<<<<<<< HEAD
        AMAZON_S3_CLIENT_BUILDER,
        S3_STORAGE_CONFIG,
=======
        INPUT_DATA_CONFIG,
>>>>>>> 6d8dd5ec
        null,
        ImmutableList.of(PREFIXES.get(0), EXPECTED_URIS.get(1)),
        null,
        null
    );

    InputRowSchema someSchema = new InputRowSchema(
        new TimestampSpec("time", "auto", null),
        new DimensionsSpec(DimensionsSpec.getDefaultSchemas(ImmutableList.of("dim1", "dim2"))),
        ImmutableList.of("count")
    );

    InputSourceReader reader = inputSource.reader(
        someSchema,
        new CsvInputFormat(ImmutableList.of("time", "dim1", "dim2"), "|", false, null, 0),
        temporaryFolder.newFolder()
    );

    CloseableIterator<InputRow> iterator = reader.read();

    while (iterator.hasNext()) {
      InputRow nextRow = iterator.next();
      Assert.assertEquals(NOW, nextRow.getTimestamp());
      Assert.assertEquals("hello", nextRow.getDimension("dim1").get(0));
      Assert.assertEquals("world", nextRow.getDimension("dim2").get(0));
    }

    EasyMock.verify(S3_CLIENT);
  }

  @Test
  public void testCompressedReader() throws IOException
  {
    EasyMock.reset(S3_CLIENT);
    expectListObjects(PREFIXES.get(0), ImmutableList.of(EXPECTED_COMPRESSED_URIS.get(0)));
    expectListObjects(EXPECTED_COMPRESSED_URIS.get(1), ImmutableList.of(EXPECTED_COMPRESSED_URIS.get(1)));
    expectGetObjectCompressed(EXPECTED_COMPRESSED_URIS.get(0));
    expectGetObjectCompressed(EXPECTED_COMPRESSED_URIS.get(1));
    EasyMock.replay(S3_CLIENT);

    S3InputSource inputSource = new S3InputSource(
        SERVICE,
<<<<<<< HEAD
        AMAZON_S3_CLIENT_BUILDER,
        S3_STORAGE_CONFIG,
=======
        INPUT_DATA_CONFIG,
>>>>>>> 6d8dd5ec
        null,
        ImmutableList.of(PREFIXES.get(0), EXPECTED_COMPRESSED_URIS.get(1)),
        null,
        null
    );

    InputRowSchema someSchema = new InputRowSchema(
        new TimestampSpec("time", "auto", null),
        new DimensionsSpec(DimensionsSpec.getDefaultSchemas(ImmutableList.of("dim1", "dim2"))),
        ImmutableList.of("count")
    );

    InputSourceReader reader = inputSource.reader(
        someSchema,
        new CsvInputFormat(ImmutableList.of("time", "dim1", "dim2"), "|", false, null, 0),
        temporaryFolder.newFolder()
    );

    CloseableIterator<InputRow> iterator = reader.read();

    while (iterator.hasNext()) {
      InputRow nextRow = iterator.next();
      Assert.assertEquals(NOW, nextRow.getTimestamp());
      Assert.assertEquals("hello", nextRow.getDimension("dim1").get(0));
      Assert.assertEquals("world", nextRow.getDimension("dim2").get(0));
    }

    EasyMock.verify(S3_CLIENT);
  }

  private static void expectListObjects(URI prefix, List<URI> uris)
  {
    final ListObjectsV2Result result = new ListObjectsV2Result();
    result.setBucketName(prefix.getAuthority());
    result.setKeyCount(uris.size());
    for (URI uri : uris) {
      final String bucket = uri.getAuthority();
      final String key = S3Utils.extractS3Key(uri);
      final S3ObjectSummary objectSummary = new S3ObjectSummary();
      objectSummary.setBucketName(bucket);
      objectSummary.setKey(key);
      result.getObjectSummaries().add(objectSummary);
    }

    EasyMock.expect(
        S3_CLIENT.listObjectsV2(matchListObjectsRequest(prefix))
    ).andReturn(result).once();
  }

  private static void expectListObjectsAndThrowAccessDenied(final URI prefix)
  {
    AmazonS3Exception boom = new AmazonS3Exception("oh dang, you can't list that bucket friend");
    boom.setStatusCode(403);
    EasyMock.expect(
        S3_CLIENT.listObjectsV2(matchListObjectsRequest(prefix))
    ).andThrow(boom).once();
  }

  private static void expectGetObject(URI uri)
  {
    final String s3Bucket = uri.getAuthority();
    final String key = S3Utils.extractS3Key(uri);

    S3Object someObject = new S3Object();
    someObject.setBucketName(s3Bucket);
    someObject.setKey(key);
    someObject.setObjectContent(new ByteArrayInputStream(CONTENT));
    EasyMock.expect(S3_CLIENT.getObject(EasyMock.anyObject(GetObjectRequest.class))).andReturn(someObject).once();
  }

  private static void expectGetObjectCompressed(URI uri) throws IOException
  {
    final String s3Bucket = uri.getAuthority();
    final String key = S3Utils.extractS3Key(uri);

    S3Object someObject = new S3Object();
    someObject.setBucketName(s3Bucket);
    someObject.setKey(key);
    ByteArrayOutputStream gzipped = new ByteArrayOutputStream();
    CompressionUtils.gzip(new ByteArrayInputStream(CONTENT), gzipped);
    someObject.setObjectContent(new ByteArrayInputStream(gzipped.toByteArray()));
    EasyMock.expect(S3_CLIENT.getObject(EasyMock.anyObject(GetObjectRequest.class))).andReturn(someObject).once();
  }

  private static ListObjectsV2Request matchListObjectsRequest(final URI prefixUri)
  {
    // Use an IArgumentMatcher to verify that the request has the correct bucket and prefix.
    EasyMock.reportMatcher(
        new IArgumentMatcher()
        {
          @Override
          public boolean matches(Object argument)
          {
            if (!(argument instanceof ListObjectsV2Request)) {
              return false;
            }

            final ListObjectsV2Request request = (ListObjectsV2Request) argument;
            return prefixUri.getAuthority().equals(request.getBucketName())
                   && S3Utils.extractS3Key(prefixUri).equals(request.getPrefix());
          }

          @Override
          public void appendTo(StringBuffer buffer)
          {
            buffer.append("<request for prefix [").append(prefixUri).append("]>");
          }
        }
    );

    return null;
  }

  public static ObjectMapper createS3ObjectMapper()
  {
    DruidModule baseModule = new TestS3Module();
    final Injector injector = Guice.createInjector(
        new ObjectMapperModule(),
        baseModule
    );
    final ObjectMapper baseMapper = injector.getInstance(ObjectMapper.class);

    baseModule.getJacksonModules().forEach(baseMapper::registerModule);
    return baseMapper;
  }

  public static class TestS3Module implements DruidModule
  {
    @Override
    public List<? extends Module> getJacksonModules()
    {
      // Deserializer is need for AmazonS3Client even though it is injected.
      // See https://github.com/FasterXML/jackson-databind/issues/962.
      return ImmutableList.of(
          new SimpleModule()
              .addDeserializer(AmazonS3.class, new ItemDeserializer<AmazonS3>())
              .addDeserializer(AmazonS3ClientBuilder.class, new ItemDeserializer<AmazonS3ClientBuilder>())
      );
    }

    @Override
    public void configure(Binder binder)
    {
    }

    @Provides
    public S3StorageConfig getS3StorageConfig()
    {
      return S3_STORAGE_CONFIG;
    }

    @Provides
    public AmazonS3ClientBuilder getAmazonS3ClientBuilder()
    {
      return AMAZON_S3_CLIENT_BUILDER;
    }

    @Provides
    public ServerSideEncryptingAmazonS3 getAmazonS3Client()
    {
      return SERVICE;
    }
  }

  public static class ItemDeserializer<T> extends StdDeserializer<T>
  {
    ItemDeserializer()
    {
      this(null);
    }

    ItemDeserializer(Class<?> vc)
    {
      super(vc);
    }

    @Override
    public T deserialize(JsonParser jp, DeserializationContext ctxt)
    {
      throw new UnsupportedOperationException();
    }
  }
}<|MERGE_RESOLUTION|>--- conflicted
+++ resolved
@@ -57,11 +57,8 @@
 import org.apache.druid.java.util.common.parsers.JSONPathSpec;
 import org.apache.druid.metadata.DefaultPasswordProvider;
 import org.apache.druid.storage.s3.NoopServerSideEncryption;
-<<<<<<< HEAD
+import org.apache.druid.storage.s3.S3InputDataConfig;
 import org.apache.druid.storage.s3.S3StorageConfig;
-=======
-import org.apache.druid.storage.s3.S3InputDataConfig;
->>>>>>> 6d8dd5ec
 import org.apache.druid.storage.s3.S3Utils;
 import org.apache.druid.storage.s3.ServerSideEncryptingAmazonS3;
 import org.apache.druid.storage.s3.ServerSideEncryption;
@@ -143,11 +140,7 @@
   @Test
   public void testSerdeWithUris() throws Exception
   {
-<<<<<<< HEAD
-    final S3InputSource withUris = new S3InputSource(SERVICE, AMAZON_S3_CLIENT_BUILDER, S3_STORAGE_CONFIG, EXPECTED_URIS, null, null, null);
-=======
-    final S3InputSource withUris = new S3InputSource(SERVICE, INPUT_DATA_CONFIG, EXPECTED_URIS, null, null);
->>>>>>> 6d8dd5ec
+    final S3InputSource withUris = new S3InputSource(SERVICE, AMAZON_S3_CLIENT_BUILDER, S3_STORAGE_CONFIG, INPUT_DATA_CONFIG, EXPECTED_URIS, null, null, null);
     final S3InputSource serdeWithUris = MAPPER.readValue(MAPPER.writeValueAsString(withUris), S3InputSource.class);
     Assert.assertEquals(withUris, serdeWithUris);
   }
@@ -155,19 +148,16 @@
   @Test
   public void testSerdeWithPrefixes() throws Exception
   {
-<<<<<<< HEAD
     final S3InputSource withPrefixes = new S3InputSource(
         SERVICE,
         AMAZON_S3_CLIENT_BUILDER,
         S3_STORAGE_CONFIG,
+        INPUT_DATA_CONFIG,
         null,
         PREFIXES,
         null,
         null
     );
-=======
-    final S3InputSource withPrefixes = new S3InputSource(SERVICE, INPUT_DATA_CONFIG, null, PREFIXES, null);
->>>>>>> 6d8dd5ec
     final S3InputSource serdeWithPrefixes =
         MAPPER.readValue(MAPPER.writeValueAsString(withPrefixes), S3InputSource.class);
     Assert.assertEquals(withPrefixes, serdeWithPrefixes);
@@ -176,12 +166,11 @@
   @Test
   public void testSerdeWithObjects() throws Exception
   {
-
     final S3InputSource withPrefixes = new S3InputSource(
         SERVICE,
-<<<<<<< HEAD
-        AMAZON_S3_CLIENT_BUILDER,
-        S3_STORAGE_CONFIG,
+        AMAZON_S3_CLIENT_BUILDER,
+        S3_STORAGE_CONFIG,
+        INPUT_DATA_CONFIG,
         null,
         null,
         EXPECTED_LOCATION,
@@ -203,9 +192,7 @@
         SERVICE,
         AMAZON_S3_CLIENT_BUILDER,
         S3_STORAGE_CONFIG,
-=======
-        INPUT_DATA_CONFIG,
->>>>>>> 6d8dd5ec
+        INPUT_DATA_CONFIG,
         null,
         null,
         EXPECTED_LOCATION,
@@ -233,6 +220,7 @@
         SERVICE,
         AMAZON_S3_CLIENT_BUILDER,
         S3_STORAGE_CONFIG,
+        INPUT_DATA_CONFIG,
         null,
         null,
         EXPECTED_LOCATION,
@@ -248,12 +236,9 @@
   {
     final S3InputSource withPrefixes = new S3InputSource(
         SERVICE,
-<<<<<<< HEAD
-        AMAZON_S3_CLIENT_BUILDER,
-        S3_STORAGE_CONFIG,
-=======
-        INPUT_DATA_CONFIG,
->>>>>>> 6d8dd5ec
+        AMAZON_S3_CLIENT_BUILDER,
+        S3_STORAGE_CONFIG,
+        INPUT_DATA_CONFIG,
         ImmutableList.of(),
         ImmutableList.of(),
         EXPECTED_LOCATION,
@@ -271,12 +256,9 @@
     // constructor will explode
     new S3InputSource(
         SERVICE,
-<<<<<<< HEAD
-        AMAZON_S3_CLIENT_BUILDER,
-        S3_STORAGE_CONFIG,
-=======
-        INPUT_DATA_CONFIG,
->>>>>>> 6d8dd5ec
+        AMAZON_S3_CLIENT_BUILDER,
+        S3_STORAGE_CONFIG,
+        INPUT_DATA_CONFIG,
         EXPECTED_URIS,
         PREFIXES,
         EXPECTED_LOCATION,
@@ -291,12 +273,9 @@
     // constructor will explode
     new S3InputSource(
         SERVICE,
-<<<<<<< HEAD
-        AMAZON_S3_CLIENT_BUILDER,
-        S3_STORAGE_CONFIG,
-=======
-        INPUT_DATA_CONFIG,
->>>>>>> 6d8dd5ec
+        AMAZON_S3_CLIENT_BUILDER,
+        S3_STORAGE_CONFIG,
+        INPUT_DATA_CONFIG,
         EXPECTED_URIS,
         PREFIXES,
         ImmutableList.of(),
@@ -311,12 +290,9 @@
     // constructor will explode
     new S3InputSource(
         SERVICE,
-<<<<<<< HEAD
-        AMAZON_S3_CLIENT_BUILDER,
-        S3_STORAGE_CONFIG,
-=======
-        INPUT_DATA_CONFIG,
->>>>>>> 6d8dd5ec
+        AMAZON_S3_CLIENT_BUILDER,
+        S3_STORAGE_CONFIG,
+        INPUT_DATA_CONFIG,
         ImmutableList.of(),
         PREFIXES,
         EXPECTED_LOCATION,
@@ -327,19 +303,16 @@
   @Test
   public void testWithUrisSplit()
   {
-<<<<<<< HEAD
     S3InputSource inputSource = new S3InputSource(
         SERVICE,
         AMAZON_S3_CLIENT_BUILDER,
         S3_STORAGE_CONFIG,
+        INPUT_DATA_CONFIG,
         EXPECTED_URIS,
         null,
         null,
         null
     );
-=======
-    S3InputSource inputSource = new S3InputSource(SERVICE, INPUT_DATA_CONFIG, EXPECTED_URIS, null, null);
->>>>>>> 6d8dd5ec
 
     Stream<InputSplit<CloudObjectLocation>> splits = inputSource.createSplits(
         new JsonInputFormat(JSONPathSpec.DEFAULT, null),
@@ -357,19 +330,16 @@
     expectListObjects(PREFIXES.get(1), ImmutableList.of(EXPECTED_URIS.get(1)));
     EasyMock.replay(S3_CLIENT);
 
-<<<<<<< HEAD
     S3InputSource inputSource = new S3InputSource(
         SERVICE,
         AMAZON_S3_CLIENT_BUILDER,
         S3_STORAGE_CONFIG,
+        INPUT_DATA_CONFIG,
         null,
         PREFIXES,
         null,
         null
     );
-=======
-    S3InputSource inputSource = new S3InputSource(SERVICE, INPUT_DATA_CONFIG, null, PREFIXES, null);
->>>>>>> 6d8dd5ec
 
     Stream<InputSplit<CloudObjectLocation>> splits = inputSource.createSplits(
         new JsonInputFormat(JSONPathSpec.DEFAULT, null),
@@ -390,12 +360,9 @@
 
     S3InputSource inputSource = new S3InputSource(
         SERVICE,
-<<<<<<< HEAD
-        AMAZON_S3_CLIENT_BUILDER,
-        S3_STORAGE_CONFIG,
-=======
-        INPUT_DATA_CONFIG,
->>>>>>> 6d8dd5ec
+        AMAZON_S3_CLIENT_BUILDER,
+        S3_STORAGE_CONFIG,
+        INPUT_DATA_CONFIG,
         null,
         ImmutableList.of(PREFIXES.get(0), EXPECTED_URIS.get(1)),
         null,
@@ -425,12 +392,9 @@
 
     S3InputSource inputSource = new S3InputSource(
         SERVICE,
-<<<<<<< HEAD
-        AMAZON_S3_CLIENT_BUILDER,
-        S3_STORAGE_CONFIG,
-=======
-        INPUT_DATA_CONFIG,
->>>>>>> 6d8dd5ec
+        AMAZON_S3_CLIENT_BUILDER,
+        S3_STORAGE_CONFIG,
+        INPUT_DATA_CONFIG,
         null,
         ImmutableList.of(PREFIXES.get(0), EXPECTED_URIS.get(1)),
         null,
@@ -473,12 +437,9 @@
 
     S3InputSource inputSource = new S3InputSource(
         SERVICE,
-<<<<<<< HEAD
-        AMAZON_S3_CLIENT_BUILDER,
-        S3_STORAGE_CONFIG,
-=======
-        INPUT_DATA_CONFIG,
->>>>>>> 6d8dd5ec
+        AMAZON_S3_CLIENT_BUILDER,
+        S3_STORAGE_CONFIG,
+        INPUT_DATA_CONFIG,
         null,
         ImmutableList.of(PREFIXES.get(0), EXPECTED_COMPRESSED_URIS.get(1)),
         null,
