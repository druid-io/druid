--- conflicted
+++ resolved
@@ -39,13 +39,10 @@
 import io.druid.data.input.FiniteFirehoseFactory;
 import io.druid.data.input.impl.StringInputRowParser;
 import io.druid.initialization.DruidModule;
-<<<<<<< HEAD
 import io.druid.storage.s3.S3Utils;
 import org.easymock.EasyMock;
-=======
 import io.druid.storage.s3.ServerSideEncryptingAmazonS3;
 import io.druid.storage.s3.NoopServerSideEncryption;
->>>>>>> 67ff7dac
 import org.junit.Assert;
 import org.junit.Test;
 
@@ -60,14 +57,10 @@
  */
 public class StaticS3FirehoseFactoryTest
 {
-<<<<<<< HEAD
-  private static final AmazonS3Client SERVICE = EasyMock.createNiceMock(AmazonS3Client.class);
-=======
   private static final ServerSideEncryptingAmazonS3 SERVICE = new ServerSideEncryptingAmazonS3(
-      new AmazonS3Client(),
+      EasyMock.createNiceMock(AmazonS3Client.class),
       new NoopServerSideEncryption()
   );
->>>>>>> 67ff7dac
 
   @Test
   public void testSerde() throws Exception
