--- conflicted
+++ resolved
@@ -62,7 +62,6 @@
   private final String fieldName;
   private final int k;
   private final byte cacheTypeId;
-  private MaxIntermediateSizeAdjustStrategy strategy;
 
   @JsonCreator
   public DoublesSketchAggregatorFactory(
@@ -92,16 +91,11 @@
   @Override
   public synchronized MaxIntermediateSizeAdjustStrategy getMaxIntermediateSizeAdjustStrategy(boolean adjustBytesInMemoryFlag)
   {
-<<<<<<< HEAD
-    if (adjustBytesInMemoryFlag && strategy == null) {
-      strategy = new DoublesSketchSizeAdjustStrategy(this.k, this.getMaxIntermediateSize());
-=======
     if (adjustBytesInMemoryFlag == false) {
       return null;
     }
     if (strategy == null) {
       strategy = new DoublesSketchSizeAdjustStrategy(this.k);
->>>>>>> 0a4c0ebf
     }
     return strategy;
   }
