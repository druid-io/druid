/*
 * Licensed to the Apache Software Foundation (ASF) under one
 * or more contributor license agreements.  See the NOTICE file
 * distributed with this work for additional information
 * regarding copyright ownership.  The ASF licenses this file
 * to you under the Apache License, Version 2.0 (the
 * "License"); you may not use this file except in compliance
 * with the License.  You may obtain a copy of the License at
 *
 *   http://www.apache.org/licenses/LICENSE-2.0
 *
 * Unless required by applicable law or agreed to in writing,
 * software distributed under the License is distributed on an
 * "AS IS" BASIS, WITHOUT WARRANTIES OR CONDITIONS OF ANY
 * KIND, either express or implied.  See the License for the
 * specific language governing permissions and limitations
 * under the License.
 */

package org.apache.druid.query.aggregation.datasketches.theta;

import org.apache.druid.query.aggregation.datasketches.RawInputValueExtractor;
import org.apache.druid.segment.serde.ComplexMetricExtractor;

/**
 */
public class SketchBuildComplexMetricSerde extends SketchMergeComplexMetricSerde
{
  @Override
  public ComplexMetricExtractor<?> getExtractor()
  {
<<<<<<< HEAD
    return new ComplexMetricExtractor<Object>()
    {

      @Override
      public Class<Object> extractedClass()
      {
        return Object.class;
      }

      @Override
      public Object extractValue(InputRow inputRow, String metricName)
      {
        return inputRow.getRaw(metricName);
      }
    };
=======
    return RawInputValueExtractor.getInstance();
>>>>>>> d08c2c5e
  }
}<|MERGE_RESOLUTION|>--- conflicted
+++ resolved
@@ -29,24 +29,6 @@
   @Override
   public ComplexMetricExtractor<?> getExtractor()
   {
-<<<<<<< HEAD
-    return new ComplexMetricExtractor<Object>()
-    {
-
-      @Override
-      public Class<Object> extractedClass()
-      {
-        return Object.class;
-      }
-
-      @Override
-      public Object extractValue(InputRow inputRow, String metricName)
-      {
-        return inputRow.getRaw(metricName);
-      }
-    };
-=======
     return RawInputValueExtractor.getInstance();
->>>>>>> d08c2c5e
   }
 }