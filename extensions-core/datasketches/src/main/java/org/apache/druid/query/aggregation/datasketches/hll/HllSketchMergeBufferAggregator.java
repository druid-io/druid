/*
 * Licensed to the Apache Software Foundation (ASF) under one
 * or more contributor license agreements.  See the NOTICE file
 * distributed with this work for additional information
 * regarding copyright ownership.  The ASF licenses this file
 * to you under the Apache License, Version 2.0 (the
 * "License"); you may not use this file except in compliance
 * with the License.  You may obtain a copy of the License at
 *
 *   http://www.apache.org/licenses/LICENSE-2.0
 *
 * Unless required by applicable law or agreed to in writing,
 * software distributed under the License is distributed on an
 * "AS IS" BASIS, WITHOUT WARRANTIES OR CONDITIONS OF ANY
 * KIND, either express or implied.  See the License for the
 * specific language governing permissions and limitations
 * under the License.
 */

package org.apache.druid.query.aggregation.datasketches.hll;

import org.apache.datasketches.hll.HllSketch;
import org.apache.datasketches.hll.TgtHllType;
import org.apache.datasketches.hll.Union;
import org.apache.datasketches.memory.WritableMemory;
import org.apache.druid.query.aggregation.BufferAggregator;
import org.apache.druid.query.monomorphicprocessing.RuntimeShapeInspector;
import org.apache.druid.segment.ColumnValueSelector;

import java.nio.ByteBuffer;
import java.nio.ByteOrder;

/**
 * This aggregator merges existing sketches.
 * The input column must contain {@link HllSketch}
 */
public class HllSketchMergeBufferAggregator implements BufferAggregator
{
  private final ColumnValueSelector<HllSketch> selector;
<<<<<<< HEAD
  private final int lgK;
  private final TgtHllType tgtHllType;
  private final int size;

  /**
   * Used by {@link #init(ByteBuffer, int)}. We initialize by copying a prebuilt empty Union image.
   * {@link HllSketchBuildBufferAggregator} does something similar, but different enough that we don't share code. The
   * "build" flavor uses {@link HllSketch} objects and the "merge" flavor uses {@link Union} objects.
   */
  private final byte[] emptyUnion;
=======
  private final HllSketchMergeBufferAggregatorHelper helper;
>>>>>>> f2b54de2

  public HllSketchMergeBufferAggregator(
      final ColumnValueSelector<HllSketch> selector,
      final int lgK,
      final TgtHllType tgtHllType,
      final int size
  )
  {
    this.selector = selector;
    this.helper = new HllSketchMergeBufferAggregatorHelper(lgK, tgtHllType, size);
  }

  @Override
  public void init(final ByteBuffer buf, final int position)
  {
    helper.init(buf, position);
  }

  @Override
  public void aggregate(final ByteBuffer buf, final int position)
  {
    final HllSketch sketch = selector.getObject();
    if (sketch == null) {
      return;
    }
<<<<<<< HEAD
    final WritableMemory mem = WritableMemory.wrap(buf, ByteOrder.LITTLE_ENDIAN).writableRegion(position, size);
=======

    final WritableMemory mem = WritableMemory.wrap(buf, ByteOrder.LITTLE_ENDIAN)
                                             .writableRegion(position, helper.getSize());

>>>>>>> f2b54de2
    final Union union = Union.writableWrap(mem);
    union.update(sketch);
  }

  @Override
  public Object get(final ByteBuffer buf, final int position)
  {
<<<<<<< HEAD
    final WritableMemory mem = WritableMemory.wrap(buf, ByteOrder.LITTLE_ENDIAN).writableRegion(position, size);
    final Union union = Union.writableWrap(mem);
    return union.getResult(tgtHllType);
=======
    return helper.get(buf, position);
>>>>>>> f2b54de2
  }

  @Override
  public void close()
  {
    // nothing to close
  }

  @Override
  public void inspectRuntimeShape(RuntimeShapeInspector inspector)
  {
    inspector.visit("selector", selector);
    // lgK should be inspected because different execution paths exist in Union.update() that is called from
    // @CalledFromHotLoop-annotated aggregate() depending on the lgK.
    // See https://github.com/apache/druid/pull/6893#discussion_r250726028
    inspector.visit("lgK", helper.getLgK());
  }
}<|MERGE_RESOLUTION|>--- conflicted
+++ resolved
@@ -37,20 +37,7 @@
 public class HllSketchMergeBufferAggregator implements BufferAggregator
 {
   private final ColumnValueSelector<HllSketch> selector;
-<<<<<<< HEAD
-  private final int lgK;
-  private final TgtHllType tgtHllType;
-  private final int size;
-
-  /**
-   * Used by {@link #init(ByteBuffer, int)}. We initialize by copying a prebuilt empty Union image.
-   * {@link HllSketchBuildBufferAggregator} does something similar, but different enough that we don't share code. The
-   * "build" flavor uses {@link HllSketch} objects and the "merge" flavor uses {@link Union} objects.
-   */
-  private final byte[] emptyUnion;
-=======
   private final HllSketchMergeBufferAggregatorHelper helper;
->>>>>>> f2b54de2
 
   public HllSketchMergeBufferAggregator(
       final ColumnValueSelector<HllSketch> selector,
@@ -76,14 +63,10 @@
     if (sketch == null) {
       return;
     }
-<<<<<<< HEAD
-    final WritableMemory mem = WritableMemory.wrap(buf, ByteOrder.LITTLE_ENDIAN).writableRegion(position, size);
-=======
 
     final WritableMemory mem = WritableMemory.wrap(buf, ByteOrder.LITTLE_ENDIAN)
                                              .writableRegion(position, helper.getSize());
 
->>>>>>> f2b54de2
     final Union union = Union.writableWrap(mem);
     union.update(sketch);
   }
@@ -91,13 +74,7 @@
   @Override
   public Object get(final ByteBuffer buf, final int position)
   {
-<<<<<<< HEAD
-    final WritableMemory mem = WritableMemory.wrap(buf, ByteOrder.LITTLE_ENDIAN).writableRegion(position, size);
-    final Union union = Union.writableWrap(mem);
-    return union.getResult(tgtHllType);
-=======
     return helper.get(buf, position);
->>>>>>> f2b54de2
   }
 
   @Override
