--- conflicted
+++ resolved
@@ -61,14 +61,9 @@
     this.schema = schema;
     String schemaStr = mapper.writeValueAsString(schema);
 
-<<<<<<< HEAD
-    logger.info("Schema string [%s]", schemaStr);
+    LOGGER.info("Schema string [%s]", schemaStr);
     this.schemaObj = new Schema.Parser().parse(schemaStr);
     this.reader = new GenericDatumReader<>(this.schemaObj);
-=======
-    LOGGER.info("Schema string [%s]", schemaStr);
-    schemaObj = new Schema.Parser().parse(schemaStr);
->>>>>>> 90f9932b
   }
 
   //For UT only
