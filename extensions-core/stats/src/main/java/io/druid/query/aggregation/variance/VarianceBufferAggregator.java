/*
 * Licensed to Metamarkets Group Inc. (Metamarkets) under one
 * or more contributor license agreements. See the NOTICE file
 * distributed with this work for additional information
 * regarding copyright ownership. Metamarkets licenses this file
 * to you under the Apache License, Version 2.0 (the
 * "License"); you may not use this file except in compliance
 * with the License. You may obtain a copy of the License at
 *
 * http://www.apache.org/licenses/LICENSE-2.0
 *
 * Unless required by applicable law or agreed to in writing,
 * software distributed under the License is distributed on an
 * "AS IS" BASIS, WITHOUT WARRANTIES OR CONDITIONS OF ANY
 * KIND, either express or implied. See the License for the
 * specific language governing permissions and limitations
 * under the License.
 */

package io.druid.query.aggregation.variance;

import com.google.common.base.Preconditions;
import com.google.common.primitives.Doubles;
import com.google.common.primitives.Longs;
import io.druid.query.aggregation.BufferAggregator;
import io.druid.query.monomorphicprocessing.RuntimeShapeInspector;
import io.druid.segment.BaseFloatColumnValueSelector;
import io.druid.segment.BaseLongColumnValueSelector;
import io.druid.segment.BaseObjectColumnValueSelector;

import java.nio.ByteBuffer;

/**
 */
public abstract class VarianceBufferAggregator implements BufferAggregator
{
  private static final int COUNT_OFFSET = 0;
  private static final int SUM_OFFSET = Longs.BYTES;
  private static final int NVARIANCE_OFFSET = SUM_OFFSET + Doubles.BYTES;

  @Override
  public void init(final ByteBuffer buf, final int position)
  {
    buf.putLong(position + COUNT_OFFSET, 0)
       .putDouble(position + SUM_OFFSET, 0)
       .putDouble(position + NVARIANCE_OFFSET, 0);
  }

  @Override
  public Object get(final ByteBuffer buf, final int position)
  {
    VarianceAggregatorCollector holder = new VarianceAggregatorCollector();
    holder.count = buf.getLong(position);
    holder.sum = buf.getDouble(position + SUM_OFFSET);
    holder.nvariance = buf.getDouble(position + NVARIANCE_OFFSET);
    return holder;
  }

  @Override
  public float getFloat(ByteBuffer buf, int position)
  {
    throw new UnsupportedOperationException("VarianceBufferAggregator does not support getFloat()");
  }

  @Override
  public long getLong(ByteBuffer buf, int position)
  {
    throw new UnsupportedOperationException("VarianceBufferAggregator does not support getFloat()");
  }

  @Override
  public double getDouble(ByteBuffer buf, int position)
  {
    throw new UnsupportedOperationException("VarianceBufferAggregator does not support getDouble()");
  }

  @Override
  public void close()
  {
  }

  public static final class FloatVarianceAggregator extends VarianceBufferAggregator
  {
    private final BaseFloatColumnValueSelector selector;

<<<<<<< HEAD
    public FloatVarianceAggregator(FloatColumnSelector selector)
=======
    public FloatVarianceAggregator(String name, BaseFloatColumnValueSelector selector)
>>>>>>> dc7cb117
    {
      this.selector = selector;
    }

    @Override
    public void aggregate(ByteBuffer buf, int position)
    {
      float v = selector.getFloat();
      long count = buf.getLong(position + COUNT_OFFSET) + 1;
      double sum = buf.getDouble(position + SUM_OFFSET) + v;
      buf.putLong(position, count);
      buf.putDouble(position + SUM_OFFSET, sum);
      if (count > 1) {
        double t = count * v - sum;
        double variance = buf.getDouble(position + NVARIANCE_OFFSET) + (t * t) / ((double) count * (count - 1));
        buf.putDouble(position + NVARIANCE_OFFSET, variance);
      }
    }

    @Override
    public void inspectRuntimeShape(RuntimeShapeInspector inspector)
    {
      inspector.visit("selector", selector);
    }
  }

  public static final class LongVarianceAggregator extends VarianceBufferAggregator
  {
    private final BaseLongColumnValueSelector selector;

<<<<<<< HEAD
    public LongVarianceAggregator(LongColumnSelector selector)
=======
    public LongVarianceAggregator(String name, BaseLongColumnValueSelector selector)
>>>>>>> dc7cb117
    {
      this.selector = selector;
    }

    @Override
    public void aggregate(ByteBuffer buf, int position)
    {
      long v = selector.getLong();
      long count = buf.getLong(position + COUNT_OFFSET) + 1;
      double sum = buf.getDouble(position + SUM_OFFSET) + v;
      buf.putLong(position, count);
      buf.putDouble(position + SUM_OFFSET, sum);
      if (count > 1) {
        double t = count * v - sum;
        double variance = buf.getDouble(position + NVARIANCE_OFFSET) + (t * t) / ((double) count * (count - 1));
        buf.putDouble(position + NVARIANCE_OFFSET, variance);
      }
    }

    @Override
    public void inspectRuntimeShape(RuntimeShapeInspector inspector)
    {
      inspector.visit("selector", selector);
    }
  }

  public static final class ObjectVarianceAggregator extends VarianceBufferAggregator
  {
    private final BaseObjectColumnValueSelector selector;

<<<<<<< HEAD
    public ObjectVarianceAggregator(ObjectColumnSelector selector)
=======
    public ObjectVarianceAggregator(String name, BaseObjectColumnValueSelector selector)
>>>>>>> dc7cb117
    {
      this.selector = selector;
    }

    @Override
    public void aggregate(ByteBuffer buf, int position)
    {
      VarianceAggregatorCollector holder2 = (VarianceAggregatorCollector) selector.getObject();
      Preconditions.checkState(holder2 != null);
      long count = buf.getLong(position + COUNT_OFFSET);
      if (count == 0) {
        buf.putLong(position, holder2.count);
        buf.putDouble(position + SUM_OFFSET, holder2.sum);
        buf.putDouble(position + NVARIANCE_OFFSET, holder2.nvariance);
        return;
      }

      double sum = buf.getDouble(position + SUM_OFFSET);
      double nvariance = buf.getDouble(position + NVARIANCE_OFFSET);

      final double ratio = count / (double) holder2.count;
      final double t = sum / ratio - holder2.sum;

      nvariance += holder2.nvariance + (ratio / (count + holder2.count) * t * t);
      count += holder2.count;
      sum += holder2.sum;

      buf.putLong(position, count);
      buf.putDouble(position + SUM_OFFSET, sum);
      buf.putDouble(position + NVARIANCE_OFFSET, nvariance);
    }

    @Override
    public void inspectRuntimeShape(RuntimeShapeInspector inspector)
    {
      inspector.visit("selector", selector);
    }
  }
}<|MERGE_RESOLUTION|>--- conflicted
+++ resolved
@@ -83,11 +83,7 @@
   {
     private final BaseFloatColumnValueSelector selector;
 
-<<<<<<< HEAD
-    public FloatVarianceAggregator(FloatColumnSelector selector)
-=======
-    public FloatVarianceAggregator(String name, BaseFloatColumnValueSelector selector)
->>>>>>> dc7cb117
+    public FloatVarianceAggregator(BaseFloatColumnValueSelector selector)
     {
       this.selector = selector;
     }
@@ -118,11 +114,7 @@
   {
     private final BaseLongColumnValueSelector selector;
 
-<<<<<<< HEAD
-    public LongVarianceAggregator(LongColumnSelector selector)
-=======
-    public LongVarianceAggregator(String name, BaseLongColumnValueSelector selector)
->>>>>>> dc7cb117
+    public LongVarianceAggregator(BaseLongColumnValueSelector selector)
     {
       this.selector = selector;
     }
@@ -153,11 +145,7 @@
   {
     private final BaseObjectColumnValueSelector selector;
 
-<<<<<<< HEAD
-    public ObjectVarianceAggregator(ObjectColumnSelector selector)
-=======
-    public ObjectVarianceAggregator(String name, BaseObjectColumnValueSelector selector)
->>>>>>> dc7cb117
+    public ObjectVarianceAggregator(BaseObjectColumnValueSelector selector)
     {
       this.selector = selector;
     }
