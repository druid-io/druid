/*
 * Licensed to the Apache Software Foundation (ASF) under one
 * or more contributor license agreements.  See the NOTICE file
 * distributed with this work for additional information
 * regarding copyright ownership.  The ASF licenses this file
 * to you under the Apache License, Version 2.0 (the
 * "License"); you may not use this file except in compliance
 * with the License.  You may obtain a copy of the License at
 *
 *   http://www.apache.org/licenses/LICENSE-2.0
 *
 * Unless required by applicable law or agreed to in writing,
 * software distributed under the License is distributed on an
 * "AS IS" BASIS, WITHOUT WARRANTIES OR CONDITIONS OF ANY
 * KIND, either express or implied.  See the License for the
 * specific language governing permissions and limitations
 * under the License.
 */

package org.apache.druid.security.authorization;

import com.fasterxml.jackson.databind.ObjectMapper;
import com.fasterxml.jackson.dataformat.smile.SmileFactory;
import com.google.common.collect.ImmutableList;
import com.google.common.collect.ImmutableMap;
import com.google.common.collect.ImmutableSet;
import com.google.common.collect.Sets;
import org.apache.druid.java.util.common.StringUtils;
import org.apache.druid.java.util.common.concurrent.Execs;
import org.apache.druid.metadata.MetadataStorageTablesConfig;
import org.apache.druid.metadata.TestDerbyConnector;
import org.apache.druid.security.basic.BasicAuthCommonCacheConfig;
import org.apache.druid.security.basic.BasicAuthUtils;
import org.apache.druid.security.basic.authorization.BasicRoleBasedAuthorizer;
import org.apache.druid.security.basic.authorization.db.updater.CoordinatorBasicAuthorizerMetadataStorageUpdater;
import org.apache.druid.security.basic.authorization.endpoint.BasicAuthorizerResource;
import org.apache.druid.security.basic.authorization.endpoint.CoordinatorBasicAuthorizerResourceHandler;
import org.apache.druid.security.basic.authorization.entity.BasicAuthorizerGroupMapping;
import org.apache.druid.security.basic.authorization.entity.BasicAuthorizerGroupMappingFull;
import org.apache.druid.security.basic.authorization.entity.BasicAuthorizerPermission;
import org.apache.druid.security.basic.authorization.entity.BasicAuthorizerRole;
import org.apache.druid.security.basic.authorization.entity.BasicAuthorizerRoleFull;
import org.apache.druid.security.basic.authorization.entity.BasicAuthorizerRoleSimplifiedPermissions;
import org.apache.druid.security.basic.authorization.entity.BasicAuthorizerUser;
import org.apache.druid.security.basic.authorization.entity.BasicAuthorizerUserFull;
import org.apache.druid.security.basic.authorization.entity.BasicAuthorizerUserFullSimplifiedPermissions;
import org.apache.druid.server.security.Action;
import org.apache.druid.server.security.AuthorizerMapper;
import org.apache.druid.server.security.Resource;
import org.apache.druid.server.security.ResourceAction;
import org.apache.druid.server.security.ResourceType;
import org.easymock.EasyMock;
import org.junit.After;
import org.junit.Assert;
import org.junit.Before;
import org.junit.Rule;
import org.junit.Test;
import org.junit.rules.ExpectedException;

import javax.servlet.http.HttpServletRequest;
import javax.ws.rs.core.Response;
<<<<<<< HEAD
=======
import java.util.ArrayList;
>>>>>>> b9c6a26c
import java.util.HashSet;
import java.util.List;
import java.util.Map;
import java.util.Set;
import java.util.concurrent.Callable;
import java.util.concurrent.ExecutorService;
import java.util.concurrent.Future;

public class CoordinatorBasicAuthorizerResourceTest
{
  private static final String AUTHORIZER_NAME = "test";
  private static final String AUTHORIZER_NAME2 = "test2";
  private static final String AUTHORIZER_NAME3 = "test3";

  @Rule
  public ExpectedException expectedException = ExpectedException.none();

  @Rule
  public final TestDerbyConnector.DerbyConnectorRule derbyConnectorRule = new TestDerbyConnector.DerbyConnectorRule();

  private BasicAuthorizerResource resource;
  private CoordinatorBasicAuthorizerMetadataStorageUpdater storageUpdater;
  private HttpServletRequest req;

  @Before
  public void setUp()
  {
    req = EasyMock.createStrictMock(HttpServletRequest.class);

    TestDerbyConnector connector = derbyConnectorRule.getConnector();
    MetadataStorageTablesConfig tablesConfig = derbyConnectorRule.metadataTablesConfigSupplier().get();
    connector.createConfigTable();

    AuthorizerMapper authorizerMapper = new AuthorizerMapper(
        ImmutableMap.of(
            AUTHORIZER_NAME,
            new BasicRoleBasedAuthorizer(
                null,
                AUTHORIZER_NAME,
                null,
                null,
                null,
                null,
                null
            ),
            AUTHORIZER_NAME2,
            new BasicRoleBasedAuthorizer(
                null,
                AUTHORIZER_NAME2,
                null,
                null,
                null,
                null,
                null
            ),
            AUTHORIZER_NAME3,
            new BasicRoleBasedAuthorizer(
                null,
                AUTHORIZER_NAME3,
                null,
                null,
                "adminGroupMapping",
                null,
                null
            )
        )
    );

    storageUpdater = new CoordinatorBasicAuthorizerMetadataStorageUpdater(
        authorizerMapper,
        connector,
        tablesConfig,
        new BasicAuthCommonCacheConfig(null, null, null, null),
        new ObjectMapper(new SmileFactory()),
        new NoopBasicAuthorizerCacheNotifier(),
        null
    );

    resource = new BasicAuthorizerResource(
        new CoordinatorBasicAuthorizerResourceHandler(
            storageUpdater,
            authorizerMapper,
            new ObjectMapper(new SmileFactory())
        )
    );

    storageUpdater.start();
  }

  @After
  public void tearDown()
  {
    storageUpdater.stop();
  }

  @Test
  public void testSeparateDatabaseTables()
  {
    Response response = resource.getAllUsers(req, AUTHORIZER_NAME);
    Assert.assertEquals(200, response.getStatus());
    Assert.assertEquals(
        ImmutableSet.of(BasicAuthUtils.ADMIN_NAME, BasicAuthUtils.INTERNAL_USER_NAME),
        response.getEntity()
    );

    response = resource.getAllUsers(req, AUTHORIZER_NAME2);
    Assert.assertEquals(200, response.getStatus());
    Assert.assertEquals(
        ImmutableSet.of(BasicAuthUtils.ADMIN_NAME, BasicAuthUtils.INTERNAL_USER_NAME),
        response.getEntity()
    );

    response = resource.getAllGroupMappings(req, AUTHORIZER_NAME);
    Assert.assertEquals(200, response.getStatus());
    Assert.assertEquals(
        ImmutableSet.of(),
        response.getEntity()
    );

    response = resource.getAllGroupMappings(req, AUTHORIZER_NAME2);
    Assert.assertEquals(200, response.getStatus());
    Assert.assertEquals(
        ImmutableSet.of(),
        response.getEntity()
    );

    response = resource.getAllGroupMappings(req, AUTHORIZER_NAME3);
    Assert.assertEquals(200, response.getStatus());
    Assert.assertEquals(
        ImmutableSet.of("adminGroupMapping"),
        response.getEntity()
    );

    resource.createUser(req, AUTHORIZER_NAME, "druid");
    resource.createUser(req, AUTHORIZER_NAME, "druid2");
    resource.createUser(req, AUTHORIZER_NAME, "druid3");
    resource.createGroupMapping(req, AUTHORIZER_NAME, "druidGroupMapping", new BasicAuthorizerGroupMapping("druidGroupMapping", "", new HashSet<>()));
    resource.createGroupMapping(req, AUTHORIZER_NAME, "druid2GroupMapping", new BasicAuthorizerGroupMapping("druid2GroupMapping", "", new HashSet<>()));
    resource.createGroupMapping(req, AUTHORIZER_NAME, "druid3GroupMapping", new BasicAuthorizerGroupMapping("druid3GroupMapping", "", new HashSet<>()));

    resource.createUser(req, AUTHORIZER_NAME2, "druid4");
    resource.createUser(req, AUTHORIZER_NAME2, "druid5");
    resource.createUser(req, AUTHORIZER_NAME2, "druid6");
    resource.createGroupMapping(req, AUTHORIZER_NAME2, "druid4GroupMapping", new BasicAuthorizerGroupMapping("druid4GroupMapping", "", new HashSet<>()));
    resource.createGroupMapping(req, AUTHORIZER_NAME2, "druid5GroupMapping", new BasicAuthorizerGroupMapping("druid5GroupMapping", "", new HashSet<>()));
    resource.createGroupMapping(req, AUTHORIZER_NAME2, "druid6GroupMapping", new BasicAuthorizerGroupMapping("druid6GroupMapping", "", new HashSet<>()));

    Set<String> expectedUsers = ImmutableSet.of(
        BasicAuthUtils.ADMIN_NAME,
        BasicAuthUtils.INTERNAL_USER_NAME,
        "druid",
        "druid2",
        "druid3"
    );

    Set<String> expectedUsers2 = ImmutableSet.of(
        BasicAuthUtils.ADMIN_NAME,
        BasicAuthUtils.INTERNAL_USER_NAME,
        "druid4",
        "druid5",
        "druid6"
    );

    response = resource.getAllUsers(req, AUTHORIZER_NAME);
    Assert.assertEquals(200, response.getStatus());
    Assert.assertEquals(expectedUsers, response.getEntity());

    response = resource.getAllUsers(req, AUTHORIZER_NAME2);
    Assert.assertEquals(200, response.getStatus());
    Assert.assertEquals(expectedUsers2, response.getEntity());

    Set<String> expectedGroupMappings = ImmutableSet.of(
        "druidGroupMapping",
        "druid2GroupMapping",
        "druid3GroupMapping"
    );

    Set<String> expectedGroupMappings2 = ImmutableSet.of(
        "druid4GroupMapping",
        "druid5GroupMapping",
        "druid6GroupMapping"
    );

    response = resource.getAllGroupMappings(req, AUTHORIZER_NAME);
    Assert.assertEquals(200, response.getStatus());
    Assert.assertEquals(expectedGroupMappings, response.getEntity());

    response = resource.getAllGroupMappings(req, AUTHORIZER_NAME2);
    Assert.assertEquals(200, response.getStatus());
    Assert.assertEquals(expectedGroupMappings2, response.getEntity());
  }

  @Test
  public void testInvalidAuthorizer()
  {
    Response response = resource.getAllUsers(req, "invalidName");
    Assert.assertEquals(400, response.getStatus());
    Assert.assertEquals(
        errorMapWithMsg("Basic authorizer with name [invalidName] does not exist."),
        response.getEntity()
    );
  }

  @Test
  public void testGetAllUsers()
  {
    Response response = resource.getAllUsers(req, AUTHORIZER_NAME);
    Assert.assertEquals(200, response.getStatus());
    Assert.assertEquals(
        ImmutableSet.of(BasicAuthUtils.ADMIN_NAME, BasicAuthUtils.INTERNAL_USER_NAME),
        response.getEntity()
    );

    resource.createUser(req, AUTHORIZER_NAME, "druid");
    resource.createUser(req, AUTHORIZER_NAME, "druid2");
    resource.createUser(req, AUTHORIZER_NAME, "druid3");

    Set<String> expectedUsers = ImmutableSet.of(
        BasicAuthUtils.ADMIN_NAME,
        BasicAuthUtils.INTERNAL_USER_NAME,
        "druid",
        "druid2",
        "druid3"
    );

    response = resource.getAllUsers(req, AUTHORIZER_NAME);
    Assert.assertEquals(200, response.getStatus());
    Assert.assertEquals(expectedUsers, response.getEntity());
  }

  @Test
  public void testGetAllGroupMappings()
  {
    Response response = resource.getAllGroupMappings(req, AUTHORIZER_NAME);
    Assert.assertEquals(200, response.getStatus());
    Assert.assertEquals(
        ImmutableSet.of(),
        response.getEntity()
    );

    resource.createGroupMapping(req, AUTHORIZER_NAME, "druidGroupMapping", new BasicAuthorizerGroupMapping("druidGroupMapping", "", new HashSet<>()));
    resource.createGroupMapping(req, AUTHORIZER_NAME, "druid2GroupMapping", new BasicAuthorizerGroupMapping("druid2GroupMapping", "", new HashSet<>()));
    resource.createGroupMapping(req, AUTHORIZER_NAME, "druid3GroupMapping", new BasicAuthorizerGroupMapping("druid3GroupMapping", "", new HashSet<>()));

    Set<String> expectedGroupMappings = ImmutableSet.of(
        "druidGroupMapping",
        "druid2GroupMapping",
        "druid3GroupMapping"
    );

    response = resource.getAllGroupMappings(req, AUTHORIZER_NAME);
    Assert.assertEquals(200, response.getStatus());
    Assert.assertEquals(expectedGroupMappings, response.getEntity());
  }

  @Test
  public void testGetAllRoles()
  {
    Response response = resource.getAllRoles(req, AUTHORIZER_NAME);
    Assert.assertEquals(200, response.getStatus());
    Assert.assertEquals(
        ImmutableSet.of(BasicAuthUtils.ADMIN_NAME, BasicAuthUtils.INTERNAL_USER_NAME),
        response.getEntity()
    );

    resource.createRole(req, AUTHORIZER_NAME, "druid");
    resource.createRole(req, AUTHORIZER_NAME, "druid2");
    resource.createRole(req, AUTHORIZER_NAME, "druid3");

    Set<String> expectedRoles = ImmutableSet.of(
        BasicAuthUtils.ADMIN_NAME,
        BasicAuthUtils.INTERNAL_USER_NAME,
        "druid",
        "druid2",
        "druid3"
    );

    response = resource.getAllRoles(req, AUTHORIZER_NAME);
    Assert.assertEquals(200, response.getStatus());
    Assert.assertEquals(expectedRoles, response.getEntity());
  }

  @Test
  public void testCreateDeleteUser()
  {
    Response response = resource.createUser(req, AUTHORIZER_NAME, "druid");
    Assert.assertEquals(200, response.getStatus());

    response = resource.getUser(req, AUTHORIZER_NAME, "druid", null, null);
    Assert.assertEquals(200, response.getStatus());

    BasicAuthorizerUser expectedUser = new BasicAuthorizerUser(
        "druid",
        ImmutableSet.of()
    );
    Assert.assertEquals(expectedUser, response.getEntity());

    response = resource.deleteUser(req, AUTHORIZER_NAME, "druid");
    Assert.assertEquals(200, response.getStatus());

    response = resource.deleteUser(req, AUTHORIZER_NAME, "druid");
    Assert.assertEquals(400, response.getStatus());
    Assert.assertEquals(errorMapWithMsg("User [druid] does not exist."), response.getEntity());

    response = resource.getUser(req, AUTHORIZER_NAME, "druid", null, null);
    Assert.assertEquals(400, response.getStatus());
    Assert.assertEquals(errorMapWithMsg("User [druid] does not exist."), response.getEntity());
  }

  @Test
  public void testCreateDeleteGroupMapping()
  {
    Response response = resource.createGroupMapping(req, AUTHORIZER_NAME, "druidGroupMapping", new BasicAuthorizerGroupMapping("druidGroupMapping", "", new HashSet<>()));
    Assert.assertEquals(200, response.getStatus());

    response = resource.getGroupMapping(req, AUTHORIZER_NAME, "druidGroupMapping", null);
    Assert.assertEquals(200, response.getStatus());

    BasicAuthorizerGroupMapping expectedGroupMapping = new BasicAuthorizerGroupMapping(
        "druidGroupMapping",
        "", ImmutableSet.of()
    );
    Assert.assertEquals(expectedGroupMapping, response.getEntity());

    response = resource.deleteGroupMapping(req, AUTHORIZER_NAME, "druidGroupMapping");
    Assert.assertEquals(200, response.getStatus());

    response = resource.deleteGroupMapping(req, AUTHORIZER_NAME, "druidGroupMapping");
    Assert.assertEquals(400, response.getStatus());
    Assert.assertEquals(errorMapWithMsg("Group mapping [druidGroupMapping] does not exist."), response.getEntity());

    response = resource.getGroupMapping(req, AUTHORIZER_NAME, "druidGroupMapping", null);
    Assert.assertEquals(400, response.getStatus());
    Assert.assertEquals(errorMapWithMsg("Group mapping [druidGroupMapping] does not exist."), response.getEntity());
  }

  @Test
  public void testCreateDeleteRole()
  {
    Response response = resource.createRole(req, AUTHORIZER_NAME, "druidRole");
    Assert.assertEquals(200, response.getStatus());

    response = resource.getRole(req, AUTHORIZER_NAME, "druidRole", null, null);
    Assert.assertEquals(200, response.getStatus());

    BasicAuthorizerRole expectedRole = new BasicAuthorizerRole("druidRole", ImmutableList.of());
    Assert.assertEquals(expectedRole, response.getEntity());

    response = resource.deleteRole(req, AUTHORIZER_NAME, "druidRole");
    Assert.assertEquals(200, response.getStatus());

    response = resource.deleteRole(req, AUTHORIZER_NAME, "druidRole");
    Assert.assertEquals(400, response.getStatus());
    Assert.assertEquals(errorMapWithMsg("Role [druidRole] does not exist."), response.getEntity());

    response = resource.getRole(req, AUTHORIZER_NAME, "druidRole", null, null);
    Assert.assertEquals(400, response.getStatus());
    Assert.assertEquals(errorMapWithMsg("Role [druidRole] does not exist."), response.getEntity());
  }

  @Test
  public void testUserRoleAssignment()
  {
    Response response = resource.createRole(req, AUTHORIZER_NAME, "druidRole");
    Assert.assertEquals(200, response.getStatus());

    response = resource.createUser(req, AUTHORIZER_NAME, "druid");
    Assert.assertEquals(200, response.getStatus());

    response = resource.assignRoleToUser(req, AUTHORIZER_NAME, "druid", "druidRole");
    Assert.assertEquals(200, response.getStatus());

    response = resource.getUser(req, AUTHORIZER_NAME, "druid", null, null);
    Assert.assertEquals(200, response.getStatus());

    BasicAuthorizerUser expectedUser = new BasicAuthorizerUser(
        "druid",
        ImmutableSet.of("druidRole")
    );
    Assert.assertEquals(expectedUser, response.getEntity());

    response = resource.getRole(req, AUTHORIZER_NAME, "druidRole", null, null);
    Assert.assertEquals(200, response.getStatus());
    BasicAuthorizerRole expectedRole = new BasicAuthorizerRole("druidRole", ImmutableList.of());
    Assert.assertEquals(expectedRole, response.getEntity());

    response = resource.unassignRoleFromUser(req, AUTHORIZER_NAME, "druid", "druidRole");
    Assert.assertEquals(200, response.getStatus());

    response = resource.getUser(req, AUTHORIZER_NAME, "druid", null, null);
    Assert.assertEquals(200, response.getStatus());
    expectedUser = new BasicAuthorizerUser(
        "druid",
        ImmutableSet.of()
    );
    Assert.assertEquals(expectedUser, response.getEntity());

    response = resource.getRole(req, AUTHORIZER_NAME, "druidRole", null, null);
    Assert.assertEquals(200, response.getStatus());
    Assert.assertEquals(expectedRole, response.getEntity());
  }

  @Test
  public void testGroupMappingRoleAssignment()
  {
    Response response = resource.createRole(req, AUTHORIZER_NAME, "druidRole");
    Assert.assertEquals(200, response.getStatus());

    response = resource.createGroupMapping(req, AUTHORIZER_NAME, "druidGroupMapping", new BasicAuthorizerGroupMapping("druidGroupMapping", "", new HashSet<>()));
    Assert.assertEquals(200, response.getStatus());

    response = resource.assignRoleToGroupMapping(req, AUTHORIZER_NAME, "druidGroupMapping", "druidRole");
    Assert.assertEquals(200, response.getStatus());

    response = resource.getGroupMapping(req, AUTHORIZER_NAME, "druidGroupMapping", null);
    Assert.assertEquals(200, response.getStatus());

    BasicAuthorizerGroupMapping expectedGroupMapping = new BasicAuthorizerGroupMapping(
        "druidGroupMapping",
        "", ImmutableSet.of("druidRole")
    );
    Assert.assertEquals(expectedGroupMapping, response.getEntity());

    response = resource.getRole(req, AUTHORIZER_NAME, "druidRole", null);
    Assert.assertEquals(200, response.getStatus());
    BasicAuthorizerRole expectedRole = new BasicAuthorizerRole("druidRole", ImmutableList.of());
    Assert.assertEquals(expectedRole, response.getEntity());

    response = resource.unassignRoleFromGroupMapping(req, AUTHORIZER_NAME, "druidGroupMapping", "druidRole");
    Assert.assertEquals(200, response.getStatus());

    response = resource.getGroupMapping(req, AUTHORIZER_NAME, "druidGroupMapping", null);
    Assert.assertEquals(200, response.getStatus());
    expectedGroupMapping = new BasicAuthorizerGroupMapping(
        "druidGroupMapping",
        "", ImmutableSet.of()
    );
    Assert.assertEquals(expectedGroupMapping, response.getEntity());

    response = resource.getRole(req, AUTHORIZER_NAME, "druidRole", null);
    Assert.assertEquals(200, response.getStatus());
    Assert.assertEquals(expectedRole, response.getEntity());
  }

  @Test
  public void testDeleteAssignedRole()
  {
    Response response = resource.createRole(req, AUTHORIZER_NAME, "druidRole");
    Assert.assertEquals(200, response.getStatus());

    response = resource.createUser(req, AUTHORIZER_NAME, "druid");
    Assert.assertEquals(200, response.getStatus());

    response = resource.createUser(req, AUTHORIZER_NAME, "druid2");
    Assert.assertEquals(200, response.getStatus());

    response = resource.assignRoleToUser(req, AUTHORIZER_NAME, "druid", "druidRole");
    Assert.assertEquals(200, response.getStatus());

    response = resource.assignRoleToUser(req, AUTHORIZER_NAME, "druid2", "druidRole");
    Assert.assertEquals(200, response.getStatus());

<<<<<<< HEAD
    response = resource.createGroupMapping(req, AUTHORIZER_NAME, "druidGroupMapping", new BasicAuthorizerGroupMapping("druidGroupMapping", "", new HashSet<>()));
    Assert.assertEquals(200, response.getStatus());

    response = resource.createGroupMapping(req, AUTHORIZER_NAME, "druid2GroupMapping", new BasicAuthorizerGroupMapping("druid2GroupMapping", "", new HashSet<>()));
    Assert.assertEquals(200, response.getStatus());

    response = resource.assignRoleToGroupMapping(req, AUTHORIZER_NAME, "druidGroupMapping", "druidRole");
    Assert.assertEquals(200, response.getStatus());

    response = resource.assignRoleToGroupMapping(req, AUTHORIZER_NAME, "druid2GroupMapping", "druidRole");
    Assert.assertEquals(200, response.getStatus());

    response = resource.getUser(req, AUTHORIZER_NAME, "druid", null);
=======
    response = resource.getUser(req, AUTHORIZER_NAME, "druid", null, null);
>>>>>>> b9c6a26c
    Assert.assertEquals(200, response.getStatus());
    BasicAuthorizerUser expectedUser = new BasicAuthorizerUser(
        "druid",
        ImmutableSet.of("druidRole")
    );
    Assert.assertEquals(expectedUser, response.getEntity());

    response = resource.getUser(req, AUTHORIZER_NAME, "druid2", null, null);
    Assert.assertEquals(200, response.getStatus());
    BasicAuthorizerUser expectedUser2 = new BasicAuthorizerUser(
        "druid2",
        ImmutableSet.of("druidRole")
    );
    Assert.assertEquals(expectedUser2, response.getEntity());

<<<<<<< HEAD

    response = resource.getGroupMapping(req, AUTHORIZER_NAME, "druidGroupMapping", null);
    Assert.assertEquals(200, response.getStatus());
    BasicAuthorizerGroupMapping expectedGroupMapping = new BasicAuthorizerGroupMapping(
        "druidGroupMapping",
        "", ImmutableSet.of("druidRole")
    );
    Assert.assertEquals(expectedGroupMapping, response.getEntity());

    response = resource.getGroupMapping(req, AUTHORIZER_NAME, "druid2GroupMapping", null);
    Assert.assertEquals(200, response.getStatus());
    BasicAuthorizerGroupMapping expectedGroupMapping2 = new BasicAuthorizerGroupMapping(
        "druid2GroupMapping",
        "", ImmutableSet.of("druidRole")
    );
    Assert.assertEquals(expectedGroupMapping2, response.getEntity());

    response = resource.getRole(req, AUTHORIZER_NAME, "druidRole", null);
=======
    response = resource.getRole(req, AUTHORIZER_NAME, "druidRole", null, null);
>>>>>>> b9c6a26c
    Assert.assertEquals(200, response.getStatus());
    BasicAuthorizerRole expectedRole = new BasicAuthorizerRole("druidRole", ImmutableList.of());
    Assert.assertEquals(expectedRole, response.getEntity());

    response = resource.deleteRole(req, AUTHORIZER_NAME, "druidRole");
    Assert.assertEquals(200, response.getStatus());

    response = resource.getUser(req, AUTHORIZER_NAME, "druid", null, null);
    Assert.assertEquals(200, response.getStatus());
    expectedUser = new BasicAuthorizerUser(
        "druid",
        ImmutableSet.of()
    );
    Assert.assertEquals(expectedUser, response.getEntity());

    response = resource.getUser(req, AUTHORIZER_NAME, "druid2", null, null);
    Assert.assertEquals(200, response.getStatus());
    expectedUser2 = new BasicAuthorizerUser(
        "druid2",
        ImmutableSet.of()
    );
    Assert.assertEquals(expectedUser2, response.getEntity());

    response = resource.getGroupMapping(req, AUTHORIZER_NAME, "druidGroupMapping", null);
    Assert.assertEquals(200, response.getStatus());
    expectedGroupMapping = new BasicAuthorizerGroupMapping(
        "druidGroupMapping",
        "", ImmutableSet.of()
    );
    Assert.assertEquals(expectedGroupMapping, response.getEntity());

    response = resource.getGroupMapping(req, AUTHORIZER_NAME, "druid2GroupMapping", null);
    Assert.assertEquals(200, response.getStatus());
    expectedGroupMapping2 = new BasicAuthorizerGroupMapping(
        "druid2GroupMapping",
        "", ImmutableSet.of()
    );
    Assert.assertEquals(expectedGroupMapping2, response.getEntity());
  }

  @Test
  public void testRolesAndPerms()
  {
    Response response = resource.createRole(req, AUTHORIZER_NAME, "druidRole");
    Assert.assertEquals(200, response.getStatus());

    List<ResourceAction> perms = ImmutableList.of(
        new ResourceAction(new Resource("A", ResourceType.DATASOURCE), Action.READ),
        new ResourceAction(new Resource("B", ResourceType.DATASOURCE), Action.WRITE),
        new ResourceAction(new Resource("C", ResourceType.CONFIG), Action.WRITE)
    );

    response = resource.setRolePermissions(req, AUTHORIZER_NAME, "druidRole", perms);
    Assert.assertEquals(200, response.getStatus());

    response = resource.setRolePermissions(req, AUTHORIZER_NAME, "wrongRole", perms);
    Assert.assertEquals(400, response.getStatus());
    Assert.assertEquals(errorMapWithMsg("Role [wrongRole] does not exist."), response.getEntity());

    response = resource.getRole(req, AUTHORIZER_NAME, "druidRole", null, null);
    Assert.assertEquals(200, response.getStatus());
    BasicAuthorizerRole expectedRole = new BasicAuthorizerRole("druidRole", BasicAuthorizerPermission.makePermissionList(perms));
    Assert.assertEquals(expectedRole, response.getEntity());

    List<ResourceAction> newPerms = ImmutableList.of(
        new ResourceAction(new Resource("D", ResourceType.DATASOURCE), Action.READ),
        new ResourceAction(new Resource("B", ResourceType.DATASOURCE), Action.WRITE),
        new ResourceAction(new Resource("F", ResourceType.CONFIG), Action.WRITE)
    );

    response = resource.setRolePermissions(req, AUTHORIZER_NAME, "druidRole", newPerms);
    Assert.assertEquals(200, response.getStatus());

    response = resource.getRole(req, AUTHORIZER_NAME, "druidRole", null, null);
    Assert.assertEquals(200, response.getStatus());
    expectedRole = new BasicAuthorizerRole("druidRole", BasicAuthorizerPermission.makePermissionList(newPerms));
    Assert.assertEquals(expectedRole, response.getEntity());

    response = resource.setRolePermissions(req, AUTHORIZER_NAME, "druidRole", null);
    Assert.assertEquals(200, response.getStatus());

    response = resource.getRole(req, AUTHORIZER_NAME, "druidRole", null, null);
    Assert.assertEquals(200, response.getStatus());
    expectedRole = new BasicAuthorizerRole("druidRole", null);
    Assert.assertEquals(expectedRole, response.getEntity());
  }

  @Test
  public void testUsersGroupMappingsRolesAndPerms()
  {
    Response response = resource.createUser(req, AUTHORIZER_NAME, "druid");
    Assert.assertEquals(200, response.getStatus());

    response = resource.createUser(req, AUTHORIZER_NAME, "druid2");
    Assert.assertEquals(200, response.getStatus());

    response = resource.createGroupMapping(req, AUTHORIZER_NAME, "druidGroupMapping", new BasicAuthorizerGroupMapping("druidGroupMapping", "", new HashSet<>()));
    Assert.assertEquals(200, response.getStatus());

    response = resource.createGroupMapping(req, AUTHORIZER_NAME, "druid2GroupMapping", new BasicAuthorizerGroupMapping("druid2GroupMapping", "", new HashSet<>()));
    Assert.assertEquals(200, response.getStatus());

    response = resource.createRole(req, AUTHORIZER_NAME, "druidRole");
    Assert.assertEquals(200, response.getStatus());

    response = resource.createRole(req, AUTHORIZER_NAME, "druidRole2");
    Assert.assertEquals(200, response.getStatus());

    List<ResourceAction> perms = ImmutableList.of(
        new ResourceAction(new Resource("A", ResourceType.DATASOURCE), Action.READ),
        new ResourceAction(new Resource("B", ResourceType.DATASOURCE), Action.WRITE),
        new ResourceAction(new Resource("C", ResourceType.CONFIG), Action.WRITE)
    );

    List<ResourceAction> perms2 = ImmutableList.of(
        new ResourceAction(new Resource("D", ResourceType.STATE), Action.READ),
        new ResourceAction(new Resource("E", ResourceType.DATASOURCE), Action.WRITE),
        new ResourceAction(new Resource("F", ResourceType.CONFIG), Action.WRITE)
    );

    response = resource.setRolePermissions(req, AUTHORIZER_NAME, "druidRole", perms);
    Assert.assertEquals(200, response.getStatus());

    response = resource.setRolePermissions(req, AUTHORIZER_NAME, "druidRole2", perms2);
    Assert.assertEquals(200, response.getStatus());

    response = resource.assignRoleToUser(req, AUTHORIZER_NAME, "druid", "druidRole");
    Assert.assertEquals(200, response.getStatus());

    response = resource.assignRoleToUser(req, AUTHORIZER_NAME, "druid", "druidRole2");
    Assert.assertEquals(200, response.getStatus());

    response = resource.assignRoleToUser(req, AUTHORIZER_NAME, "druid2", "druidRole");
    Assert.assertEquals(200, response.getStatus());

    response = resource.assignRoleToUser(req, AUTHORIZER_NAME, "druid2", "druidRole2");
    Assert.assertEquals(200, response.getStatus());

    response = resource.assignRoleToGroupMapping(req, AUTHORIZER_NAME, "druidGroupMapping", "druidRole");
    Assert.assertEquals(200, response.getStatus());

    response = resource.assignRoleToGroupMapping(req, AUTHORIZER_NAME, "druidGroupMapping", "druidRole2");
    Assert.assertEquals(200, response.getStatus());

    response = resource.assignRoleToGroupMapping(req, AUTHORIZER_NAME, "druid2GroupMapping", "druidRole");
    Assert.assertEquals(200, response.getStatus());

    response = resource.assignRoleToGroupMapping(req, AUTHORIZER_NAME, "druid2GroupMapping", "druidRole2");
    Assert.assertEquals(200, response.getStatus());

    BasicAuthorizerRole expectedRole = new BasicAuthorizerRole("druidRole", BasicAuthorizerPermission.makePermissionList(perms));
    BasicAuthorizerRole expectedRole2 = new BasicAuthorizerRole("druidRole2", BasicAuthorizerPermission.makePermissionList(perms2));
    Set<BasicAuthorizerRole> expectedRoles = Sets.newHashSet(expectedRole, expectedRole2);

    BasicAuthorizerUserFull expectedUserFull = new BasicAuthorizerUserFull("druid", expectedRoles);
    response = resource.getUser(req, AUTHORIZER_NAME, "druid", "", null);
    Assert.assertEquals(200, response.getStatus());
    Assert.assertEquals(expectedUserFull, response.getEntity());
    BasicAuthorizerUserFullSimplifiedPermissions expectedUserFullSimplifiedPermissions =
        new BasicAuthorizerUserFullSimplifiedPermissions(
            "druid",
            BasicAuthorizerRoleSimplifiedPermissions.convertRoles(expectedRoles)
        );
    response = resource.getUser(req, AUTHORIZER_NAME, "druid", "", "");
    Assert.assertEquals(200, response.getStatus());
    Assert.assertEquals(expectedUserFullSimplifiedPermissions, response.getEntity());

    BasicAuthorizerUserFull expectedUserFull2 = new BasicAuthorizerUserFull("druid2", expectedRoles);
    response = resource.getUser(req, AUTHORIZER_NAME, "druid2", "", null);
    Assert.assertEquals(200, response.getStatus());
    Assert.assertEquals(expectedUserFull2, response.getEntity());
    BasicAuthorizerUserFullSimplifiedPermissions expectedUserFullSimplifiedPermissions2 =
        new BasicAuthorizerUserFullSimplifiedPermissions(
            "druid2",
            BasicAuthorizerRoleSimplifiedPermissions.convertRoles(expectedRoles)
        );
    response = resource.getUser(req, AUTHORIZER_NAME, "druid2", "", "");
    Assert.assertEquals(200, response.getStatus());
    Assert.assertEquals(expectedUserFullSimplifiedPermissions2, response.getEntity());

    BasicAuthorizerGroupMappingFull expectedGroupMappingFull = new BasicAuthorizerGroupMappingFull("druidGroupMapping", "", expectedRoles);
    response = resource.getGroupMapping(req, AUTHORIZER_NAME, "druidGroupMapping", "");
    Assert.assertEquals(200, response.getStatus());
    Assert.assertEquals(expectedGroupMappingFull, response.getEntity());

    BasicAuthorizerGroupMappingFull expectedGroupMappingFull2 = new BasicAuthorizerGroupMappingFull("druid2GroupMapping", "", expectedRoles);
    response = resource.getGroupMapping(req, AUTHORIZER_NAME, "druid2GroupMapping", "");
    Assert.assertEquals(200, response.getStatus());
    Assert.assertEquals(expectedGroupMappingFull2, response.getEntity());

    Set<String> expectedUserSet = Sets.newHashSet("druid", "druid2");
    Set<String> expectedGroupMappingSet = Sets.newHashSet("druidGroupMapping", "druid2GroupMapping");
    BasicAuthorizerRoleFull expectedRoleFull = new BasicAuthorizerRoleFull(
        "druidRole",
        expectedUserSet,
        expectedGroupMappingSet,
        BasicAuthorizerPermission.makePermissionList(perms)
    );
    response = resource.getRole(req, AUTHORIZER_NAME, "druidRole", "", null);
    Assert.assertEquals(200, response.getStatus());
    Assert.assertEquals(expectedRoleFull, response.getEntity());
    BasicAuthorizerRoleSimplifiedPermissions expectedRoleSimplifiedPerms = new BasicAuthorizerRoleSimplifiedPermissions(
        "druidRole",
        expectedUserSet,
        perms
    );
    response = resource.getRole(req, AUTHORIZER_NAME, "druidRole", "", "");
    Assert.assertEquals(200, response.getStatus());
    Assert.assertEquals(expectedRoleSimplifiedPerms, response.getEntity());
    expectedRoleSimplifiedPerms = new BasicAuthorizerRoleSimplifiedPermissions(
        "druidRole",
        null,
        perms
    );
    response = resource.getRole(req, AUTHORIZER_NAME, "druidRole", null, "");
    Assert.assertEquals(200, response.getStatus());
    Assert.assertEquals(expectedRoleSimplifiedPerms, response.getEntity());

    BasicAuthorizerRoleFull expectedRoleFull2 = new BasicAuthorizerRoleFull(
        "druidRole2",
        expectedUserSet,
        expectedGroupMappingSet,
        BasicAuthorizerPermission.makePermissionList(perms2)
    );
    response = resource.getRole(req, AUTHORIZER_NAME, "druidRole2", "", null);
    Assert.assertEquals(200, response.getStatus());
    Assert.assertEquals(expectedRoleFull2, response.getEntity());
    BasicAuthorizerRoleSimplifiedPermissions expectedRoleSimplifiedPerms2 = new BasicAuthorizerRoleSimplifiedPermissions(
        "druidRole2",
        expectedUserSet,
        perms2
    );
    response = resource.getRole(req, AUTHORIZER_NAME, "druidRole2", "", "");
    Assert.assertEquals(200, response.getStatus());
    Assert.assertEquals(expectedRoleSimplifiedPerms2, response.getEntity());
    expectedRoleSimplifiedPerms2 = new BasicAuthorizerRoleSimplifiedPermissions(
        "druidRole2",
        null,
        perms2
    );
    response = resource.getRole(req, AUTHORIZER_NAME, "druidRole2", null, "");
    Assert.assertEquals(200, response.getStatus());
    Assert.assertEquals(expectedRoleSimplifiedPerms2, response.getEntity());

    perms = ImmutableList.of(
        new ResourceAction(new Resource("A", ResourceType.DATASOURCE), Action.READ),
        new ResourceAction(new Resource("C", ResourceType.CONFIG), Action.WRITE)
    );

    perms2 = ImmutableList.of(
        new ResourceAction(new Resource("E", ResourceType.DATASOURCE), Action.WRITE)
    );

    response = resource.setRolePermissions(req, AUTHORIZER_NAME, "druidRole", perms);
    Assert.assertEquals(200, response.getStatus());

    response = resource.setRolePermissions(req, AUTHORIZER_NAME, "druidRole2", perms2);
    Assert.assertEquals(200, response.getStatus());

    expectedRole = new BasicAuthorizerRole("druidRole", BasicAuthorizerPermission.makePermissionList(perms));
    expectedRole2 = new BasicAuthorizerRole("druidRole2", BasicAuthorizerPermission.makePermissionList(perms2));
    expectedRoles = Sets.newHashSet(expectedRole, expectedRole2);
    expectedUserFull = new BasicAuthorizerUserFull("druid", expectedRoles);
    expectedUserFull2 = new BasicAuthorizerUserFull("druid2", expectedRoles);
    expectedUserFullSimplifiedPermissions = new BasicAuthorizerUserFullSimplifiedPermissions(
        "druid",
        BasicAuthorizerRoleSimplifiedPermissions.convertRoles(expectedRoles)
    );
    expectedUserFullSimplifiedPermissions2 = new BasicAuthorizerUserFullSimplifiedPermissions(
        "druid2",
        BasicAuthorizerRoleSimplifiedPermissions.convertRoles(expectedRoles)
    );

    response = resource.getUser(req, AUTHORIZER_NAME, "druid", "", null);
    Assert.assertEquals(200, response.getStatus());
    Assert.assertEquals(expectedUserFull, response.getEntity());
    response = resource.getUser(req, AUTHORIZER_NAME, "druid", "", "");
    Assert.assertEquals(200, response.getStatus());
    Assert.assertEquals(expectedUserFullSimplifiedPermissions, response.getEntity());

    response = resource.getUser(req, AUTHORIZER_NAME, "druid2", "", null);
    Assert.assertEquals(200, response.getStatus());
    Assert.assertEquals(expectedUserFull2, response.getEntity());
    response = resource.getUser(req, AUTHORIZER_NAME, "druid2", "", "");
    Assert.assertEquals(200, response.getStatus());
    Assert.assertEquals(expectedUserFullSimplifiedPermissions2, response.getEntity());

    response = resource.unassignRoleFromUser(req, AUTHORIZER_NAME, "druid", "druidRole");
    Assert.assertEquals(200, response.getStatus());

    response = resource.unassignRoleFromUser(req, AUTHORIZER_NAME, "druid2", "druidRole2");
    Assert.assertEquals(200, response.getStatus());

<<<<<<< HEAD
    response = resource.unassignRoleFromGroupMapping(req, AUTHORIZER_NAME, "druidGroupMapping", "druidRole");
    Assert.assertEquals(200, response.getStatus());

    response = resource.unassignRoleFromGroupMapping(req, AUTHORIZER_NAME, "druid2GroupMapping", "druidRole2");
    Assert.assertEquals(200, response.getStatus());


=======
>>>>>>> b9c6a26c
    expectedUserFull = new BasicAuthorizerUserFull("druid", Sets.newHashSet(expectedRole2));
    expectedUserFull2 = new BasicAuthorizerUserFull("druid2", Sets.newHashSet(expectedRole));
    expectedRoleFull = new BasicAuthorizerRoleFull(
        "druidRole",
        Sets.newHashSet("druid2"),
        Sets.newHashSet("druid2GroupMapping"),
        BasicAuthorizerPermission.makePermissionList(perms)
    );
    expectedRoleFull2 = new BasicAuthorizerRoleFull(
        "druidRole2",
        Sets.newHashSet("druid"),
        Sets.newHashSet("druidGroupMapping"),
        BasicAuthorizerPermission.makePermissionList(perms2)
    );
    expectedUserFullSimplifiedPermissions = new BasicAuthorizerUserFullSimplifiedPermissions(
        "druid",
        BasicAuthorizerRoleSimplifiedPermissions.convertRoles(expectedUserFull.getRoles())
    );
    expectedUserFullSimplifiedPermissions2 = new BasicAuthorizerUserFullSimplifiedPermissions(
        "druid2",
        BasicAuthorizerRoleSimplifiedPermissions.convertRoles(expectedUserFull2.getRoles())
    );
    expectedRoleSimplifiedPerms = new BasicAuthorizerRoleSimplifiedPermissions(expectedRoleFull);
    expectedRoleSimplifiedPerms2 = new BasicAuthorizerRoleSimplifiedPermissions(expectedRoleFull2);

    response = resource.getUser(req, AUTHORIZER_NAME, "druid", "", null);
    Assert.assertEquals(200, response.getStatus());
    Assert.assertEquals(expectedUserFull, response.getEntity());
    response = resource.getUser(req, AUTHORIZER_NAME, "druid", "", "");
    Assert.assertEquals(200, response.getStatus());
    Assert.assertEquals(expectedUserFullSimplifiedPermissions, response.getEntity());

    response = resource.getUser(req, AUTHORIZER_NAME, "druid2", "", null);
    Assert.assertEquals(200, response.getStatus());
    Assert.assertEquals(expectedUserFull2, response.getEntity());
    response = resource.getUser(req, AUTHORIZER_NAME, "druid2", "", "");
    Assert.assertEquals(200, response.getStatus());
    Assert.assertEquals(expectedUserFullSimplifiedPermissions2, response.getEntity());

    response = resource.getRole(req, AUTHORIZER_NAME, "druidRole", "", null);
    Assert.assertEquals(200, response.getStatus());
    Assert.assertEquals(expectedRoleFull, response.getEntity());
    response = resource.getRole(req, AUTHORIZER_NAME, "druidRole", "", "");
    Assert.assertEquals(200, response.getStatus());
    Assert.assertEquals(expectedRoleSimplifiedPerms, response.getEntity());

    response = resource.getRole(req, AUTHORIZER_NAME, "druidRole2", "", null);
    Assert.assertEquals(200, response.getStatus());
    Assert.assertEquals(expectedRoleFull2, response.getEntity());
    response = resource.getRole(req, AUTHORIZER_NAME, "druidRole2", "", "");
    Assert.assertEquals(200, response.getStatus());
    Assert.assertEquals(expectedRoleSimplifiedPerms2, response.getEntity());
  }

  @Test
  public void testConcurrentUpdate()
  {
    final int testMultiple = 100;

    // setup a user and the roles
    Response response = resource.createUser(req, AUTHORIZER_NAME, "druid");
    Assert.assertEquals(200, response.getStatus());

    List<ResourceAction> perms = ImmutableList.of(
        new ResourceAction(new Resource("A", ResourceType.DATASOURCE), Action.READ),
        new ResourceAction(new Resource("B", ResourceType.DATASOURCE), Action.WRITE),
        new ResourceAction(new Resource("C", ResourceType.CONFIG), Action.WRITE)
    );

    for (int i = 0; i < testMultiple; i++) {
      String roleName = "druidRole-" + i;
      response = resource.createRole(req, AUTHORIZER_NAME, roleName);
      Assert.assertEquals(200, response.getStatus());

      response = resource.setRolePermissions(req, AUTHORIZER_NAME, roleName, perms);
      Assert.assertEquals(200, response.getStatus());
    }

    ExecutorService exec = Execs.multiThreaded(testMultiple, "thread---");
    int[] responseCodesAssign = new int[testMultiple];

    // assign 'testMultiple' roles to the user concurrently
    List<Callable<Void>> addRoleCallables = new ArrayList<>();
    for (int i = 0; i < testMultiple; i++) {
      final int innerI = i;
      String roleName = "druidRole-" + i;
      addRoleCallables.add(
          new Callable<Void>()
          {
            @Override
            public Void call() throws Exception
            {
              Response response = resource.assignRoleToUser(req, AUTHORIZER_NAME, "druid", roleName);
              responseCodesAssign[innerI] = response.getStatus();
              return null;
            }
          }
      );
    }
    try {
      List<Future<Void>> futures = exec.invokeAll(addRoleCallables);
      for (Future future : futures) {
        future.get();
      }
    }
    catch (Exception e) {
      throw new RuntimeException(e);
    }

    // the API can return !200 if the update attempt fails by exhausting retries because of
    // too much contention from other conflicting requests, make sure that we don't get any successful requests
    // that didn't actually take effect
    Set<String> roleNames = getRoleNamesAssignedToUser("druid");
    for (int i = 0; i < testMultiple; i++) {
      String roleName = "druidRole-" + i;
      if (responseCodesAssign[i] == 200 && !roleNames.contains(roleName)) {
        Assert.fail(
            StringUtils.format("Got response status 200 for assigning role [%s] but user did not have role.", roleName)
        );
      }
    }

    // Now unassign the roles concurrently
    List<Callable<Void>> removeRoleCallables = new ArrayList<>();
    int[] responseCodesRemove = new int[testMultiple];

    for (int i = 0; i < testMultiple; i++) {
      final int innerI = i;
      String roleName = "druidRole-" + i;
      removeRoleCallables.add(
          new Callable<Void>()
          {
            @Override
            public Void call() throws Exception
            {
              Response response = resource.unassignRoleFromUser(req, AUTHORIZER_NAME, "druid", roleName);
              responseCodesRemove[innerI] = response.getStatus();
              return null;
            }
          }
      );
    }
    try {
      List<Future<Void>> futures = exec.invokeAll(removeRoleCallables);
      for (Future future : futures) {
        future.get();
      }
    }
    catch (Exception e) {
      throw new RuntimeException(e);
    }

    roleNames = getRoleNamesAssignedToUser("druid");
    for (int i = 0; i < testMultiple; i++) {
      String roleName = "druidRole-" + i;
      if (responseCodesRemove[i] == 200 && roleNames.contains(roleName)) {
        Assert.fail(
            StringUtils.format("Got response status 200 for removing role [%s] but user still has role.", roleName)
        );
      }
    }
  }

  private Set<String> getRoleNamesAssignedToUser(
      String user
  )
  {
    Response response = resource.getUser(req, AUTHORIZER_NAME, user, "", null);
    Assert.assertEquals(200, response.getStatus());
    BasicAuthorizerUserFull userFull = (BasicAuthorizerUserFull) response.getEntity();
    Set<String> roleNames = new HashSet<>();
    for (BasicAuthorizerRole role : userFull.getRoles()) {
      roleNames.add(role.getName());
    }
    return roleNames;
  }

  private static Map<String, String> errorMapWithMsg(String errorMsg)
  {
    return ImmutableMap.of("error", errorMsg);
  }
}<|MERGE_RESOLUTION|>--- conflicted
+++ resolved
@@ -59,10 +59,7 @@
 
 import javax.servlet.http.HttpServletRequest;
 import javax.ws.rs.core.Response;
-<<<<<<< HEAD
-=======
 import java.util.ArrayList;
->>>>>>> b9c6a26c
 import java.util.HashSet;
 import java.util.List;
 import java.util.Map;
@@ -83,6 +80,8 @@
   @Rule
   public final TestDerbyConnector.DerbyConnectorRule derbyConnectorRule = new TestDerbyConnector.DerbyConnectorRule();
 
+  private TestDerbyConnector connector;
+  private MetadataStorageTablesConfig tablesConfig;
   private BasicAuthorizerResource resource;
   private CoordinatorBasicAuthorizerMetadataStorageUpdater storageUpdater;
   private HttpServletRequest req;
@@ -92,8 +91,8 @@
   {
     req = EasyMock.createStrictMock(HttpServletRequest.class);
 
-    TestDerbyConnector connector = derbyConnectorRule.getConnector();
-    MetadataStorageTablesConfig tablesConfig = derbyConnectorRule.metadataTablesConfigSupplier().get();
+    connector = derbyConnectorRule.getConnector();
+    tablesConfig = derbyConnectorRule.metadataTablesConfigSupplier().get();
     connector.createConfigTable();
 
     AuthorizerMapper authorizerMapper = new AuthorizerMapper(
@@ -486,7 +485,7 @@
     );
     Assert.assertEquals(expectedGroupMapping, response.getEntity());
 
-    response = resource.getRole(req, AUTHORIZER_NAME, "druidRole", null);
+    response = resource.getRole(req, AUTHORIZER_NAME, "druidRole", null, null);
     Assert.assertEquals(200, response.getStatus());
     BasicAuthorizerRole expectedRole = new BasicAuthorizerRole("druidRole", ImmutableList.of());
     Assert.assertEquals(expectedRole, response.getEntity());
@@ -502,7 +501,7 @@
     );
     Assert.assertEquals(expectedGroupMapping, response.getEntity());
 
-    response = resource.getRole(req, AUTHORIZER_NAME, "druidRole", null);
+    response = resource.getRole(req, AUTHORIZER_NAME, "druidRole", null, null);
     Assert.assertEquals(200, response.getStatus());
     Assert.assertEquals(expectedRole, response.getEntity());
   }
@@ -525,7 +524,6 @@
     response = resource.assignRoleToUser(req, AUTHORIZER_NAME, "druid2", "druidRole");
     Assert.assertEquals(200, response.getStatus());
 
-<<<<<<< HEAD
     response = resource.createGroupMapping(req, AUTHORIZER_NAME, "druidGroupMapping", new BasicAuthorizerGroupMapping("druidGroupMapping", "", new HashSet<>()));
     Assert.assertEquals(200, response.getStatus());
 
@@ -538,10 +536,7 @@
     response = resource.assignRoleToGroupMapping(req, AUTHORIZER_NAME, "druid2GroupMapping", "druidRole");
     Assert.assertEquals(200, response.getStatus());
 
-    response = resource.getUser(req, AUTHORIZER_NAME, "druid", null);
-=======
     response = resource.getUser(req, AUTHORIZER_NAME, "druid", null, null);
->>>>>>> b9c6a26c
     Assert.assertEquals(200, response.getStatus());
     BasicAuthorizerUser expectedUser = new BasicAuthorizerUser(
         "druid",
@@ -557,8 +552,6 @@
     );
     Assert.assertEquals(expectedUser2, response.getEntity());
 
-<<<<<<< HEAD
-
     response = resource.getGroupMapping(req, AUTHORIZER_NAME, "druidGroupMapping", null);
     Assert.assertEquals(200, response.getStatus());
     BasicAuthorizerGroupMapping expectedGroupMapping = new BasicAuthorizerGroupMapping(
@@ -575,10 +568,7 @@
     );
     Assert.assertEquals(expectedGroupMapping2, response.getEntity());
 
-    response = resource.getRole(req, AUTHORIZER_NAME, "druidRole", null);
-=======
     response = resource.getRole(req, AUTHORIZER_NAME, "druidRole", null, null);
->>>>>>> b9c6a26c
     Assert.assertEquals(200, response.getStatus());
     BasicAuthorizerRole expectedRole = new BasicAuthorizerRole("druidRole", ImmutableList.of());
     Assert.assertEquals(expectedRole, response.getEntity());
@@ -872,16 +862,12 @@
     response = resource.unassignRoleFromUser(req, AUTHORIZER_NAME, "druid2", "druidRole2");
     Assert.assertEquals(200, response.getStatus());
 
-<<<<<<< HEAD
     response = resource.unassignRoleFromGroupMapping(req, AUTHORIZER_NAME, "druidGroupMapping", "druidRole");
     Assert.assertEquals(200, response.getStatus());
 
     response = resource.unassignRoleFromGroupMapping(req, AUTHORIZER_NAME, "druid2GroupMapping", "druidRole2");
     Assert.assertEquals(200, response.getStatus());
 
-
-=======
->>>>>>> b9c6a26c
     expectedUserFull = new BasicAuthorizerUserFull("druid", Sets.newHashSet(expectedRole2));
     expectedUserFull2 = new BasicAuthorizerUserFull("druid2", Sets.newHashSet(expectedRole));
     expectedRoleFull = new BasicAuthorizerRoleFull(
