--- conflicted
+++ resolved
@@ -34,11 +34,7 @@
   </parent>
 
   <properties>
-<<<<<<< HEAD
     <apache.kafka.version>2.0.1</apache.kafka.version>
-=======
-    <apache.kafka.version>0.10.2.2</apache.kafka.version>
->>>>>>> c23c5ef4
   </properties>
 
   <dependencies>
