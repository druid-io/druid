/*
 * Licensed to the Apache Software Foundation (ASF) under one
 * or more contributor license agreements.  See the NOTICE file
 * distributed with this work for additional information
 * regarding copyright ownership.  The ASF licenses this file
 * to you under the Apache License, Version 2.0 (the
 * "License"); you may not use this file except in compliance
 * with the License.  You may obtain a copy of the License at
 *
 *   http://www.apache.org/licenses/LICENSE-2.0
 *
 * Unless required by applicable law or agreed to in writing,
 * software distributed under the License is distributed on an
 * "AS IS" BASIS, WITHOUT WARRANTIES OR CONDITIONS OF ANY
 * KIND, either express or implied.  See the License for the
 * specific language governing permissions and limitations
 * under the License.
 */

package org.apache.druid.indexing.kafka.supervisor;

import com.fasterxml.jackson.core.JsonProcessingException;
import com.fasterxml.jackson.core.type.TypeReference;
import com.fasterxml.jackson.databind.ObjectMapper;
import com.google.common.annotations.VisibleForTesting;
import com.google.common.base.Joiner;
import com.google.common.collect.ImmutableMap;
import org.apache.druid.indexing.common.stats.RowIngestionMetersFactory;
import org.apache.druid.indexing.common.task.Task;
import org.apache.druid.indexing.common.task.TaskResource;
import org.apache.druid.indexing.kafka.KafkaDataSourceMetadata;
import org.apache.druid.indexing.kafka.KafkaIndexTask;
import org.apache.druid.indexing.kafka.KafkaIndexTaskClientFactory;
import org.apache.druid.indexing.kafka.KafkaIndexTaskIOConfig;
import org.apache.druid.indexing.kafka.KafkaIndexTaskTuningConfig;
import org.apache.druid.indexing.kafka.KafkaRecordSupplier;
import org.apache.druid.indexing.kafka.KafkaSequenceNumber;
import org.apache.druid.indexing.overlord.DataSourceMetadata;
import org.apache.druid.indexing.overlord.IndexerMetadataStorageCoordinator;
import org.apache.druid.indexing.overlord.TaskMaster;
import org.apache.druid.indexing.overlord.TaskStorage;
import org.apache.druid.indexing.seekablestream.SeekableStreamIndexTask;
import org.apache.druid.indexing.seekablestream.SeekableStreamIndexTaskIOConfig;
import org.apache.druid.indexing.seekablestream.SeekableStreamIndexTaskTuningConfig;
import org.apache.druid.indexing.seekablestream.SeekableStreamPartitions;
import org.apache.druid.indexing.seekablestream.common.OrderedSequenceNumber;
import org.apache.druid.indexing.seekablestream.common.RecordSupplier;
import org.apache.druid.indexing.seekablestream.common.StreamPartition;
import org.apache.druid.indexing.seekablestream.supervisor.SeekableStreamSupervisor;
import org.apache.druid.indexing.seekablestream.supervisor.SeekableStreamSupervisorIOConfig;
import org.apache.druid.indexing.seekablestream.supervisor.SeekableStreamSupervisorReportPayload;
import org.apache.druid.indexing.seekablestream.utils.RandomIdUtils;
import org.apache.druid.java.util.common.ISE;
import org.apache.druid.java.util.common.StringUtils;
import org.apache.druid.java.util.emitter.EmittingLogger;
import org.apache.druid.java.util.emitter.service.ServiceEmitter;
import org.apache.druid.java.util.emitter.service.ServiceMetricEvent;
import org.apache.druid.server.metrics.DruidMonitorSchedulerConfig;
import org.joda.time.DateTime;

import java.util.ArrayList;
import java.util.List;
import java.util.Map;
import java.util.Map.Entry;
import java.util.Set;
import java.util.TreeMap;
import java.util.concurrent.ScheduledExecutorService;
import java.util.concurrent.TimeUnit;
import java.util.stream.Collectors;

/**
 * Supervisor responsible for managing the KafkaIndexTasks for a single dataSource. At a high level, the class accepts a
 * {@link KafkaSupervisorSpec} which includes the Kafka topic and configuration as well as an ingestion spec which will
 * be used to generate the indexing tasks. The run loop periodically refreshes its view of the Kafka topic's partitions
 * and the list of running indexing tasks and ensures that all partitions are being read from and that there are enough
 * tasks to satisfy the desired number of replicas. As tasks complete, new tasks are queued to process the next range of
 * Kafka offsets.
 */
public class KafkaSupervisor extends SeekableStreamSupervisor<Integer, Long>
{
  private static final EmittingLogger log = new EmittingLogger(KafkaSupervisor.class);
  private static final long MINIMUM_GET_OFFSET_PERIOD_MILLIS = 5000;
  private static final long INITIAL_GET_OFFSET_DELAY_MILLIS = 15000;
  private static final long INITIAL_EMIT_LAG_METRIC_DELAY_MILLIS = 25000;
  private static final Long NOT_SET = -1L;
  private static final Long END_OF_PARTITION = Long.MAX_VALUE;

<<<<<<< HEAD
  public static final String IS_INCREMENTAL_HANDOFF_SUPPORTED = "IS_INCREMENTAL_HANDOFF_SUPPORTED";

  // Internal data structures
  // --------------------------------------------------------

  /**
   * A TaskGroup is the main data structure used by KafkaSupervisor to organize and monitor Kafka partitions and
   * indexing tasks. All the tasks in a TaskGroup should always be doing the same thing (reading the same partitions and
   * starting from the same offset) and if [replicas] is configured to be 1, a TaskGroup will contain a single task (the
   * exception being if the supervisor started up and discovered and adopted some already running tasks). At any given
   * time, there should only be up to a maximum of [taskCount] actively-reading task groups (tracked in the [taskGroups]
   * map) + zero or more pending-completion task groups (tracked in [pendingCompletionTaskGroups]).
   */
  private class TaskGroup
  {
    final int groupId;

    // This specifies the partitions and starting offsets for this task group. It is set on group creation from the data
    // in [partitionGroups] and never changes during the lifetime of this task group, which will live until a task in
    // this task group has completed successfully, at which point this will be destroyed and a new task group will be
    // created with new starting offsets. This allows us to create replacement tasks for failed tasks that process the
    // same offsets, even if the values in [partitionGroups] has been changed.
    final ImmutableMap<Integer, Long> partitionOffsets;

    final ConcurrentHashMap<String, TaskData> tasks = new ConcurrentHashMap<>();
    final Optional<DateTime> minimumMessageTime;
    final Optional<DateTime> maximumMessageTime;
    DateTime completionTimeout; // is set after signalTasksToFinish(); if not done by timeout, take corrective action
    final TreeMap<Integer, Map<Integer, Long>> sequenceOffsets = new TreeMap<>();
    final String baseSequenceName;

    TaskGroup(
        int groupId,
        ImmutableMap<Integer, Long> partitionOffsets,
        Optional<DateTime> minimumMessageTime,
        Optional<DateTime> maximumMessageTime
    )
    {
      this.groupId = groupId;
      this.partitionOffsets = partitionOffsets;
      this.minimumMessageTime = minimumMessageTime;
      this.maximumMessageTime = maximumMessageTime;
      this.sequenceOffsets.put(0, partitionOffsets);
      this.baseSequenceName = generateSequenceName(partitionOffsets, minimumMessageTime, maximumMessageTime);
    }

    int addNewCheckpoint(Map<Integer, Long> checkpoint)
    {
      sequenceOffsets.put(sequenceOffsets.lastKey() + 1, checkpoint);
      return sequenceOffsets.lastKey();
    }

    Set<String> taskIds()
    {
      return tasks.keySet();
    }
  }

  private static class TaskData
  {
    @Nullable
    volatile TaskStatus status;
    @Nullable
    volatile DateTime startTime;
    volatile Map<Integer, Long> currentOffsets = new HashMap<>();

    @Override
    public String toString()
    {
      return "TaskData{" +
             "status=" + status +
             ", startTime=" + startTime +
             ", currentOffsets=" + currentOffsets +
             '}';
    }
  }

  // Map<{group ID}, {actively reading task group}>; see documentation for TaskGroup class
  private final ConcurrentHashMap<Integer, TaskGroup> taskGroups = new ConcurrentHashMap<>();

  // After telling a taskGroup to stop reading and begin publishing a segment, it is moved from [taskGroups] to here so
  // we can monitor its status while we queue new tasks to read the next range of offsets. This is a list since we could
  // have multiple sets of tasks publishing at once if time-to-publish > taskDuration.
  // Map<{group ID}, List<{pending completion task groups}>>
  private final ConcurrentHashMap<Integer, CopyOnWriteArrayList<TaskGroup>> pendingCompletionTaskGroups = new ConcurrentHashMap<>();

  // The starting offset for a new partition in [partitionGroups] is initially set to NOT_SET. When a new task group
  // is created and is assigned partitions, if the offset in [partitionGroups] is NOT_SET it will take the starting
  // offset value from the metadata store, and if it can't find it there, from Kafka. Once a task begins
  // publishing, the offset in partitionGroups will be updated to the ending offset of the publishing-but-not-yet-
  // completed task, which will cause the next set of tasks to begin reading from where the previous task left
  // off. If that previous task now fails, we will set the offset in [partitionGroups] back to NOT_SET which will
  // cause successive tasks to again grab their starting offset from metadata store. This mechanism allows us to
  // start up successive tasks without waiting for the previous tasks to succeed and still be able to handle task
  // failures during publishing.
  // Map<{group ID}, Map<{partition ID}, {startingOffset}>>
  private final ConcurrentHashMap<Integer, ConcurrentHashMap<Integer, Long>> partitionGroups = new ConcurrentHashMap<>();
  // --------------------------------------------------------

  private final TaskStorage taskStorage;
  private final TaskMaster taskMaster;
  private final IndexerMetadataStorageCoordinator indexerMetadataStorageCoordinator;
  private final KafkaIndexTaskClient taskClient;
  private final ObjectMapper sortingMapper;
  private final KafkaSupervisorSpec spec;
  private final ServiceEmitter emitter;
  private final DruidMonitorSchedulerConfig monitorSchedulerConfig;
  private final String dataSource;
  private final KafkaSupervisorIOConfig ioConfig;
  private final KafkaSupervisorTuningConfig tuningConfig;
  private final KafkaTuningConfig taskTuningConfig;
  private final String supervisorId;
  private final TaskInfoProvider taskInfoProvider;
  private final long futureTimeoutInSeconds; // how long to wait for async operations to complete
  private final RowIngestionMetersFactory rowIngestionMetersFactory;

  private final ExecutorService exec;
  private final ScheduledExecutorService scheduledExec;
  private final ScheduledExecutorService reportingExec;
  private final ListeningExecutorService workerExec;
  private final BlockingQueue<Notice> notices = new LinkedBlockingDeque<>();
  private final Object stopLock = new Object();
  private final Object stateChangeLock = new Object();
  private final Object consumerLock = new Object();

  private boolean listenerRegistered = false;
  private long lastRunTime;

  private int initRetryCounter = 0;

  private volatile DateTime firstRunTime;
  private volatile KafkaConsumer consumer;

  private volatile boolean lifecycleStarted = false;
  private volatile boolean started = false;
  private volatile boolean stopped = false;
  private volatile Map<Integer, Long> latestOffsetsFromKafka;
  private volatile DateTime offsetsLastUpdated;

  public KafkaSupervisor(
      final TaskStorage taskStorage,
      final TaskMaster taskMaster,
      final IndexerMetadataStorageCoordinator indexerMetadataStorageCoordinator,
      final KafkaIndexTaskClientFactory taskClientFactory,
      final ObjectMapper mapper,
      final KafkaSupervisorSpec spec,
      final RowIngestionMetersFactory rowIngestionMetersFactory
  )
  {
    this.taskStorage = taskStorage;
    this.taskMaster = taskMaster;
    this.indexerMetadataStorageCoordinator = indexerMetadataStorageCoordinator;
    this.sortingMapper = mapper.copy().configure(MapperFeature.SORT_PROPERTIES_ALPHABETICALLY, true);
    this.spec = spec;
    this.emitter = spec.getEmitter();
    this.monitorSchedulerConfig = spec.getMonitorSchedulerConfig();
    this.rowIngestionMetersFactory = rowIngestionMetersFactory;

    this.dataSource = spec.getDataSchema().getDataSource();
    this.ioConfig = spec.getIoConfig();
    this.tuningConfig = spec.getTuningConfig();
    this.taskTuningConfig = KafkaTuningConfig.copyOf(this.tuningConfig);
    this.supervisorId = StringUtils.format("KafkaSupervisor-%s", dataSource);
    this.exec = Execs.singleThreaded(supervisorId);
    this.scheduledExec = Execs.scheduledSingleThreaded(supervisorId + "-Scheduler-%d");
    this.reportingExec = Execs.scheduledSingleThreaded(supervisorId + "-Reporting-%d");

    int workerThreads = (this.tuningConfig.getWorkerThreads() != null
                         ? this.tuningConfig.getWorkerThreads()
                         : Math.min(10, this.ioConfig.getTaskCount()));
    this.workerExec = MoreExecutors.listeningDecorator(Execs.multiThreaded(workerThreads, supervisorId + "-Worker-%d"));
    log.info("Created worker pool with [%d] threads for dataSource [%s]", workerThreads, this.dataSource);

    this.taskInfoProvider = new TaskInfoProvider()
    {
      @Override
      public TaskLocation getTaskLocation(final String id)
      {
        Preconditions.checkNotNull(id, "id");
        Optional<TaskRunner> taskRunner = taskMaster.getTaskRunner();
        if (taskRunner.isPresent()) {
          Optional<? extends TaskRunnerWorkItem> item = Iterables.tryFind(
              taskRunner.get().getRunningTasks(),
              (Predicate<TaskRunnerWorkItem>) taskRunnerWorkItem -> id.equals(taskRunnerWorkItem.getTaskId())
          );

          if (item.isPresent()) {
            return item.get().getLocation();
          }
        } else {
          log.error("Failed to get task runner because I'm not the leader!");
        }

        return TaskLocation.unknown();
      }

      @Override
      public Optional<TaskStatus> getTaskStatus(String id)
      {
        return taskStorage.getStatus(id);
      }
    };

    this.futureTimeoutInSeconds = Math.max(
        MINIMUM_FUTURE_TIMEOUT_IN_SECONDS,
        tuningConfig.getChatRetries() * (tuningConfig.getHttpTimeout().getStandardSeconds()
                                         + IndexTaskClient.MAX_RETRY_WAIT_SECONDS)
    );

    int chatThreads = (this.tuningConfig.getChatThreads() != null
                       ? this.tuningConfig.getChatThreads()
                       : Math.min(10, this.ioConfig.getTaskCount() * this.ioConfig.getReplicas()));
    this.taskClient = taskClientFactory.build(
        taskInfoProvider,
        dataSource,
        chatThreads,
        this.tuningConfig.getHttpTimeout(),
        this.tuningConfig.getChatRetries()
    );
    log.info(
        "Created taskClient with dataSource[%s] chatThreads[%d] httpTimeout[%s] chatRetries[%d]",
        dataSource,
        chatThreads,
        this.tuningConfig.getHttpTimeout(),
        this.tuningConfig.getChatRetries()
    );
  }

  @Override
  public void start()
  {
    synchronized (stateChangeLock) {
      Preconditions.checkState(!lifecycleStarted, "already started");
      Preconditions.checkState(!exec.isShutdown(), "already stopped");

      // Try normal initialization first, if that fails then schedule periodic initialization retries
      try {
        tryInit();
      }
      catch (Exception e) {
        if (!started) {
          log.warn("First initialization attempt failed for KafkaSupervisor[%s], starting retries...", dataSource);

          exec.submit(
              () -> {
                try {
                  RetryUtils.retry(
                      () -> {
                        tryInit();
                        return 0;
                      },
                      (throwable) -> {
                        return !started;
                      },
                      0,
                      MAX_INITIALIZATION_RETRIES,
                      null,
                      null
                  );
                }
                catch (Exception e2) {
                  log.makeAlert(
                      "Failed to initialize after %s retries, aborting. Please resubmit the supervisor spec to restart this supervisor [%s]",
                      MAX_INITIALIZATION_RETRIES,
                      supervisorId
                  ).emit();
                  throw new RuntimeException(e2);
                }
              }
          );
        }
      }

      lifecycleStarted = true;
    }
  }

  @Override
  public void stop(boolean stopGracefully)
  {
    synchronized (stateChangeLock) {
      Preconditions.checkState(lifecycleStarted, "lifecycle not started");

      log.info("Beginning shutdown of KafkaSupervisor[%s]", dataSource);

      try {
        scheduledExec.shutdownNow(); // stop recurring executions
        reportingExec.shutdownNow();

        if (started) {
          Optional<TaskRunner> taskRunner = taskMaster.getTaskRunner();
          if (taskRunner.isPresent()) {
            taskRunner.get().unregisterListener(supervisorId);
          }

          // Stopping gracefully will synchronize the end offsets of the tasks and signal them to publish, and will block
          // until the tasks have acknowledged or timed out. We want this behavior when we're explicitly shut down through
          // the API, but if we shut down for other reasons (e.g. we lose leadership) we want to just stop and leave the
          // tasks as they are.
          synchronized (stopLock) {
            if (stopGracefully) {
              log.info("Posting GracefulShutdownNotice, signalling managed tasks to complete and publish");
              notices.add(new GracefulShutdownNotice());
            } else {
              log.info("Posting ShutdownNotice");
              notices.add(new ShutdownNotice());
            }

            long shutdownTimeoutMillis = tuningConfig.getShutdownTimeout().getMillis();
            long endTime = System.currentTimeMillis() + shutdownTimeoutMillis;
            while (!stopped) {
              long sleepTime = endTime - System.currentTimeMillis();
              if (sleepTime <= 0) {
                log.info("Timed out while waiting for shutdown (timeout [%,dms])", shutdownTimeoutMillis);
                stopped = true;
                break;
              }
              stopLock.wait(sleepTime);
            }
          }
          log.info("Shutdown notice handled");
        }

        taskClient.close();
        workerExec.shutdownNow();
        exec.shutdownNow();
        started = false;

        log.info("KafkaSupervisor[%s] has stopped", dataSource);
      }
      catch (Exception e) {
        log.makeAlert(e, "Exception stopping KafkaSupervisor[%s]", dataSource)
           .emit();
      }
    }
  }

  private boolean someTaskGroupsPendingCompletion(Integer groupId)
  {
    CopyOnWriteArrayList<TaskGroup> taskGroups = pendingCompletionTaskGroups.get(groupId);
    return taskGroups != null && taskGroups.size() > 0;
  }

  @Override
  public SupervisorReport getStatus()
  {
    return generateReport(true);
  }

  @Override
  public Map<String, Map<String, Object>> getStats()
  {
    try {
      return getCurrentTotalStats();
    }
    catch (InterruptedException ie) {
      Thread.currentThread().interrupt();
      log.error(ie, "getStats() interrupted.");
      throw new RuntimeException(ie);
    }
    catch (ExecutionException | TimeoutException eete) {
      throw new RuntimeException(eete);
    }
  }

  @Override
  public void reset(DataSourceMetadata dataSourceMetadata)
  {
    log.info("Posting ResetNotice");
    notices.add(new ResetNotice(dataSourceMetadata));
  }

  @Override
  public void checkpoint(
      @Nullable Integer taskGroupId,
      @Deprecated String baseSequenceName,
      DataSourceMetadata previousCheckPoint,
      DataSourceMetadata currentCheckPoint
  )
  {
    Preconditions.checkNotNull(previousCheckPoint, "previousCheckpoint");
    Preconditions.checkNotNull(currentCheckPoint, "current checkpoint cannot be null");
    Preconditions.checkArgument(
        ioConfig.getTopic().equals(((KafkaDataSourceMetadata) currentCheckPoint).getKafkaPartitions().getTopic()),
        "Supervisor topic [%s] and topic in checkpoint [%s] does not match",
        ioConfig.getTopic(),
        ((KafkaDataSourceMetadata) currentCheckPoint).getKafkaPartitions().getTopic()
    );

    log.info("Checkpointing [%s] for taskGroup [%s]", currentCheckPoint, taskGroupId);
    notices.add(
        new CheckpointNotice(
            taskGroupId,
            baseSequenceName,
            (KafkaDataSourceMetadata) previousCheckPoint,
            (KafkaDataSourceMetadata) currentCheckPoint
        )
    );
  }

  public void possiblyRegisterListener()
  {
    // getTaskRunner() sometimes fails if the task queue is still being initialized so retry later until we succeed

    if (listenerRegistered) {
      return;
    }

    Optional<TaskRunner> taskRunner = taskMaster.getTaskRunner();
    if (taskRunner.isPresent()) {
      taskRunner.get().registerListener(
          new TaskRunnerListener()
          {
            @Override
            public String getListenerId()
            {
              return supervisorId;
            }

            @Override
            public void locationChanged(final String taskId, final TaskLocation newLocation)
            {
              // do nothing
            }

            @Override
            public void statusChanged(String taskId, TaskStatus status)
            {
              notices.add(new RunNotice());
            }
          }, MoreExecutors.sameThreadExecutor()
      );

      listenerRegistered = true;
    }
  }

  private interface Notice
  {
    void handle() throws ExecutionException, InterruptedException, TimeoutException, JsonProcessingException;
  }

  private class RunNotice implements Notice
  {
    @Override
    public void handle() throws ExecutionException, InterruptedException, TimeoutException, JsonProcessingException
    {
      long nowTime = System.currentTimeMillis();
      if (nowTime - lastRunTime < MAX_RUN_FREQUENCY_MILLIS) {
        return;
      }
      lastRunTime = nowTime;

      runInternal();
    }
  }

  private class GracefulShutdownNotice extends ShutdownNotice
  {
    @Override
    public void handle() throws InterruptedException, ExecutionException, TimeoutException
    {
      gracefulShutdownInternal();
      super.handle();
    }
  }

  private class ShutdownNotice implements Notice
  {
    @Override
    public void handle() throws InterruptedException, ExecutionException, TimeoutException
    {
      consumer.close();

      synchronized (stopLock) {
        stopped = true;
        stopLock.notifyAll();
      }
    }
  }

  private class ResetNotice implements Notice
  {
    final DataSourceMetadata dataSourceMetadata;

    ResetNotice(DataSourceMetadata dataSourceMetadata)
    {
      this.dataSourceMetadata = dataSourceMetadata;
    }

    @Override
    public void handle()
    {
      resetInternal(dataSourceMetadata);
    }
  }

  private class CheckpointNotice implements Notice
  {
    @Nullable
    private final Integer nullableTaskGroupId;
    @Deprecated
    private final String baseSequenceName;
    private final KafkaDataSourceMetadata previousCheckpoint;
    private final KafkaDataSourceMetadata currentCheckpoint;

    CheckpointNotice(
        @Nullable Integer nullableTaskGroupId,
        @Deprecated String baseSequenceName,
        KafkaDataSourceMetadata previousCheckpoint,
        KafkaDataSourceMetadata currentCheckpoint
    )
    {
      this.baseSequenceName = baseSequenceName;
      this.nullableTaskGroupId = nullableTaskGroupId;
      this.previousCheckpoint = previousCheckpoint;
      this.currentCheckpoint = currentCheckpoint;
    }

    @Override
    public void handle() throws ExecutionException, InterruptedException
    {
      // Find taskGroupId using taskId if it's null. It can be null while rolling update.
      final int taskGroupId;
      if (nullableTaskGroupId == null) {
        // We search taskId in taskGroups and pendingCompletionTaskGroups sequentially. This should be fine because
        // 1) a taskGroup can be moved from taskGroups to pendingCompletionTaskGroups in RunNotice
        //    (see checkTaskDuration()).
        // 2) Notices are proceesed by a single thread. So, CheckpointNotice and RunNotice cannot be processed at the
        //    same time.
        final java.util.Optional<Integer> maybeGroupId = taskGroups
            .entrySet()
            .stream()
            .filter(entry -> {
              final TaskGroup taskGroup = entry.getValue();
              return taskGroup.baseSequenceName.equals(baseSequenceName);
            })
            .findAny()
            .map(Entry::getKey);

        if (maybeGroupId.isPresent()) {
          taskGroupId = maybeGroupId.get();
        } else {
          taskGroupId = pendingCompletionTaskGroups
              .entrySet()
              .stream()
              .filter(entry -> {
                final List<TaskGroup> taskGroups = entry.getValue();
                return taskGroups.stream().anyMatch(group -> group.baseSequenceName.equals(baseSequenceName));
              })
              .findAny()
              .orElseThrow(() -> new ISE("Cannot find taskGroup for baseSequenceName[%s]", baseSequenceName))
              .getKey();
        }
      } else {
        taskGroupId = nullableTaskGroupId;
      }

      // check for consistency
      // if already received request for this sequenceName and dataSourceMetadata combination then return
      final TaskGroup taskGroup = taskGroups.get(taskGroupId);

      if (isValidTaskGroup(taskGroupId, taskGroup)) {
        final TreeMap<Integer, Map<Integer, Long>> checkpoints = taskGroup.sequenceOffsets;

        // check validity of previousCheckpoint
        int index = checkpoints.size();
        for (int sequenceId : checkpoints.descendingKeySet()) {
          Map<Integer, Long> checkpoint = checkpoints.get(sequenceId);
          // We have already verified the topic of the current checkpoint is same with that in ioConfig.
          // See checkpoint().
          if (checkpoint.equals(previousCheckpoint.getKafkaPartitions().getPartitionOffsetMap())) {
            break;
          }
          index--;
        }
        if (index == 0) {
          throw new ISE("No such previous checkpoint [%s] found", previousCheckpoint);
        } else if (index < checkpoints.size()) {
          // if the found checkpoint is not the latest one then already checkpointed by a replica
          Preconditions.checkState(index == checkpoints.size() - 1, "checkpoint consistency failure");
          log.info("Already checkpointed with offsets [%s]", checkpoints.lastEntry().getValue());
          return;
        }
        final Map<Integer, Long> newCheckpoint = checkpointTaskGroup(taskGroup, false).get();
        taskGroup.addNewCheckpoint(newCheckpoint);
        log.info("Handled checkpoint notice, new checkpoint is [%s] for taskGroup [%s]", newCheckpoint, taskGroupId);
      }
    }

    private boolean isValidTaskGroup(int taskGroupId, @Nullable TaskGroup taskGroup)
    {
      if (taskGroup == null) {
        // taskGroup might be in pendingCompletionTaskGroups or partitionGroups
        if (pendingCompletionTaskGroups.containsKey(taskGroupId)) {
          log.warn(
              "Ignoring checkpoint request because taskGroup[%d] has already stopped indexing and is waiting for "
              + "publishing segments",
              taskGroupId
          );
          return false;
        } else if (partitionGroups.containsKey(taskGroupId)) {
          log.warn("Ignoring checkpoint request because taskGroup[%d] is inactive", taskGroupId);
          return false;
        } else {
          throw new ISE("WTH?! cannot find taskGroup [%s] among all taskGroups [%s]", taskGroupId, taskGroups);
        }
      }

      return true;
    }
  }

  @VisibleForTesting
  void resetInternal(DataSourceMetadata dataSourceMetadata)
  {
    if (dataSourceMetadata == null) {
      // Reset everything
      boolean result = indexerMetadataStorageCoordinator.deleteDataSourceMetadata(dataSource);
      log.info("Reset dataSource[%s] - dataSource metadata entry deleted? [%s]", dataSource, result);
      taskGroups.values().forEach(group -> killTasksInGroup(group, "DataSourceMetadata is not found while reset"));
      taskGroups.clear();
      partitionGroups.clear();
    } else if (!(dataSourceMetadata instanceof KafkaDataSourceMetadata)) {
      throw new IAE("Expected KafkaDataSourceMetadata but found instance of [%s]", dataSourceMetadata.getClass());
    } else {
      // Reset only the partitions in dataSourceMetadata if it has not been reset yet
      final KafkaDataSourceMetadata resetKafkaMetadata = (KafkaDataSourceMetadata) dataSourceMetadata;

      if (resetKafkaMetadata.getKafkaPartitions().getTopic().equals(ioConfig.getTopic())) {
        // metadata can be null
        final DataSourceMetadata metadata = indexerMetadataStorageCoordinator.getDataSourceMetadata(dataSource);
        if (metadata != null && !(metadata instanceof KafkaDataSourceMetadata)) {
          throw new IAE(
              "Expected KafkaDataSourceMetadata from metadata store but found instance of [%s]",
              metadata.getClass()
          );
        }
        final KafkaDataSourceMetadata currentMetadata = (KafkaDataSourceMetadata) metadata;

        // defend against consecutive reset requests from replicas
        // as well as the case where the metadata store do not have an entry for the reset partitions
        boolean doReset = false;
        for (Entry<Integer, Long> resetPartitionOffset : resetKafkaMetadata.getKafkaPartitions()
                                                                           .getPartitionOffsetMap()
                                                                           .entrySet()) {
          final Long partitionOffsetInMetadataStore = currentMetadata == null
                                                      ? null
                                                      : currentMetadata.getKafkaPartitions()
                                                                       .getPartitionOffsetMap()
                                                                       .get(resetPartitionOffset.getKey());
          final TaskGroup partitionTaskGroup = taskGroups.get(
              getTaskGroupIdForPartition(resetPartitionOffset.getKey())
          );
          final boolean isSameOffset = partitionTaskGroup != null
                                       && partitionTaskGroup.partitionOffsets.get(resetPartitionOffset.getKey())
                                                                             .equals(resetPartitionOffset.getValue());
          if (partitionOffsetInMetadataStore != null || isSameOffset) {
            doReset = true;
            break;
          }
        }

        if (!doReset) {
          log.info("Ignoring duplicate reset request [%s]", dataSourceMetadata);
          return;
        }

        boolean metadataUpdateSuccess = false;
        if (currentMetadata == null) {
          metadataUpdateSuccess = true;
        } else {
          final DataSourceMetadata newMetadata = currentMetadata.minus(resetKafkaMetadata);
          try {
            metadataUpdateSuccess = indexerMetadataStorageCoordinator.resetDataSourceMetadata(dataSource, newMetadata);
          }
          catch (IOException e) {
            log.error("Resetting DataSourceMetadata failed [%s]", e.getMessage());
            Throwables.propagate(e);
          }
        }
        if (metadataUpdateSuccess) {
          resetKafkaMetadata.getKafkaPartitions().getPartitionOffsetMap().keySet().forEach(partition -> {
            final int groupId = getTaskGroupIdForPartition(partition);
            killTaskGroupForPartitions(ImmutableSet.of(partition), "DataSourceMetadata is updated while reset");
            taskGroups.remove(groupId);
            partitionGroups.get(groupId).replaceAll((partitionId, offset) -> NOT_SET);
          });
        } else {
          throw new ISE("Unable to reset metadata");
        }
      } else {
        log.warn(
            "Reset metadata topic [%s] and supervisor's topic [%s] do not match",
            resetKafkaMetadata.getKafkaPartitions().getTopic(),
            ioConfig.getTopic()
        );
      }
    }
  }

  private void killTaskGroupForPartitions(Set<Integer> partitions, String reasonFormat, Object... args)
  {
    for (Integer partition : partitions) {
      killTasksInGroup(taskGroups.get(getTaskGroupIdForPartition(partition)), reasonFormat, args);
    }
  }

  private void killTasksInGroup(TaskGroup taskGroup, String reasonFormat, Object... args)
  {
    if (taskGroup != null) {
      for (String taskId : taskGroup.tasks.keySet()) {
        killTask(taskId, reasonFormat, args);
      }
    }
  }

  @VisibleForTesting
  void gracefulShutdownInternal() throws ExecutionException, InterruptedException, TimeoutException
  {
    // Prepare for shutdown by 1) killing all tasks that haven't been assigned to a worker yet, and 2) causing all
    // running tasks to begin publishing by setting their startTime to a very long time ago so that the logic in
    // checkTaskDuration() will be triggered. This is better than just telling these tasks to publish whatever they
    // have, as replicas that are supposed to publish the same segment may not have read the same set of offsets.
    for (TaskGroup taskGroup : taskGroups.values()) {
      for (Entry<String, TaskData> entry : taskGroup.tasks.entrySet()) {
        if (taskInfoProvider.getTaskLocation(entry.getKey()).equals(TaskLocation.unknown())) {
          killTask(entry.getKey(), "Killing task for graceful shutdown");
        } else {
          entry.getValue().startTime = DateTimes.EPOCH;
        }
      }
    }

    checkTaskDuration();
  }

  @VisibleForTesting
  void runInternal() throws ExecutionException, InterruptedException, TimeoutException, JsonProcessingException
  {
    possiblyRegisterListener();
    updatePartitionDataFromKafka();
    discoverTasks();
    updateTaskStatus();
    checkTaskDuration();
    checkPendingCompletionTasks();
    checkCurrentTaskState();

    // if supervisor is not suspended, ensure required tasks are running
    // if suspended, ensure tasks have been requested to gracefully stop
    if (!spec.isSuspended()) {
      log.info("[%s] supervisor is running.", dataSource);
      createNewTasks();
    } else {
      log.info("[%s] supervisor is suspended.", dataSource);
      gracefulShutdownInternal();
    }

    if (log.isDebugEnabled()) {
      log.debug(generateReport(true).toString());
    } else {
      log.info(generateReport(false).toString());
    }
  }

  String generateSequenceName(
      Map<Integer, Long> startPartitions,
      Optional<DateTime> minimumMessageTime,
      Optional<DateTime> maximumMessageTime
  )
  {
    StringBuilder sb = new StringBuilder();

    for (Entry<Integer, Long> entry : startPartitions.entrySet()) {
      sb.append(StringUtils.format("+%d(%d)", entry.getKey(), entry.getValue()));
    }
    String partitionOffsetStr = sb.toString().substring(1);

    String minMsgTimeStr = (minimumMessageTime.isPresent() ? String.valueOf(minimumMessageTime.get().getMillis()) : "");
    String maxMsgTimeStr = (maximumMessageTime.isPresent() ? String.valueOf(maximumMessageTime.get().getMillis()) : "");

    String dataSchema, tuningConfig;
    try {
      dataSchema = sortingMapper.writeValueAsString(spec.getDataSchema());
      tuningConfig = sortingMapper.writeValueAsString(taskTuningConfig);
    }
    catch (JsonProcessingException e) {
      throw Throwables.propagate(e);
    }

    String hashCode = DigestUtils.sha1Hex(dataSchema
                                          + tuningConfig
                                          + partitionOffsetStr
                                          + minMsgTimeStr
                                          + maxMsgTimeStr)
                                 .substring(0, 15);

    return Joiner.on("_").join("index_kafka", dataSource, hashCode);
  }

  @VisibleForTesting
  protected void tryInit()
  {
    synchronized (stateChangeLock) {
      if (started) {
        log.warn("SUpervisor was already started, skipping init");
        return;
      }

      if (stopped) {
        log.warn("Supervisor was already stopped, skipping init.");
        return;
      }

      try {
        consumer = getKafkaConsumer();

        exec.submit(
            () -> {
              try {
                long pollTimeout = Math.max(ioConfig.getPeriod().getMillis(), MAX_RUN_FREQUENCY_MILLIS);
                while (!Thread.currentThread().isInterrupted() && !stopped) {
                  final Notice notice = notices.poll(pollTimeout, TimeUnit.MILLISECONDS);
                  if (notice == null) {
                    continue;
                  }

                  try {
                    notice.handle();
                  }
                  catch (Throwable e) {
                    log.makeAlert(e, "KafkaSupervisor[%s] failed to handle notice", dataSource)
                       .addData("noticeClass", notice.getClass().getSimpleName())
                       .emit();
                  }
                }
              }
              catch (InterruptedException e) {
                log.info("KafkaSupervisor[%s] interrupted, exiting", dataSource);
              }
            }
        );
        firstRunTime = DateTimes.nowUtc().plus(ioConfig.getStartDelay());
        scheduledExec.scheduleAtFixedRate(
            buildRunTask(),
            ioConfig.getStartDelay().getMillis(),
            Math.max(ioConfig.getPeriod().getMillis(), MAX_RUN_FREQUENCY_MILLIS),
            TimeUnit.MILLISECONDS
        );

        reportingExec.scheduleAtFixedRate(
            updateCurrentAndLatestOffsets(),
            ioConfig.getStartDelay().getMillis() + INITIAL_GET_OFFSET_DELAY_MILLIS, // wait for tasks to start up
            Math.max(
                tuningConfig.getOffsetFetchPeriod().getMillis(), MINIMUM_GET_OFFSET_PERIOD_MILLIS
            ),
            TimeUnit.MILLISECONDS
        );

        reportingExec.scheduleAtFixedRate(
            emitLag(),
            ioConfig.getStartDelay().getMillis() + INITIAL_EMIT_LAG_METRIC_DELAY_MILLIS, // wait for tasks to start up
            monitorSchedulerConfig.getEmitterPeriod().getMillis(),
            TimeUnit.MILLISECONDS
        );

        started = true;
        log.info(
            "Started KafkaSupervisor[%s], first run in [%s], with spec: [%s]",
            dataSource,
            ioConfig.getStartDelay(),
            spec.toString()
        );
      }
      catch (Exception e) {
        if (consumer != null) {
          consumer.close();
        }
        initRetryCounter++;
        log.makeAlert(e, "Exception starting KafkaSupervisor[%s]", dataSource)
           .emit();

        throw new RuntimeException(e);
      }
    }
  }

  private KafkaConsumer<byte[], byte[]> getKafkaConsumer()
  {
    final Properties props = new Properties();

    props.setProperty("metadata.max.age.ms", "10000");
    props.setProperty("group.id", StringUtils.format("kafka-supervisor-%s", RealtimeIndexTask.makeRandomId()));

    KafkaIndexTask.addConsumerPropertiesFromConfig(props, sortingMapper, ioConfig.getConsumerProperties());

    props.setProperty("enable.auto.commit", "false");

    ClassLoader currCtxCl = Thread.currentThread().getContextClassLoader();
    try {
      Thread.currentThread().setContextClassLoader(getClass().getClassLoader());
      return new KafkaConsumer<>(props, new ByteArrayDeserializer(), new ByteArrayDeserializer());
    }
    finally {
      Thread.currentThread().setContextClassLoader(currCtxCl);
    }
  }

  private void updatePartitionDataFromKafka()
  {
    List<PartitionInfo> partitions;
    try {
      synchronized (consumerLock) {
        partitions = consumer.partitionsFor(ioConfig.getTopic());
      }
    }
    catch (Exception e) {
      log.warn(
          e,
          "Unable to get partition data from Kafka for brokers [%s], are the brokers up?",
          ioConfig.getConsumerProperties().get(KafkaSupervisorIOConfig.BOOTSTRAP_SERVERS_KEY)
      );
      return;
    }

    int numPartitions = (partitions != null ? partitions.size() : 0);

    log.debug("Found [%d] Kafka partitions for topic [%s]", numPartitions, ioConfig.getTopic());

    for (int partition = 0; partition < numPartitions; partition++) {
      int taskGroupId = getTaskGroupIdForPartition(partition);

      ConcurrentHashMap<Integer, Long> partitionMap = partitionGroups.computeIfAbsent(
          taskGroupId,
          k -> new ConcurrentHashMap<>()
      );

      // The starting offset for a new partition in [partitionGroups] is initially set to NOT_SET; when a new task group
      // is created and is assigned partitions, if the offset in [partitionGroups] is NOT_SET it will take the starting
      // offset value from the metadata store, and if it can't find it there, from Kafka. Once a task begins
      // publishing, the offset in partitionGroups will be updated to the ending offset of the publishing-but-not-yet-
      // completed task, which will cause the next set of tasks to begin reading from where the previous task left
      // off. If that previous task now fails, we will set the offset in [partitionGroups] back to NOT_SET which will
      // cause successive tasks to again grab their starting offset from metadata store. This mechanism allows us to
      // start up successive tasks without waiting for the previous tasks to succeed and still be able to handle task
      // failures during publishing.
      if (partitionMap.putIfAbsent(partition, NOT_SET) == null) {
        log.info(
            "New partition [%d] discovered for topic [%s], added to task group [%d]",
            partition,
            ioConfig.getTopic(),
            taskGroupId
        );
      }
    }
  }

  private void discoverTasks() throws ExecutionException, InterruptedException, TimeoutException
  {
    int taskCount = 0;
    List<String> futureTaskIds = new ArrayList<>();
    List<ListenableFuture<Boolean>> futures = new ArrayList<>();
    List<Task> tasks = taskStorage.getActiveTasks();
    final Map<Integer, TaskGroup> taskGroupsToVerify = new HashMap<>();

    for (Task task : tasks) {
      if (!(task instanceof KafkaIndexTask) || !dataSource.equals(task.getDataSource())) {
        continue;
      }

      taskCount++;
      final KafkaIndexTask kafkaTask = (KafkaIndexTask) task;
      final String taskId = task.getId();

      // Determine which task group this task belongs to based on one of the partitions handled by this task. If we
      // later determine that this task is actively reading, we will make sure that it matches our current partition
      // allocation (getTaskGroupIdForPartition(partition) should return the same value for every partition being read
      // by this task) and kill it if it is not compatible. If the task is instead found to be in the publishing
      // state, we will permit it to complete even if it doesn't match our current partition allocation to support
      // seamless schema migration.

      Iterator<Integer> it = kafkaTask.getIOConfig().getStartPartitions().getPartitionOffsetMap().keySet().iterator();
      final Integer taskGroupId = (it.hasNext() ? getTaskGroupIdForPartition(it.next()) : null);

      if (taskGroupId != null) {
        // check to see if we already know about this task, either in [taskGroups] or in [pendingCompletionTaskGroups]
        // and if not add it to taskGroups or pendingCompletionTaskGroups (if status = PUBLISHING)
        TaskGroup taskGroup = taskGroups.get(taskGroupId);
        if (!isTaskInPendingCompletionGroups(taskId) && (taskGroup == null || !taskGroup.tasks.containsKey(taskId))) {

          futureTaskIds.add(taskId);
          futures.add(
              Futures.transform(
                  taskClient.getStatusAsync(taskId), new Function<KafkaIndexTask.Status, Boolean>()
                  {
                    @Override
                    public Boolean apply(KafkaIndexTask.Status status)
                    {
                      try {
                        log.debug("Task [%s], status [%s]", taskId, status);
                        if (status == KafkaIndexTask.Status.PUBLISHING) {
                          kafkaTask.getIOConfig().getStartPartitions().getPartitionOffsetMap().keySet().forEach(
                              partition -> addDiscoveredTaskToPendingCompletionTaskGroups(
                                  getTaskGroupIdForPartition(partition),
                                  taskId,
                                  kafkaTask.getIOConfig()
                                           .getStartPartitions()
                                           .getPartitionOffsetMap()
                              )
                          );

                          // update partitionGroups with the publishing task's offsets (if they are greater than what is
                          // existing) so that the next tasks will start reading from where this task left off
                          Map<Integer, Long> publishingTaskEndOffsets = taskClient.getEndOffsets(taskId);

                          for (Entry<Integer, Long> entry : publishingTaskEndOffsets.entrySet()) {
                            Integer partition = entry.getKey();
                            Long offset = entry.getValue();
                            ConcurrentHashMap<Integer, Long> partitionOffsets = partitionGroups.get(
                                getTaskGroupIdForPartition(partition)
                            );

                            boolean succeeded;
                            do {
                              succeeded = true;
                              Long previousOffset = partitionOffsets.putIfAbsent(partition, offset);
                              if (previousOffset != null && previousOffset < offset) {
                                succeeded = partitionOffsets.replace(partition, previousOffset, offset);
                              }
                            } while (!succeeded);
                          }
                        } else {
                          for (Integer partition : kafkaTask.getIOConfig()
                                                            .getStartPartitions()
                                                            .getPartitionOffsetMap()
                                                            .keySet()) {
                            if (!taskGroupId.equals(getTaskGroupIdForPartition(partition))) {
                              log.warn(
                                  "Stopping task [%s] which does not match the expected partition allocation",
                                  taskId
                              );
                              try {
                                stopTask(taskId, false).get(futureTimeoutInSeconds, TimeUnit.SECONDS);
                              }
                              catch (InterruptedException | ExecutionException | TimeoutException e) {
                                log.warn(e, "Exception while stopping task");
                              }
                              return false;
                            }
                          }
                          // make sure the task's io and tuning configs match with the supervisor config
                          // if it is current then only create corresponding taskGroup if it does not exist
                          if (!isTaskCurrent(taskGroupId, taskId)) {
                            log.info(
                                "Stopping task [%s] which does not match the expected parameters and ingestion spec",
                                taskId
                            );
                            try {
                              stopTask(taskId, false).get(futureTimeoutInSeconds, TimeUnit.SECONDS);
                            }
                            catch (InterruptedException | ExecutionException | TimeoutException e) {
                              log.warn(e, "Exception while stopping task");
                            }
                            return false;
                          } else {
                            final TaskGroup taskGroup = taskGroups.computeIfAbsent(
                                taskGroupId,
                                k -> {
                                  log.info("Creating a new task group for taskGroupId[%d]", taskGroupId);
                                  return new TaskGroup(
                                      taskGroupId,
                                      ImmutableMap.copyOf(
                                          kafkaTask.getIOConfig().getStartPartitions().getPartitionOffsetMap()
                                      ),
                                      kafkaTask.getIOConfig().getMinimumMessageTime(),
                                      kafkaTask.getIOConfig().getMaximumMessageTime()
                                  );
                                }
                            );
                            taskGroupsToVerify.put(taskGroupId, taskGroup);
                            final TaskData prevTaskData = taskGroup.tasks.putIfAbsent(taskId, new TaskData());
                            if (prevTaskData != null) {
                              throw new ISE(
                                  "WTH? a taskData[%s] already exists for new task[%s]",
                                  prevTaskData,
                                  taskId
                              );
                            }
                          }
                        }
                        return true;
                      }
                      catch (Throwable t) {
                        log.error(t, "Something bad while discovering task [%s]", taskId);
                        return null;
                      }
                    }
                  }, workerExec
              )
          );
        }
      }
    }

    List<Boolean> results = Futures.successfulAsList(futures).get(futureTimeoutInSeconds, TimeUnit.SECONDS);
    for (int i = 0; i < results.size(); i++) {
      if (results.get(i) == null) {
        String taskId = futureTaskIds.get(i);
        killTask(taskId, "Task [%s] failed to return status, killing task", taskId);
      }
    }
    log.debug("Found [%d] Kafka indexing tasks for dataSource [%s]", taskCount, dataSource);

    // make sure the checkpoints are consistent with each other and with the metadata store
    verifyAndMergeCheckpoints(taskGroupsToVerify.values());
  }

  private void verifyAndMergeCheckpoints(final Collection<TaskGroup> taskGroupsToVerify)
  {
    final List<ListenableFuture<?>> futures = new ArrayList<>();
    for (TaskGroup taskGroup : taskGroupsToVerify) {
      futures.add(workerExec.submit(() -> verifyAndMergeCheckpoints(taskGroup)));
    }
    try {
      Futures.allAsList(futures).get(futureTimeoutInSeconds, TimeUnit.SECONDS);
    }
    catch (InterruptedException | ExecutionException | TimeoutException e) {
      throw new RuntimeException(e);
    }
  }

  /**
   * This method does two things -
   * 1. Makes sure the checkpoints information in the taskGroup is consistent with that of the tasks, if not kill
   * inconsistent tasks.
   * 2. truncates the checkpoints in the taskGroup corresponding to which segments have been published, so that any newly
   * created tasks for the taskGroup start indexing from after the latest published offsets.
   */
  private void verifyAndMergeCheckpoints(final TaskGroup taskGroup)
  {
    final int groupId = taskGroup.groupId;
    final List<Pair<String, TreeMap<Integer, Map<Integer, Long>>>> taskSequences = new ArrayList<>();
    final List<ListenableFuture<TreeMap<Integer, Map<Integer, Long>>>> futures = new ArrayList<>();
    final List<String> taskIds = new ArrayList<>();

    for (String taskId : taskGroup.taskIds()) {
      final ListenableFuture<TreeMap<Integer, Map<Integer, Long>>> checkpointsFuture = taskClient.getCheckpointsAsync(
          taskId,
          true
      );
      taskIds.add(taskId);
      futures.add(checkpointsFuture);
    }

    try {
      List<TreeMap<Integer, Map<Integer, Long>>> futuresResult = Futures.successfulAsList(futures)
                                                                        .get(futureTimeoutInSeconds, TimeUnit.SECONDS);

      for (int i = 0; i < futuresResult.size(); i++) {
        final TreeMap<Integer, Map<Integer, Long>> checkpoints = futuresResult.get(i);
        final String taskId = taskIds.get(i);
        if (checkpoints == null) {
          try {
            // catch the exception in failed futures
            futures.get(i).get();
          }
          catch (Exception e) {
            log.error(e, "Problem while getting checkpoints for task [%s], killing the task", taskId);
            killTask(taskId, "Exception[%s] while getting checkpoints", e.getClass());
            taskGroup.tasks.remove(taskId);
          }
        } else if (checkpoints.isEmpty()) {
          log.warn("Ignoring task [%s], as probably it is not started running yet", taskId);
        } else {
          taskSequences.add(new Pair<>(taskId, checkpoints));
        }
      }
    }
    catch (Exception e) {
      throw new RuntimeException(e);
    }

    final KafkaDataSourceMetadata latestDataSourceMetadata = (KafkaDataSourceMetadata) indexerMetadataStorageCoordinator
        .getDataSourceMetadata(dataSource);
    final boolean hasValidOffsetsFromDb = latestDataSourceMetadata != null &&
                                          latestDataSourceMetadata.getKafkaPartitions() != null &&
                                          ioConfig.getTopic().equals(
                                              latestDataSourceMetadata.getKafkaPartitions().getTopic()
                                          );
    final Map<Integer, Long> latestOffsetsFromDb;
    if (hasValidOffsetsFromDb) {
      latestOffsetsFromDb = latestDataSourceMetadata.getKafkaPartitions().getPartitionOffsetMap();
    } else {
      latestOffsetsFromDb = null;
    }

    // order tasks of this taskGroup by the latest sequenceId
    taskSequences.sort((o1, o2) -> o2.rhs.firstKey().compareTo(o1.rhs.firstKey()));

    final Set<String> tasksToKill = new HashSet<>();
    final AtomicInteger earliestConsistentSequenceId = new AtomicInteger(-1);
    int taskIndex = 0;

    while (taskIndex < taskSequences.size()) {
      TreeMap<Integer, Map<Integer, Long>> taskCheckpoints = taskSequences.get(taskIndex).rhs;
      String taskId = taskSequences.get(taskIndex).lhs;
      if (earliestConsistentSequenceId.get() == -1) {
        // find the first replica task with earliest sequenceId consistent with datasource metadata in the metadata
        // store
        if (taskCheckpoints.entrySet().stream().anyMatch(
            sequenceCheckpoint -> sequenceCheckpoint.getValue().entrySet().stream().allMatch(
                partitionOffset -> Longs.compare(
                    partitionOffset.getValue(),
                    latestOffsetsFromDb == null ?
                    partitionOffset.getValue() :
                    latestOffsetsFromDb.getOrDefault(partitionOffset.getKey(), partitionOffset.getValue())
                ) == 0) && earliestConsistentSequenceId.compareAndSet(-1, sequenceCheckpoint.getKey())) || (
                someTaskGroupsPendingCompletion(groupId)
                && earliestConsistentSequenceId.compareAndSet(-1, taskCheckpoints.firstKey()))) {
          final SortedMap<Integer, Map<Integer, Long>> latestCheckpoints = new TreeMap<>(
              taskCheckpoints.tailMap(earliestConsistentSequenceId.get())
          );
          log.info("Setting taskGroup sequences to [%s] for group [%d]", latestCheckpoints, groupId);
          taskGroup.sequenceOffsets.clear();
          taskGroup.sequenceOffsets.putAll(latestCheckpoints);
        } else {
          log.debug(
              "Adding task [%s] to kill list, checkpoints[%s], latestoffsets from DB [%s]",
              taskId,
              taskCheckpoints,
              latestOffsetsFromDb
          );
          tasksToKill.add(taskId);
        }
      } else {
        // check consistency with taskGroup sequences
        if (taskCheckpoints.get(taskGroup.sequenceOffsets.firstKey()) == null
            || !(taskCheckpoints.get(taskGroup.sequenceOffsets.firstKey())
                                .equals(taskGroup.sequenceOffsets.firstEntry().getValue()))
            || taskCheckpoints.tailMap(taskGroup.sequenceOffsets.firstKey()).size()
               != taskGroup.sequenceOffsets.size()) {
          log.debug(
              "Adding task [%s] to kill list, checkpoints[%s], taskgroup checkpoints [%s]",
              taskId,
              taskCheckpoints,
              taskGroup.sequenceOffsets
          );
          tasksToKill.add(taskId);
        }
      }
      taskIndex++;
    }

    if ((tasksToKill.size() > 0 && tasksToKill.size() == taskGroup.tasks.size()) ||
        (taskGroup.tasks.size() == 0 && !someTaskGroupsPendingCompletion(groupId))) {
      // killing all tasks or no task left in the group ?
      // clear state about the taskgroup so that get latest offset information is fetched from metadata store
      log.warn("Clearing task group [%d] information as no valid tasks left the group", groupId);
      taskGroups.remove(groupId);
      partitionGroups.get(groupId).replaceAll((partition, offset) -> NOT_SET);
    }

    taskSequences.stream().filter(taskIdSequences -> tasksToKill.contains(taskIdSequences.lhs)).forEach(
        sequenceCheckpoint -> {
          killTask(
              sequenceCheckpoint.lhs,
              "Killing task [%s], as its checkpoints [%s] are not consistent with group checkpoints[%s] or latest "
              + "persisted offsets in metadata store [%s]",
              sequenceCheckpoint.lhs,
              sequenceCheckpoint.rhs,
              taskGroup.sequenceOffsets,
              latestOffsetsFromDb
          );
          taskGroup.tasks.remove(sequenceCheckpoint.lhs);
        }
    );
  }

  private void addDiscoveredTaskToPendingCompletionTaskGroups(
      int groupId,
      String taskId,
      Map<Integer, Long> startingPartitions
  )
  {
    final CopyOnWriteArrayList<TaskGroup> taskGroupList = pendingCompletionTaskGroups.computeIfAbsent(
        groupId,
        k -> new CopyOnWriteArrayList<>()
    );
    for (TaskGroup taskGroup : taskGroupList) {
      if (taskGroup.partitionOffsets.equals(startingPartitions)) {
        if (taskGroup.tasks.putIfAbsent(taskId, new TaskData()) == null) {
          log.info("Added discovered task [%s] to existing pending task group [%s]", taskId, groupId);
        }
        return;
      }
    }

    log.info("Creating new pending completion task group [%s] for discovered task [%s]", groupId, taskId);

    // reading the minimumMessageTime & maximumMessageTime from the publishing task and setting it here is not necessary as this task cannot
    // change to a state where it will read any more events
    TaskGroup newTaskGroup = new TaskGroup(
        groupId,
        ImmutableMap.copyOf(startingPartitions),
        Optional.absent(),
        Optional.absent()
    );

    newTaskGroup.tasks.put(taskId, new TaskData());
    newTaskGroup.completionTimeout = DateTimes.nowUtc().plus(ioConfig.getCompletionTimeout());

    taskGroupList.add(newTaskGroup);
  }

  private void updateTaskStatus() throws ExecutionException, InterruptedException, TimeoutException
  {
    final List<ListenableFuture<Boolean>> futures = new ArrayList<>();
    final List<String> futureTaskIds = new ArrayList<>();

    // update status (and startTime if unknown) of current tasks in taskGroups
    for (TaskGroup group : taskGroups.values()) {
      for (Entry<String, TaskData> entry : group.tasks.entrySet()) {
        final String taskId = entry.getKey();
        final TaskData taskData = entry.getValue();

        if (taskData.startTime == null) {
          futureTaskIds.add(taskId);
          futures.add(
              Futures.transform(
                  taskClient.getStartTimeAsync(taskId), new Function<DateTime, Boolean>()
                  {
                    @Nullable
                    @Override
                    public Boolean apply(@Nullable DateTime startTime)
                    {
                      if (startTime == null) {
                        return false;
                      }

                      taskData.startTime = startTime;
                      long millisRemaining = ioConfig.getTaskDuration().getMillis() -
                                             (System.currentTimeMillis() - taskData.startTime.getMillis());
                      if (millisRemaining > 0) {
                        scheduledExec.schedule(
                            buildRunTask(),
                            millisRemaining + MAX_RUN_FREQUENCY_MILLIS,
                            TimeUnit.MILLISECONDS
                        );
                      }

                      return true;
                    }
                  }, workerExec
              )
          );
        }

        taskData.status = taskStorage.getStatus(taskId).get();
      }
    }

    // update status of pending completion tasks in pendingCompletionTaskGroups
    for (List<TaskGroup> taskGroups : pendingCompletionTaskGroups.values()) {
      for (TaskGroup group : taskGroups) {
        for (Entry<String, TaskData> entry : group.tasks.entrySet()) {
          entry.getValue().status = taskStorage.getStatus(entry.getKey()).get();
        }
      }
    }

    List<Boolean> results = Futures.successfulAsList(futures).get(futureTimeoutInSeconds, TimeUnit.SECONDS);
    for (int i = 0; i < results.size(); i++) {
      // false means the task hasn't started running yet and that's okay; null means it should be running but the HTTP
      // request threw an exception so kill the task
      if (results.get(i) == null) {
        String taskId = futureTaskIds.get(i);
        killTask(taskId, "Task [%s] failed to return start time, killing task", taskId);
      }
    }
  }

  private void checkTaskDuration() throws InterruptedException, ExecutionException, TimeoutException
  {
    final List<ListenableFuture<Map<Integer, Long>>> futures = new ArrayList<>();
    final List<Integer> futureGroupIds = new ArrayList<>();

    for (Entry<Integer, TaskGroup> entry : taskGroups.entrySet()) {
      Integer groupId = entry.getKey();
      TaskGroup group = entry.getValue();

      // find the longest running task from this group
      DateTime earliestTaskStart = DateTimes.nowUtc();
      for (TaskData taskData : group.tasks.values()) {
        // startTime can be null if kafkaSupervisor is stopped gracefully before processing any runNotice
        if (taskData.startTime != null && earliestTaskStart.isAfter(taskData.startTime)) {
          earliestTaskStart = taskData.startTime;
        }
      }

      // if this task has run longer than the configured duration, signal all tasks in the group to persist
      if (earliestTaskStart.plus(ioConfig.getTaskDuration()).isBeforeNow()) {
        log.info("Task group [%d] has run for [%s]", groupId, ioConfig.getTaskDuration());
        futureGroupIds.add(groupId);
        futures.add(checkpointTaskGroup(group, true));
      }
    }

    List<Map<Integer, Long>> results = Futures.successfulAsList(futures).get(futureTimeoutInSeconds, TimeUnit.SECONDS);
    for (int j = 0; j < results.size(); j++) {
      Integer groupId = futureGroupIds.get(j);
      TaskGroup group = taskGroups.get(groupId);
      Map<Integer, Long> endOffsets = results.get(j);

      if (endOffsets != null) {
        // set a timeout and put this group in pendingCompletionTaskGroups so that it can be monitored for completion
        group.completionTimeout = DateTimes.nowUtc().plus(ioConfig.getCompletionTimeout());
        pendingCompletionTaskGroups.computeIfAbsent(groupId, k -> new CopyOnWriteArrayList<>()).add(group);

        // set endOffsets as the next startOffsets
        for (Entry<Integer, Long> entry : endOffsets.entrySet()) {
          partitionGroups.get(groupId).put(entry.getKey(), entry.getValue());
        }
      } else {
        for (String id : group.taskIds()) {
          killTask(
              id,
              "All tasks in group [%s] failed to transition to publishing state",
              groupId
          );
        }
        // clear partitionGroups, so that latest offsets from db is used as start offsets not the stale ones
        // if tasks did some successful incremental handoffs
        partitionGroups.get(groupId).replaceAll((partition, offset) -> NOT_SET);
      }

      // remove this task group from the list of current task groups now that it has been handled
      taskGroups.remove(groupId);
    }
  }

  private ListenableFuture<Map<Integer, Long>> checkpointTaskGroup(final TaskGroup taskGroup, final boolean finalize)
  {
    if (finalize) {
      // 1) Check if any task completed (in which case we're done) and kill unassigned tasks
      Iterator<Entry<String, TaskData>> i = taskGroup.tasks.entrySet().iterator();
      while (i.hasNext()) {
        Entry<String, TaskData> taskEntry = i.next();
        String taskId = taskEntry.getKey();
        TaskData task = taskEntry.getValue();

        // task.status can be null if kafkaSupervisor is stopped gracefully before processing any runNotice.
        if (task.status != null) {
          if (task.status.isSuccess()) {
            // If any task in this group has already completed, stop the rest of the tasks in the group and return.
            // This will cause us to create a new set of tasks next cycle that will start from the offsets in
            // metadata store (which will have advanced if we succeeded in publishing and will remain the same if
            // publishing failed and we need to re-ingest)
            return Futures.transform(
                stopTasksInGroup(taskGroup, "task[%s] succeeded in the taskGroup", task.status.getId()),
                new Function<Object, Map<Integer, Long>>()
                {
                  @Nullable
                  @Override
                  public Map<Integer, Long> apply(@Nullable Object input)
                  {
                    return null;
                  }
                }
            );
          }

          if (task.status.isRunnable()) {
            if (taskInfoProvider.getTaskLocation(taskId).equals(TaskLocation.unknown())) {
              killTask(taskId, "Killing task [%s] which hasn't been assigned to a worker", taskId);
              i.remove();
            }
          }
        }
      }
    }

    // 2) Pause running tasks
    final List<ListenableFuture<Map<Integer, Long>>> pauseFutures = new ArrayList<>();
    final List<String> pauseTaskIds = ImmutableList.copyOf(taskGroup.taskIds());
    for (final String taskId : pauseTaskIds) {
      pauseFutures.add(taskClient.pauseAsync(taskId));
    }

    return Futures.transform(
        Futures.successfulAsList(pauseFutures), new Function<List<Map<Integer, Long>>, Map<Integer, Long>>()
        {
          @Nullable
          @Override
          public Map<Integer, Long> apply(List<Map<Integer, Long>> input)
          {
            // 3) Build a map of the highest offset read by any task in the group for each partition
            final Map<Integer, Long> endOffsets = new HashMap<>();
            for (int i = 0; i < input.size(); i++) {
              Map<Integer, Long> result = input.get(i);

              if (result == null || result.isEmpty()) { // kill tasks that didn't return a value
                String taskId = pauseTaskIds.get(i);
                killTask(taskId, "Task [%s] failed to respond to [pause] in a timely manner, killing task", taskId);
                taskGroup.tasks.remove(taskId);

              } else { // otherwise build a map of the highest offsets seen
                for (Entry<Integer, Long> offset : result.entrySet()) {
                  if (!endOffsets.containsKey(offset.getKey())
                      || endOffsets.get(offset.getKey()).compareTo(offset.getValue()) < 0) {
                    endOffsets.put(offset.getKey(), offset.getValue());
                  }
                }
              }
            }

            // 4) Set the end offsets for each task to the values from step 3 and resume the tasks. All the tasks should
            //    finish reading and start publishing within a short period, depending on how in sync the tasks were.
            final List<ListenableFuture<Boolean>> setEndOffsetFutures = new ArrayList<>();
            final List<String> setEndOffsetTaskIds = ImmutableList.copyOf(taskGroup.taskIds());

            if (setEndOffsetTaskIds.isEmpty()) {
              log.info("All tasks in taskGroup [%d] have failed, tasks will be re-created", taskGroup.groupId);
              return null;
            }

            try {

              if (endOffsets.equals(taskGroup.sequenceOffsets.lastEntry().getValue())) {
                log.warn(
                    "Checkpoint [%s] is same as the start offsets [%s] of latest sequence for the task group [%d]",
                    endOffsets,
                    taskGroup.sequenceOffsets.lastEntry().getValue(),
                    taskGroup.groupId
                );
              }

              log.info(
                  "Setting endOffsets for tasks in taskGroup [%d] to %s and resuming",
                  taskGroup.groupId,
                  endOffsets
              );
              for (final String taskId : setEndOffsetTaskIds) {
                setEndOffsetFutures.add(taskClient.setEndOffsetsAsync(taskId, endOffsets, finalize));
              }

              List<Boolean> results = Futures.successfulAsList(setEndOffsetFutures)
                                             .get(futureTimeoutInSeconds, TimeUnit.SECONDS);
              for (int i = 0; i < results.size(); i++) {
                if (results.get(i) == null || !results.get(i)) {
                  String taskId = setEndOffsetTaskIds.get(i);
                  killTask(
                      taskId,
                      "Task [%s] failed to respond to [set end offsets] in a timely manner, killing task",
                      taskId
                  );
                  taskGroup.tasks.remove(taskId);
                }
              }
            }
            catch (Exception e) {
              log.error("Something bad happened [%s]", e.getMessage());
              Throwables.propagate(e);
            }

            if (taskGroup.tasks.isEmpty()) {
              log.info("All tasks in taskGroup [%d] have failed, tasks will be re-created", taskGroup.groupId);
              return null;
            }

            return endOffsets;
          }
        }, workerExec
    );
  }

  /**
   * Monitors [pendingCompletionTaskGroups] for tasks that have completed. If any task in a task group has completed, we
   * can safely stop the rest of the tasks in that group. If a task group has exceeded its publishing timeout, then
   * we need to stop all tasks in not only that task group but also 1) any subsequent task group that is also pending
   * completion and 2) the current task group that is running, because the assumption that we have handled up to the
   * starting offset for subsequent task groups is no longer valid, and subsequent tasks would fail as soon as they
   * attempted to publish because of the contiguous range consistency check.
   */
  private void checkPendingCompletionTasks() throws ExecutionException, InterruptedException, TimeoutException
  {
    List<ListenableFuture<?>> futures = new ArrayList<>();

    for (Entry<Integer, CopyOnWriteArrayList<TaskGroup>> pendingGroupList : pendingCompletionTaskGroups.entrySet()) {

      boolean stopTasksInTaskGroup = false;
      Integer groupId = pendingGroupList.getKey();
      CopyOnWriteArrayList<TaskGroup> taskGroupList = pendingGroupList.getValue();
      List<TaskGroup> toRemove = new ArrayList<>();

      for (TaskGroup group : taskGroupList) {
        boolean foundSuccess = false, entireTaskGroupFailed = false;

        if (stopTasksInTaskGroup) {
          // One of the earlier groups that was handling the same partition set timed out before the segments were
          // published so stop any additional groups handling the same partition set that are pending completion.
          futures.add(
              stopTasksInGroup(
                  group,
                  "one of earlier groups that was handling the same partition set timed out before publishing segments"
              )
          );
          toRemove.add(group);
          continue;
        }

        Iterator<Entry<String, TaskData>> iTask = group.tasks.entrySet().iterator();
        while (iTask.hasNext()) {
          final Entry<String, TaskData> entry = iTask.next();
          final String taskId = entry.getKey();
          final TaskData taskData = entry.getValue();

          Preconditions.checkNotNull(taskData.status, "WTH? task[%s] has a null status", taskId);

          if (taskData.status.isFailure()) {
            iTask.remove(); // remove failed task
            if (group.tasks.isEmpty()) {
              // if all tasks in the group have failed, just nuke all task groups with this partition set and restart
              entireTaskGroupFailed = true;
              break;
            }
          }

          if (taskData.status.isSuccess()) {
            // If one of the pending completion tasks was successful, stop the rest of the tasks in the group as
            // we no longer need them to publish their segment.
            futures.add(
                stopTasksInGroup(group, "Task [%s] completed successfully, stopping tasks %s", taskId, group.taskIds())
            );
            foundSuccess = true;
            toRemove.add(group); // remove the TaskGroup from the list of pending completion task groups
            break; // skip iterating the rest of the tasks in this group as they've all been stopped now
          }
        }

        if ((!foundSuccess && group.completionTimeout.isBeforeNow()) || entireTaskGroupFailed) {
          if (entireTaskGroupFailed) {
            log.warn("All tasks in group [%d] failed to publish, killing all tasks for these partitions", groupId);
          } else {
            log.makeAlert(
                "No task in [%s] for taskGroup [%d] succeeded before the completion timeout elapsed [%s]!",
                group.taskIds(),
                groupId,
                ioConfig.getCompletionTimeout()
            ).emit();
          }

          // reset partitions offsets for this task group so that they will be re-read from metadata storage
          partitionGroups.get(groupId).replaceAll((partition, offset) -> NOT_SET);
          // kill all the tasks in this pending completion group
          killTasksInGroup(
              group,
              "No task in pending completion taskGroup[%d] succeeded before completion timeout elapsed",
              groupId
          );
          // set a flag so the other pending completion groups for this set of partitions will also stop
          stopTasksInTaskGroup = true;

          // kill all the tasks in the currently reading task group and remove the bad task group
          killTasksInGroup(
              taskGroups.remove(groupId),
              "No task in the corresponding pending completion taskGroup[%d] succeeded before completion timeout elapsed",
              groupId
          );
          toRemove.add(group);
        }
      }

      taskGroupList.removeAll(toRemove);
    }

    // wait for all task shutdowns to complete before returning
    Futures.successfulAsList(futures).get(futureTimeoutInSeconds, TimeUnit.SECONDS);
  }

  private void checkCurrentTaskState() throws ExecutionException, InterruptedException, TimeoutException
  {
    List<ListenableFuture<?>> futures = new ArrayList<>();
    Iterator<Entry<Integer, TaskGroup>> iTaskGroups = taskGroups.entrySet().iterator();
    while (iTaskGroups.hasNext()) {
      Entry<Integer, TaskGroup> taskGroupEntry = iTaskGroups.next();
      Integer groupId = taskGroupEntry.getKey();
      TaskGroup taskGroup = taskGroupEntry.getValue();

      // Iterate the list of known tasks in this group and:
      //   1) Kill any tasks which are not "current" (have the partitions, starting offsets, and minimumMessageTime
      //      & maximumMessageTime (if applicable) in [taskGroups])
      //   2) Remove any tasks that have failed from the list
      //   3) If any task completed successfully, stop all the tasks in this group and move to the next group

      log.debug("Task group [%d] pre-pruning: %s", groupId, taskGroup.taskIds());

      Iterator<Entry<String, TaskData>> iTasks = taskGroup.tasks.entrySet().iterator();
      while (iTasks.hasNext()) {
        Entry<String, TaskData> task = iTasks.next();
        String taskId = task.getKey();
        TaskData taskData = task.getValue();

        // stop and remove bad tasks from the task group
        if (!isTaskCurrent(groupId, taskId)) {
          log.info("Stopping task [%s] which does not match the expected offset range and ingestion spec", taskId);
          futures.add(stopTask(taskId, false));
          iTasks.remove();
          continue;
        }

        Preconditions.checkNotNull(taskData.status, "WTH? task[%s] has a null status", taskId);

        // remove failed tasks
        if (taskData.status.isFailure()) {
          iTasks.remove();
          continue;
        }

        // check for successful tasks, and if we find one, stop all tasks in the group and remove the group so it can
        // be recreated with the next set of offsets
        if (taskData.status.isSuccess()) {
          futures.add(stopTasksInGroup(taskGroup, "task[%s] succeeded in the same taskGroup", taskData.status.getId()));
          iTaskGroups.remove();
          break;
        }
      }
      log.debug("Task group [%d] post-pruning: %s", groupId, taskGroup.taskIds());
    }

    // wait for all task shutdowns to complete before returning
    Futures.successfulAsList(futures).get(futureTimeoutInSeconds, TimeUnit.SECONDS);
  }

  void createNewTasks() throws JsonProcessingException
  {
    // update the checkpoints in the taskGroup to latest ones so that new tasks do not read what is already published
    verifyAndMergeCheckpoints(
        taskGroups.values()
                  .stream()
                  .filter(taskGroup -> taskGroup.tasks.size() < ioConfig.getReplicas())
                  .collect(Collectors.toList())
    );

    // check that there is a current task group for each group of partitions in [partitionGroups]
    for (Integer groupId : partitionGroups.keySet()) {
      if (!taskGroups.containsKey(groupId)) {
        log.info("Creating new task group [%d] for partitions %s", groupId, partitionGroups.get(groupId).keySet());

        Optional<DateTime> minimumMessageTime = (ioConfig.getLateMessageRejectionPeriod().isPresent() ? Optional.of(
            DateTimes.nowUtc().minus(ioConfig.getLateMessageRejectionPeriod().get())
        ) : Optional.absent());

        Optional<DateTime> maximumMessageTime = (ioConfig.getEarlyMessageRejectionPeriod().isPresent() ? Optional.of(
            DateTimes.nowUtc().plus(ioConfig.getTaskDuration()).plus(ioConfig.getEarlyMessageRejectionPeriod().get())
        ) : Optional.absent());

        final TaskGroup taskGroup = new TaskGroup(
            groupId,
            generateStartingOffsetsForPartitionGroup(groupId),
            minimumMessageTime,
            maximumMessageTime
        );
        taskGroups.put(
            groupId,
            taskGroup
        );
      }
    }

    // iterate through all the current task groups and make sure each one has the desired number of replica tasks
    boolean createdTask = false;
    for (Entry<Integer, TaskGroup> entry : taskGroups.entrySet()) {
      TaskGroup taskGroup = entry.getValue();
      Integer groupId = entry.getKey();

      if (ioConfig.getReplicas() > taskGroup.tasks.size()) {
        log.info(
            "Number of tasks [%d] does not match configured numReplicas [%d] in task group [%d], creating more tasks",
            taskGroup.tasks.size(), ioConfig.getReplicas(), groupId
        );
        createKafkaTasksForGroup(groupId, ioConfig.getReplicas() - taskGroup.tasks.size());
        createdTask = true;
      }
    }

    if (createdTask && firstRunTime.isBeforeNow()) {
      // Schedule a run event after a short delay to update our internal data structures with the new tasks that were
      // just created. This is mainly for the benefit of the status API in situations where the run period is lengthy.
      scheduledExec.schedule(buildRunTask(), 5000, TimeUnit.MILLISECONDS);
    }
  }

  private void createKafkaTasksForGroup(int groupId, int replicas) throws JsonProcessingException
  {
    Map<Integer, Long> startPartitions = taskGroups.get(groupId).partitionOffsets;
    Map<Integer, Long> endPartitions = new HashMap<>();

    for (Integer partition : startPartitions.keySet()) {
      endPartitions.put(partition, Long.MAX_VALUE);
    }
    TaskGroup group = taskGroups.get(groupId);

    Map<String, Object> consumerProperties = new HashMap<>(ioConfig.getConsumerProperties());
    DateTime minimumMessageTime = taskGroups.get(groupId).minimumMessageTime.orNull();
    DateTime maximumMessageTime = taskGroups.get(groupId).maximumMessageTime.orNull();

    KafkaIOConfig kafkaIOConfig = new KafkaIOConfig(
        groupId,
        group.baseSequenceName,
        new KafkaPartitions(ioConfig.getTopic(), startPartitions),
        new KafkaPartitions(ioConfig.getTopic(), endPartitions),
        consumerProperties,
        true,
        minimumMessageTime,
        maximumMessageTime
    );

    final String checkpoints = sortingMapper.writerWithType(new TypeReference<TreeMap<Integer, Map<Integer, Long>>>()
    {
    }).writeValueAsString(taskGroups.get(groupId).sequenceOffsets);
    final Map<String, Object> context = spec.getContext() == null
                                        ? ImmutableMap.of(
        "checkpoints",
        checkpoints,
        IS_INCREMENTAL_HANDOFF_SUPPORTED,
        true
    )
                                        : ImmutableMap.<String, Object>builder()
                                            .put("checkpoints", checkpoints)
                                            .put(IS_INCREMENTAL_HANDOFF_SUPPORTED, true)
                                            .putAll(spec.getContext())
                                            .build();
    for (int i = 0; i < replicas; i++) {
      String taskId = Joiner.on("_").join(group.baseSequenceName, RealtimeIndexTask.makeRandomId());
      KafkaIndexTask indexTask = new KafkaIndexTask(
          taskId,
          new TaskResource(group.baseSequenceName, 1),
          spec.getDataSchema(),
          taskTuningConfig,
          kafkaIOConfig,
          context,
          null,
          null,
          rowIngestionMetersFactory,
          sortingMapper
      );

      Optional<TaskQueue> taskQueue = taskMaster.getTaskQueue();
      if (taskQueue.isPresent()) {
        try {
          taskQueue.get().add(indexTask);
        }
        catch (EntryExistsException e) {
          log.error("Tried to add task [%s] but it already exists", indexTask.getId());
        }
      } else {
        log.error("Failed to get task queue because I'm not the leader!");
      }
    }
  }

  private ImmutableMap<Integer, Long> generateStartingOffsetsForPartitionGroup(int groupId)
  {
    ImmutableMap.Builder<Integer, Long> builder = ImmutableMap.builder();
    for (Entry<Integer, Long> entry : partitionGroups.get(groupId).entrySet()) {
      Integer partition = entry.getKey();
      Long offset = entry.getValue();

      if (offset != null && offset != NOT_SET) {
        // if we are given a startingOffset (set by a previous task group which is pending completion) then use it
        builder.put(partition, offset);
      } else {
        // if we don't have a startingOffset (first run or we had some previous failures and reset the offsets) then
        // get the offset from metadata storage (if available) or Kafka (otherwise)
        builder.put(partition, getOffsetFromStorageForPartition(partition));
      }
    }
    return builder.build();
  }

  /**
   * Queries the dataSource metadata table to see if there is a previous ending offset for this partition. If it doesn't
   * find any data, it will retrieve the latest or earliest Kafka offset depending on the useEarliestOffset config.
   */
  private long getOffsetFromStorageForPartition(int partition)
  {
    long offset;
    final Map<Integer, Long> metadataOffsets = getOffsetsFromMetadataStorage();
    if (metadataOffsets.get(partition) != null) {
      offset = metadataOffsets.get(partition);
      log.debug("Getting offset [%,d] from metadata storage for partition [%d]", offset, partition);

      long latestKafkaOffset = getOffsetFromKafkaForPartition(partition, false);
      if (offset > latestKafkaOffset) {
        throw new ISE(
            "Offset in metadata storage [%,d] > latest Kafka offset [%,d] for partition[%d] dataSource[%s]. If these "
            + "messages are no longer available (perhaps you deleted and re-created your Kafka topic) you can use the "
            + "supervisor reset API to restart ingestion.",
            offset,
            latestKafkaOffset,
            partition,
            dataSource
        );
      }
=======
  private final ServiceEmitter emitter;
  private final DruidMonitorSchedulerConfig monitorSchedulerConfig;
  private volatile Map<Integer, Long> latestSequenceFromStream;
>>>>>>> e8ddd994


  private final KafkaSupervisorSpec spec;

  public KafkaSupervisor(
      final TaskStorage taskStorage,
      final TaskMaster taskMaster,
      final IndexerMetadataStorageCoordinator indexerMetadataStorageCoordinator,
      final KafkaIndexTaskClientFactory taskClientFactory,
      final ObjectMapper mapper,
      final KafkaSupervisorSpec spec,
      final RowIngestionMetersFactory rowIngestionMetersFactory
  )
  {
    super(
        StringUtils.format("KafkaSupervisor-%s", spec.getDataSchema().getDataSource()),
        taskStorage,
        taskMaster,
        indexerMetadataStorageCoordinator,
        taskClientFactory,
        mapper,
        spec,
        rowIngestionMetersFactory,
        false
    );

    this.spec = spec;
    this.emitter = spec.getEmitter();
    this.monitorSchedulerConfig = spec.getMonitorSchedulerConfig();
  }


  @Override
  protected RecordSupplier<Integer, Long> setupRecordSupplier()
  {
    return new KafkaRecordSupplier(spec.getIoConfig().getConsumerProperties(), sortingMapper);
  }

  @Override
  protected void scheduleReporting(ScheduledExecutorService reportingExec)
  {
    KafkaSupervisorIOConfig ioConfig = spec.getIoConfig();
    KafkaSupervisorTuningConfig tuningConfig = spec.getTuningConfig();
    reportingExec.scheduleAtFixedRate(
        updateCurrentAndLatestOffsets(),
        ioConfig.getStartDelay().getMillis() + INITIAL_GET_OFFSET_DELAY_MILLIS, // wait for tasks to start up
        Math.max(
            tuningConfig.getOffsetFetchPeriod().getMillis(), MINIMUM_GET_OFFSET_PERIOD_MILLIS
        ),
        TimeUnit.MILLISECONDS
    );

    reportingExec.scheduleAtFixedRate(
        emitLag(),
        ioConfig.getStartDelay().getMillis() + INITIAL_EMIT_LAG_METRIC_DELAY_MILLIS, // wait for tasks to start up
        monitorSchedulerConfig.getEmitterPeriod().getMillis(),
        TimeUnit.MILLISECONDS
    );
  }


  @Override
  protected int getTaskGroupIdForPartition(Integer partition)
  {
    return partition % spec.getIoConfig().getTaskCount();
  }

  @Override
  protected boolean checkSourceMetadataMatch(DataSourceMetadata metadata)
  {
    return metadata instanceof KafkaDataSourceMetadata;
  }

  @Override
  protected boolean doesTaskTypeMatchSupervisor(Task task)
  {
    return task instanceof KafkaIndexTask;
  }

  @Override
  protected SeekableStreamSupervisorReportPayload<Integer, Long> createReportPayload(
      int numPartitions,
      boolean includeOffsets
  )
  {
    KafkaSupervisorIOConfig ioConfig = spec.getIoConfig();
    Map<Integer, Long> partitionLag = getLagPerPartition(getHighestCurrentOffsets());
    return new KafkaSupervisorReportPayload(
        spec.getDataSchema().getDataSource(),
        ioConfig.getTopic(),
        numPartitions,
        ioConfig.getReplicas(),
        ioConfig.getTaskDuration().getMillis() / 1000,
        includeOffsets ? latestSequenceFromStream : null,
        includeOffsets ? partitionLag : null,
        includeOffsets ? partitionLag.values().stream().mapToLong(x -> Math.max(x, 0)).sum() : null,
        includeOffsets ? sequenceLastUpdated : null,
        spec.isSuspended()
    );
  }


  @Override
  protected SeekableStreamIndexTaskIOConfig createTaskIoConfig(
      int groupId,
      Map<Integer, Long> startPartitions,
      Map<Integer, Long> endPartitions,
      String baseSequenceName,
      DateTime minimumMessageTime,
      DateTime maximumMessageTime,
      Set<Integer> exclusiveStartSequenceNumberPartitions,
      SeekableStreamSupervisorIOConfig ioConfig
  )
  {
    KafkaSupervisorIOConfig kafkaIoConfig = (KafkaSupervisorIOConfig) ioConfig;
    return new KafkaIndexTaskIOConfig(
        groupId,
        baseSequenceName,
        new SeekableStreamPartitions<>(kafkaIoConfig.getTopic(), startPartitions),
        new SeekableStreamPartitions<>(kafkaIoConfig.getTopic(), endPartitions),
        kafkaIoConfig.getConsumerProperties(),
        true,
        minimumMessageTime,
        maximumMessageTime,
        kafkaIoConfig.isSkipOffsetGaps()
    );
  }

  @Override
  protected List<SeekableStreamIndexTask<Integer, Long>> createIndexTasks(
      int replicas,
      String baseSequenceName,
      ObjectMapper sortingMapper,
      TreeMap<Integer, Map<Integer, Long>> sequenceOffsets,
      SeekableStreamIndexTaskIOConfig taskIoConfig,
      SeekableStreamIndexTaskTuningConfig taskTuningConfig,
      RowIngestionMetersFactory rowIngestionMetersFactory
  ) throws JsonProcessingException
  {
    final String checkpoints = sortingMapper.writerWithType(new TypeReference<TreeMap<Integer, Map<Integer, Long>>>()
    {
    }).writeValueAsString(sequenceOffsets);
    final Map<String, Object> context = spec.getContext() == null
                                        ? ImmutableMap.of(
        "checkpoints",
        checkpoints,
        IS_INCREMENTAL_HANDOFF_SUPPORTED,
        true
    ) : ImmutableMap.<String, Object>builder()
                                            .put("checkpoints", checkpoints)
                                            .put(IS_INCREMENTAL_HANDOFF_SUPPORTED, true)
                                            .putAll(spec.getContext())
                                            .build();

    List<SeekableStreamIndexTask<Integer, Long>> taskList = new ArrayList<>();
    for (int i = 0; i < replicas; i++) {
      String taskId = Joiner.on("_").join(baseSequenceName, RandomIdUtils.getRandomId());
      taskList.add(new KafkaIndexTask(
          taskId,
          new TaskResource(baseSequenceName, 1),
          spec.getDataSchema(),
          (KafkaIndexTaskTuningConfig) taskTuningConfig,
          (KafkaIndexTaskIOConfig) taskIoConfig,
          context,
          null,
          null,
          rowIngestionMetersFactory,
          sortingMapper
      ));
    }
    return taskList;
  }


  @Override
  protected Map<Integer, Long> getLagPerPartition(Map<Integer, Long> currentOffsets)
  {
    return currentOffsets
        .entrySet()
        .stream()
        .collect(
            Collectors.toMap(
                Entry::getKey,
                e -> latestSequenceFromStream != null
                     && latestSequenceFromStream.get(e.getKey()) != null
                     && e.getValue() != null
                     ? latestSequenceFromStream.get(e.getKey()) - e.getValue()
                     : Integer.MIN_VALUE
            )
        );
  }

  @Override
  protected KafkaDataSourceMetadata createDataSourceMetaData(String topic, Map<Integer, Long> map)
  {
    return new KafkaDataSourceMetadata(new SeekableStreamPartitions<>(topic, map));
  }

  @Override
  protected OrderedSequenceNumber<Long> makeSequenceNumber(Long seq, boolean isExclusive)
  {
    return KafkaSequenceNumber.of(seq);
  }

  private Runnable emitLag()
  {
    return () -> {
      try {
        Map<Integer, Long> highestCurrentOffsets = getHighestCurrentOffsets();
        String dataSource = spec.getDataSchema().getDataSource();

        if (latestSequenceFromStream == null) {
          throw new ISE("Latest offsets from Kafka have not been fetched");
        }

        if (!latestSequenceFromStream.keySet().equals(highestCurrentOffsets.keySet())) {
          log.warn(
              "Lag metric: Kafka partitions %s do not match task partitions %s",
              latestSequenceFromStream.keySet(),
              highestCurrentOffsets.keySet()
          );
        }

        Map<Integer, Long> partitionLags = getLagPerPartition(highestCurrentOffsets);
        long maxLag = 0, totalLag = 0, avgLag;
        for (long lag : partitionLags.values()) {
          if (lag > maxLag) {
            maxLag = lag;
          }
          totalLag += lag;
        }
        avgLag = partitionLags.size() == 0 ? 0 : totalLag / partitionLags.size();

        emitter.emit(
            ServiceMetricEvent.builder().setDimension("dataSource", dataSource).build("ingest/kafka/lag", totalLag)
        );
        emitter.emit(
            ServiceMetricEvent.builder().setDimension("dataSource", dataSource).build("ingest/kafka/maxLag", maxLag)
        );
        emitter.emit(
            ServiceMetricEvent.builder().setDimension("dataSource", dataSource).build("ingest/kafka/avgLag", avgLag)
        );
      }
      catch (Exception e) {
        log.warn(e, "Unable to compute Kafka lag");
      }
    };
  }

  @Override
  protected Long getNotSetMarker()
  {
    return NOT_SET;
  }

  @Override
  protected Long getEndOfPartitionMarker()
  {
    return END_OF_PARTITION;
  }

  @Override
  protected boolean isEndOfShard(Long seqNum)
  {
    return false;
  }

  @Override
  protected void updateLatestSequenceFromStream(
      RecordSupplier<Integer, Long> recordSupplier,
      Set<StreamPartition<Integer>> partitions
  )
  {
    latestSequenceFromStream = partitions.stream()
                                         .collect(Collectors.toMap(
                                             StreamPartition::getPartitionId,
                                             recordSupplier::getPosition
                                         ));
  }

  @Override
  protected String baseTaskName()
  {
    return "index_kafka";
  }

  @Override
  @VisibleForTesting
  public KafkaSupervisorIOConfig getIoConfig()
  {
    return spec.getIoConfig();
  }
}<|MERGE_RESOLUTION|>--- conflicted
+++ resolved
@@ -85,1916 +85,9 @@
   private static final Long NOT_SET = -1L;
   private static final Long END_OF_PARTITION = Long.MAX_VALUE;
 
-<<<<<<< HEAD
-  public static final String IS_INCREMENTAL_HANDOFF_SUPPORTED = "IS_INCREMENTAL_HANDOFF_SUPPORTED";
-
-  // Internal data structures
-  // --------------------------------------------------------
-
-  /**
-   * A TaskGroup is the main data structure used by KafkaSupervisor to organize and monitor Kafka partitions and
-   * indexing tasks. All the tasks in a TaskGroup should always be doing the same thing (reading the same partitions and
-   * starting from the same offset) and if [replicas] is configured to be 1, a TaskGroup will contain a single task (the
-   * exception being if the supervisor started up and discovered and adopted some already running tasks). At any given
-   * time, there should only be up to a maximum of [taskCount] actively-reading task groups (tracked in the [taskGroups]
-   * map) + zero or more pending-completion task groups (tracked in [pendingCompletionTaskGroups]).
-   */
-  private class TaskGroup
-  {
-    final int groupId;
-
-    // This specifies the partitions and starting offsets for this task group. It is set on group creation from the data
-    // in [partitionGroups] and never changes during the lifetime of this task group, which will live until a task in
-    // this task group has completed successfully, at which point this will be destroyed and a new task group will be
-    // created with new starting offsets. This allows us to create replacement tasks for failed tasks that process the
-    // same offsets, even if the values in [partitionGroups] has been changed.
-    final ImmutableMap<Integer, Long> partitionOffsets;
-
-    final ConcurrentHashMap<String, TaskData> tasks = new ConcurrentHashMap<>();
-    final Optional<DateTime> minimumMessageTime;
-    final Optional<DateTime> maximumMessageTime;
-    DateTime completionTimeout; // is set after signalTasksToFinish(); if not done by timeout, take corrective action
-    final TreeMap<Integer, Map<Integer, Long>> sequenceOffsets = new TreeMap<>();
-    final String baseSequenceName;
-
-    TaskGroup(
-        int groupId,
-        ImmutableMap<Integer, Long> partitionOffsets,
-        Optional<DateTime> minimumMessageTime,
-        Optional<DateTime> maximumMessageTime
-    )
-    {
-      this.groupId = groupId;
-      this.partitionOffsets = partitionOffsets;
-      this.minimumMessageTime = minimumMessageTime;
-      this.maximumMessageTime = maximumMessageTime;
-      this.sequenceOffsets.put(0, partitionOffsets);
-      this.baseSequenceName = generateSequenceName(partitionOffsets, minimumMessageTime, maximumMessageTime);
-    }
-
-    int addNewCheckpoint(Map<Integer, Long> checkpoint)
-    {
-      sequenceOffsets.put(sequenceOffsets.lastKey() + 1, checkpoint);
-      return sequenceOffsets.lastKey();
-    }
-
-    Set<String> taskIds()
-    {
-      return tasks.keySet();
-    }
-  }
-
-  private static class TaskData
-  {
-    @Nullable
-    volatile TaskStatus status;
-    @Nullable
-    volatile DateTime startTime;
-    volatile Map<Integer, Long> currentOffsets = new HashMap<>();
-
-    @Override
-    public String toString()
-    {
-      return "TaskData{" +
-             "status=" + status +
-             ", startTime=" + startTime +
-             ", currentOffsets=" + currentOffsets +
-             '}';
-    }
-  }
-
-  // Map<{group ID}, {actively reading task group}>; see documentation for TaskGroup class
-  private final ConcurrentHashMap<Integer, TaskGroup> taskGroups = new ConcurrentHashMap<>();
-
-  // After telling a taskGroup to stop reading and begin publishing a segment, it is moved from [taskGroups] to here so
-  // we can monitor its status while we queue new tasks to read the next range of offsets. This is a list since we could
-  // have multiple sets of tasks publishing at once if time-to-publish > taskDuration.
-  // Map<{group ID}, List<{pending completion task groups}>>
-  private final ConcurrentHashMap<Integer, CopyOnWriteArrayList<TaskGroup>> pendingCompletionTaskGroups = new ConcurrentHashMap<>();
-
-  // The starting offset for a new partition in [partitionGroups] is initially set to NOT_SET. When a new task group
-  // is created and is assigned partitions, if the offset in [partitionGroups] is NOT_SET it will take the starting
-  // offset value from the metadata store, and if it can't find it there, from Kafka. Once a task begins
-  // publishing, the offset in partitionGroups will be updated to the ending offset of the publishing-but-not-yet-
-  // completed task, which will cause the next set of tasks to begin reading from where the previous task left
-  // off. If that previous task now fails, we will set the offset in [partitionGroups] back to NOT_SET which will
-  // cause successive tasks to again grab their starting offset from metadata store. This mechanism allows us to
-  // start up successive tasks without waiting for the previous tasks to succeed and still be able to handle task
-  // failures during publishing.
-  // Map<{group ID}, Map<{partition ID}, {startingOffset}>>
-  private final ConcurrentHashMap<Integer, ConcurrentHashMap<Integer, Long>> partitionGroups = new ConcurrentHashMap<>();
-  // --------------------------------------------------------
-
-  private final TaskStorage taskStorage;
-  private final TaskMaster taskMaster;
-  private final IndexerMetadataStorageCoordinator indexerMetadataStorageCoordinator;
-  private final KafkaIndexTaskClient taskClient;
-  private final ObjectMapper sortingMapper;
-  private final KafkaSupervisorSpec spec;
-  private final ServiceEmitter emitter;
-  private final DruidMonitorSchedulerConfig monitorSchedulerConfig;
-  private final String dataSource;
-  private final KafkaSupervisorIOConfig ioConfig;
-  private final KafkaSupervisorTuningConfig tuningConfig;
-  private final KafkaTuningConfig taskTuningConfig;
-  private final String supervisorId;
-  private final TaskInfoProvider taskInfoProvider;
-  private final long futureTimeoutInSeconds; // how long to wait for async operations to complete
-  private final RowIngestionMetersFactory rowIngestionMetersFactory;
-
-  private final ExecutorService exec;
-  private final ScheduledExecutorService scheduledExec;
-  private final ScheduledExecutorService reportingExec;
-  private final ListeningExecutorService workerExec;
-  private final BlockingQueue<Notice> notices = new LinkedBlockingDeque<>();
-  private final Object stopLock = new Object();
-  private final Object stateChangeLock = new Object();
-  private final Object consumerLock = new Object();
-
-  private boolean listenerRegistered = false;
-  private long lastRunTime;
-
-  private int initRetryCounter = 0;
-
-  private volatile DateTime firstRunTime;
-  private volatile KafkaConsumer consumer;
-
-  private volatile boolean lifecycleStarted = false;
-  private volatile boolean started = false;
-  private volatile boolean stopped = false;
-  private volatile Map<Integer, Long> latestOffsetsFromKafka;
-  private volatile DateTime offsetsLastUpdated;
-
-  public KafkaSupervisor(
-      final TaskStorage taskStorage,
-      final TaskMaster taskMaster,
-      final IndexerMetadataStorageCoordinator indexerMetadataStorageCoordinator,
-      final KafkaIndexTaskClientFactory taskClientFactory,
-      final ObjectMapper mapper,
-      final KafkaSupervisorSpec spec,
-      final RowIngestionMetersFactory rowIngestionMetersFactory
-  )
-  {
-    this.taskStorage = taskStorage;
-    this.taskMaster = taskMaster;
-    this.indexerMetadataStorageCoordinator = indexerMetadataStorageCoordinator;
-    this.sortingMapper = mapper.copy().configure(MapperFeature.SORT_PROPERTIES_ALPHABETICALLY, true);
-    this.spec = spec;
-    this.emitter = spec.getEmitter();
-    this.monitorSchedulerConfig = spec.getMonitorSchedulerConfig();
-    this.rowIngestionMetersFactory = rowIngestionMetersFactory;
-
-    this.dataSource = spec.getDataSchema().getDataSource();
-    this.ioConfig = spec.getIoConfig();
-    this.tuningConfig = spec.getTuningConfig();
-    this.taskTuningConfig = KafkaTuningConfig.copyOf(this.tuningConfig);
-    this.supervisorId = StringUtils.format("KafkaSupervisor-%s", dataSource);
-    this.exec = Execs.singleThreaded(supervisorId);
-    this.scheduledExec = Execs.scheduledSingleThreaded(supervisorId + "-Scheduler-%d");
-    this.reportingExec = Execs.scheduledSingleThreaded(supervisorId + "-Reporting-%d");
-
-    int workerThreads = (this.tuningConfig.getWorkerThreads() != null
-                         ? this.tuningConfig.getWorkerThreads()
-                         : Math.min(10, this.ioConfig.getTaskCount()));
-    this.workerExec = MoreExecutors.listeningDecorator(Execs.multiThreaded(workerThreads, supervisorId + "-Worker-%d"));
-    log.info("Created worker pool with [%d] threads for dataSource [%s]", workerThreads, this.dataSource);
-
-    this.taskInfoProvider = new TaskInfoProvider()
-    {
-      @Override
-      public TaskLocation getTaskLocation(final String id)
-      {
-        Preconditions.checkNotNull(id, "id");
-        Optional<TaskRunner> taskRunner = taskMaster.getTaskRunner();
-        if (taskRunner.isPresent()) {
-          Optional<? extends TaskRunnerWorkItem> item = Iterables.tryFind(
-              taskRunner.get().getRunningTasks(),
-              (Predicate<TaskRunnerWorkItem>) taskRunnerWorkItem -> id.equals(taskRunnerWorkItem.getTaskId())
-          );
-
-          if (item.isPresent()) {
-            return item.get().getLocation();
-          }
-        } else {
-          log.error("Failed to get task runner because I'm not the leader!");
-        }
-
-        return TaskLocation.unknown();
-      }
-
-      @Override
-      public Optional<TaskStatus> getTaskStatus(String id)
-      {
-        return taskStorage.getStatus(id);
-      }
-    };
-
-    this.futureTimeoutInSeconds = Math.max(
-        MINIMUM_FUTURE_TIMEOUT_IN_SECONDS,
-        tuningConfig.getChatRetries() * (tuningConfig.getHttpTimeout().getStandardSeconds()
-                                         + IndexTaskClient.MAX_RETRY_WAIT_SECONDS)
-    );
-
-    int chatThreads = (this.tuningConfig.getChatThreads() != null
-                       ? this.tuningConfig.getChatThreads()
-                       : Math.min(10, this.ioConfig.getTaskCount() * this.ioConfig.getReplicas()));
-    this.taskClient = taskClientFactory.build(
-        taskInfoProvider,
-        dataSource,
-        chatThreads,
-        this.tuningConfig.getHttpTimeout(),
-        this.tuningConfig.getChatRetries()
-    );
-    log.info(
-        "Created taskClient with dataSource[%s] chatThreads[%d] httpTimeout[%s] chatRetries[%d]",
-        dataSource,
-        chatThreads,
-        this.tuningConfig.getHttpTimeout(),
-        this.tuningConfig.getChatRetries()
-    );
-  }
-
-  @Override
-  public void start()
-  {
-    synchronized (stateChangeLock) {
-      Preconditions.checkState(!lifecycleStarted, "already started");
-      Preconditions.checkState(!exec.isShutdown(), "already stopped");
-
-      // Try normal initialization first, if that fails then schedule periodic initialization retries
-      try {
-        tryInit();
-      }
-      catch (Exception e) {
-        if (!started) {
-          log.warn("First initialization attempt failed for KafkaSupervisor[%s], starting retries...", dataSource);
-
-          exec.submit(
-              () -> {
-                try {
-                  RetryUtils.retry(
-                      () -> {
-                        tryInit();
-                        return 0;
-                      },
-                      (throwable) -> {
-                        return !started;
-                      },
-                      0,
-                      MAX_INITIALIZATION_RETRIES,
-                      null,
-                      null
-                  );
-                }
-                catch (Exception e2) {
-                  log.makeAlert(
-                      "Failed to initialize after %s retries, aborting. Please resubmit the supervisor spec to restart this supervisor [%s]",
-                      MAX_INITIALIZATION_RETRIES,
-                      supervisorId
-                  ).emit();
-                  throw new RuntimeException(e2);
-                }
-              }
-          );
-        }
-      }
-
-      lifecycleStarted = true;
-    }
-  }
-
-  @Override
-  public void stop(boolean stopGracefully)
-  {
-    synchronized (stateChangeLock) {
-      Preconditions.checkState(lifecycleStarted, "lifecycle not started");
-
-      log.info("Beginning shutdown of KafkaSupervisor[%s]", dataSource);
-
-      try {
-        scheduledExec.shutdownNow(); // stop recurring executions
-        reportingExec.shutdownNow();
-
-        if (started) {
-          Optional<TaskRunner> taskRunner = taskMaster.getTaskRunner();
-          if (taskRunner.isPresent()) {
-            taskRunner.get().unregisterListener(supervisorId);
-          }
-
-          // Stopping gracefully will synchronize the end offsets of the tasks and signal them to publish, and will block
-          // until the tasks have acknowledged or timed out. We want this behavior when we're explicitly shut down through
-          // the API, but if we shut down for other reasons (e.g. we lose leadership) we want to just stop and leave the
-          // tasks as they are.
-          synchronized (stopLock) {
-            if (stopGracefully) {
-              log.info("Posting GracefulShutdownNotice, signalling managed tasks to complete and publish");
-              notices.add(new GracefulShutdownNotice());
-            } else {
-              log.info("Posting ShutdownNotice");
-              notices.add(new ShutdownNotice());
-            }
-
-            long shutdownTimeoutMillis = tuningConfig.getShutdownTimeout().getMillis();
-            long endTime = System.currentTimeMillis() + shutdownTimeoutMillis;
-            while (!stopped) {
-              long sleepTime = endTime - System.currentTimeMillis();
-              if (sleepTime <= 0) {
-                log.info("Timed out while waiting for shutdown (timeout [%,dms])", shutdownTimeoutMillis);
-                stopped = true;
-                break;
-              }
-              stopLock.wait(sleepTime);
-            }
-          }
-          log.info("Shutdown notice handled");
-        }
-
-        taskClient.close();
-        workerExec.shutdownNow();
-        exec.shutdownNow();
-        started = false;
-
-        log.info("KafkaSupervisor[%s] has stopped", dataSource);
-      }
-      catch (Exception e) {
-        log.makeAlert(e, "Exception stopping KafkaSupervisor[%s]", dataSource)
-           .emit();
-      }
-    }
-  }
-
-  private boolean someTaskGroupsPendingCompletion(Integer groupId)
-  {
-    CopyOnWriteArrayList<TaskGroup> taskGroups = pendingCompletionTaskGroups.get(groupId);
-    return taskGroups != null && taskGroups.size() > 0;
-  }
-
-  @Override
-  public SupervisorReport getStatus()
-  {
-    return generateReport(true);
-  }
-
-  @Override
-  public Map<String, Map<String, Object>> getStats()
-  {
-    try {
-      return getCurrentTotalStats();
-    }
-    catch (InterruptedException ie) {
-      Thread.currentThread().interrupt();
-      log.error(ie, "getStats() interrupted.");
-      throw new RuntimeException(ie);
-    }
-    catch (ExecutionException | TimeoutException eete) {
-      throw new RuntimeException(eete);
-    }
-  }
-
-  @Override
-  public void reset(DataSourceMetadata dataSourceMetadata)
-  {
-    log.info("Posting ResetNotice");
-    notices.add(new ResetNotice(dataSourceMetadata));
-  }
-
-  @Override
-  public void checkpoint(
-      @Nullable Integer taskGroupId,
-      @Deprecated String baseSequenceName,
-      DataSourceMetadata previousCheckPoint,
-      DataSourceMetadata currentCheckPoint
-  )
-  {
-    Preconditions.checkNotNull(previousCheckPoint, "previousCheckpoint");
-    Preconditions.checkNotNull(currentCheckPoint, "current checkpoint cannot be null");
-    Preconditions.checkArgument(
-        ioConfig.getTopic().equals(((KafkaDataSourceMetadata) currentCheckPoint).getKafkaPartitions().getTopic()),
-        "Supervisor topic [%s] and topic in checkpoint [%s] does not match",
-        ioConfig.getTopic(),
-        ((KafkaDataSourceMetadata) currentCheckPoint).getKafkaPartitions().getTopic()
-    );
-
-    log.info("Checkpointing [%s] for taskGroup [%s]", currentCheckPoint, taskGroupId);
-    notices.add(
-        new CheckpointNotice(
-            taskGroupId,
-            baseSequenceName,
-            (KafkaDataSourceMetadata) previousCheckPoint,
-            (KafkaDataSourceMetadata) currentCheckPoint
-        )
-    );
-  }
-
-  public void possiblyRegisterListener()
-  {
-    // getTaskRunner() sometimes fails if the task queue is still being initialized so retry later until we succeed
-
-    if (listenerRegistered) {
-      return;
-    }
-
-    Optional<TaskRunner> taskRunner = taskMaster.getTaskRunner();
-    if (taskRunner.isPresent()) {
-      taskRunner.get().registerListener(
-          new TaskRunnerListener()
-          {
-            @Override
-            public String getListenerId()
-            {
-              return supervisorId;
-            }
-
-            @Override
-            public void locationChanged(final String taskId, final TaskLocation newLocation)
-            {
-              // do nothing
-            }
-
-            @Override
-            public void statusChanged(String taskId, TaskStatus status)
-            {
-              notices.add(new RunNotice());
-            }
-          }, MoreExecutors.sameThreadExecutor()
-      );
-
-      listenerRegistered = true;
-    }
-  }
-
-  private interface Notice
-  {
-    void handle() throws ExecutionException, InterruptedException, TimeoutException, JsonProcessingException;
-  }
-
-  private class RunNotice implements Notice
-  {
-    @Override
-    public void handle() throws ExecutionException, InterruptedException, TimeoutException, JsonProcessingException
-    {
-      long nowTime = System.currentTimeMillis();
-      if (nowTime - lastRunTime < MAX_RUN_FREQUENCY_MILLIS) {
-        return;
-      }
-      lastRunTime = nowTime;
-
-      runInternal();
-    }
-  }
-
-  private class GracefulShutdownNotice extends ShutdownNotice
-  {
-    @Override
-    public void handle() throws InterruptedException, ExecutionException, TimeoutException
-    {
-      gracefulShutdownInternal();
-      super.handle();
-    }
-  }
-
-  private class ShutdownNotice implements Notice
-  {
-    @Override
-    public void handle() throws InterruptedException, ExecutionException, TimeoutException
-    {
-      consumer.close();
-
-      synchronized (stopLock) {
-        stopped = true;
-        stopLock.notifyAll();
-      }
-    }
-  }
-
-  private class ResetNotice implements Notice
-  {
-    final DataSourceMetadata dataSourceMetadata;
-
-    ResetNotice(DataSourceMetadata dataSourceMetadata)
-    {
-      this.dataSourceMetadata = dataSourceMetadata;
-    }
-
-    @Override
-    public void handle()
-    {
-      resetInternal(dataSourceMetadata);
-    }
-  }
-
-  private class CheckpointNotice implements Notice
-  {
-    @Nullable
-    private final Integer nullableTaskGroupId;
-    @Deprecated
-    private final String baseSequenceName;
-    private final KafkaDataSourceMetadata previousCheckpoint;
-    private final KafkaDataSourceMetadata currentCheckpoint;
-
-    CheckpointNotice(
-        @Nullable Integer nullableTaskGroupId,
-        @Deprecated String baseSequenceName,
-        KafkaDataSourceMetadata previousCheckpoint,
-        KafkaDataSourceMetadata currentCheckpoint
-    )
-    {
-      this.baseSequenceName = baseSequenceName;
-      this.nullableTaskGroupId = nullableTaskGroupId;
-      this.previousCheckpoint = previousCheckpoint;
-      this.currentCheckpoint = currentCheckpoint;
-    }
-
-    @Override
-    public void handle() throws ExecutionException, InterruptedException
-    {
-      // Find taskGroupId using taskId if it's null. It can be null while rolling update.
-      final int taskGroupId;
-      if (nullableTaskGroupId == null) {
-        // We search taskId in taskGroups and pendingCompletionTaskGroups sequentially. This should be fine because
-        // 1) a taskGroup can be moved from taskGroups to pendingCompletionTaskGroups in RunNotice
-        //    (see checkTaskDuration()).
-        // 2) Notices are proceesed by a single thread. So, CheckpointNotice and RunNotice cannot be processed at the
-        //    same time.
-        final java.util.Optional<Integer> maybeGroupId = taskGroups
-            .entrySet()
-            .stream()
-            .filter(entry -> {
-              final TaskGroup taskGroup = entry.getValue();
-              return taskGroup.baseSequenceName.equals(baseSequenceName);
-            })
-            .findAny()
-            .map(Entry::getKey);
-
-        if (maybeGroupId.isPresent()) {
-          taskGroupId = maybeGroupId.get();
-        } else {
-          taskGroupId = pendingCompletionTaskGroups
-              .entrySet()
-              .stream()
-              .filter(entry -> {
-                final List<TaskGroup> taskGroups = entry.getValue();
-                return taskGroups.stream().anyMatch(group -> group.baseSequenceName.equals(baseSequenceName));
-              })
-              .findAny()
-              .orElseThrow(() -> new ISE("Cannot find taskGroup for baseSequenceName[%s]", baseSequenceName))
-              .getKey();
-        }
-      } else {
-        taskGroupId = nullableTaskGroupId;
-      }
-
-      // check for consistency
-      // if already received request for this sequenceName and dataSourceMetadata combination then return
-      final TaskGroup taskGroup = taskGroups.get(taskGroupId);
-
-      if (isValidTaskGroup(taskGroupId, taskGroup)) {
-        final TreeMap<Integer, Map<Integer, Long>> checkpoints = taskGroup.sequenceOffsets;
-
-        // check validity of previousCheckpoint
-        int index = checkpoints.size();
-        for (int sequenceId : checkpoints.descendingKeySet()) {
-          Map<Integer, Long> checkpoint = checkpoints.get(sequenceId);
-          // We have already verified the topic of the current checkpoint is same with that in ioConfig.
-          // See checkpoint().
-          if (checkpoint.equals(previousCheckpoint.getKafkaPartitions().getPartitionOffsetMap())) {
-            break;
-          }
-          index--;
-        }
-        if (index == 0) {
-          throw new ISE("No such previous checkpoint [%s] found", previousCheckpoint);
-        } else if (index < checkpoints.size()) {
-          // if the found checkpoint is not the latest one then already checkpointed by a replica
-          Preconditions.checkState(index == checkpoints.size() - 1, "checkpoint consistency failure");
-          log.info("Already checkpointed with offsets [%s]", checkpoints.lastEntry().getValue());
-          return;
-        }
-        final Map<Integer, Long> newCheckpoint = checkpointTaskGroup(taskGroup, false).get();
-        taskGroup.addNewCheckpoint(newCheckpoint);
-        log.info("Handled checkpoint notice, new checkpoint is [%s] for taskGroup [%s]", newCheckpoint, taskGroupId);
-      }
-    }
-
-    private boolean isValidTaskGroup(int taskGroupId, @Nullable TaskGroup taskGroup)
-    {
-      if (taskGroup == null) {
-        // taskGroup might be in pendingCompletionTaskGroups or partitionGroups
-        if (pendingCompletionTaskGroups.containsKey(taskGroupId)) {
-          log.warn(
-              "Ignoring checkpoint request because taskGroup[%d] has already stopped indexing and is waiting for "
-              + "publishing segments",
-              taskGroupId
-          );
-          return false;
-        } else if (partitionGroups.containsKey(taskGroupId)) {
-          log.warn("Ignoring checkpoint request because taskGroup[%d] is inactive", taskGroupId);
-          return false;
-        } else {
-          throw new ISE("WTH?! cannot find taskGroup [%s] among all taskGroups [%s]", taskGroupId, taskGroups);
-        }
-      }
-
-      return true;
-    }
-  }
-
-  @VisibleForTesting
-  void resetInternal(DataSourceMetadata dataSourceMetadata)
-  {
-    if (dataSourceMetadata == null) {
-      // Reset everything
-      boolean result = indexerMetadataStorageCoordinator.deleteDataSourceMetadata(dataSource);
-      log.info("Reset dataSource[%s] - dataSource metadata entry deleted? [%s]", dataSource, result);
-      taskGroups.values().forEach(group -> killTasksInGroup(group, "DataSourceMetadata is not found while reset"));
-      taskGroups.clear();
-      partitionGroups.clear();
-    } else if (!(dataSourceMetadata instanceof KafkaDataSourceMetadata)) {
-      throw new IAE("Expected KafkaDataSourceMetadata but found instance of [%s]", dataSourceMetadata.getClass());
-    } else {
-      // Reset only the partitions in dataSourceMetadata if it has not been reset yet
-      final KafkaDataSourceMetadata resetKafkaMetadata = (KafkaDataSourceMetadata) dataSourceMetadata;
-
-      if (resetKafkaMetadata.getKafkaPartitions().getTopic().equals(ioConfig.getTopic())) {
-        // metadata can be null
-        final DataSourceMetadata metadata = indexerMetadataStorageCoordinator.getDataSourceMetadata(dataSource);
-        if (metadata != null && !(metadata instanceof KafkaDataSourceMetadata)) {
-          throw new IAE(
-              "Expected KafkaDataSourceMetadata from metadata store but found instance of [%s]",
-              metadata.getClass()
-          );
-        }
-        final KafkaDataSourceMetadata currentMetadata = (KafkaDataSourceMetadata) metadata;
-
-        // defend against consecutive reset requests from replicas
-        // as well as the case where the metadata store do not have an entry for the reset partitions
-        boolean doReset = false;
-        for (Entry<Integer, Long> resetPartitionOffset : resetKafkaMetadata.getKafkaPartitions()
-                                                                           .getPartitionOffsetMap()
-                                                                           .entrySet()) {
-          final Long partitionOffsetInMetadataStore = currentMetadata == null
-                                                      ? null
-                                                      : currentMetadata.getKafkaPartitions()
-                                                                       .getPartitionOffsetMap()
-                                                                       .get(resetPartitionOffset.getKey());
-          final TaskGroup partitionTaskGroup = taskGroups.get(
-              getTaskGroupIdForPartition(resetPartitionOffset.getKey())
-          );
-          final boolean isSameOffset = partitionTaskGroup != null
-                                       && partitionTaskGroup.partitionOffsets.get(resetPartitionOffset.getKey())
-                                                                             .equals(resetPartitionOffset.getValue());
-          if (partitionOffsetInMetadataStore != null || isSameOffset) {
-            doReset = true;
-            break;
-          }
-        }
-
-        if (!doReset) {
-          log.info("Ignoring duplicate reset request [%s]", dataSourceMetadata);
-          return;
-        }
-
-        boolean metadataUpdateSuccess = false;
-        if (currentMetadata == null) {
-          metadataUpdateSuccess = true;
-        } else {
-          final DataSourceMetadata newMetadata = currentMetadata.minus(resetKafkaMetadata);
-          try {
-            metadataUpdateSuccess = indexerMetadataStorageCoordinator.resetDataSourceMetadata(dataSource, newMetadata);
-          }
-          catch (IOException e) {
-            log.error("Resetting DataSourceMetadata failed [%s]", e.getMessage());
-            Throwables.propagate(e);
-          }
-        }
-        if (metadataUpdateSuccess) {
-          resetKafkaMetadata.getKafkaPartitions().getPartitionOffsetMap().keySet().forEach(partition -> {
-            final int groupId = getTaskGroupIdForPartition(partition);
-            killTaskGroupForPartitions(ImmutableSet.of(partition), "DataSourceMetadata is updated while reset");
-            taskGroups.remove(groupId);
-            partitionGroups.get(groupId).replaceAll((partitionId, offset) -> NOT_SET);
-          });
-        } else {
-          throw new ISE("Unable to reset metadata");
-        }
-      } else {
-        log.warn(
-            "Reset metadata topic [%s] and supervisor's topic [%s] do not match",
-            resetKafkaMetadata.getKafkaPartitions().getTopic(),
-            ioConfig.getTopic()
-        );
-      }
-    }
-  }
-
-  private void killTaskGroupForPartitions(Set<Integer> partitions, String reasonFormat, Object... args)
-  {
-    for (Integer partition : partitions) {
-      killTasksInGroup(taskGroups.get(getTaskGroupIdForPartition(partition)), reasonFormat, args);
-    }
-  }
-
-  private void killTasksInGroup(TaskGroup taskGroup, String reasonFormat, Object... args)
-  {
-    if (taskGroup != null) {
-      for (String taskId : taskGroup.tasks.keySet()) {
-        killTask(taskId, reasonFormat, args);
-      }
-    }
-  }
-
-  @VisibleForTesting
-  void gracefulShutdownInternal() throws ExecutionException, InterruptedException, TimeoutException
-  {
-    // Prepare for shutdown by 1) killing all tasks that haven't been assigned to a worker yet, and 2) causing all
-    // running tasks to begin publishing by setting their startTime to a very long time ago so that the logic in
-    // checkTaskDuration() will be triggered. This is better than just telling these tasks to publish whatever they
-    // have, as replicas that are supposed to publish the same segment may not have read the same set of offsets.
-    for (TaskGroup taskGroup : taskGroups.values()) {
-      for (Entry<String, TaskData> entry : taskGroup.tasks.entrySet()) {
-        if (taskInfoProvider.getTaskLocation(entry.getKey()).equals(TaskLocation.unknown())) {
-          killTask(entry.getKey(), "Killing task for graceful shutdown");
-        } else {
-          entry.getValue().startTime = DateTimes.EPOCH;
-        }
-      }
-    }
-
-    checkTaskDuration();
-  }
-
-  @VisibleForTesting
-  void runInternal() throws ExecutionException, InterruptedException, TimeoutException, JsonProcessingException
-  {
-    possiblyRegisterListener();
-    updatePartitionDataFromKafka();
-    discoverTasks();
-    updateTaskStatus();
-    checkTaskDuration();
-    checkPendingCompletionTasks();
-    checkCurrentTaskState();
-
-    // if supervisor is not suspended, ensure required tasks are running
-    // if suspended, ensure tasks have been requested to gracefully stop
-    if (!spec.isSuspended()) {
-      log.info("[%s] supervisor is running.", dataSource);
-      createNewTasks();
-    } else {
-      log.info("[%s] supervisor is suspended.", dataSource);
-      gracefulShutdownInternal();
-    }
-
-    if (log.isDebugEnabled()) {
-      log.debug(generateReport(true).toString());
-    } else {
-      log.info(generateReport(false).toString());
-    }
-  }
-
-  String generateSequenceName(
-      Map<Integer, Long> startPartitions,
-      Optional<DateTime> minimumMessageTime,
-      Optional<DateTime> maximumMessageTime
-  )
-  {
-    StringBuilder sb = new StringBuilder();
-
-    for (Entry<Integer, Long> entry : startPartitions.entrySet()) {
-      sb.append(StringUtils.format("+%d(%d)", entry.getKey(), entry.getValue()));
-    }
-    String partitionOffsetStr = sb.toString().substring(1);
-
-    String minMsgTimeStr = (minimumMessageTime.isPresent() ? String.valueOf(minimumMessageTime.get().getMillis()) : "");
-    String maxMsgTimeStr = (maximumMessageTime.isPresent() ? String.valueOf(maximumMessageTime.get().getMillis()) : "");
-
-    String dataSchema, tuningConfig;
-    try {
-      dataSchema = sortingMapper.writeValueAsString(spec.getDataSchema());
-      tuningConfig = sortingMapper.writeValueAsString(taskTuningConfig);
-    }
-    catch (JsonProcessingException e) {
-      throw Throwables.propagate(e);
-    }
-
-    String hashCode = DigestUtils.sha1Hex(dataSchema
-                                          + tuningConfig
-                                          + partitionOffsetStr
-                                          + minMsgTimeStr
-                                          + maxMsgTimeStr)
-                                 .substring(0, 15);
-
-    return Joiner.on("_").join("index_kafka", dataSource, hashCode);
-  }
-
-  @VisibleForTesting
-  protected void tryInit()
-  {
-    synchronized (stateChangeLock) {
-      if (started) {
-        log.warn("SUpervisor was already started, skipping init");
-        return;
-      }
-
-      if (stopped) {
-        log.warn("Supervisor was already stopped, skipping init.");
-        return;
-      }
-
-      try {
-        consumer = getKafkaConsumer();
-
-        exec.submit(
-            () -> {
-              try {
-                long pollTimeout = Math.max(ioConfig.getPeriod().getMillis(), MAX_RUN_FREQUENCY_MILLIS);
-                while (!Thread.currentThread().isInterrupted() && !stopped) {
-                  final Notice notice = notices.poll(pollTimeout, TimeUnit.MILLISECONDS);
-                  if (notice == null) {
-                    continue;
-                  }
-
-                  try {
-                    notice.handle();
-                  }
-                  catch (Throwable e) {
-                    log.makeAlert(e, "KafkaSupervisor[%s] failed to handle notice", dataSource)
-                       .addData("noticeClass", notice.getClass().getSimpleName())
-                       .emit();
-                  }
-                }
-              }
-              catch (InterruptedException e) {
-                log.info("KafkaSupervisor[%s] interrupted, exiting", dataSource);
-              }
-            }
-        );
-        firstRunTime = DateTimes.nowUtc().plus(ioConfig.getStartDelay());
-        scheduledExec.scheduleAtFixedRate(
-            buildRunTask(),
-            ioConfig.getStartDelay().getMillis(),
-            Math.max(ioConfig.getPeriod().getMillis(), MAX_RUN_FREQUENCY_MILLIS),
-            TimeUnit.MILLISECONDS
-        );
-
-        reportingExec.scheduleAtFixedRate(
-            updateCurrentAndLatestOffsets(),
-            ioConfig.getStartDelay().getMillis() + INITIAL_GET_OFFSET_DELAY_MILLIS, // wait for tasks to start up
-            Math.max(
-                tuningConfig.getOffsetFetchPeriod().getMillis(), MINIMUM_GET_OFFSET_PERIOD_MILLIS
-            ),
-            TimeUnit.MILLISECONDS
-        );
-
-        reportingExec.scheduleAtFixedRate(
-            emitLag(),
-            ioConfig.getStartDelay().getMillis() + INITIAL_EMIT_LAG_METRIC_DELAY_MILLIS, // wait for tasks to start up
-            monitorSchedulerConfig.getEmitterPeriod().getMillis(),
-            TimeUnit.MILLISECONDS
-        );
-
-        started = true;
-        log.info(
-            "Started KafkaSupervisor[%s], first run in [%s], with spec: [%s]",
-            dataSource,
-            ioConfig.getStartDelay(),
-            spec.toString()
-        );
-      }
-      catch (Exception e) {
-        if (consumer != null) {
-          consumer.close();
-        }
-        initRetryCounter++;
-        log.makeAlert(e, "Exception starting KafkaSupervisor[%s]", dataSource)
-           .emit();
-
-        throw new RuntimeException(e);
-      }
-    }
-  }
-
-  private KafkaConsumer<byte[], byte[]> getKafkaConsumer()
-  {
-    final Properties props = new Properties();
-
-    props.setProperty("metadata.max.age.ms", "10000");
-    props.setProperty("group.id", StringUtils.format("kafka-supervisor-%s", RealtimeIndexTask.makeRandomId()));
-
-    KafkaIndexTask.addConsumerPropertiesFromConfig(props, sortingMapper, ioConfig.getConsumerProperties());
-
-    props.setProperty("enable.auto.commit", "false");
-
-    ClassLoader currCtxCl = Thread.currentThread().getContextClassLoader();
-    try {
-      Thread.currentThread().setContextClassLoader(getClass().getClassLoader());
-      return new KafkaConsumer<>(props, new ByteArrayDeserializer(), new ByteArrayDeserializer());
-    }
-    finally {
-      Thread.currentThread().setContextClassLoader(currCtxCl);
-    }
-  }
-
-  private void updatePartitionDataFromKafka()
-  {
-    List<PartitionInfo> partitions;
-    try {
-      synchronized (consumerLock) {
-        partitions = consumer.partitionsFor(ioConfig.getTopic());
-      }
-    }
-    catch (Exception e) {
-      log.warn(
-          e,
-          "Unable to get partition data from Kafka for brokers [%s], are the brokers up?",
-          ioConfig.getConsumerProperties().get(KafkaSupervisorIOConfig.BOOTSTRAP_SERVERS_KEY)
-      );
-      return;
-    }
-
-    int numPartitions = (partitions != null ? partitions.size() : 0);
-
-    log.debug("Found [%d] Kafka partitions for topic [%s]", numPartitions, ioConfig.getTopic());
-
-    for (int partition = 0; partition < numPartitions; partition++) {
-      int taskGroupId = getTaskGroupIdForPartition(partition);
-
-      ConcurrentHashMap<Integer, Long> partitionMap = partitionGroups.computeIfAbsent(
-          taskGroupId,
-          k -> new ConcurrentHashMap<>()
-      );
-
-      // The starting offset for a new partition in [partitionGroups] is initially set to NOT_SET; when a new task group
-      // is created and is assigned partitions, if the offset in [partitionGroups] is NOT_SET it will take the starting
-      // offset value from the metadata store, and if it can't find it there, from Kafka. Once a task begins
-      // publishing, the offset in partitionGroups will be updated to the ending offset of the publishing-but-not-yet-
-      // completed task, which will cause the next set of tasks to begin reading from where the previous task left
-      // off. If that previous task now fails, we will set the offset in [partitionGroups] back to NOT_SET which will
-      // cause successive tasks to again grab their starting offset from metadata store. This mechanism allows us to
-      // start up successive tasks without waiting for the previous tasks to succeed and still be able to handle task
-      // failures during publishing.
-      if (partitionMap.putIfAbsent(partition, NOT_SET) == null) {
-        log.info(
-            "New partition [%d] discovered for topic [%s], added to task group [%d]",
-            partition,
-            ioConfig.getTopic(),
-            taskGroupId
-        );
-      }
-    }
-  }
-
-  private void discoverTasks() throws ExecutionException, InterruptedException, TimeoutException
-  {
-    int taskCount = 0;
-    List<String> futureTaskIds = new ArrayList<>();
-    List<ListenableFuture<Boolean>> futures = new ArrayList<>();
-    List<Task> tasks = taskStorage.getActiveTasks();
-    final Map<Integer, TaskGroup> taskGroupsToVerify = new HashMap<>();
-
-    for (Task task : tasks) {
-      if (!(task instanceof KafkaIndexTask) || !dataSource.equals(task.getDataSource())) {
-        continue;
-      }
-
-      taskCount++;
-      final KafkaIndexTask kafkaTask = (KafkaIndexTask) task;
-      final String taskId = task.getId();
-
-      // Determine which task group this task belongs to based on one of the partitions handled by this task. If we
-      // later determine that this task is actively reading, we will make sure that it matches our current partition
-      // allocation (getTaskGroupIdForPartition(partition) should return the same value for every partition being read
-      // by this task) and kill it if it is not compatible. If the task is instead found to be in the publishing
-      // state, we will permit it to complete even if it doesn't match our current partition allocation to support
-      // seamless schema migration.
-
-      Iterator<Integer> it = kafkaTask.getIOConfig().getStartPartitions().getPartitionOffsetMap().keySet().iterator();
-      final Integer taskGroupId = (it.hasNext() ? getTaskGroupIdForPartition(it.next()) : null);
-
-      if (taskGroupId != null) {
-        // check to see if we already know about this task, either in [taskGroups] or in [pendingCompletionTaskGroups]
-        // and if not add it to taskGroups or pendingCompletionTaskGroups (if status = PUBLISHING)
-        TaskGroup taskGroup = taskGroups.get(taskGroupId);
-        if (!isTaskInPendingCompletionGroups(taskId) && (taskGroup == null || !taskGroup.tasks.containsKey(taskId))) {
-
-          futureTaskIds.add(taskId);
-          futures.add(
-              Futures.transform(
-                  taskClient.getStatusAsync(taskId), new Function<KafkaIndexTask.Status, Boolean>()
-                  {
-                    @Override
-                    public Boolean apply(KafkaIndexTask.Status status)
-                    {
-                      try {
-                        log.debug("Task [%s], status [%s]", taskId, status);
-                        if (status == KafkaIndexTask.Status.PUBLISHING) {
-                          kafkaTask.getIOConfig().getStartPartitions().getPartitionOffsetMap().keySet().forEach(
-                              partition -> addDiscoveredTaskToPendingCompletionTaskGroups(
-                                  getTaskGroupIdForPartition(partition),
-                                  taskId,
-                                  kafkaTask.getIOConfig()
-                                           .getStartPartitions()
-                                           .getPartitionOffsetMap()
-                              )
-                          );
-
-                          // update partitionGroups with the publishing task's offsets (if they are greater than what is
-                          // existing) so that the next tasks will start reading from where this task left off
-                          Map<Integer, Long> publishingTaskEndOffsets = taskClient.getEndOffsets(taskId);
-
-                          for (Entry<Integer, Long> entry : publishingTaskEndOffsets.entrySet()) {
-                            Integer partition = entry.getKey();
-                            Long offset = entry.getValue();
-                            ConcurrentHashMap<Integer, Long> partitionOffsets = partitionGroups.get(
-                                getTaskGroupIdForPartition(partition)
-                            );
-
-                            boolean succeeded;
-                            do {
-                              succeeded = true;
-                              Long previousOffset = partitionOffsets.putIfAbsent(partition, offset);
-                              if (previousOffset != null && previousOffset < offset) {
-                                succeeded = partitionOffsets.replace(partition, previousOffset, offset);
-                              }
-                            } while (!succeeded);
-                          }
-                        } else {
-                          for (Integer partition : kafkaTask.getIOConfig()
-                                                            .getStartPartitions()
-                                                            .getPartitionOffsetMap()
-                                                            .keySet()) {
-                            if (!taskGroupId.equals(getTaskGroupIdForPartition(partition))) {
-                              log.warn(
-                                  "Stopping task [%s] which does not match the expected partition allocation",
-                                  taskId
-                              );
-                              try {
-                                stopTask(taskId, false).get(futureTimeoutInSeconds, TimeUnit.SECONDS);
-                              }
-                              catch (InterruptedException | ExecutionException | TimeoutException e) {
-                                log.warn(e, "Exception while stopping task");
-                              }
-                              return false;
-                            }
-                          }
-                          // make sure the task's io and tuning configs match with the supervisor config
-                          // if it is current then only create corresponding taskGroup if it does not exist
-                          if (!isTaskCurrent(taskGroupId, taskId)) {
-                            log.info(
-                                "Stopping task [%s] which does not match the expected parameters and ingestion spec",
-                                taskId
-                            );
-                            try {
-                              stopTask(taskId, false).get(futureTimeoutInSeconds, TimeUnit.SECONDS);
-                            }
-                            catch (InterruptedException | ExecutionException | TimeoutException e) {
-                              log.warn(e, "Exception while stopping task");
-                            }
-                            return false;
-                          } else {
-                            final TaskGroup taskGroup = taskGroups.computeIfAbsent(
-                                taskGroupId,
-                                k -> {
-                                  log.info("Creating a new task group for taskGroupId[%d]", taskGroupId);
-                                  return new TaskGroup(
-                                      taskGroupId,
-                                      ImmutableMap.copyOf(
-                                          kafkaTask.getIOConfig().getStartPartitions().getPartitionOffsetMap()
-                                      ),
-                                      kafkaTask.getIOConfig().getMinimumMessageTime(),
-                                      kafkaTask.getIOConfig().getMaximumMessageTime()
-                                  );
-                                }
-                            );
-                            taskGroupsToVerify.put(taskGroupId, taskGroup);
-                            final TaskData prevTaskData = taskGroup.tasks.putIfAbsent(taskId, new TaskData());
-                            if (prevTaskData != null) {
-                              throw new ISE(
-                                  "WTH? a taskData[%s] already exists for new task[%s]",
-                                  prevTaskData,
-                                  taskId
-                              );
-                            }
-                          }
-                        }
-                        return true;
-                      }
-                      catch (Throwable t) {
-                        log.error(t, "Something bad while discovering task [%s]", taskId);
-                        return null;
-                      }
-                    }
-                  }, workerExec
-              )
-          );
-        }
-      }
-    }
-
-    List<Boolean> results = Futures.successfulAsList(futures).get(futureTimeoutInSeconds, TimeUnit.SECONDS);
-    for (int i = 0; i < results.size(); i++) {
-      if (results.get(i) == null) {
-        String taskId = futureTaskIds.get(i);
-        killTask(taskId, "Task [%s] failed to return status, killing task", taskId);
-      }
-    }
-    log.debug("Found [%d] Kafka indexing tasks for dataSource [%s]", taskCount, dataSource);
-
-    // make sure the checkpoints are consistent with each other and with the metadata store
-    verifyAndMergeCheckpoints(taskGroupsToVerify.values());
-  }
-
-  private void verifyAndMergeCheckpoints(final Collection<TaskGroup> taskGroupsToVerify)
-  {
-    final List<ListenableFuture<?>> futures = new ArrayList<>();
-    for (TaskGroup taskGroup : taskGroupsToVerify) {
-      futures.add(workerExec.submit(() -> verifyAndMergeCheckpoints(taskGroup)));
-    }
-    try {
-      Futures.allAsList(futures).get(futureTimeoutInSeconds, TimeUnit.SECONDS);
-    }
-    catch (InterruptedException | ExecutionException | TimeoutException e) {
-      throw new RuntimeException(e);
-    }
-  }
-
-  /**
-   * This method does two things -
-   * 1. Makes sure the checkpoints information in the taskGroup is consistent with that of the tasks, if not kill
-   * inconsistent tasks.
-   * 2. truncates the checkpoints in the taskGroup corresponding to which segments have been published, so that any newly
-   * created tasks for the taskGroup start indexing from after the latest published offsets.
-   */
-  private void verifyAndMergeCheckpoints(final TaskGroup taskGroup)
-  {
-    final int groupId = taskGroup.groupId;
-    final List<Pair<String, TreeMap<Integer, Map<Integer, Long>>>> taskSequences = new ArrayList<>();
-    final List<ListenableFuture<TreeMap<Integer, Map<Integer, Long>>>> futures = new ArrayList<>();
-    final List<String> taskIds = new ArrayList<>();
-
-    for (String taskId : taskGroup.taskIds()) {
-      final ListenableFuture<TreeMap<Integer, Map<Integer, Long>>> checkpointsFuture = taskClient.getCheckpointsAsync(
-          taskId,
-          true
-      );
-      taskIds.add(taskId);
-      futures.add(checkpointsFuture);
-    }
-
-    try {
-      List<TreeMap<Integer, Map<Integer, Long>>> futuresResult = Futures.successfulAsList(futures)
-                                                                        .get(futureTimeoutInSeconds, TimeUnit.SECONDS);
-
-      for (int i = 0; i < futuresResult.size(); i++) {
-        final TreeMap<Integer, Map<Integer, Long>> checkpoints = futuresResult.get(i);
-        final String taskId = taskIds.get(i);
-        if (checkpoints == null) {
-          try {
-            // catch the exception in failed futures
-            futures.get(i).get();
-          }
-          catch (Exception e) {
-            log.error(e, "Problem while getting checkpoints for task [%s], killing the task", taskId);
-            killTask(taskId, "Exception[%s] while getting checkpoints", e.getClass());
-            taskGroup.tasks.remove(taskId);
-          }
-        } else if (checkpoints.isEmpty()) {
-          log.warn("Ignoring task [%s], as probably it is not started running yet", taskId);
-        } else {
-          taskSequences.add(new Pair<>(taskId, checkpoints));
-        }
-      }
-    }
-    catch (Exception e) {
-      throw new RuntimeException(e);
-    }
-
-    final KafkaDataSourceMetadata latestDataSourceMetadata = (KafkaDataSourceMetadata) indexerMetadataStorageCoordinator
-        .getDataSourceMetadata(dataSource);
-    final boolean hasValidOffsetsFromDb = latestDataSourceMetadata != null &&
-                                          latestDataSourceMetadata.getKafkaPartitions() != null &&
-                                          ioConfig.getTopic().equals(
-                                              latestDataSourceMetadata.getKafkaPartitions().getTopic()
-                                          );
-    final Map<Integer, Long> latestOffsetsFromDb;
-    if (hasValidOffsetsFromDb) {
-      latestOffsetsFromDb = latestDataSourceMetadata.getKafkaPartitions().getPartitionOffsetMap();
-    } else {
-      latestOffsetsFromDb = null;
-    }
-
-    // order tasks of this taskGroup by the latest sequenceId
-    taskSequences.sort((o1, o2) -> o2.rhs.firstKey().compareTo(o1.rhs.firstKey()));
-
-    final Set<String> tasksToKill = new HashSet<>();
-    final AtomicInteger earliestConsistentSequenceId = new AtomicInteger(-1);
-    int taskIndex = 0;
-
-    while (taskIndex < taskSequences.size()) {
-      TreeMap<Integer, Map<Integer, Long>> taskCheckpoints = taskSequences.get(taskIndex).rhs;
-      String taskId = taskSequences.get(taskIndex).lhs;
-      if (earliestConsistentSequenceId.get() == -1) {
-        // find the first replica task with earliest sequenceId consistent with datasource metadata in the metadata
-        // store
-        if (taskCheckpoints.entrySet().stream().anyMatch(
-            sequenceCheckpoint -> sequenceCheckpoint.getValue().entrySet().stream().allMatch(
-                partitionOffset -> Longs.compare(
-                    partitionOffset.getValue(),
-                    latestOffsetsFromDb == null ?
-                    partitionOffset.getValue() :
-                    latestOffsetsFromDb.getOrDefault(partitionOffset.getKey(), partitionOffset.getValue())
-                ) == 0) && earliestConsistentSequenceId.compareAndSet(-1, sequenceCheckpoint.getKey())) || (
-                someTaskGroupsPendingCompletion(groupId)
-                && earliestConsistentSequenceId.compareAndSet(-1, taskCheckpoints.firstKey()))) {
-          final SortedMap<Integer, Map<Integer, Long>> latestCheckpoints = new TreeMap<>(
-              taskCheckpoints.tailMap(earliestConsistentSequenceId.get())
-          );
-          log.info("Setting taskGroup sequences to [%s] for group [%d]", latestCheckpoints, groupId);
-          taskGroup.sequenceOffsets.clear();
-          taskGroup.sequenceOffsets.putAll(latestCheckpoints);
-        } else {
-          log.debug(
-              "Adding task [%s] to kill list, checkpoints[%s], latestoffsets from DB [%s]",
-              taskId,
-              taskCheckpoints,
-              latestOffsetsFromDb
-          );
-          tasksToKill.add(taskId);
-        }
-      } else {
-        // check consistency with taskGroup sequences
-        if (taskCheckpoints.get(taskGroup.sequenceOffsets.firstKey()) == null
-            || !(taskCheckpoints.get(taskGroup.sequenceOffsets.firstKey())
-                                .equals(taskGroup.sequenceOffsets.firstEntry().getValue()))
-            || taskCheckpoints.tailMap(taskGroup.sequenceOffsets.firstKey()).size()
-               != taskGroup.sequenceOffsets.size()) {
-          log.debug(
-              "Adding task [%s] to kill list, checkpoints[%s], taskgroup checkpoints [%s]",
-              taskId,
-              taskCheckpoints,
-              taskGroup.sequenceOffsets
-          );
-          tasksToKill.add(taskId);
-        }
-      }
-      taskIndex++;
-    }
-
-    if ((tasksToKill.size() > 0 && tasksToKill.size() == taskGroup.tasks.size()) ||
-        (taskGroup.tasks.size() == 0 && !someTaskGroupsPendingCompletion(groupId))) {
-      // killing all tasks or no task left in the group ?
-      // clear state about the taskgroup so that get latest offset information is fetched from metadata store
-      log.warn("Clearing task group [%d] information as no valid tasks left the group", groupId);
-      taskGroups.remove(groupId);
-      partitionGroups.get(groupId).replaceAll((partition, offset) -> NOT_SET);
-    }
-
-    taskSequences.stream().filter(taskIdSequences -> tasksToKill.contains(taskIdSequences.lhs)).forEach(
-        sequenceCheckpoint -> {
-          killTask(
-              sequenceCheckpoint.lhs,
-              "Killing task [%s], as its checkpoints [%s] are not consistent with group checkpoints[%s] or latest "
-              + "persisted offsets in metadata store [%s]",
-              sequenceCheckpoint.lhs,
-              sequenceCheckpoint.rhs,
-              taskGroup.sequenceOffsets,
-              latestOffsetsFromDb
-          );
-          taskGroup.tasks.remove(sequenceCheckpoint.lhs);
-        }
-    );
-  }
-
-  private void addDiscoveredTaskToPendingCompletionTaskGroups(
-      int groupId,
-      String taskId,
-      Map<Integer, Long> startingPartitions
-  )
-  {
-    final CopyOnWriteArrayList<TaskGroup> taskGroupList = pendingCompletionTaskGroups.computeIfAbsent(
-        groupId,
-        k -> new CopyOnWriteArrayList<>()
-    );
-    for (TaskGroup taskGroup : taskGroupList) {
-      if (taskGroup.partitionOffsets.equals(startingPartitions)) {
-        if (taskGroup.tasks.putIfAbsent(taskId, new TaskData()) == null) {
-          log.info("Added discovered task [%s] to existing pending task group [%s]", taskId, groupId);
-        }
-        return;
-      }
-    }
-
-    log.info("Creating new pending completion task group [%s] for discovered task [%s]", groupId, taskId);
-
-    // reading the minimumMessageTime & maximumMessageTime from the publishing task and setting it here is not necessary as this task cannot
-    // change to a state where it will read any more events
-    TaskGroup newTaskGroup = new TaskGroup(
-        groupId,
-        ImmutableMap.copyOf(startingPartitions),
-        Optional.absent(),
-        Optional.absent()
-    );
-
-    newTaskGroup.tasks.put(taskId, new TaskData());
-    newTaskGroup.completionTimeout = DateTimes.nowUtc().plus(ioConfig.getCompletionTimeout());
-
-    taskGroupList.add(newTaskGroup);
-  }
-
-  private void updateTaskStatus() throws ExecutionException, InterruptedException, TimeoutException
-  {
-    final List<ListenableFuture<Boolean>> futures = new ArrayList<>();
-    final List<String> futureTaskIds = new ArrayList<>();
-
-    // update status (and startTime if unknown) of current tasks in taskGroups
-    for (TaskGroup group : taskGroups.values()) {
-      for (Entry<String, TaskData> entry : group.tasks.entrySet()) {
-        final String taskId = entry.getKey();
-        final TaskData taskData = entry.getValue();
-
-        if (taskData.startTime == null) {
-          futureTaskIds.add(taskId);
-          futures.add(
-              Futures.transform(
-                  taskClient.getStartTimeAsync(taskId), new Function<DateTime, Boolean>()
-                  {
-                    @Nullable
-                    @Override
-                    public Boolean apply(@Nullable DateTime startTime)
-                    {
-                      if (startTime == null) {
-                        return false;
-                      }
-
-                      taskData.startTime = startTime;
-                      long millisRemaining = ioConfig.getTaskDuration().getMillis() -
-                                             (System.currentTimeMillis() - taskData.startTime.getMillis());
-                      if (millisRemaining > 0) {
-                        scheduledExec.schedule(
-                            buildRunTask(),
-                            millisRemaining + MAX_RUN_FREQUENCY_MILLIS,
-                            TimeUnit.MILLISECONDS
-                        );
-                      }
-
-                      return true;
-                    }
-                  }, workerExec
-              )
-          );
-        }
-
-        taskData.status = taskStorage.getStatus(taskId).get();
-      }
-    }
-
-    // update status of pending completion tasks in pendingCompletionTaskGroups
-    for (List<TaskGroup> taskGroups : pendingCompletionTaskGroups.values()) {
-      for (TaskGroup group : taskGroups) {
-        for (Entry<String, TaskData> entry : group.tasks.entrySet()) {
-          entry.getValue().status = taskStorage.getStatus(entry.getKey()).get();
-        }
-      }
-    }
-
-    List<Boolean> results = Futures.successfulAsList(futures).get(futureTimeoutInSeconds, TimeUnit.SECONDS);
-    for (int i = 0; i < results.size(); i++) {
-      // false means the task hasn't started running yet and that's okay; null means it should be running but the HTTP
-      // request threw an exception so kill the task
-      if (results.get(i) == null) {
-        String taskId = futureTaskIds.get(i);
-        killTask(taskId, "Task [%s] failed to return start time, killing task", taskId);
-      }
-    }
-  }
-
-  private void checkTaskDuration() throws InterruptedException, ExecutionException, TimeoutException
-  {
-    final List<ListenableFuture<Map<Integer, Long>>> futures = new ArrayList<>();
-    final List<Integer> futureGroupIds = new ArrayList<>();
-
-    for (Entry<Integer, TaskGroup> entry : taskGroups.entrySet()) {
-      Integer groupId = entry.getKey();
-      TaskGroup group = entry.getValue();
-
-      // find the longest running task from this group
-      DateTime earliestTaskStart = DateTimes.nowUtc();
-      for (TaskData taskData : group.tasks.values()) {
-        // startTime can be null if kafkaSupervisor is stopped gracefully before processing any runNotice
-        if (taskData.startTime != null && earliestTaskStart.isAfter(taskData.startTime)) {
-          earliestTaskStart = taskData.startTime;
-        }
-      }
-
-      // if this task has run longer than the configured duration, signal all tasks in the group to persist
-      if (earliestTaskStart.plus(ioConfig.getTaskDuration()).isBeforeNow()) {
-        log.info("Task group [%d] has run for [%s]", groupId, ioConfig.getTaskDuration());
-        futureGroupIds.add(groupId);
-        futures.add(checkpointTaskGroup(group, true));
-      }
-    }
-
-    List<Map<Integer, Long>> results = Futures.successfulAsList(futures).get(futureTimeoutInSeconds, TimeUnit.SECONDS);
-    for (int j = 0; j < results.size(); j++) {
-      Integer groupId = futureGroupIds.get(j);
-      TaskGroup group = taskGroups.get(groupId);
-      Map<Integer, Long> endOffsets = results.get(j);
-
-      if (endOffsets != null) {
-        // set a timeout and put this group in pendingCompletionTaskGroups so that it can be monitored for completion
-        group.completionTimeout = DateTimes.nowUtc().plus(ioConfig.getCompletionTimeout());
-        pendingCompletionTaskGroups.computeIfAbsent(groupId, k -> new CopyOnWriteArrayList<>()).add(group);
-
-        // set endOffsets as the next startOffsets
-        for (Entry<Integer, Long> entry : endOffsets.entrySet()) {
-          partitionGroups.get(groupId).put(entry.getKey(), entry.getValue());
-        }
-      } else {
-        for (String id : group.taskIds()) {
-          killTask(
-              id,
-              "All tasks in group [%s] failed to transition to publishing state",
-              groupId
-          );
-        }
-        // clear partitionGroups, so that latest offsets from db is used as start offsets not the stale ones
-        // if tasks did some successful incremental handoffs
-        partitionGroups.get(groupId).replaceAll((partition, offset) -> NOT_SET);
-      }
-
-      // remove this task group from the list of current task groups now that it has been handled
-      taskGroups.remove(groupId);
-    }
-  }
-
-  private ListenableFuture<Map<Integer, Long>> checkpointTaskGroup(final TaskGroup taskGroup, final boolean finalize)
-  {
-    if (finalize) {
-      // 1) Check if any task completed (in which case we're done) and kill unassigned tasks
-      Iterator<Entry<String, TaskData>> i = taskGroup.tasks.entrySet().iterator();
-      while (i.hasNext()) {
-        Entry<String, TaskData> taskEntry = i.next();
-        String taskId = taskEntry.getKey();
-        TaskData task = taskEntry.getValue();
-
-        // task.status can be null if kafkaSupervisor is stopped gracefully before processing any runNotice.
-        if (task.status != null) {
-          if (task.status.isSuccess()) {
-            // If any task in this group has already completed, stop the rest of the tasks in the group and return.
-            // This will cause us to create a new set of tasks next cycle that will start from the offsets in
-            // metadata store (which will have advanced if we succeeded in publishing and will remain the same if
-            // publishing failed and we need to re-ingest)
-            return Futures.transform(
-                stopTasksInGroup(taskGroup, "task[%s] succeeded in the taskGroup", task.status.getId()),
-                new Function<Object, Map<Integer, Long>>()
-                {
-                  @Nullable
-                  @Override
-                  public Map<Integer, Long> apply(@Nullable Object input)
-                  {
-                    return null;
-                  }
-                }
-            );
-          }
-
-          if (task.status.isRunnable()) {
-            if (taskInfoProvider.getTaskLocation(taskId).equals(TaskLocation.unknown())) {
-              killTask(taskId, "Killing task [%s] which hasn't been assigned to a worker", taskId);
-              i.remove();
-            }
-          }
-        }
-      }
-    }
-
-    // 2) Pause running tasks
-    final List<ListenableFuture<Map<Integer, Long>>> pauseFutures = new ArrayList<>();
-    final List<String> pauseTaskIds = ImmutableList.copyOf(taskGroup.taskIds());
-    for (final String taskId : pauseTaskIds) {
-      pauseFutures.add(taskClient.pauseAsync(taskId));
-    }
-
-    return Futures.transform(
-        Futures.successfulAsList(pauseFutures), new Function<List<Map<Integer, Long>>, Map<Integer, Long>>()
-        {
-          @Nullable
-          @Override
-          public Map<Integer, Long> apply(List<Map<Integer, Long>> input)
-          {
-            // 3) Build a map of the highest offset read by any task in the group for each partition
-            final Map<Integer, Long> endOffsets = new HashMap<>();
-            for (int i = 0; i < input.size(); i++) {
-              Map<Integer, Long> result = input.get(i);
-
-              if (result == null || result.isEmpty()) { // kill tasks that didn't return a value
-                String taskId = pauseTaskIds.get(i);
-                killTask(taskId, "Task [%s] failed to respond to [pause] in a timely manner, killing task", taskId);
-                taskGroup.tasks.remove(taskId);
-
-              } else { // otherwise build a map of the highest offsets seen
-                for (Entry<Integer, Long> offset : result.entrySet()) {
-                  if (!endOffsets.containsKey(offset.getKey())
-                      || endOffsets.get(offset.getKey()).compareTo(offset.getValue()) < 0) {
-                    endOffsets.put(offset.getKey(), offset.getValue());
-                  }
-                }
-              }
-            }
-
-            // 4) Set the end offsets for each task to the values from step 3 and resume the tasks. All the tasks should
-            //    finish reading and start publishing within a short period, depending on how in sync the tasks were.
-            final List<ListenableFuture<Boolean>> setEndOffsetFutures = new ArrayList<>();
-            final List<String> setEndOffsetTaskIds = ImmutableList.copyOf(taskGroup.taskIds());
-
-            if (setEndOffsetTaskIds.isEmpty()) {
-              log.info("All tasks in taskGroup [%d] have failed, tasks will be re-created", taskGroup.groupId);
-              return null;
-            }
-
-            try {
-
-              if (endOffsets.equals(taskGroup.sequenceOffsets.lastEntry().getValue())) {
-                log.warn(
-                    "Checkpoint [%s] is same as the start offsets [%s] of latest sequence for the task group [%d]",
-                    endOffsets,
-                    taskGroup.sequenceOffsets.lastEntry().getValue(),
-                    taskGroup.groupId
-                );
-              }
-
-              log.info(
-                  "Setting endOffsets for tasks in taskGroup [%d] to %s and resuming",
-                  taskGroup.groupId,
-                  endOffsets
-              );
-              for (final String taskId : setEndOffsetTaskIds) {
-                setEndOffsetFutures.add(taskClient.setEndOffsetsAsync(taskId, endOffsets, finalize));
-              }
-
-              List<Boolean> results = Futures.successfulAsList(setEndOffsetFutures)
-                                             .get(futureTimeoutInSeconds, TimeUnit.SECONDS);
-              for (int i = 0; i < results.size(); i++) {
-                if (results.get(i) == null || !results.get(i)) {
-                  String taskId = setEndOffsetTaskIds.get(i);
-                  killTask(
-                      taskId,
-                      "Task [%s] failed to respond to [set end offsets] in a timely manner, killing task",
-                      taskId
-                  );
-                  taskGroup.tasks.remove(taskId);
-                }
-              }
-            }
-            catch (Exception e) {
-              log.error("Something bad happened [%s]", e.getMessage());
-              Throwables.propagate(e);
-            }
-
-            if (taskGroup.tasks.isEmpty()) {
-              log.info("All tasks in taskGroup [%d] have failed, tasks will be re-created", taskGroup.groupId);
-              return null;
-            }
-
-            return endOffsets;
-          }
-        }, workerExec
-    );
-  }
-
-  /**
-   * Monitors [pendingCompletionTaskGroups] for tasks that have completed. If any task in a task group has completed, we
-   * can safely stop the rest of the tasks in that group. If a task group has exceeded its publishing timeout, then
-   * we need to stop all tasks in not only that task group but also 1) any subsequent task group that is also pending
-   * completion and 2) the current task group that is running, because the assumption that we have handled up to the
-   * starting offset for subsequent task groups is no longer valid, and subsequent tasks would fail as soon as they
-   * attempted to publish because of the contiguous range consistency check.
-   */
-  private void checkPendingCompletionTasks() throws ExecutionException, InterruptedException, TimeoutException
-  {
-    List<ListenableFuture<?>> futures = new ArrayList<>();
-
-    for (Entry<Integer, CopyOnWriteArrayList<TaskGroup>> pendingGroupList : pendingCompletionTaskGroups.entrySet()) {
-
-      boolean stopTasksInTaskGroup = false;
-      Integer groupId = pendingGroupList.getKey();
-      CopyOnWriteArrayList<TaskGroup> taskGroupList = pendingGroupList.getValue();
-      List<TaskGroup> toRemove = new ArrayList<>();
-
-      for (TaskGroup group : taskGroupList) {
-        boolean foundSuccess = false, entireTaskGroupFailed = false;
-
-        if (stopTasksInTaskGroup) {
-          // One of the earlier groups that was handling the same partition set timed out before the segments were
-          // published so stop any additional groups handling the same partition set that are pending completion.
-          futures.add(
-              stopTasksInGroup(
-                  group,
-                  "one of earlier groups that was handling the same partition set timed out before publishing segments"
-              )
-          );
-          toRemove.add(group);
-          continue;
-        }
-
-        Iterator<Entry<String, TaskData>> iTask = group.tasks.entrySet().iterator();
-        while (iTask.hasNext()) {
-          final Entry<String, TaskData> entry = iTask.next();
-          final String taskId = entry.getKey();
-          final TaskData taskData = entry.getValue();
-
-          Preconditions.checkNotNull(taskData.status, "WTH? task[%s] has a null status", taskId);
-
-          if (taskData.status.isFailure()) {
-            iTask.remove(); // remove failed task
-            if (group.tasks.isEmpty()) {
-              // if all tasks in the group have failed, just nuke all task groups with this partition set and restart
-              entireTaskGroupFailed = true;
-              break;
-            }
-          }
-
-          if (taskData.status.isSuccess()) {
-            // If one of the pending completion tasks was successful, stop the rest of the tasks in the group as
-            // we no longer need them to publish their segment.
-            futures.add(
-                stopTasksInGroup(group, "Task [%s] completed successfully, stopping tasks %s", taskId, group.taskIds())
-            );
-            foundSuccess = true;
-            toRemove.add(group); // remove the TaskGroup from the list of pending completion task groups
-            break; // skip iterating the rest of the tasks in this group as they've all been stopped now
-          }
-        }
-
-        if ((!foundSuccess && group.completionTimeout.isBeforeNow()) || entireTaskGroupFailed) {
-          if (entireTaskGroupFailed) {
-            log.warn("All tasks in group [%d] failed to publish, killing all tasks for these partitions", groupId);
-          } else {
-            log.makeAlert(
-                "No task in [%s] for taskGroup [%d] succeeded before the completion timeout elapsed [%s]!",
-                group.taskIds(),
-                groupId,
-                ioConfig.getCompletionTimeout()
-            ).emit();
-          }
-
-          // reset partitions offsets for this task group so that they will be re-read from metadata storage
-          partitionGroups.get(groupId).replaceAll((partition, offset) -> NOT_SET);
-          // kill all the tasks in this pending completion group
-          killTasksInGroup(
-              group,
-              "No task in pending completion taskGroup[%d] succeeded before completion timeout elapsed",
-              groupId
-          );
-          // set a flag so the other pending completion groups for this set of partitions will also stop
-          stopTasksInTaskGroup = true;
-
-          // kill all the tasks in the currently reading task group and remove the bad task group
-          killTasksInGroup(
-              taskGroups.remove(groupId),
-              "No task in the corresponding pending completion taskGroup[%d] succeeded before completion timeout elapsed",
-              groupId
-          );
-          toRemove.add(group);
-        }
-      }
-
-      taskGroupList.removeAll(toRemove);
-    }
-
-    // wait for all task shutdowns to complete before returning
-    Futures.successfulAsList(futures).get(futureTimeoutInSeconds, TimeUnit.SECONDS);
-  }
-
-  private void checkCurrentTaskState() throws ExecutionException, InterruptedException, TimeoutException
-  {
-    List<ListenableFuture<?>> futures = new ArrayList<>();
-    Iterator<Entry<Integer, TaskGroup>> iTaskGroups = taskGroups.entrySet().iterator();
-    while (iTaskGroups.hasNext()) {
-      Entry<Integer, TaskGroup> taskGroupEntry = iTaskGroups.next();
-      Integer groupId = taskGroupEntry.getKey();
-      TaskGroup taskGroup = taskGroupEntry.getValue();
-
-      // Iterate the list of known tasks in this group and:
-      //   1) Kill any tasks which are not "current" (have the partitions, starting offsets, and minimumMessageTime
-      //      & maximumMessageTime (if applicable) in [taskGroups])
-      //   2) Remove any tasks that have failed from the list
-      //   3) If any task completed successfully, stop all the tasks in this group and move to the next group
-
-      log.debug("Task group [%d] pre-pruning: %s", groupId, taskGroup.taskIds());
-
-      Iterator<Entry<String, TaskData>> iTasks = taskGroup.tasks.entrySet().iterator();
-      while (iTasks.hasNext()) {
-        Entry<String, TaskData> task = iTasks.next();
-        String taskId = task.getKey();
-        TaskData taskData = task.getValue();
-
-        // stop and remove bad tasks from the task group
-        if (!isTaskCurrent(groupId, taskId)) {
-          log.info("Stopping task [%s] which does not match the expected offset range and ingestion spec", taskId);
-          futures.add(stopTask(taskId, false));
-          iTasks.remove();
-          continue;
-        }
-
-        Preconditions.checkNotNull(taskData.status, "WTH? task[%s] has a null status", taskId);
-
-        // remove failed tasks
-        if (taskData.status.isFailure()) {
-          iTasks.remove();
-          continue;
-        }
-
-        // check for successful tasks, and if we find one, stop all tasks in the group and remove the group so it can
-        // be recreated with the next set of offsets
-        if (taskData.status.isSuccess()) {
-          futures.add(stopTasksInGroup(taskGroup, "task[%s] succeeded in the same taskGroup", taskData.status.getId()));
-          iTaskGroups.remove();
-          break;
-        }
-      }
-      log.debug("Task group [%d] post-pruning: %s", groupId, taskGroup.taskIds());
-    }
-
-    // wait for all task shutdowns to complete before returning
-    Futures.successfulAsList(futures).get(futureTimeoutInSeconds, TimeUnit.SECONDS);
-  }
-
-  void createNewTasks() throws JsonProcessingException
-  {
-    // update the checkpoints in the taskGroup to latest ones so that new tasks do not read what is already published
-    verifyAndMergeCheckpoints(
-        taskGroups.values()
-                  .stream()
-                  .filter(taskGroup -> taskGroup.tasks.size() < ioConfig.getReplicas())
-                  .collect(Collectors.toList())
-    );
-
-    // check that there is a current task group for each group of partitions in [partitionGroups]
-    for (Integer groupId : partitionGroups.keySet()) {
-      if (!taskGroups.containsKey(groupId)) {
-        log.info("Creating new task group [%d] for partitions %s", groupId, partitionGroups.get(groupId).keySet());
-
-        Optional<DateTime> minimumMessageTime = (ioConfig.getLateMessageRejectionPeriod().isPresent() ? Optional.of(
-            DateTimes.nowUtc().minus(ioConfig.getLateMessageRejectionPeriod().get())
-        ) : Optional.absent());
-
-        Optional<DateTime> maximumMessageTime = (ioConfig.getEarlyMessageRejectionPeriod().isPresent() ? Optional.of(
-            DateTimes.nowUtc().plus(ioConfig.getTaskDuration()).plus(ioConfig.getEarlyMessageRejectionPeriod().get())
-        ) : Optional.absent());
-
-        final TaskGroup taskGroup = new TaskGroup(
-            groupId,
-            generateStartingOffsetsForPartitionGroup(groupId),
-            minimumMessageTime,
-            maximumMessageTime
-        );
-        taskGroups.put(
-            groupId,
-            taskGroup
-        );
-      }
-    }
-
-    // iterate through all the current task groups and make sure each one has the desired number of replica tasks
-    boolean createdTask = false;
-    for (Entry<Integer, TaskGroup> entry : taskGroups.entrySet()) {
-      TaskGroup taskGroup = entry.getValue();
-      Integer groupId = entry.getKey();
-
-      if (ioConfig.getReplicas() > taskGroup.tasks.size()) {
-        log.info(
-            "Number of tasks [%d] does not match configured numReplicas [%d] in task group [%d], creating more tasks",
-            taskGroup.tasks.size(), ioConfig.getReplicas(), groupId
-        );
-        createKafkaTasksForGroup(groupId, ioConfig.getReplicas() - taskGroup.tasks.size());
-        createdTask = true;
-      }
-    }
-
-    if (createdTask && firstRunTime.isBeforeNow()) {
-      // Schedule a run event after a short delay to update our internal data structures with the new tasks that were
-      // just created. This is mainly for the benefit of the status API in situations where the run period is lengthy.
-      scheduledExec.schedule(buildRunTask(), 5000, TimeUnit.MILLISECONDS);
-    }
-  }
-
-  private void createKafkaTasksForGroup(int groupId, int replicas) throws JsonProcessingException
-  {
-    Map<Integer, Long> startPartitions = taskGroups.get(groupId).partitionOffsets;
-    Map<Integer, Long> endPartitions = new HashMap<>();
-
-    for (Integer partition : startPartitions.keySet()) {
-      endPartitions.put(partition, Long.MAX_VALUE);
-    }
-    TaskGroup group = taskGroups.get(groupId);
-
-    Map<String, Object> consumerProperties = new HashMap<>(ioConfig.getConsumerProperties());
-    DateTime minimumMessageTime = taskGroups.get(groupId).minimumMessageTime.orNull();
-    DateTime maximumMessageTime = taskGroups.get(groupId).maximumMessageTime.orNull();
-
-    KafkaIOConfig kafkaIOConfig = new KafkaIOConfig(
-        groupId,
-        group.baseSequenceName,
-        new KafkaPartitions(ioConfig.getTopic(), startPartitions),
-        new KafkaPartitions(ioConfig.getTopic(), endPartitions),
-        consumerProperties,
-        true,
-        minimumMessageTime,
-        maximumMessageTime
-    );
-
-    final String checkpoints = sortingMapper.writerWithType(new TypeReference<TreeMap<Integer, Map<Integer, Long>>>()
-    {
-    }).writeValueAsString(taskGroups.get(groupId).sequenceOffsets);
-    final Map<String, Object> context = spec.getContext() == null
-                                        ? ImmutableMap.of(
-        "checkpoints",
-        checkpoints,
-        IS_INCREMENTAL_HANDOFF_SUPPORTED,
-        true
-    )
-                                        : ImmutableMap.<String, Object>builder()
-                                            .put("checkpoints", checkpoints)
-                                            .put(IS_INCREMENTAL_HANDOFF_SUPPORTED, true)
-                                            .putAll(spec.getContext())
-                                            .build();
-    for (int i = 0; i < replicas; i++) {
-      String taskId = Joiner.on("_").join(group.baseSequenceName, RealtimeIndexTask.makeRandomId());
-      KafkaIndexTask indexTask = new KafkaIndexTask(
-          taskId,
-          new TaskResource(group.baseSequenceName, 1),
-          spec.getDataSchema(),
-          taskTuningConfig,
-          kafkaIOConfig,
-          context,
-          null,
-          null,
-          rowIngestionMetersFactory,
-          sortingMapper
-      );
-
-      Optional<TaskQueue> taskQueue = taskMaster.getTaskQueue();
-      if (taskQueue.isPresent()) {
-        try {
-          taskQueue.get().add(indexTask);
-        }
-        catch (EntryExistsException e) {
-          log.error("Tried to add task [%s] but it already exists", indexTask.getId());
-        }
-      } else {
-        log.error("Failed to get task queue because I'm not the leader!");
-      }
-    }
-  }
-
-  private ImmutableMap<Integer, Long> generateStartingOffsetsForPartitionGroup(int groupId)
-  {
-    ImmutableMap.Builder<Integer, Long> builder = ImmutableMap.builder();
-    for (Entry<Integer, Long> entry : partitionGroups.get(groupId).entrySet()) {
-      Integer partition = entry.getKey();
-      Long offset = entry.getValue();
-
-      if (offset != null && offset != NOT_SET) {
-        // if we are given a startingOffset (set by a previous task group which is pending completion) then use it
-        builder.put(partition, offset);
-      } else {
-        // if we don't have a startingOffset (first run or we had some previous failures and reset the offsets) then
-        // get the offset from metadata storage (if available) or Kafka (otherwise)
-        builder.put(partition, getOffsetFromStorageForPartition(partition));
-      }
-    }
-    return builder.build();
-  }
-
-  /**
-   * Queries the dataSource metadata table to see if there is a previous ending offset for this partition. If it doesn't
-   * find any data, it will retrieve the latest or earliest Kafka offset depending on the useEarliestOffset config.
-   */
-  private long getOffsetFromStorageForPartition(int partition)
-  {
-    long offset;
-    final Map<Integer, Long> metadataOffsets = getOffsetsFromMetadataStorage();
-    if (metadataOffsets.get(partition) != null) {
-      offset = metadataOffsets.get(partition);
-      log.debug("Getting offset [%,d] from metadata storage for partition [%d]", offset, partition);
-
-      long latestKafkaOffset = getOffsetFromKafkaForPartition(partition, false);
-      if (offset > latestKafkaOffset) {
-        throw new ISE(
-            "Offset in metadata storage [%,d] > latest Kafka offset [%,d] for partition[%d] dataSource[%s]. If these "
-            + "messages are no longer available (perhaps you deleted and re-created your Kafka topic) you can use the "
-            + "supervisor reset API to restart ingestion.",
-            offset,
-            latestKafkaOffset,
-            partition,
-            dataSource
-        );
-      }
-=======
   private final ServiceEmitter emitter;
   private final DruidMonitorSchedulerConfig monitorSchedulerConfig;
   private volatile Map<Integer, Long> latestSequenceFromStream;
->>>>>>> e8ddd994
 
 
   private final KafkaSupervisorSpec spec;
@@ -2118,8 +211,7 @@
         kafkaIoConfig.getConsumerProperties(),
         true,
         minimumMessageTime,
-        maximumMessageTime,
-        kafkaIoConfig.isSkipOffsetGaps()
+        maximumMessageTime
     );
   }
 
