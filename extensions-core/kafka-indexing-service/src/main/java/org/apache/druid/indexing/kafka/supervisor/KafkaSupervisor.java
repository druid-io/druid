/*
 * Licensed to the Apache Software Foundation (ASF) under one
 * or more contributor license agreements.  See the NOTICE file
 * distributed with this work for additional information
 * regarding copyright ownership.  The ASF licenses this file
 * to you under the Apache License, Version 2.0 (the
 * "License"); you may not use this file except in compliance
 * with the License.  You may obtain a copy of the License at
 *
 *   http://www.apache.org/licenses/LICENSE-2.0
 *
 * Unless required by applicable law or agreed to in writing,
 * software distributed under the License is distributed on an
 * "AS IS" BASIS, WITHOUT WARRANTIES OR CONDITIONS OF ANY
 * KIND, either express or implied.  See the License for the
 * specific language governing permissions and limitations
 * under the License.
 */

package org.apache.druid.indexing.kafka.supervisor;

import com.fasterxml.jackson.core.JsonProcessingException;
import com.fasterxml.jackson.core.type.TypeReference;
import com.fasterxml.jackson.databind.MapperFeature;
import com.fasterxml.jackson.databind.ObjectMapper;
import com.google.common.annotations.VisibleForTesting;
import com.google.common.base.Function;
import com.google.common.base.Joiner;
import com.google.common.base.Optional;
import com.google.common.base.Preconditions;
import com.google.common.base.Predicate;
import com.google.common.base.Throwables;
import com.google.common.collect.ImmutableList;
import com.google.common.collect.ImmutableMap;
import com.google.common.collect.ImmutableSet;
import com.google.common.collect.Iterables;
import com.google.common.collect.Lists;
import com.google.common.collect.Maps;
import com.google.common.primitives.Longs;
import com.google.common.util.concurrent.Futures;
import com.google.common.util.concurrent.ListenableFuture;
import com.google.common.util.concurrent.ListeningExecutorService;
import com.google.common.util.concurrent.MoreExecutors;
import org.apache.commons.codec.digest.DigestUtils;
import org.apache.druid.indexer.TaskLocation;
import org.apache.druid.indexer.TaskStatus;
import org.apache.druid.indexing.common.TaskInfoProvider;
import org.apache.druid.indexing.common.stats.RowIngestionMetersFactory;
import org.apache.druid.indexing.common.task.RealtimeIndexTask;
import org.apache.druid.indexing.common.task.Task;
import org.apache.druid.indexing.common.task.TaskResource;
import org.apache.druid.indexing.kafka.KafkaDataSourceMetadata;
import org.apache.druid.indexing.kafka.KafkaIOConfig;
import org.apache.druid.indexing.kafka.KafkaIndexTask;
import org.apache.druid.indexing.kafka.KafkaIndexTaskClient;
import org.apache.druid.indexing.kafka.KafkaIndexTaskClientFactory;
import org.apache.druid.indexing.kafka.KafkaPartitions;
import org.apache.druid.indexing.kafka.KafkaTuningConfig;
import org.apache.druid.indexing.overlord.DataSourceMetadata;
import org.apache.druid.indexing.overlord.IndexerMetadataStorageCoordinator;
import org.apache.druid.indexing.overlord.TaskMaster;
import org.apache.druid.indexing.overlord.TaskQueue;
import org.apache.druid.indexing.overlord.TaskRunner;
import org.apache.druid.indexing.overlord.TaskRunnerListener;
import org.apache.druid.indexing.overlord.TaskRunnerWorkItem;
import org.apache.druid.indexing.overlord.TaskStorage;
import org.apache.druid.indexing.overlord.supervisor.Supervisor;
import org.apache.druid.indexing.overlord.supervisor.SupervisorReport;
import org.apache.druid.java.util.common.DateTimes;
import org.apache.druid.java.util.common.IAE;
import org.apache.druid.java.util.common.ISE;
import org.apache.druid.java.util.common.Pair;
import org.apache.druid.java.util.common.RetryUtils;
import org.apache.druid.java.util.common.StringUtils;
import org.apache.druid.java.util.common.concurrent.Execs;
import org.apache.druid.java.util.emitter.EmittingLogger;
import org.apache.druid.java.util.emitter.service.ServiceEmitter;
import org.apache.druid.java.util.emitter.service.ServiceMetricEvent;
import org.apache.druid.metadata.EntryExistsException;
import org.apache.druid.metadata.PasswordProvider;
import org.apache.druid.server.metrics.DruidMonitorSchedulerConfig;
import org.apache.kafka.clients.consumer.KafkaConsumer;
import org.apache.kafka.common.PartitionInfo;
import org.apache.kafka.common.TopicPartition;
import org.apache.kafka.common.serialization.ByteArrayDeserializer;
import org.joda.time.DateTime;

import javax.annotation.Nullable;
import java.io.IOException;
import java.util.ArrayList;
import java.util.Collection;
import java.util.Collections;
import java.util.HashMap;
import java.util.HashSet;
import java.util.Iterator;
import java.util.List;
import java.util.Map;
import java.util.Map.Entry;
import java.util.Properties;
import java.util.Set;
import java.util.SortedMap;
import java.util.TreeMap;
import java.util.concurrent.BlockingQueue;
import java.util.concurrent.ConcurrentHashMap;
import java.util.concurrent.CopyOnWriteArrayList;
import java.util.concurrent.ExecutionException;
import java.util.concurrent.ExecutorService;
import java.util.concurrent.LinkedBlockingDeque;
import java.util.concurrent.ScheduledExecutorService;
import java.util.concurrent.TimeUnit;
import java.util.concurrent.TimeoutException;
import java.util.concurrent.atomic.AtomicInteger;
import java.util.stream.Collectors;
import java.util.stream.Stream;

/**
 * Supervisor responsible for managing the KafkaIndexTasks for a single dataSource. At a high level, the class accepts a
 * {@link KafkaSupervisorSpec} which includes the Kafka topic and configuration as well as an ingestion spec which will
 * be used to generate the indexing tasks. The run loop periodically refreshes its view of the Kafka topic's partitions
 * and the list of running indexing tasks and ensures that all partitions are being read from and that there are enough
 * tasks to satisfy the desired number of replicas. As tasks complete, new tasks are queued to process the next range of
 * Kafka offsets.
 */
public class KafkaSupervisor implements Supervisor
{
  private static final EmittingLogger log = new EmittingLogger(KafkaSupervisor.class);
  private static final long MAX_RUN_FREQUENCY_MILLIS = 1000; // prevent us from running too often in response to events
  private static final long NOT_SET = -1;
  private static final long MINIMUM_FUTURE_TIMEOUT_IN_SECONDS = 120;
  private static final long MINIMUM_GET_OFFSET_PERIOD_MILLIS = 5000;
  private static final long INITIAL_GET_OFFSET_DELAY_MILLIS = 15000;
  private static final long INITIAL_EMIT_LAG_METRIC_DELAY_MILLIS = 25000;
  private static final int MAX_INITIALIZATION_RETRIES = 20;
  private static final CopyOnWriteArrayList EMPTY_LIST = Lists.newCopyOnWriteArrayList();

  public static final String IS_INCREMENTAL_HANDOFF_SUPPORTED = "IS_INCREMENTAL_HANDOFF_SUPPORTED";

  // Internal data structures
  // --------------------------------------------------------

  /**
   * A TaskGroup is the main data structure used by KafkaSupervisor to organize and monitor Kafka partitions and
   * indexing tasks. All the tasks in a TaskGroup should always be doing the same thing (reading the same partitions and
   * starting from the same offset) and if [replicas] is configured to be 1, a TaskGroup will contain a single task (the
   * exception being if the supervisor started up and discovered and adopted some already running tasks). At any given
   * time, there should only be up to a maximum of [taskCount] actively-reading task groups (tracked in the [taskGroups]
   * map) + zero or more pending-completion task groups (tracked in [pendingCompletionTaskGroups]).
   */
  private class TaskGroup
  {
    final int groupId;

    // This specifies the partitions and starting offsets for this task group. It is set on group creation from the data
    // in [partitionGroups] and never changes during the lifetime of this task group, which will live until a task in
    // this task group has completed successfully, at which point this will be destroyed and a new task group will be
    // created with new starting offsets. This allows us to create replacement tasks for failed tasks that process the
    // same offsets, even if the values in [partitionGroups] has been changed.
    final ImmutableMap<Integer, Long> partitionOffsets;

    final ConcurrentHashMap<String, TaskData> tasks = new ConcurrentHashMap<>();
    final Optional<DateTime> minimumMessageTime;
    final Optional<DateTime> maximumMessageTime;
    DateTime completionTimeout; // is set after signalTasksToFinish(); if not done by timeout, take corrective action
    final TreeMap<Integer, Map<Integer, Long>> sequenceOffsets = new TreeMap<>();
    final String baseSequenceName;

    TaskGroup(
        int groupId,
        ImmutableMap<Integer, Long> partitionOffsets,
        Optional<DateTime> minimumMessageTime,
        Optional<DateTime> maximumMessageTime
    )
    {
      this.groupId = groupId;
      this.partitionOffsets = partitionOffsets;
      this.minimumMessageTime = minimumMessageTime;
      this.maximumMessageTime = maximumMessageTime;
      this.sequenceOffsets.put(0, partitionOffsets);
      this.baseSequenceName = generateSequenceName(partitionOffsets, minimumMessageTime, maximumMessageTime);
    }

    int addNewCheckpoint(Map<Integer, Long> checkpoint)
    {
      sequenceOffsets.put(sequenceOffsets.lastKey() + 1, checkpoint);
      return sequenceOffsets.lastKey();
    }

    Set<String> taskIds()
    {
      return tasks.keySet();
    }
  }

  private static class TaskData
  {
    @Nullable
    volatile TaskStatus status;
    @Nullable
    volatile DateTime startTime;
    volatile Map<Integer, Long> currentOffsets = new HashMap<>();

    @Override
    public String toString()
    {
      return "TaskData{" +
             "status=" + status +
             ", startTime=" + startTime +
             ", currentOffsets=" + currentOffsets +
             '}';
    }
  }

  // Map<{group ID}, {actively reading task group}>; see documentation for TaskGroup class
  private final ConcurrentHashMap<Integer, TaskGroup> taskGroups = new ConcurrentHashMap<>();

  // After telling a taskGroup to stop reading and begin publishing a segment, it is moved from [taskGroups] to here so
  // we can monitor its status while we queue new tasks to read the next range of offsets. This is a list since we could
  // have multiple sets of tasks publishing at once if time-to-publish > taskDuration.
  // Map<{group ID}, List<{pending completion task groups}>>
  private final ConcurrentHashMap<Integer, CopyOnWriteArrayList<TaskGroup>> pendingCompletionTaskGroups = new ConcurrentHashMap<>();

  // The starting offset for a new partition in [partitionGroups] is initially set to NOT_SET. When a new task group
  // is created and is assigned partitions, if the offset in [partitionGroups] is NOT_SET it will take the starting
  // offset value from the metadata store, and if it can't find it there, from Kafka. Once a task begins
  // publishing, the offset in partitionGroups will be updated to the ending offset of the publishing-but-not-yet-
  // completed task, which will cause the next set of tasks to begin reading from where the previous task left
  // off. If that previous task now fails, we will set the offset in [partitionGroups] back to NOT_SET which will
  // cause successive tasks to again grab their starting offset from metadata store. This mechanism allows us to
  // start up successive tasks without waiting for the previous tasks to succeed and still be able to handle task
  // failures during publishing.
  // Map<{group ID}, Map<{partition ID}, {startingOffset}>>
  private final ConcurrentHashMap<Integer, ConcurrentHashMap<Integer, Long>> partitionGroups = new ConcurrentHashMap<>();
  // --------------------------------------------------------

  private final TaskStorage taskStorage;
  private final TaskMaster taskMaster;
  private final IndexerMetadataStorageCoordinator indexerMetadataStorageCoordinator;
  private final KafkaIndexTaskClient taskClient;
  private final ObjectMapper sortingMapper;
  private final KafkaSupervisorSpec spec;
  private final ServiceEmitter emitter;
  private final DruidMonitorSchedulerConfig monitorSchedulerConfig;
  private final String dataSource;
  private final KafkaSupervisorIOConfig ioConfig;
  private final KafkaSupervisorTuningConfig tuningConfig;
  private final KafkaTuningConfig taskTuningConfig;
  private final String supervisorId;
  private final TaskInfoProvider taskInfoProvider;
  private final long futureTimeoutInSeconds; // how long to wait for async operations to complete
  private final RowIngestionMetersFactory rowIngestionMetersFactory;

  private final ExecutorService exec;
  private final ScheduledExecutorService scheduledExec;
  private final ScheduledExecutorService reportingExec;
  private final ListeningExecutorService workerExec;
  private final BlockingQueue<Notice> notices = new LinkedBlockingDeque<>();
  private final Object stopLock = new Object();
  private final Object stateChangeLock = new Object();
  private final Object consumerLock = new Object();

  private boolean listenerRegistered = false;
  private long lastRunTime;

  private int initRetryCounter = 0;

  private volatile DateTime firstRunTime;
  private volatile KafkaConsumer consumer;

  private volatile boolean lifecycleStarted = false;
  private volatile boolean started = false;
  private volatile boolean stopped = false;
  private volatile Map<Integer, Long> latestOffsetsFromKafka;
  private volatile DateTime offsetsLastUpdated;

  public KafkaSupervisor(
      final TaskStorage taskStorage,
      final TaskMaster taskMaster,
      final IndexerMetadataStorageCoordinator indexerMetadataStorageCoordinator,
      final KafkaIndexTaskClientFactory taskClientFactory,
      final ObjectMapper mapper,
      final KafkaSupervisorSpec spec,
      final RowIngestionMetersFactory rowIngestionMetersFactory
  )
  {
    this.taskStorage = taskStorage;
    this.taskMaster = taskMaster;
    this.indexerMetadataStorageCoordinator = indexerMetadataStorageCoordinator;
    this.sortingMapper = mapper.copy().configure(MapperFeature.SORT_PROPERTIES_ALPHABETICALLY, true);
    this.spec = spec;
    this.emitter = spec.getEmitter();
    this.monitorSchedulerConfig = spec.getMonitorSchedulerConfig();
    this.rowIngestionMetersFactory = rowIngestionMetersFactory;

    this.dataSource = spec.getDataSchema().getDataSource();
    this.ioConfig = spec.getIoConfig();
    this.tuningConfig = spec.getTuningConfig();
    this.taskTuningConfig = KafkaTuningConfig.copyOf(this.tuningConfig);
    this.supervisorId = StringUtils.format("KafkaSupervisor-%s", dataSource);
    this.exec = Execs.singleThreaded(supervisorId);
    this.scheduledExec = Execs.scheduledSingleThreaded(supervisorId + "-Scheduler-%d");
    this.reportingExec = Execs.scheduledSingleThreaded(supervisorId + "-Reporting-%d");

    int workerThreads = (this.tuningConfig.getWorkerThreads() != null
                         ? this.tuningConfig.getWorkerThreads()
                         : Math.min(10, this.ioConfig.getTaskCount()));
    this.workerExec = MoreExecutors.listeningDecorator(Execs.multiThreaded(workerThreads, supervisorId + "-Worker-%d"));
    log.info("Created worker pool with [%d] threads for dataSource [%s]", workerThreads, this.dataSource);

    this.taskInfoProvider = new TaskInfoProvider()
    {
      @Override
      public TaskLocation getTaskLocation(final String id)
      {
        Preconditions.checkNotNull(id, "id");
        Optional<TaskRunner> taskRunner = taskMaster.getTaskRunner();
        if (taskRunner.isPresent()) {
          Optional<? extends TaskRunnerWorkItem> item = Iterables.tryFind(
              taskRunner.get().getRunningTasks(),
              (Predicate<TaskRunnerWorkItem>) taskRunnerWorkItem -> id.equals(taskRunnerWorkItem.getTaskId())
          );

          if (item.isPresent()) {
            return item.get().getLocation();
          }
        } else {
          log.error("Failed to get task runner because I'm not the leader!");
        }

        return TaskLocation.unknown();
      }

      @Override
      public Optional<TaskStatus> getTaskStatus(String id)
      {
        return taskStorage.getStatus(id);
      }
    };

    this.futureTimeoutInSeconds = Math.max(
        MINIMUM_FUTURE_TIMEOUT_IN_SECONDS,
        tuningConfig.getChatRetries() * (tuningConfig.getHttpTimeout().getStandardSeconds()
                                         + KafkaIndexTaskClient.MAX_RETRY_WAIT_SECONDS)
    );

    int chatThreads = (this.tuningConfig.getChatThreads() != null
                       ? this.tuningConfig.getChatThreads()
                       : Math.min(10, this.ioConfig.getTaskCount() * this.ioConfig.getReplicas()));
    this.taskClient = taskClientFactory.build(
        taskInfoProvider,
        dataSource,
        chatThreads,
        this.tuningConfig.getHttpTimeout(),
        this.tuningConfig.getChatRetries()
    );
    log.info(
        "Created taskClient with dataSource[%s] chatThreads[%d] httpTimeout[%s] chatRetries[%d]",
        dataSource,
        chatThreads,
        this.tuningConfig.getHttpTimeout(),
        this.tuningConfig.getChatRetries()
    );
  }

  @Override
  public void start()
  {
    synchronized (stateChangeLock) {
      Preconditions.checkState(!lifecycleStarted, "already started");
      Preconditions.checkState(!exec.isShutdown(), "already stopped");

      // Try normal initialization first, if that fails then schedule periodic initialization retries
      try {
        tryInit();
      }
      catch (Exception e) {
        if (!started) {
          log.warn("First initialization attempt failed for KafkaSupervisor[%s], starting retries...", dataSource);

          exec.submit(
              () -> {
                try {
                  RetryUtils.retry(
                      () -> {
                        tryInit();
                        return 0;
                      },
                      (throwable) -> {
                        return !started;
                      },
                      0,
                      MAX_INITIALIZATION_RETRIES,
                      null,
                      null
                  );
                }
                catch (Exception e2) {
                  log.makeAlert(
                      "Failed to initialize after %s retries, aborting. Please resubmit the supervisor spec to restart this supervisor [%s]",
                      MAX_INITIALIZATION_RETRIES,
                      supervisorId
                  ).emit();
                  throw new RuntimeException(e2);
                }
              }
          );
        }
      }

      lifecycleStarted = true;
    }
  }

  @Override
  public void stop(boolean stopGracefully)
  {
    synchronized (stateChangeLock) {
      Preconditions.checkState(lifecycleStarted, "lifecycle not started");

      log.info("Beginning shutdown of KafkaSupervisor[%s]", dataSource);

      try {
        scheduledExec.shutdownNow(); // stop recurring executions
        reportingExec.shutdownNow();

        if (started) {
          Optional<TaskRunner> taskRunner = taskMaster.getTaskRunner();
          if (taskRunner.isPresent()) {
            taskRunner.get().unregisterListener(supervisorId);
          }

          // Stopping gracefully will synchronize the end offsets of the tasks and signal them to publish, and will block
          // until the tasks have acknowledged or timed out. We want this behavior when we're explicitly shut down through
          // the API, but if we shut down for other reasons (e.g. we lose leadership) we want to just stop and leave the
          // tasks as they are.
          synchronized (stopLock) {
            if (stopGracefully) {
              log.info("Posting GracefulShutdownNotice, signalling managed tasks to complete and publish");
              notices.add(new GracefulShutdownNotice());
            } else {
              log.info("Posting ShutdownNotice");
              notices.add(new ShutdownNotice());
            }

            long shutdownTimeoutMillis = tuningConfig.getShutdownTimeout().getMillis();
            long endTime = System.currentTimeMillis() + shutdownTimeoutMillis;
            while (!stopped) {
              long sleepTime = endTime - System.currentTimeMillis();
              if (sleepTime <= 0) {
                log.info("Timed out while waiting for shutdown (timeout [%,dms])", shutdownTimeoutMillis);
                stopped = true;
                break;
              }
              stopLock.wait(sleepTime);
            }
          }
          log.info("Shutdown notice handled");
        }

        taskClient.close();
        workerExec.shutdownNow();
        exec.shutdownNow();
        started = false;

        log.info("KafkaSupervisor[%s] has stopped", dataSource);
      }
      catch (Exception e) {
        log.makeAlert(e, "Exception stopping KafkaSupervisor[%s]", dataSource)
           .emit();
      }
    }
  }

  @Override
  public SupervisorReport getStatus()
  {
    return generateReport(true);
  }

  @Override
  public Map<String, Map<String, Object>> getStats()
  {
    try {
      return getCurrentTotalStats();
    }
    catch (InterruptedException ie) {
      Thread.currentThread().interrupt();
      log.error(ie, "getStats() interrupted.");
      throw new RuntimeException(ie);
    }
    catch (ExecutionException | TimeoutException eete) {
      throw new RuntimeException(eete);
    }
  }

  @Override
  public void reset(DataSourceMetadata dataSourceMetadata)
  {
    log.info("Posting ResetNotice");
    notices.add(new ResetNotice(dataSourceMetadata));
  }

  @Override
  public void checkpoint(
      @Nullable Integer taskGroupId,
      @Deprecated String baseSequenceName,
      DataSourceMetadata previousCheckPoint,
      DataSourceMetadata currentCheckPoint
  )
  {
    Preconditions.checkNotNull(previousCheckPoint, "previousCheckpoint");
    Preconditions.checkNotNull(currentCheckPoint, "current checkpoint cannot be null");
    Preconditions.checkArgument(
        ioConfig.getTopic().equals(((KafkaDataSourceMetadata) currentCheckPoint).getKafkaPartitions().getTopic()),
        "Supervisor topic [%s] and topic in checkpoint [%s] does not match",
        ioConfig.getTopic(),
        ((KafkaDataSourceMetadata) currentCheckPoint).getKafkaPartitions().getTopic()
    );

    log.info("Checkpointing [%s] for taskGroup [%s]", currentCheckPoint, taskGroupId);
    notices.add(
        new CheckpointNotice(
            taskGroupId,
            baseSequenceName,
            (KafkaDataSourceMetadata) previousCheckPoint,
            (KafkaDataSourceMetadata) currentCheckPoint
        )
    );
  }

  public void possiblyRegisterListener()
  {
    // getTaskRunner() sometimes fails if the task queue is still being initialized so retry later until we succeed

    if (listenerRegistered) {
      return;
    }

    Optional<TaskRunner> taskRunner = taskMaster.getTaskRunner();
    if (taskRunner.isPresent()) {
      taskRunner.get().registerListener(
          new TaskRunnerListener()
          {
            @Override
            public String getListenerId()
            {
              return supervisorId;
            }

            @Override
            public void locationChanged(final String taskId, final TaskLocation newLocation)
            {
              // do nothing
            }

            @Override
            public void statusChanged(String taskId, TaskStatus status)
            {
              notices.add(new RunNotice());
            }
          }, MoreExecutors.sameThreadExecutor()
      );

      listenerRegistered = true;
    }
  }

  private interface Notice
  {
    void handle() throws ExecutionException, InterruptedException, TimeoutException, JsonProcessingException;
  }

  private class RunNotice implements Notice
  {
    @Override
    public void handle() throws ExecutionException, InterruptedException, TimeoutException, JsonProcessingException
    {
      long nowTime = System.currentTimeMillis();
      if (nowTime - lastRunTime < MAX_RUN_FREQUENCY_MILLIS) {
        return;
      }
      lastRunTime = nowTime;

      runInternal();
    }
  }

  private class GracefulShutdownNotice extends ShutdownNotice
  {
    @Override
    public void handle() throws InterruptedException, ExecutionException, TimeoutException
    {
      gracefulShutdownInternal();
      super.handle();
    }
  }

  private class ShutdownNotice implements Notice
  {
    @Override
    public void handle() throws InterruptedException, ExecutionException, TimeoutException
    {
      consumer.close();

      synchronized (stopLock) {
        stopped = true;
        stopLock.notifyAll();
      }
    }
  }

  private class ResetNotice implements Notice
  {
    final DataSourceMetadata dataSourceMetadata;

    ResetNotice(DataSourceMetadata dataSourceMetadata)
    {
      this.dataSourceMetadata = dataSourceMetadata;
    }

    @Override
    public void handle()
    {
      resetInternal(dataSourceMetadata);
    }
  }

  private class CheckpointNotice implements Notice
  {
    @Nullable
    private final Integer nullableTaskGroupId;
    @Deprecated
    private final String baseSequenceName;
    private final KafkaDataSourceMetadata previousCheckpoint;
    private final KafkaDataSourceMetadata currentCheckpoint;

    CheckpointNotice(
        @Nullable Integer nullableTaskGroupId,
        @Deprecated String baseSequenceName,
        KafkaDataSourceMetadata previousCheckpoint,
        KafkaDataSourceMetadata currentCheckpoint
    )
    {
      this.baseSequenceName = baseSequenceName;
      this.nullableTaskGroupId = nullableTaskGroupId;
      this.previousCheckpoint = previousCheckpoint;
      this.currentCheckpoint = currentCheckpoint;
    }

    @Override
    public void handle() throws ExecutionException, InterruptedException
    {
      // Find taskGroupId using taskId if it's null. It can be null while rolling update.
      final int taskGroupId;
      if (nullableTaskGroupId == null) {
        // We search taskId in taskGroups and pendingCompletionTaskGroups sequentially. This should be fine because
        // 1) a taskGroup can be moved from taskGroups to pendingCompletionTaskGroups in RunNotice
        //    (see checkTaskDuration()).
        // 2) Notices are proceesed by a single thread. So, CheckpointNotice and RunNotice cannot be processed at the
        //    same time.
        final java.util.Optional<Integer> maybeGroupId = taskGroups
            .entrySet()
            .stream()
            .filter(entry -> {
              final TaskGroup taskGroup = entry.getValue();
              return taskGroup.baseSequenceName.equals(baseSequenceName);
            })
            .findAny()
            .map(Entry::getKey);
        taskGroupId = maybeGroupId.orElse(
            pendingCompletionTaskGroups
                .entrySet()
                .stream()
                .filter(entry -> {
                  final List<TaskGroup> taskGroups = entry.getValue();
                  return taskGroups.stream().anyMatch(group -> group.baseSequenceName.equals(baseSequenceName));
                })
                .findAny()
                .orElseThrow(() -> new ISE("Cannot find taskGroup for baseSequenceName[%s]", baseSequenceName))
                .getKey()
        );
      } else {
        taskGroupId = nullableTaskGroupId;
      }

      // check for consistency
      // if already received request for this sequenceName and dataSourceMetadata combination then return
      final TaskGroup taskGroup = taskGroups.get(taskGroupId);

      if (isValidTaskGroup(taskGroupId, taskGroup)) {
        final TreeMap<Integer, Map<Integer, Long>> checkpoints = taskGroup.sequenceOffsets;

        // check validity of previousCheckpoint
        int index = checkpoints.size();
        for (int sequenceId : checkpoints.descendingKeySet()) {
          Map<Integer, Long> checkpoint = checkpoints.get(sequenceId);
          // We have already verified the topic of the current checkpoint is same with that in ioConfig.
          // See checkpoint().
          if (checkpoint.equals(previousCheckpoint.getKafkaPartitions().getPartitionOffsetMap())) {
            break;
          }
          index--;
        }
        if (index == 0) {
          throw new ISE("No such previous checkpoint [%s] found", previousCheckpoint);
        } else if (index < checkpoints.size()) {
          // if the found checkpoint is not the latest one then already checkpointed by a replica
          Preconditions.checkState(index == checkpoints.size() - 1, "checkpoint consistency failure");
          log.info("Already checkpointed with offsets [%s]", checkpoints.lastEntry().getValue());
          return;
        }
        final Map<Integer, Long> newCheckpoint = checkpointTaskGroup(taskGroup, false).get();
        taskGroup.addNewCheckpoint(newCheckpoint);
        log.info("Handled checkpoint notice, new checkpoint is [%s] for taskGroup [%s]", newCheckpoint, taskGroupId);
      }
    }

    private boolean isValidTaskGroup(int taskGroupId, @Nullable TaskGroup taskGroup)
    {
      if (taskGroup == null) {
        // taskGroup might be in pendingCompletionTaskGroups or partitionGroups
        if (pendingCompletionTaskGroups.containsKey(taskGroupId)) {
          log.warn(
              "Ignoring checkpoint request because taskGroup[%d] has already stopped indexing and is waiting for "
              + "publishing segments",
              taskGroupId
          );
          return false;
        } else if (partitionGroups.containsKey(taskGroupId)) {
          log.warn("Ignoring checkpoint request because taskGroup[%d] is inactive", taskGroupId);
          return false;
        } else {
          throw new ISE("WTH?! cannot find taskGroup [%s] among all taskGroups [%s]", taskGroupId, taskGroups);
        }
      }

      return true;
    }
  }

  @VisibleForTesting
  void resetInternal(DataSourceMetadata dataSourceMetadata)
  {
    if (dataSourceMetadata == null) {
      // Reset everything
      boolean result = indexerMetadataStorageCoordinator.deleteDataSourceMetadata(dataSource);
      log.info("Reset dataSource[%s] - dataSource metadata entry deleted? [%s]", dataSource, result);
      taskGroups.values().forEach(this::killTasksInGroup);
      taskGroups.clear();
      partitionGroups.clear();
    } else if (!(dataSourceMetadata instanceof KafkaDataSourceMetadata)) {
      throw new IAE("Expected KafkaDataSourceMetadata but found instance of [%s]", dataSourceMetadata.getClass());
    } else {
      // Reset only the partitions in dataSourceMetadata if it has not been reset yet
      final KafkaDataSourceMetadata resetKafkaMetadata = (KafkaDataSourceMetadata) dataSourceMetadata;

      if (resetKafkaMetadata.getKafkaPartitions().getTopic().equals(ioConfig.getTopic())) {
        // metadata can be null
        final DataSourceMetadata metadata = indexerMetadataStorageCoordinator.getDataSourceMetadata(dataSource);
        if (metadata != null && !(metadata instanceof KafkaDataSourceMetadata)) {
          throw new IAE(
              "Expected KafkaDataSourceMetadata from metadata store but found instance of [%s]",
              metadata.getClass()
          );
        }
        final KafkaDataSourceMetadata currentMetadata = (KafkaDataSourceMetadata) metadata;

        // defend against consecutive reset requests from replicas
        // as well as the case where the metadata store do not have an entry for the reset partitions
        boolean doReset = false;
        for (Entry<Integer, Long> resetPartitionOffset : resetKafkaMetadata.getKafkaPartitions()
                                                                               .getPartitionOffsetMap()
                                                                               .entrySet()) {
          final Long partitionOffsetInMetadataStore = currentMetadata == null
                                                      ? null
                                                      : currentMetadata.getKafkaPartitions()
                                                                       .getPartitionOffsetMap()
                                                                       .get(resetPartitionOffset.getKey());
          final TaskGroup partitionTaskGroup = taskGroups.get(
              getTaskGroupIdForPartition(resetPartitionOffset.getKey())
          );
          final boolean isSameOffset = partitionTaskGroup != null
                                       && partitionTaskGroup.partitionOffsets.get(resetPartitionOffset.getKey())
                                                                             .equals(resetPartitionOffset.getValue());
          if (partitionOffsetInMetadataStore != null || isSameOffset) {
            doReset = true;
            break;
          }
        }

        if (!doReset) {
          log.info("Ignoring duplicate reset request [%s]", dataSourceMetadata);
          return;
        }

        boolean metadataUpdateSuccess = false;
        if (currentMetadata == null) {
          metadataUpdateSuccess = true;
        } else {
          final DataSourceMetadata newMetadata = currentMetadata.minus(resetKafkaMetadata);
          try {
            metadataUpdateSuccess = indexerMetadataStorageCoordinator.resetDataSourceMetadata(dataSource, newMetadata);
          }
          catch (IOException e) {
            log.error("Resetting DataSourceMetadata failed [%s]", e.getMessage());
            Throwables.propagate(e);
          }
        }
        if (metadataUpdateSuccess) {
          resetKafkaMetadata.getKafkaPartitions().getPartitionOffsetMap().keySet().forEach(partition -> {
            final int groupId = getTaskGroupIdForPartition(partition);
            killTaskGroupForPartitions(ImmutableSet.of(partition));
            taskGroups.remove(groupId);
            partitionGroups.get(groupId).replaceAll((partitionId, offset) -> NOT_SET);
          });
        } else {
          throw new ISE("Unable to reset metadata");
        }
      } else {
        log.warn(
            "Reset metadata topic [%s] and supervisor's topic [%s] do not match",
            resetKafkaMetadata.getKafkaPartitions().getTopic(),
            ioConfig.getTopic()
        );
      }
    }
  }

  private void killTaskGroupForPartitions(Set<Integer> partitions)
  {
    for (Integer partition : partitions) {
      killTasksInGroup(taskGroups.get(getTaskGroupIdForPartition(partition)));
    }
  }

  private void killTasksInGroup(TaskGroup taskGroup)
  {
    if (taskGroup != null) {
      for (String taskId : taskGroup.tasks.keySet()) {
        log.info("Killing task [%s] in the task group", taskId);
        killTask(taskId);
      }
    }
  }

  @VisibleForTesting
  void gracefulShutdownInternal() throws ExecutionException, InterruptedException, TimeoutException
  {
    // Prepare for shutdown by 1) killing all tasks that haven't been assigned to a worker yet, and 2) causing all
    // running tasks to begin publishing by setting their startTime to a very long time ago so that the logic in
    // checkTaskDuration() will be triggered. This is better than just telling these tasks to publish whatever they
    // have, as replicas that are supposed to publish the same segment may not have read the same set of offsets.
    for (TaskGroup taskGroup : taskGroups.values()) {
      for (Entry<String, TaskData> entry : taskGroup.tasks.entrySet()) {
        if (taskInfoProvider.getTaskLocation(entry.getKey()).equals(TaskLocation.unknown())) {
          killTask(entry.getKey());
        } else {
          entry.getValue().startTime = DateTimes.EPOCH;
        }
      }
    }

    checkTaskDuration();
  }

  @VisibleForTesting
  void runInternal() throws ExecutionException, InterruptedException, TimeoutException, JsonProcessingException
  {
    possiblyRegisterListener();
    updatePartitionDataFromKafka();
    discoverTasks();
    updateTaskStatus();
    checkTaskDuration();
    checkPendingCompletionTasks();
    checkCurrentTaskState();

    // if supervisor is not suspended, ensure required tasks are running
    // if suspended, ensure tasks have been requested to gracefully stop
    if (!spec.isSuspended()) {
      log.info("[%s] supervisor is running.", dataSource);
      createNewTasks();
    } else {
      log.info("[%s] supervisor is suspended.", dataSource);
      gracefulShutdownInternal();
    }

    if (log.isDebugEnabled()) {
      log.debug(generateReport(true).toString());
    } else {
      log.info(generateReport(false).toString());
    }
  }

  String generateSequenceName(
      Map<Integer, Long> startPartitions,
      Optional<DateTime> minimumMessageTime,
      Optional<DateTime> maximumMessageTime
  )
  {
    StringBuilder sb = new StringBuilder();

    for (Entry<Integer, Long> entry : startPartitions.entrySet()) {
      sb.append(StringUtils.format("+%d(%d)", entry.getKey(), entry.getValue()));
    }
    String partitionOffsetStr = sb.toString().substring(1);

    String minMsgTimeStr = (minimumMessageTime.isPresent() ? String.valueOf(minimumMessageTime.get().getMillis()) : "");
    String maxMsgTimeStr = (maximumMessageTime.isPresent() ? String.valueOf(maximumMessageTime.get().getMillis()) : "");

    String dataSchema, tuningConfig;
    try {
      dataSchema = sortingMapper.writeValueAsString(spec.getDataSchema());
      tuningConfig = sortingMapper.writeValueAsString(taskTuningConfig);
    }
    catch (JsonProcessingException e) {
      throw Throwables.propagate(e);
    }

    String hashCode = DigestUtils.sha1Hex(dataSchema
                                          + tuningConfig
                                          + partitionOffsetStr
                                          + minMsgTimeStr
                                          + maxMsgTimeStr)
                                 .substring(0, 15);

    return Joiner.on("_").join("index_kafka", dataSource, hashCode);
  }

<<<<<<< HEAD
  private KafkaConsumer<byte[], byte[]> getKafkaConsumer() throws IOException
=======
  @VisibleForTesting
  protected void tryInit()
  {
    synchronized (stateChangeLock) {
      if (started) {
        log.warn("SUpervisor was already started, skipping init");
        return;
      }

      if (stopped) {
        log.warn("Supervisor was already stopped, skipping init.");
        return;
      }

      try {
        consumer = getKafkaConsumer();

        exec.submit(
            () -> {
              try {
                long pollTimeout = Math.max(ioConfig.getPeriod().getMillis(), MAX_RUN_FREQUENCY_MILLIS);
                while (!Thread.currentThread().isInterrupted() && !stopped) {
                  final Notice notice = notices.poll(pollTimeout, TimeUnit.MILLISECONDS);
                  if (notice == null) {
                    continue;
                  }

                  try {
                    notice.handle();
                  }
                  catch (Throwable e) {
                    log.makeAlert(e, "KafkaSupervisor[%s] failed to handle notice", dataSource)
                       .addData("noticeClass", notice.getClass().getSimpleName())
                       .emit();
                  }
                }
              }
              catch (InterruptedException e) {
                log.info("KafkaSupervisor[%s] interrupted, exiting", dataSource);
              }
            }
        );
        firstRunTime = DateTimes.nowUtc().plus(ioConfig.getStartDelay());
        scheduledExec.scheduleAtFixedRate(
            buildRunTask(),
            ioConfig.getStartDelay().getMillis(),
            Math.max(ioConfig.getPeriod().getMillis(), MAX_RUN_FREQUENCY_MILLIS),
            TimeUnit.MILLISECONDS
        );

        reportingExec.scheduleAtFixedRate(
            updateCurrentAndLatestOffsets(),
            ioConfig.getStartDelay().getMillis() + INITIAL_GET_OFFSET_DELAY_MILLIS, // wait for tasks to start up
            Math.max(
                tuningConfig.getOffsetFetchPeriod().getMillis(), MINIMUM_GET_OFFSET_PERIOD_MILLIS
            ),
            TimeUnit.MILLISECONDS
        );

        reportingExec.scheduleAtFixedRate(
            emitLag(),
            ioConfig.getStartDelay().getMillis() + INITIAL_EMIT_LAG_METRIC_DELAY_MILLIS, // wait for tasks to start up
            monitorSchedulerConfig.getEmitterPeriod().getMillis(),
            TimeUnit.MILLISECONDS
        );

        started = true;
        log.info(
            "Started KafkaSupervisor[%s], first run in [%s], with spec: [%s]",
            dataSource,
            ioConfig.getStartDelay(),
            spec.toString()
        );
      }
      catch (Exception e) {
        if (consumer != null) {
          consumer.close();
        }
        initRetryCounter++;
        log.makeAlert(e, "Exception starting KafkaSupervisor[%s]", dataSource)
           .emit();

        throw new RuntimeException(e);
      }
    }
  }

  private KafkaConsumer<byte[], byte[]> getKafkaConsumer()
>>>>>>> d559dfec
  {
    final Map<String, Object> configs = new HashMap<>();
    configs.put("metadata.max.age.ms", "10000");
    configs.put("group.id", StringUtils.format("kafka-supervisor-%s", RealtimeIndexTask.makeRandomId()));

    // Extract passwords before SSL connection to Kafka
    for (Map.Entry<String, Object> entry : ioConfig.getConsumerProperties().entrySet()) {
      String propertyKey = entry.getKey();
      if (propertyKey.equals(KafkaSupervisorIOConfig.TRUST_STORE_PASSWORD_KEY)
          || propertyKey.equals(KafkaSupervisorIOConfig.KEY_STORE_PASSWORD_KEY)
          || propertyKey.equals(KafkaSupervisorIOConfig.KEY_PASSWORD_KEY)) {
        PasswordProvider configPasswordProvider = sortingMapper.readValue(
            sortingMapper.writeValueAsString(entry.getValue()),
            PasswordProvider.class
        );
        configs.put(propertyKey, (configPasswordProvider.getPassword()));
      } else {
        configs.put(propertyKey, entry.getValue());
      }
    }
    configs.put("enable.auto.commit", "false");

    ClassLoader currCtxCl = Thread.currentThread().getContextClassLoader();
    try {
      Thread.currentThread().setContextClassLoader(getClass().getClassLoader());
      return new KafkaConsumer<>(configs, new ByteArrayDeserializer(), new ByteArrayDeserializer());
    }
    finally {
      Thread.currentThread().setContextClassLoader(currCtxCl);
    }
  }

  private void updatePartitionDataFromKafka()
  {
    Map<String, List<PartitionInfo>> topics;
    try {
      synchronized (consumerLock) {
        topics = consumer.listTopics(); // updates the consumer's list of partitions from the brokers
      }
    }
    catch (Exception e) { // calls to the consumer throw NPEs when the broker doesn't respond
      log.warn(
          e,
          "Unable to get partition data from Kafka for brokers [%s], are the brokers up?",
          ioConfig.getConsumerProperties().get(KafkaSupervisorIOConfig.BOOTSTRAP_SERVERS_KEY)
      );
      return;
    }

    List<PartitionInfo> partitions = topics.get(ioConfig.getTopic());
    if (partitions == null) {
      log.warn("No such topic [%s] found, list of discovered topics [%s]", ioConfig.getTopic(), topics.keySet());
    }
    int numPartitions = (partitions != null ? partitions.size() : 0);

    log.debug("Found [%d] Kafka partitions for topic [%s]", numPartitions, ioConfig.getTopic());

    for (int partition = 0; partition < numPartitions; partition++) {
      int taskGroupId = getTaskGroupIdForPartition(partition);

      ConcurrentHashMap<Integer, Long> partitionMap = partitionGroups.computeIfAbsent(
          taskGroupId,
          k -> new ConcurrentHashMap<>()
      );

      // The starting offset for a new partition in [partitionGroups] is initially set to NOT_SET; when a new task group
      // is created and is assigned partitions, if the offset in [partitionGroups] is NOT_SET it will take the starting
      // offset value from the metadata store, and if it can't find it there, from Kafka. Once a task begins
      // publishing, the offset in partitionGroups will be updated to the ending offset of the publishing-but-not-yet-
      // completed task, which will cause the next set of tasks to begin reading from where the previous task left
      // off. If that previous task now fails, we will set the offset in [partitionGroups] back to NOT_SET which will
      // cause successive tasks to again grab their starting offset from metadata store. This mechanism allows us to
      // start up successive tasks without waiting for the previous tasks to succeed and still be able to handle task
      // failures during publishing.
      if (partitionMap.putIfAbsent(partition, NOT_SET) == null) {
        log.info(
            "New partition [%d] discovered for topic [%s], added to task group [%d]",
            partition,
            ioConfig.getTopic(),
            taskGroupId
        );
      }
    }
  }

  private void discoverTasks() throws ExecutionException, InterruptedException, TimeoutException
  {
    int taskCount = 0;
    List<String> futureTaskIds = Lists.newArrayList();
    List<ListenableFuture<Boolean>> futures = Lists.newArrayList();
    List<Task> tasks = taskStorage.getActiveTasks();
    final Map<Integer, TaskGroup> taskGroupsToVerify = new HashMap<>();

    for (Task task : tasks) {
      if (!(task instanceof KafkaIndexTask) || !dataSource.equals(task.getDataSource())) {
        continue;
      }

      taskCount++;
      final KafkaIndexTask kafkaTask = (KafkaIndexTask) task;
      final String taskId = task.getId();
      
      // Determine which task group this task belongs to based on one of the partitions handled by this task. If we
      // later determine that this task is actively reading, we will make sure that it matches our current partition
      // allocation (getTaskGroupIdForPartition(partition) should return the same value for every partition being read
      // by this task) and kill it if it is not compatible. If the task is instead found to be in the publishing
      // state, we will permit it to complete even if it doesn't match our current partition allocation to support
      // seamless schema migration.

      Iterator<Integer> it = kafkaTask.getIOConfig().getStartPartitions().getPartitionOffsetMap().keySet().iterator();
      final Integer taskGroupId = (it.hasNext() ? getTaskGroupIdForPartition(it.next()) : null);

      if (taskGroupId != null) {
        // check to see if we already know about this task, either in [taskGroups] or in [pendingCompletionTaskGroups]
        // and if not add it to taskGroups or pendingCompletionTaskGroups (if status = PUBLISHING)
        TaskGroup taskGroup = taskGroups.get(taskGroupId);
        if (!isTaskInPendingCompletionGroups(taskId) && (taskGroup == null || !taskGroup.tasks.containsKey(taskId))) {

          futureTaskIds.add(taskId);
          futures.add(
              Futures.transform(
                  taskClient.getStatusAsync(taskId), new Function<KafkaIndexTask.Status, Boolean>()
                  {
                    @Override
                    public Boolean apply(KafkaIndexTask.Status status)
                    {
                      try {
                        log.debug("Task [%s], status [%s]", taskId, status);
                        if (status == KafkaIndexTask.Status.PUBLISHING) {
                          kafkaTask.getIOConfig().getStartPartitions().getPartitionOffsetMap().keySet().forEach(
                              partition -> addDiscoveredTaskToPendingCompletionTaskGroups(
                                  getTaskGroupIdForPartition(partition),
                                  taskId,
                                  kafkaTask.getIOConfig()
                                           .getStartPartitions()
                                           .getPartitionOffsetMap()
                              )
                          );

                          // update partitionGroups with the publishing task's offsets (if they are greater than what is
                          // existing) so that the next tasks will start reading from where this task left off
                          Map<Integer, Long> publishingTaskEndOffsets = taskClient.getEndOffsets(taskId);

                          for (Entry<Integer, Long> entry : publishingTaskEndOffsets.entrySet()) {
                            Integer partition = entry.getKey();
                            Long offset = entry.getValue();
                            ConcurrentHashMap<Integer, Long> partitionOffsets = partitionGroups.get(
                                getTaskGroupIdForPartition(partition)
                            );

                            boolean succeeded;
                            do {
                              succeeded = true;
                              Long previousOffset = partitionOffsets.putIfAbsent(partition, offset);
                              if (previousOffset != null && previousOffset < offset) {
                                succeeded = partitionOffsets.replace(partition, previousOffset, offset);
                              }
                            } while (!succeeded);
                          }
                        } else {
                          for (Integer partition : kafkaTask.getIOConfig()
                                                            .getStartPartitions()
                                                            .getPartitionOffsetMap()
                                                            .keySet()) {
                            if (!taskGroupId.equals(getTaskGroupIdForPartition(partition))) {
                              log.warn(
                                  "Stopping task [%s] which does not match the expected partition allocation",
                                  taskId
                              );
                              try {
                                stopTask(taskId, false).get(futureTimeoutInSeconds, TimeUnit.SECONDS);
                              }
                              catch (InterruptedException | ExecutionException | TimeoutException e) {
                                log.warn(e, "Exception while stopping task");
                              }
                              return false;
                            }
                          }
                          // make sure the task's io and tuning configs match with the supervisor config
                          // if it is current then only create corresponding taskGroup if it does not exist
                          if (!isTaskCurrent(taskGroupId, taskId)) {
                            log.info(
                                "Stopping task [%s] which does not match the expected parameters and ingestion spec",
                                taskId
                            );
                            try {
                              stopTask(taskId, false).get(futureTimeoutInSeconds, TimeUnit.SECONDS);
                            }
                            catch (InterruptedException | ExecutionException | TimeoutException e) {
                              log.warn(e, "Exception while stopping task");
                            }
                            return false;
                          } else {
                            final TaskGroup taskGroup = taskGroups.computeIfAbsent(
                                taskGroupId,
                                k -> {
                                  log.info("Creating a new task group for taskGroupId[%d]", taskGroupId);
                                  return new TaskGroup(
                                      taskGroupId,
                                      ImmutableMap.copyOf(
                                          kafkaTask.getIOConfig().getStartPartitions().getPartitionOffsetMap()
                                      ),
                                      kafkaTask.getIOConfig().getMinimumMessageTime(),
                                      kafkaTask.getIOConfig().getMaximumMessageTime()
                                  );
                                }
                            );
                            taskGroupsToVerify.put(taskGroupId, taskGroup);
                            final TaskData prevTaskData = taskGroup.tasks.putIfAbsent(taskId, new TaskData());
                            if (prevTaskData != null) {
                              throw new ISE(
                                  "WTH? a taskData[%s] already exists for new task[%s]",
                                  prevTaskData,
                                  taskId
                              );
                            }
                          }
                        }
                        return true;
                      }
                      catch (Throwable t) {
                        log.error(t, "Something bad while discovering task [%s]", taskId);
                        return null;
                      }
                    }
                  }, workerExec
              )
          );
        }
      }
    }

    List<Boolean> results = Futures.successfulAsList(futures).get(futureTimeoutInSeconds, TimeUnit.SECONDS);
    for (int i = 0; i < results.size(); i++) {
      if (results.get(i) == null) {
        String taskId = futureTaskIds.get(i);
        log.warn("Task [%s] failed to return status, killing task", taskId);
        killTask(taskId);
      }
    }
    log.debug("Found [%d] Kafka indexing tasks for dataSource [%s]", taskCount, dataSource);

    // make sure the checkpoints are consistent with each other and with the metadata store
    verifyAndMergeCheckpoints(taskGroupsToVerify.values());
  }

  private void verifyAndMergeCheckpoints(final Collection<TaskGroup> taskGroupsToVerify)
  {
    final List<ListenableFuture<?>> futures = new ArrayList<>();
    for (TaskGroup taskGroup : taskGroupsToVerify) {
      futures.add(workerExec.submit(() -> verifyAndMergeCheckpoints(taskGroup)));
    }
    try {
      Futures.allAsList(futures).get(futureTimeoutInSeconds, TimeUnit.SECONDS);
    }
    catch (InterruptedException | ExecutionException | TimeoutException e) {
      throw new RuntimeException(e);
    }
  }

  /**
   * This method does two things -
   * 1. Makes sure the checkpoints information in the taskGroup is consistent with that of the tasks, if not kill
   * inconsistent tasks.
   * 2. truncates the checkpoints in the taskGroup corresponding to which segments have been published, so that any newly
   * created tasks for the taskGroup start indexing from after the latest published offsets.
   */
  private void verifyAndMergeCheckpoints(final TaskGroup taskGroup)
  {
    final int groupId = taskGroup.groupId;
    final List<Pair<String, TreeMap<Integer, Map<Integer, Long>>>> taskSequences = new ArrayList<>();
    final List<ListenableFuture<TreeMap<Integer, Map<Integer, Long>>>> futures = new ArrayList<>();
    final List<String> taskIds = new ArrayList<>();

    for (String taskId : taskGroup.taskIds()) {
      final ListenableFuture<TreeMap<Integer, Map<Integer, Long>>> checkpointsFuture = taskClient.getCheckpointsAsync(
          taskId,
          true
      );
      taskIds.add(taskId);
      futures.add(checkpointsFuture);
    }

    try {
      List<TreeMap<Integer, Map<Integer, Long>>> futuresResult = Futures.successfulAsList(futures)
                                                                        .get(futureTimeoutInSeconds, TimeUnit.SECONDS);

      for (int i = 0; i < futuresResult.size(); i++) {
        final TreeMap<Integer, Map<Integer, Long>> checkpoints = futuresResult.get(i);
        final String taskId = taskIds.get(i);
        if (checkpoints == null) {
          try {
            // catch the exception in failed futures
            futures.get(i).get();
          }
          catch (Exception e) {
            log.error(e, "Problem while getting checkpoints for task [%s], killing the task", taskId);
            killTask(taskId);
            taskGroup.tasks.remove(taskId);
          }
        } else if (checkpoints.isEmpty()) {
          log.warn("Ignoring task [%s], as probably it is not started running yet", taskId);
        } else {
          taskSequences.add(new Pair<>(taskId, checkpoints));
        }
      }
    }
    catch (Exception e) {
      throw new RuntimeException(e);
    }

    final KafkaDataSourceMetadata latestDataSourceMetadata = (KafkaDataSourceMetadata) indexerMetadataStorageCoordinator
        .getDataSourceMetadata(dataSource);
    final boolean hasValidOffsetsFromDb = latestDataSourceMetadata != null &&
                                          latestDataSourceMetadata.getKafkaPartitions() != null &&
                                          ioConfig.getTopic().equals(
                                              latestDataSourceMetadata.getKafkaPartitions().getTopic()
                                          );
    final Map<Integer, Long> latestOffsetsFromDb;
    if (hasValidOffsetsFromDb) {
      latestOffsetsFromDb = latestDataSourceMetadata.getKafkaPartitions().getPartitionOffsetMap();
    } else {
      latestOffsetsFromDb = null;
    }

    // order tasks of this taskGroup by the latest sequenceId
    taskSequences.sort((o1, o2) -> o2.rhs.firstKey().compareTo(o1.rhs.firstKey()));

    final Set<String> tasksToKill = new HashSet<>();
    final AtomicInteger earliestConsistentSequenceId = new AtomicInteger(-1);
    int taskIndex = 0;

    while (taskIndex < taskSequences.size()) {
      TreeMap<Integer, Map<Integer, Long>> taskCheckpoints = taskSequences.get(taskIndex).rhs;
      String taskId = taskSequences.get(taskIndex).lhs;
      if (earliestConsistentSequenceId.get() == -1) {
        // find the first replica task with earliest sequenceId consistent with datasource metadata in the metadata
        // store
        if (taskCheckpoints.entrySet().stream().anyMatch(
            sequenceCheckpoint -> sequenceCheckpoint.getValue().entrySet().stream().allMatch(
                partitionOffset -> Longs.compare(
                    partitionOffset.getValue(),
                    latestOffsetsFromDb == null ?
                    partitionOffset.getValue() :
                    latestOffsetsFromDb.getOrDefault(partitionOffset.getKey(), partitionOffset.getValue())
                ) == 0) && earliestConsistentSequenceId.compareAndSet(-1, sequenceCheckpoint.getKey())) || (
                pendingCompletionTaskGroups.getOrDefault(groupId, EMPTY_LIST).size() > 0
                && earliestConsistentSequenceId.compareAndSet(-1, taskCheckpoints.firstKey()))) {
          final SortedMap<Integer, Map<Integer, Long>> latestCheckpoints = new TreeMap<>(
              taskCheckpoints.tailMap(earliestConsistentSequenceId.get())
          );
          log.info("Setting taskGroup sequences to [%s] for group [%d]", latestCheckpoints, groupId);
          taskGroup.sequenceOffsets.clear();
          taskGroup.sequenceOffsets.putAll(latestCheckpoints);
        } else {
          log.debug(
              "Adding task [%s] to kill list, checkpoints[%s], latestoffsets from DB [%s]",
              taskId,
              taskCheckpoints,
              latestOffsetsFromDb
          );
          tasksToKill.add(taskId);
        }
      } else {
        // check consistency with taskGroup sequences
        if (taskCheckpoints.get(taskGroup.sequenceOffsets.firstKey()) == null
            || !(taskCheckpoints.get(taskGroup.sequenceOffsets.firstKey())
                                .equals(taskGroup.sequenceOffsets.firstEntry().getValue()))
            || taskCheckpoints.tailMap(taskGroup.sequenceOffsets.firstKey()).size()
               != taskGroup.sequenceOffsets.size()) {
          log.debug(
              "Adding task [%s] to kill list, checkpoints[%s], taskgroup checkpoints [%s]",
              taskId,
              taskCheckpoints,
              taskGroup.sequenceOffsets
          );
          tasksToKill.add(taskId);
        }
      }
      taskIndex++;
    }

    if ((tasksToKill.size() > 0 && tasksToKill.size() == taskGroup.tasks.size()) ||
        (taskGroup.tasks.size() == 0 && pendingCompletionTaskGroups.getOrDefault(groupId, EMPTY_LIST).size() == 0)) {
      // killing all tasks or no task left in the group ?
      // clear state about the taskgroup so that get latest offset information is fetched from metadata store
      log.warn("Clearing task group [%d] information as no valid tasks left the group", groupId);
      taskGroups.remove(groupId);
      partitionGroups.get(groupId).replaceAll((partition, offset) -> NOT_SET);
    }

    taskSequences.stream().filter(taskIdSequences -> tasksToKill.contains(taskIdSequences.lhs)).forEach(
        sequenceCheckpoint -> {
          log.warn(
              "Killing task [%s], as its checkpoints [%s] are not consistent with group checkpoints[%s] or latest "
              + "persisted offsets in metadata store [%s]",
              sequenceCheckpoint.lhs,
              sequenceCheckpoint.rhs,
              taskGroup.sequenceOffsets,
              latestOffsetsFromDb
          );
          killTask(sequenceCheckpoint.lhs);
          taskGroup.tasks.remove(sequenceCheckpoint.lhs);
        }
    );
  }

  private void addDiscoveredTaskToPendingCompletionTaskGroups(
      int groupId,
      String taskId,
      Map<Integer, Long> startingPartitions
  )
  {
    final CopyOnWriteArrayList<TaskGroup> taskGroupList = pendingCompletionTaskGroups.computeIfAbsent(
        groupId,
        k -> new CopyOnWriteArrayList<>()
    );
    for (TaskGroup taskGroup : taskGroupList) {
      if (taskGroup.partitionOffsets.equals(startingPartitions)) {
        if (taskGroup.tasks.putIfAbsent(taskId, new TaskData()) == null) {
          log.info("Added discovered task [%s] to existing pending task group [%s]", taskId, groupId);
        }
        return;
      }
    }

    log.info("Creating new pending completion task group [%s] for discovered task [%s]", groupId, taskId);

    // reading the minimumMessageTime & maximumMessageTime from the publishing task and setting it here is not necessary as this task cannot
    // change to a state where it will read any more events
    TaskGroup newTaskGroup = new TaskGroup(
        groupId,
        ImmutableMap.copyOf(startingPartitions),
        Optional.absent(),
        Optional.absent()
    );

    newTaskGroup.tasks.put(taskId, new TaskData());
    newTaskGroup.completionTimeout = DateTimes.nowUtc().plus(ioConfig.getCompletionTimeout());

    taskGroupList.add(newTaskGroup);
  }

  private void updateTaskStatus() throws ExecutionException, InterruptedException, TimeoutException
  {
    final List<ListenableFuture<Boolean>> futures = Lists.newArrayList();
    final List<String> futureTaskIds = Lists.newArrayList();

    // update status (and startTime if unknown) of current tasks in taskGroups
    for (TaskGroup group : taskGroups.values()) {
      for (Entry<String, TaskData> entry : group.tasks.entrySet()) {
        final String taskId = entry.getKey();
        final TaskData taskData = entry.getValue();

        if (taskData.startTime == null) {
          futureTaskIds.add(taskId);
          futures.add(
              Futures.transform(
                  taskClient.getStartTimeAsync(taskId), new Function<DateTime, Boolean>()
                  {
                    @Nullable
                    @Override
                    public Boolean apply(@Nullable DateTime startTime)
                    {
                      if (startTime == null) {
                        return false;
                      }

                      taskData.startTime = startTime;
                      long millisRemaining = ioConfig.getTaskDuration().getMillis() -
                                             (System.currentTimeMillis() - taskData.startTime.getMillis());
                      if (millisRemaining > 0) {
                        scheduledExec.schedule(
                            buildRunTask(),
                            millisRemaining + MAX_RUN_FREQUENCY_MILLIS,
                            TimeUnit.MILLISECONDS
                        );
                      }

                      return true;
                    }
                  }, workerExec
              )
          );
        }

        taskData.status = taskStorage.getStatus(taskId).get();
      }
    }

    // update status of pending completion tasks in pendingCompletionTaskGroups
    for (List<TaskGroup> taskGroups : pendingCompletionTaskGroups.values()) {
      for (TaskGroup group : taskGroups) {
        for (Entry<String, TaskData> entry : group.tasks.entrySet()) {
          entry.getValue().status = taskStorage.getStatus(entry.getKey()).get();
        }
      }
    }

    List<Boolean> results = Futures.successfulAsList(futures).get(futureTimeoutInSeconds, TimeUnit.SECONDS);
    for (int i = 0; i < results.size(); i++) {
      // false means the task hasn't started running yet and that's okay; null means it should be running but the HTTP
      // request threw an exception so kill the task
      if (results.get(i) == null) {
        String taskId = futureTaskIds.get(i);
        log.warn("Task [%s] failed to return start time, killing task", taskId);
        killTask(taskId);
      }
    }
  }

  private void checkTaskDuration() throws InterruptedException, ExecutionException, TimeoutException
  {
    final List<ListenableFuture<Map<Integer, Long>>> futures = Lists.newArrayList();
    final List<Integer> futureGroupIds = Lists.newArrayList();

    for (Entry<Integer, TaskGroup> entry : taskGroups.entrySet()) {
      Integer groupId = entry.getKey();
      TaskGroup group = entry.getValue();

      // find the longest running task from this group
      DateTime earliestTaskStart = DateTimes.nowUtc();
      for (TaskData taskData : group.tasks.values()) {
        // startTime can be null if kafkaSupervisor is stopped gracefully before processing any runNotice
        if (taskData.startTime != null && earliestTaskStart.isAfter(taskData.startTime)) {
          earliestTaskStart = taskData.startTime;
        }
      }

      // if this task has run longer than the configured duration, signal all tasks in the group to persist
      if (earliestTaskStart.plus(ioConfig.getTaskDuration()).isBeforeNow()) {
        log.info("Task group [%d] has run for [%s]", groupId, ioConfig.getTaskDuration());
        futureGroupIds.add(groupId);
        futures.add(checkpointTaskGroup(group, true));
      }
    }

    List<Map<Integer, Long>> results = Futures.successfulAsList(futures).get(futureTimeoutInSeconds, TimeUnit.SECONDS);
    for (int j = 0; j < results.size(); j++) {
      Integer groupId = futureGroupIds.get(j);
      TaskGroup group = taskGroups.get(groupId);
      Map<Integer, Long> endOffsets = results.get(j);

      if (endOffsets != null) {
        // set a timeout and put this group in pendingCompletionTaskGroups so that it can be monitored for completion
        group.completionTimeout = DateTimes.nowUtc().plus(ioConfig.getCompletionTimeout());
        pendingCompletionTaskGroups.computeIfAbsent(groupId, k -> new CopyOnWriteArrayList<>()).add(group);

        // set endOffsets as the next startOffsets
        for (Entry<Integer, Long> entry : endOffsets.entrySet()) {
          partitionGroups.get(groupId).put(entry.getKey(), entry.getValue());
        }
      } else {
        log.warn(
            "All tasks in group [%s] failed to transition to publishing state, killing tasks [%s]",
            groupId,
            group.taskIds()
        );
        for (String id : group.taskIds()) {
          killTask(id);
        }
        // clear partitionGroups, so that latest offsets from db is used as start offsets not the stale ones
        // if tasks did some successful incremental handoffs
        partitionGroups.get(groupId).replaceAll((partition, offset) -> NOT_SET);
      }

      // remove this task group from the list of current task groups now that it has been handled
      taskGroups.remove(groupId);
    }
  }

  private ListenableFuture<Map<Integer, Long>> checkpointTaskGroup(final TaskGroup taskGroup, final boolean finalize)
  {
    if (finalize) {
      // 1) Check if any task completed (in which case we're done) and kill unassigned tasks
      Iterator<Entry<String, TaskData>> i = taskGroup.tasks.entrySet().iterator();
      while (i.hasNext()) {
        Entry<String, TaskData> taskEntry = i.next();
        String taskId = taskEntry.getKey();
        TaskData task = taskEntry.getValue();

        // task.status can be null if kafkaSupervisor is stopped gracefully before processing any runNotice.
        if (task.status != null) {
          if (task.status.isSuccess()) {
            // If any task in this group has already completed, stop the rest of the tasks in the group and return.
            // This will cause us to create a new set of tasks next cycle that will start from the offsets in
            // metadata store (which will have advanced if we succeeded in publishing and will remain the same if
            // publishing failed and we need to re-ingest)
            return Futures.transform(
                stopTasksInGroup(taskGroup),
                new Function<Object, Map<Integer, Long>>()
                {
                  @Nullable
                  @Override
                  public Map<Integer, Long> apply(@Nullable Object input)
                  {
                    return null;
                  }
                }
            );
          }

          if (task.status.isRunnable()) {
            if (taskInfoProvider.getTaskLocation(taskId).equals(TaskLocation.unknown())) {
              log.info("Killing task [%s] which hasn't been assigned to a worker", taskId);
              killTask(taskId);
              i.remove();
            }
          }
        }
      }
    }

    // 2) Pause running tasks
    final List<ListenableFuture<Map<Integer, Long>>> pauseFutures = Lists.newArrayList();
    final List<String> pauseTaskIds = ImmutableList.copyOf(taskGroup.taskIds());
    for (final String taskId : pauseTaskIds) {
      pauseFutures.add(taskClient.pauseAsync(taskId));
    }

    return Futures.transform(
        Futures.successfulAsList(pauseFutures), new Function<List<Map<Integer, Long>>, Map<Integer, Long>>()
        {
          @Nullable
          @Override
          public Map<Integer, Long> apply(List<Map<Integer, Long>> input)
          {
            // 3) Build a map of the highest offset read by any task in the group for each partition
            final Map<Integer, Long> endOffsets = new HashMap<>();
            for (int i = 0; i < input.size(); i++) {
              Map<Integer, Long> result = input.get(i);

              if (result == null || result.isEmpty()) { // kill tasks that didn't return a value
                String taskId = pauseTaskIds.get(i);
                log.warn("Task [%s] failed to respond to [pause] in a timely manner, killing task", taskId);
                killTask(taskId);
                taskGroup.tasks.remove(taskId);

              } else { // otherwise build a map of the highest offsets seen
                for (Entry<Integer, Long> offset : result.entrySet()) {
                  if (!endOffsets.containsKey(offset.getKey())
                      || endOffsets.get(offset.getKey()).compareTo(offset.getValue()) < 0) {
                    endOffsets.put(offset.getKey(), offset.getValue());
                  }
                }
              }
            }

            // 4) Set the end offsets for each task to the values from step 3 and resume the tasks. All the tasks should
            //    finish reading and start publishing within a short period, depending on how in sync the tasks were.
            final List<ListenableFuture<Boolean>> setEndOffsetFutures = Lists.newArrayList();
            final List<String> setEndOffsetTaskIds = ImmutableList.copyOf(taskGroup.taskIds());

            if (setEndOffsetTaskIds.isEmpty()) {
              log.info("All tasks in taskGroup [%d] have failed, tasks will be re-created", taskGroup.groupId);
              return null;
            }

            try {

              if (endOffsets.equals(taskGroup.sequenceOffsets.lastEntry().getValue())) {
                log.warn(
                    "Checkpoint [%s] is same as the start offsets [%s] of latest sequence for the task group [%d]",
                    endOffsets,
                    taskGroup.sequenceOffsets.lastEntry().getValue(),
                    taskGroup.groupId
                );
              }

              log.info(
                  "Setting endOffsets for tasks in taskGroup [%d] to %s and resuming",
                  taskGroup.groupId,
                  endOffsets
              );
              for (final String taskId : setEndOffsetTaskIds) {
                setEndOffsetFutures.add(taskClient.setEndOffsetsAsync(taskId, endOffsets, finalize));
              }

              List<Boolean> results = Futures.successfulAsList(setEndOffsetFutures)
                                             .get(futureTimeoutInSeconds, TimeUnit.SECONDS);
              for (int i = 0; i < results.size(); i++) {
                if (results.get(i) == null || !results.get(i)) {
                  String taskId = setEndOffsetTaskIds.get(i);
                  log.warn("Task [%s] failed to respond to [set end offsets] in a timely manner, killing task", taskId);
                  killTask(taskId);
                  taskGroup.tasks.remove(taskId);
                }
              }
            }
            catch (Exception e) {
              log.error("Something bad happened [%s]", e.getMessage());
              Throwables.propagate(e);
            }

            if (taskGroup.tasks.isEmpty()) {
              log.info("All tasks in taskGroup [%d] have failed, tasks will be re-created", taskGroup.groupId);
              return null;
            }

            return endOffsets;
          }
        }, workerExec
    );
  }

  /**
   * Monitors [pendingCompletionTaskGroups] for tasks that have completed. If any task in a task group has completed, we
   * can safely stop the rest of the tasks in that group. If a task group has exceeded its publishing timeout, then
   * we need to stop all tasks in not only that task group but also 1) any subsequent task group that is also pending
   * completion and 2) the current task group that is running, because the assumption that we have handled up to the
   * starting offset for subsequent task groups is no longer valid, and subsequent tasks would fail as soon as they
   * attempted to publish because of the contiguous range consistency check.
   */
  private void checkPendingCompletionTasks() throws ExecutionException, InterruptedException, TimeoutException
  {
    List<ListenableFuture<?>> futures = Lists.newArrayList();

    for (Entry<Integer, CopyOnWriteArrayList<TaskGroup>> pendingGroupList : pendingCompletionTaskGroups.entrySet()) {

      boolean stopTasksInTaskGroup = false;
      Integer groupId = pendingGroupList.getKey();
      CopyOnWriteArrayList<TaskGroup> taskGroupList = pendingGroupList.getValue();
      List<TaskGroup> toRemove = Lists.newArrayList();

      for (TaskGroup group : taskGroupList) {
        boolean foundSuccess = false, entireTaskGroupFailed = false;

        if (stopTasksInTaskGroup) {
          // One of the earlier groups that was handling the same partition set timed out before the segments were
          // published so stop any additional groups handling the same partition set that are pending completion.
          futures.add(stopTasksInGroup(group));
          toRemove.add(group);
          continue;
        }

        Iterator<Entry<String, TaskData>> iTask = group.tasks.entrySet().iterator();
        while (iTask.hasNext()) {
          final Entry<String, TaskData> entry = iTask.next();
          final String taskId = entry.getKey();
          final TaskData taskData = entry.getValue();

          Preconditions.checkNotNull(taskData.status, "WTH? task[%s] has a null status", taskId);

          if (taskData.status.isFailure()) {
            iTask.remove(); // remove failed task
            if (group.tasks.isEmpty()) {
              // if all tasks in the group have failed, just nuke all task groups with this partition set and restart
              entireTaskGroupFailed = true;
              break;
            }
          }

          if (taskData.status.isSuccess()) {
            // If one of the pending completion tasks was successful, stop the rest of the tasks in the group as
            // we no longer need them to publish their segment.
            log.info("Task [%s] completed successfully, stopping tasks %s", taskId, group.taskIds());
            futures.add(stopTasksInGroup(group));
            foundSuccess = true;
            toRemove.add(group); // remove the TaskGroup from the list of pending completion task groups
            break; // skip iterating the rest of the tasks in this group as they've all been stopped now
          }
        }

        if ((!foundSuccess && group.completionTimeout.isBeforeNow()) || entireTaskGroupFailed) {
          if (entireTaskGroupFailed) {
            log.warn("All tasks in group [%d] failed to publish, killing all tasks for these partitions", groupId);
          } else {
            log.makeAlert(
                "No task in [%s] for taskGroup [%d] succeeded before the completion timeout elapsed [%s]!",
                group.taskIds(),
                groupId,
                ioConfig.getCompletionTimeout()
            ).emit();
          }

          // reset partitions offsets for this task group so that they will be re-read from metadata storage
          partitionGroups.get(groupId).replaceAll((partition, offset) -> NOT_SET);
          // kill all the tasks in this pending completion group
          killTasksInGroup(group);
          // set a flag so the other pending completion groups for this set of partitions will also stop
          stopTasksInTaskGroup = true;

          // kill all the tasks in the currently reading task group and remove the bad task group
          killTasksInGroup(taskGroups.remove(groupId));
          toRemove.add(group);
        }
      }

      taskGroupList.removeAll(toRemove);
    }

    // wait for all task shutdowns to complete before returning
    Futures.successfulAsList(futures).get(futureTimeoutInSeconds, TimeUnit.SECONDS);
  }

  private void checkCurrentTaskState() throws ExecutionException, InterruptedException, TimeoutException
  {
    List<ListenableFuture<?>> futures = Lists.newArrayList();
    Iterator<Entry<Integer, TaskGroup>> iTaskGroups = taskGroups.entrySet().iterator();
    while (iTaskGroups.hasNext()) {
      Entry<Integer, TaskGroup> taskGroupEntry = iTaskGroups.next();
      Integer groupId = taskGroupEntry.getKey();
      TaskGroup taskGroup = taskGroupEntry.getValue();

      // Iterate the list of known tasks in this group and:
      //   1) Kill any tasks which are not "current" (have the partitions, starting offsets, and minimumMessageTime
      //      & maximumMessageTime (if applicable) in [taskGroups])
      //   2) Remove any tasks that have failed from the list
      //   3) If any task completed successfully, stop all the tasks in this group and move to the next group

      log.debug("Task group [%d] pre-pruning: %s", groupId, taskGroup.taskIds());

      Iterator<Entry<String, TaskData>> iTasks = taskGroup.tasks.entrySet().iterator();
      while (iTasks.hasNext()) {
        Entry<String, TaskData> task = iTasks.next();
        String taskId = task.getKey();
        TaskData taskData = task.getValue();

        // stop and remove bad tasks from the task group
        if (!isTaskCurrent(groupId, taskId)) {
          log.info("Stopping task [%s] which does not match the expected offset range and ingestion spec", taskId);
          futures.add(stopTask(taskId, false));
          iTasks.remove();
          continue;
        }

        Preconditions.checkNotNull(taskData.status, "WTH? task[%s] has a null status", taskId);

        // remove failed tasks
        if (taskData.status.isFailure()) {
          iTasks.remove();
          continue;
        }

        // check for successful tasks, and if we find one, stop all tasks in the group and remove the group so it can
        // be recreated with the next set of offsets
        if (taskData.status.isSuccess()) {
          futures.add(stopTasksInGroup(taskGroup));
          iTaskGroups.remove();
          break;
        }
      }
      log.debug("Task group [%d] post-pruning: %s", groupId, taskGroup.taskIds());
    }

    // wait for all task shutdowns to complete before returning
    Futures.successfulAsList(futures).get(futureTimeoutInSeconds, TimeUnit.SECONDS);
  }

  void createNewTasks() throws JsonProcessingException
  {
    // update the checkpoints in the taskGroup to latest ones so that new tasks do not read what is already published
    verifyAndMergeCheckpoints(
        taskGroups.values()
                  .stream()
                  .filter(taskGroup -> taskGroup.tasks.size() < ioConfig.getReplicas())
                  .collect(Collectors.toList())
    );

    // check that there is a current task group for each group of partitions in [partitionGroups]
    for (Integer groupId : partitionGroups.keySet()) {
      if (!taskGroups.containsKey(groupId)) {
        log.info("Creating new task group [%d] for partitions %s", groupId, partitionGroups.get(groupId).keySet());

        Optional<DateTime> minimumMessageTime = (ioConfig.getLateMessageRejectionPeriod().isPresent() ? Optional.of(
            DateTimes.nowUtc().minus(ioConfig.getLateMessageRejectionPeriod().get())
        ) : Optional.absent());

        Optional<DateTime> maximumMessageTime = (ioConfig.getEarlyMessageRejectionPeriod().isPresent() ? Optional.of(
            DateTimes.nowUtc().plus(ioConfig.getTaskDuration()).plus(ioConfig.getEarlyMessageRejectionPeriod().get())
        ) : Optional.absent());

        final TaskGroup taskGroup = new TaskGroup(
            groupId,
            generateStartingOffsetsForPartitionGroup(groupId),
            minimumMessageTime,
            maximumMessageTime
        );
        taskGroups.put(
            groupId,
            taskGroup
        );
      }
    }

    // iterate through all the current task groups and make sure each one has the desired number of replica tasks
    boolean createdTask = false;
    for (Entry<Integer, TaskGroup> entry : taskGroups.entrySet()) {
      TaskGroup taskGroup = entry.getValue();
      Integer groupId = entry.getKey();

      if (ioConfig.getReplicas() > taskGroup.tasks.size()) {
        log.info(
            "Number of tasks [%d] does not match configured numReplicas [%d] in task group [%d], creating more tasks",
            taskGroup.tasks.size(), ioConfig.getReplicas(), groupId
        );
        createKafkaTasksForGroup(groupId, ioConfig.getReplicas() - taskGroup.tasks.size());
        createdTask = true;
      }
    }

    if (createdTask && firstRunTime.isBeforeNow()) {
      // Schedule a run event after a short delay to update our internal data structures with the new tasks that were
      // just created. This is mainly for the benefit of the status API in situations where the run period is lengthy.
      scheduledExec.schedule(buildRunTask(), 5000, TimeUnit.MILLISECONDS);
    }
  }

  private void createKafkaTasksForGroup(int groupId, int replicas) throws JsonProcessingException
  {
    Map<Integer, Long> startPartitions = taskGroups.get(groupId).partitionOffsets;
    Map<Integer, Long> endPartitions = new HashMap<>();

    for (Integer partition : startPartitions.keySet()) {
      endPartitions.put(partition, Long.MAX_VALUE);
    }
    TaskGroup group = taskGroups.get(groupId);

    Map<String, Object> consumerProperties = Maps.newHashMap(ioConfig.getConsumerProperties());
    DateTime minimumMessageTime = taskGroups.get(groupId).minimumMessageTime.orNull();
    DateTime maximumMessageTime = taskGroups.get(groupId).maximumMessageTime.orNull();

    KafkaIOConfig kafkaIOConfig = new KafkaIOConfig(
        groupId,
        group.baseSequenceName,
        new KafkaPartitions(ioConfig.getTopic(), startPartitions),
        new KafkaPartitions(ioConfig.getTopic(), endPartitions),
        consumerProperties,
        true,
        minimumMessageTime,
        maximumMessageTime,
        ioConfig.isSkipOffsetGaps()
    );

    final String checkpoints = sortingMapper.writerWithType(new TypeReference<TreeMap<Integer, Map<Integer, Long>>>()
    {
    }).writeValueAsString(taskGroups.get(groupId).sequenceOffsets);
    final Map<String, Object> context = spec.getContext() == null
                                        ? ImmutableMap.of(
        "checkpoints",
        checkpoints,
        IS_INCREMENTAL_HANDOFF_SUPPORTED,
        true
    )
                                        : ImmutableMap.<String, Object>builder()
                                            .put("checkpoints", checkpoints)
                                            .put(IS_INCREMENTAL_HANDOFF_SUPPORTED, true)
                                            .putAll(spec.getContext())
                                            .build();
    for (int i = 0; i < replicas; i++) {
      String taskId = Joiner.on("_").join(group.baseSequenceName, RealtimeIndexTask.makeRandomId());
      KafkaIndexTask indexTask = new KafkaIndexTask(
          taskId,
          new TaskResource(group.baseSequenceName, 1),
          spec.getDataSchema(),
          taskTuningConfig,
          kafkaIOConfig,
          context,
          null,
          null,
          rowIngestionMetersFactory,
          sortingMapper
      );

      Optional<TaskQueue> taskQueue = taskMaster.getTaskQueue();
      if (taskQueue.isPresent()) {
        try {
          taskQueue.get().add(indexTask);
        }
        catch (EntryExistsException e) {
          log.error("Tried to add task [%s] but it already exists", indexTask.getId());
        }
      } else {
        log.error("Failed to get task queue because I'm not the leader!");
      }
    }
  }

  private ImmutableMap<Integer, Long> generateStartingOffsetsForPartitionGroup(int groupId)
  {
    ImmutableMap.Builder<Integer, Long> builder = ImmutableMap.builder();
    for (Entry<Integer, Long> entry : partitionGroups.get(groupId).entrySet()) {
      Integer partition = entry.getKey();
      Long offset = entry.getValue();

      if (offset != null && offset != NOT_SET) {
        // if we are given a startingOffset (set by a previous task group which is pending completion) then use it
        builder.put(partition, offset);
      } else {
        // if we don't have a startingOffset (first run or we had some previous failures and reset the offsets) then
        // get the offset from metadata storage (if available) or Kafka (otherwise)
        builder.put(partition, getOffsetFromStorageForPartition(partition));
      }
    }
    return builder.build();
  }

  /**
   * Queries the dataSource metadata table to see if there is a previous ending offset for this partition. If it doesn't
   * find any data, it will retrieve the latest or earliest Kafka offset depending on the useEarliestOffset config.
   */
  private long getOffsetFromStorageForPartition(int partition)
  {
    long offset;
    final Map<Integer, Long> metadataOffsets = getOffsetsFromMetadataStorage();
    if (metadataOffsets.get(partition) != null) {
      offset = metadataOffsets.get(partition);
      log.debug("Getting offset [%,d] from metadata storage for partition [%d]", offset, partition);

      long latestKafkaOffset = getOffsetFromKafkaForPartition(partition, false);
      if (offset > latestKafkaOffset) {
        throw new ISE(
            "Offset in metadata storage [%,d] > latest Kafka offset [%,d] for partition[%d] dataSource[%s]. If these "
            + "messages are no longer available (perhaps you deleted and re-created your Kafka topic) you can use the "
            + "supervisor reset API to restart ingestion.",
            offset,
            latestKafkaOffset,
            partition,
            dataSource
        );
      }

    } else {
      offset = getOffsetFromKafkaForPartition(partition, ioConfig.isUseEarliestOffset());
      log.debug("Getting offset [%,d] from Kafka for partition [%d]", offset, partition);
    }

    return offset;
  }

  private Map<Integer, Long> getOffsetsFromMetadataStorage()
  {
    final DataSourceMetadata dataSourceMetadata = indexerMetadataStorageCoordinator.getDataSourceMetadata(dataSource);
    if (dataSourceMetadata instanceof KafkaDataSourceMetadata) {
      KafkaPartitions partitions = ((KafkaDataSourceMetadata) dataSourceMetadata).getKafkaPartitions();
      if (partitions != null) {
        if (!ioConfig.getTopic().equals(partitions.getTopic())) {
          log.warn(
              "Topic in metadata storage [%s] doesn't match spec topic [%s], ignoring stored offsets",
              partitions.getTopic(),
              ioConfig.getTopic()
          );
          return Collections.emptyMap();
        } else if (partitions.getPartitionOffsetMap() != null) {
          return partitions.getPartitionOffsetMap();
        }
      }
    }

    return Collections.emptyMap();
  }

  private long getOffsetFromKafkaForPartition(int partition, boolean useEarliestOffset)
  {
    synchronized (consumerLock) {
      TopicPartition topicPartition = new TopicPartition(ioConfig.getTopic(), partition);
      if (!consumer.assignment().contains(topicPartition)) {
        consumer.assign(Collections.singletonList(topicPartition));
      }

      if (useEarliestOffset) {
        consumer.seekToBeginning(Collections.singletonList(topicPartition));
      } else {
        consumer.seekToEnd(Collections.singletonList(topicPartition));
      }

      return consumer.position(topicPartition);
    }
  }

  /**
   * Compares the sequence name from the task with one generated for the task's group ID and returns false if they do
   * not match. The sequence name is generated from a hash of the dataSchema, tuningConfig, starting offsets, and the
   * minimumMessageTime or maximumMessageTime if set.
   */
  private boolean isTaskCurrent(int taskGroupId, String taskId)
  {
    Optional<Task> taskOptional = taskStorage.getTask(taskId);
    if (!taskOptional.isPresent() || !(taskOptional.get() instanceof KafkaIndexTask)) {
      return false;
    }

    String taskSequenceName = ((KafkaIndexTask) taskOptional.get()).getIOConfig().getBaseSequenceName();
    if (taskGroups.get(taskGroupId) != null) {
      return Preconditions
          .checkNotNull(taskGroups.get(taskGroupId), "null taskGroup for taskId[%s]", taskGroupId)
          .baseSequenceName
          .equals(taskSequenceName);
    } else {
      return generateSequenceName(
          ((KafkaIndexTask) taskOptional.get()).getIOConfig()
                                               .getStartPartitions()
                                               .getPartitionOffsetMap(),
          ((KafkaIndexTask) taskOptional.get()).getIOConfig().getMinimumMessageTime(),
          ((KafkaIndexTask) taskOptional.get()).getIOConfig().getMaximumMessageTime()
      ).equals(taskSequenceName);
    }
  }

  private ListenableFuture<?> stopTasksInGroup(@Nullable TaskGroup taskGroup)
  {
    if (taskGroup == null) {
      return Futures.immediateFuture(null);
    }

    final List<ListenableFuture<Void>> futures = Lists.newArrayList();
    for (Entry<String, TaskData> entry : taskGroup.tasks.entrySet()) {
      final String taskId = entry.getKey();
      final TaskData taskData = entry.getValue();
      if (taskData.status == null) {
        killTask(taskId);
      } else if (!taskData.status.isComplete()) {
        futures.add(stopTask(taskId, false));
      }
    }

    return Futures.successfulAsList(futures);
  }

  private ListenableFuture<Void> stopTask(final String id, final boolean publish)
  {
    return Futures.transform(
        taskClient.stopAsync(id, publish), new Function<Boolean, Void>()
        {
          @Nullable
          @Override
          public Void apply(@Nullable Boolean result)
          {
            if (result == null || !result) {
              log.info("Task [%s] failed to stop in a timely manner, killing task", id);
              killTask(id);
            }
            return null;
          }
        }
    );
  }

  private void killTask(final String id)
  {
    Optional<TaskQueue> taskQueue = taskMaster.getTaskQueue();
    if (taskQueue.isPresent()) {
      taskQueue.get().shutdown(id);
    } else {
      log.error("Failed to get task queue because I'm not the leader!");
    }
  }

  protected int getTaskGroupIdForPartition(int partition)
  {
    return partition % ioConfig.getTaskCount();
  }

  private boolean isTaskInPendingCompletionGroups(String taskId)
  {
    for (List<TaskGroup> taskGroups : pendingCompletionTaskGroups.values()) {
      for (TaskGroup taskGroup : taskGroups) {
        if (taskGroup.tasks.containsKey(taskId)) {
          return true;
        }
      }
    }
    return false;
  }

  private SupervisorReport<KafkaSupervisorReportPayload> generateReport(boolean includeOffsets)
  {
    int numPartitions = partitionGroups.values().stream().mapToInt(Map::size).sum();

    Map<Integer, Long> partitionLag = getLagPerPartition(getHighestCurrentOffsets());
    final KafkaSupervisorReportPayload payload = new KafkaSupervisorReportPayload(
        dataSource,
        ioConfig.getTopic(),
        numPartitions,
        ioConfig.getReplicas(),
        ioConfig.getTaskDuration().getMillis() / 1000,
        includeOffsets ? latestOffsetsFromKafka : null,
        includeOffsets ? partitionLag : null,
        includeOffsets ? partitionLag.values().stream().mapToLong(x -> Math.max(x, 0)).sum() : null,
        includeOffsets ? offsetsLastUpdated : null,
        spec.isSuspended()
    );
    SupervisorReport<KafkaSupervisorReportPayload> report = new SupervisorReport<>(
        dataSource,
        DateTimes.nowUtc(),
        payload
    );

    List<TaskReportData> taskReports = Lists.newArrayList();

    try {
      for (TaskGroup taskGroup : taskGroups.values()) {
        for (Entry<String, TaskData> entry : taskGroup.tasks.entrySet()) {
          String taskId = entry.getKey();
          @Nullable
          DateTime startTime = entry.getValue().startTime;
          Map<Integer, Long> currentOffsets = entry.getValue().currentOffsets;
          Long remainingSeconds = null;
          if (startTime != null) {
            remainingSeconds = Math.max(
                0, ioConfig.getTaskDuration().getMillis() - (System.currentTimeMillis() - startTime.getMillis())
            ) / 1000;
          }

          taskReports.add(
              new TaskReportData(
                  taskId,
                  includeOffsets ? taskGroup.partitionOffsets : null,
                  includeOffsets ? currentOffsets : null,
                  startTime,
                  remainingSeconds,
                  TaskReportData.TaskType.ACTIVE,
                  includeOffsets ? getLagPerPartition(currentOffsets) : null
              )
          );
        }
      }

      for (List<TaskGroup> taskGroups : pendingCompletionTaskGroups.values()) {
        for (TaskGroup taskGroup : taskGroups) {
          for (Entry<String, TaskData> entry : taskGroup.tasks.entrySet()) {
            String taskId = entry.getKey();
            @Nullable
            DateTime startTime = entry.getValue().startTime;
            Map<Integer, Long> currentOffsets = entry.getValue().currentOffsets;
            Long remainingSeconds = null;
            if (taskGroup.completionTimeout != null) {
              remainingSeconds = Math.max(0, taskGroup.completionTimeout.getMillis() - System.currentTimeMillis())
                                 / 1000;
            }

            taskReports.add(
                new TaskReportData(
                    taskId,
                    includeOffsets ? taskGroup.partitionOffsets : null,
                    includeOffsets ? currentOffsets : null,
                    startTime,
                    remainingSeconds,
                    TaskReportData.TaskType.PUBLISHING,
                    null
                )
            );
          }
        }
      }

      taskReports.forEach(payload::addTask);
    }
    catch (Exception e) {
      log.warn(e, "Failed to generate status report");
    }

    return report;
  }

  private Runnable buildRunTask()
  {
    return () -> notices.add(new RunNotice());
  }

  private void updateLatestOffsetsFromKafka()
  {
    synchronized (consumerLock) {
      final Map<String, List<PartitionInfo>> topics = consumer.listTopics();

      if (topics == null || !topics.containsKey(ioConfig.getTopic())) {
        throw new ISE("Could not retrieve partitions for topic [%s]", ioConfig.getTopic());
      }

      final Set<TopicPartition> topicPartitions = topics.get(ioConfig.getTopic())
                                                        .stream()
                                                        .map(x -> new TopicPartition(x.topic(), x.partition()))
                                                        .collect(Collectors.toSet());
      consumer.assign(topicPartitions);
      consumer.seekToEnd(topicPartitions);

      latestOffsetsFromKafka = topicPartitions
          .stream()
          .collect(Collectors.toMap(TopicPartition::partition, consumer::position));
    }
  }

  private Map<Integer, Long> getHighestCurrentOffsets()
  {
    return taskGroups
        .values()
        .stream()
        .flatMap(taskGroup -> taskGroup.tasks.entrySet().stream())
        .flatMap(taskData -> taskData.getValue().currentOffsets.entrySet().stream())
        .collect(Collectors.toMap(Entry::getKey, Entry::getValue, Long::max));
  }

  private Map<Integer, Long> getLagPerPartition(Map<Integer, Long> currentOffsets)
  {
    return currentOffsets
        .entrySet()
        .stream()
        .collect(
            Collectors.toMap(
                Entry::getKey,
                e -> latestOffsetsFromKafka != null
                     && latestOffsetsFromKafka.get(e.getKey()) != null
                     && e.getValue() != null
                     ? latestOffsetsFromKafka.get(e.getKey()) - e.getValue()
                     : Integer.MIN_VALUE
            )
        );
  }

  private Runnable emitLag()
  {
    return () -> {
      try {
        Map<Integer, Long> highestCurrentOffsets = getHighestCurrentOffsets();

        if (latestOffsetsFromKafka == null) {
          throw new ISE("Latest offsets from Kafka have not been fetched");
        }

        if (!latestOffsetsFromKafka.keySet().equals(highestCurrentOffsets.keySet())) {
          log.warn(
              "Lag metric: Kafka partitions %s do not match task partitions %s",
              latestOffsetsFromKafka.keySet(),
              highestCurrentOffsets.keySet()
          );
        }

        long lag = getLagPerPartition(highestCurrentOffsets)
            .values()
            .stream()
            .mapToLong(x -> Math.max(x, 0))
            .sum();

        emitter.emit(
            ServiceMetricEvent.builder().setDimension("dataSource", dataSource).build("ingest/kafka/lag", lag)
        );
      }
      catch (Exception e) {
        log.warn(e, "Unable to compute Kafka lag");
      }
    };
  }

  private void updateCurrentOffsets() throws InterruptedException, ExecutionException, TimeoutException
  {
    final List<ListenableFuture<Void>> futures = Stream.concat(
        taskGroups.values().stream().flatMap(taskGroup -> taskGroup.tasks.entrySet().stream()),
        pendingCompletionTaskGroups.values()
                                   .stream()
                                   .flatMap(List::stream)
                                   .flatMap(taskGroup -> taskGroup.tasks.entrySet().stream())
    ).map(
        task -> Futures.transform(
            taskClient.getCurrentOffsetsAsync(task.getKey(), false),
            (Function<Map<Integer, Long>, Void>) (currentOffsets) -> {

              if (currentOffsets != null && !currentOffsets.isEmpty()) {
                task.getValue().currentOffsets = currentOffsets;
              }

              return null;
            }
        )
    ).collect(Collectors.toList());

    Futures.successfulAsList(futures).get(futureTimeoutInSeconds, TimeUnit.SECONDS);
  }

  @VisibleForTesting
  Runnable updateCurrentAndLatestOffsets()
  {
    return () -> {
      try {
        updateCurrentOffsets();
        updateLatestOffsetsFromKafka();
        offsetsLastUpdated = DateTimes.nowUtc();
      }
      catch (Exception e) {
        log.warn(e, "Exception while getting current/latest offsets");
      }
    };
  }

  /**
   * Collect row ingestion stats from all tasks managed by this supervisor.
   *
   * @return A map of groupId->taskId->task row stats
   *
   * @throws InterruptedException
   * @throws ExecutionException
   * @throws TimeoutException
   */
  private Map<String, Map<String, Object>> getCurrentTotalStats()
      throws InterruptedException, ExecutionException, TimeoutException
  {
    Map<String, Map<String, Object>> allStats = Maps.newHashMap();
    final List<ListenableFuture<StatsFromTaskResult>> futures = new ArrayList<>();
    final List<Pair<Integer, String>> groupAndTaskIds = new ArrayList<>();

    for (int groupId : taskGroups.keySet()) {
      TaskGroup group = taskGroups.get(groupId);
      for (String taskId : group.taskIds()) {
        futures.add(
            Futures.transform(
                taskClient.getMovingAveragesAsync(taskId),
                (Function<Map<String, Object>, StatsFromTaskResult>) (currentStats) -> {
                  return new StatsFromTaskResult(
                      groupId,
                      taskId,
                      currentStats
                  );
                }
            )
        );
        groupAndTaskIds.add(new Pair<>(groupId, taskId));
      }
    }

    for (int groupId : pendingCompletionTaskGroups.keySet()) {
      TaskGroup group = taskGroups.get(groupId);
      for (String taskId : group.taskIds()) {
        futures.add(
            Futures.transform(
                taskClient.getMovingAveragesAsync(taskId),
                (Function<Map<String, Object>, StatsFromTaskResult>) (currentStats) -> {
                  return new StatsFromTaskResult(
                      groupId,
                      taskId,
                      currentStats
                  );
                }
            )
        );
        groupAndTaskIds.add(new Pair<>(groupId, taskId));
      }
    }

    List<StatsFromTaskResult> results = Futures.successfulAsList(futures).get(futureTimeoutInSeconds, TimeUnit.SECONDS);
    for (int i = 0; i < results.size(); i++) {
      StatsFromTaskResult result = results.get(i);
      if (result != null) {
        Map<String, Object> groupMap = allStats.computeIfAbsent(result.getGroupId(), k -> Maps.newHashMap());
        groupMap.put(result.getTaskId(), result.getStats());
      } else {
        Pair<Integer, String> groupAndTaskId = groupAndTaskIds.get(i);
        log.error("Failed to get stats for group[%d]-task[%s]", groupAndTaskId.lhs, groupAndTaskId.rhs);
      }
    }

    return allStats;
  }

  @VisibleForTesting
  @Nullable
  TaskGroup removeTaskGroup(int taskGroupId)
  {
    return taskGroups.remove(taskGroupId);
  }

  @VisibleForTesting
  void moveTaskGroupToPendingCompletion(int taskGroupId)
  {
    final TaskGroup taskGroup = taskGroups.remove(taskGroupId);
    if (taskGroup != null) {
      pendingCompletionTaskGroups.computeIfAbsent(taskGroupId, k -> new CopyOnWriteArrayList<>()).add(taskGroup);
    }
  }

  @VisibleForTesting
  int getNoticesQueueSize()
  {
    return notices.size();
  }

  private static class StatsFromTaskResult
  {
    private final String groupId;
    private final String taskId;
    private final Map<String, Object> stats;

    public StatsFromTaskResult(
        int groupId,
        String taskId,
        Map<String, Object> stats
    )
    {
      this.groupId = String.valueOf(groupId);
      this.taskId = taskId;
      this.stats = stats;
    }

    public String getGroupId()
    {
      return groupId;
    }

    public String getTaskId()
    {
      return taskId;
    }

    public Map<String, Object> getStats()
    {
      return stats;
    }
  }

  // exposed for testing for visibility into initialization state
  @VisibleForTesting
  public boolean isStarted()
  {
    return started;
  }

  // exposed for testing for visibility into initialization state
  @VisibleForTesting
  public boolean isLifecycleStarted()
  {
    return lifecycleStarted;
  }

  // exposed for testing for visibility into initialization state
  @VisibleForTesting
  public int getInitRetryCounter()
  {
    return initRetryCounter;
  }

  // exposed for testing to allow "bootstrap.servers" to be changed after supervisor is created
  @VisibleForTesting
  public KafkaSupervisorIOConfig getIoConfig()
  {
    return ioConfig;
  }
}<|MERGE_RESOLUTION|>--- conflicted
+++ resolved
@@ -925,9 +925,6 @@
     return Joiner.on("_").join("index_kafka", dataSource, hashCode);
   }
 
-<<<<<<< HEAD
-  private KafkaConsumer<byte[], byte[]> getKafkaConsumer() throws IOException
-=======
   @VisibleForTesting
   protected void tryInit()
   {
@@ -1016,7 +1013,6 @@
   }
 
   private KafkaConsumer<byte[], byte[]> getKafkaConsumer()
->>>>>>> d559dfec
   {
     final Map<String, Object> configs = new HashMap<>();
     configs.put("metadata.max.age.ms", "10000");
