--- conflicted
+++ resolved
@@ -139,11 +139,8 @@
         chatHandlerProvider,
         savedParseExceptions,
         rowIngestionMetersFactory,
-<<<<<<< HEAD
-        appenderatorsManager
-=======
+        appenderatorsManager,
         lockGranularityToUse
->>>>>>> 61f4abec
     );
   }
 
