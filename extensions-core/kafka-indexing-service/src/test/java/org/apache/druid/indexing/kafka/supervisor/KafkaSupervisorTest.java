--- conflicted
+++ resolved
@@ -246,7 +246,6 @@
             new SeekableStreamStartSequenceNumbers<>("test", Collections.emptyMap(), Collections.emptySet()),
             new SeekableStreamEndSequenceNumbers<>("test", Collections.emptyMap()),
             Collections.emptyMap(),
-            true,
             null,
             null,
             null,
@@ -3366,11 +3365,7 @@
       String kafkaHost
   )
   {
-<<<<<<< HEAD
-    final Map<String, Object> consumerProperties = KafkaConsumerConfigs.getConsumerProperties(true);
-=======
     final Map<String, Object> consumerProperties = KafkaConsumerConfigs.getConsumerProperties(new HashMap<>());
->>>>>>> f4e31af7
     consumerProperties.put("myCustomKey", "myCustomValue");
     consumerProperties.put("bootstrap.servers", kafkaHost);
     KafkaSupervisorIOConfig kafkaSupervisorIOConfig = new KafkaSupervisorIOConfig(
@@ -3380,7 +3375,6 @@
         taskCount,
         new Period(duration),
         consumerProperties,
-        null,
         KafkaSupervisorIOConfig.DEFAULT_POLL_TIMEOUT_MILLIS,
         new Period("P1D"),
         new Period("PT30S"),
@@ -3492,7 +3486,6 @@
         taskCount,
         new Period(duration),
         consumerProperties,
-        null,
         KafkaSupervisorIOConfig.DEFAULT_POLL_TIMEOUT_MILLIS,
         new Period("P1D"),
         new Period("PT30S"),
@@ -3608,7 +3601,6 @@
         taskCount,
         new Period(duration),
         consumerProperties,
-        null,
         KafkaSupervisorIOConfig.DEFAULT_POLL_TIMEOUT_MILLIS,
         new Period("P1D"),
         new Period("PT30S"),
@@ -3759,7 +3751,6 @@
             startPartitions,
             endPartitions,
             ImmutableMap.of("bootstrap.servers", kafkaHost),
-            null,
             KafkaSupervisorIOConfig.DEFAULT_POLL_TIMEOUT_MILLIS,
             true,
             minimumMessageTime,
@@ -3833,11 +3824,7 @@
     @Override
     protected RecordSupplier<Integer, Long> setupRecordSupplier()
     {
-<<<<<<< HEAD
-      final Map<String, Object> consumerConfigs = KafkaConsumerConfigs.getConsumerProperties(true);
-=======
       final Map<String, Object> consumerConfigs = KafkaConsumerConfigs.getConsumerProperties(new HashMap<>());
->>>>>>> f4e31af7
       consumerConfigs.put("metadata.max.age.ms", "1");
       final Properties props = new Properties();
       KafkaRecordSupplier.addConsumerPropertiesFromConfig(props, sortingMapper, consumerProperties);
