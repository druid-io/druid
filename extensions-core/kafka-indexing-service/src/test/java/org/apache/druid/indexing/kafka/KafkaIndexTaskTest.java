--- conflicted
+++ resolved
@@ -104,7 +104,6 @@
 import org.apache.druid.query.Druids;
 import org.apache.druid.query.IntervalChunkingQueryRunnerDecorator;
 import org.apache.druid.query.Query;
-import org.apache.druid.query.QueryPlus;
 import org.apache.druid.query.QueryRunner;
 import org.apache.druid.query.QueryRunnerFactory;
 import org.apache.druid.query.QueryRunnerFactoryConglomerate;
@@ -188,6 +187,8 @@
 import java.util.concurrent.TimeUnit;
 import java.util.concurrent.TimeoutException;
 
+import static org.apache.druid.query.QueryPlus.wrap;
+
 @RunWith(Parameterized.class)
 public class KafkaIndexTaskTest
 {
@@ -615,18 +616,49 @@
       kafkaProducer.commitTransaction();
     }
 
-<<<<<<< HEAD
     Map<String, Object> consumerProps = kafkaServer.consumerProperties();
     consumerProps.put("max.poll.records", "1");
 
-    final KafkaPartitions startPartitions = new KafkaPartitions(topic, ImmutableMap.of(0, 0L, 1, 0L));
-    final KafkaPartitions checkpoint1 = new KafkaPartitions(topic, ImmutableMap.of(0, 3L, 1, 0L));
-    final KafkaPartitions checkpoint2 = new KafkaPartitions(topic, ImmutableMap.of(0, 10L, 1, 0L));
-
-    final KafkaPartitions endPartitions = new KafkaPartitions(topic, ImmutableMap.of(0, 10L, 1, 2L));
+    final SeekableStreamPartitions<Integer, Long> startPartitions = new SeekableStreamPartitions<>(
+        topic,
+        ImmutableMap.of(
+            0,
+            0L,
+            1,
+            0L
+        )
+    );
+    final SeekableStreamPartitions<Integer, Long> checkpoint1 = new SeekableStreamPartitions<>(
+        topic,
+        ImmutableMap.of(
+            0,
+            3L,
+            1,
+            0L
+        )
+    );
+    final SeekableStreamPartitions<Integer, Long> checkpoint2 = new SeekableStreamPartitions<>(
+        topic,
+        ImmutableMap.of(
+            0,
+            10L,
+            1,
+            0L
+        )
+    );
+
+    final SeekableStreamPartitions<Integer, Long> endPartitions = new SeekableStreamPartitions<>(
+        topic,
+        ImmutableMap.of(
+            0,
+            10L,
+            1,
+            2L
+        )
+    );
     final KafkaIndexTask task = createTask(
         null,
-        new KafkaIOConfig(
+        new KafkaIndexTaskIOConfig(
             0,
             baseSequenceName,
             startPartitions,
@@ -638,85 +670,17 @@
         )
     );
     final ListenableFuture<TaskStatus> future = runTask(task);
-    while (task.getRunner().getStatus() != KafkaIndexTask.Status.PAUSED) {
+    while (task.getRunner().getStatus() != Status.PAUSED) {
       Thread.sleep(10);
     }
     final Map<Integer, Long> currentOffsets = ImmutableMap.copyOf(task.getRunner().getCurrentOffsets());
 
-    Assert.assertTrue(checkpoint1.getPartitionOffsetMap().equals(currentOffsets));
+    Assert.assertTrue(checkpoint1.getPartitionSequenceNumberMap().equals(currentOffsets));
     task.getRunner().setEndOffsets(currentOffsets, false);
 
-    while (task.getRunner().getStatus() != KafkaIndexTask.Status.PAUSED) {
+    while (task.getRunner().getStatus() != Status.PAUSED) {
       Thread.sleep(10);
     }
-=======
-      Map<String, Object> consumerProps = kafkaServer.consumerProperties();
-      consumerProps.put("max.poll.records", "1");
-
-      final SeekableStreamPartitions<Integer, Long> startPartitions = new SeekableStreamPartitions<>(
-          topic,
-          ImmutableMap.of(
-              0,
-              0L,
-              1,
-              0L
-          )
-      );
-      final SeekableStreamPartitions<Integer, Long> checkpoint1 = new SeekableStreamPartitions<>(
-          topic,
-          ImmutableMap.of(
-              0,
-              3L,
-              1,
-              0L
-          )
-      );
-      final SeekableStreamPartitions<Integer, Long> checkpoint2 = new SeekableStreamPartitions<>(
-          topic,
-          ImmutableMap.of(
-              0,
-              10L,
-              1,
-              0L
-          )
-      );
-
-      final SeekableStreamPartitions<Integer, Long> endPartitions = new SeekableStreamPartitions<>(
-          topic,
-          ImmutableMap.of(
-              0,
-              10L,
-              1,
-              2L
-          )
-      );
-      final KafkaIndexTask task = createTask(
-          null,
-          new KafkaIndexTaskIOConfig(
-              0,
-              baseSequenceName,
-              startPartitions,
-              endPartitions,
-              consumerProps,
-              true,
-              null,
-              null,
-              false
-          )
-      );
-      final ListenableFuture<TaskStatus> future = runTask(task);
-      while (task.getRunner().getStatus() != Status.PAUSED) {
-        Thread.sleep(10);
-      }
-      final Map<Integer, Long> currentOffsets = ImmutableMap.copyOf(task.getRunner().getCurrentOffsets());
-
-      Assert.assertTrue(checkpoint1.getPartitionSequenceNumberMap().equals(currentOffsets));
-      task.getRunner().setEndOffsets(currentOffsets, false);
-
-      while (task.getRunner().getStatus() != Status.PAUSED) {
-        Thread.sleep(10);
-      }
->>>>>>> e8ddd994
 
     // add remaining records
     try (final KafkaProducer<byte[], byte[]> kafkaProducer = kafkaServer.newProducer()) {
@@ -725,62 +689,12 @@
       for (int i = numToAdd; i < records.size(); i++) {
         kafkaProducer.send(records.get(i)).get();
       }
-<<<<<<< HEAD
       kafkaProducer.commitTransaction();
     }
     final Map<Integer, Long> nextOffsets = ImmutableMap.copyOf(task.getRunner().getCurrentOffsets());
 
-    Assert.assertTrue(checkpoint2.getPartitionOffsetMap().equals(nextOffsets));
+    Assert.assertTrue(checkpoint2.getPartitionSequenceNumberMap().equals(nextOffsets));
     task.getRunner().setEndOffsets(nextOffsets, false);
-=======
-      final Map<Integer, Long> nextOffsets = ImmutableMap.copyOf(task.getRunner().getCurrentOffsets());
-
-      Assert.assertTrue(checkpoint2.getPartitionSequenceNumberMap().equals(nextOffsets));
-      task.getRunner().setEndOffsets(nextOffsets, false);
-
-      Assert.assertEquals(TaskState.SUCCESS, future.get().getStatusCode());
-
-      Assert.assertEquals(2, checkpointRequestsHash.size());
-      Assert.assertTrue(
-          checkpointRequestsHash.contains(
-              Objects.hash(
-                  DATA_SCHEMA.getDataSource(),
-                  0,
-                  new KafkaDataSourceMetadata(startPartitions),
-                  new KafkaDataSourceMetadata(new SeekableStreamPartitions<>(topic, currentOffsets))
-              )
-          )
-      );
-      Assert.assertTrue(
-          checkpointRequestsHash.contains(
-              Objects.hash(
-                  DATA_SCHEMA.getDataSource(),
-                  0,
-                  new KafkaDataSourceMetadata(new SeekableStreamPartitions<>(topic, currentOffsets)),
-                  new KafkaDataSourceMetadata(new SeekableStreamPartitions<>(topic, nextOffsets))
-              )
-          )
-      );
-
-      // Check metrics
-      Assert.assertEquals(8, task.getRunner().getRowIngestionMeters().getProcessed());
-      Assert.assertEquals(3, task.getRunner().getRowIngestionMeters().getUnparseable());
-      Assert.assertEquals(1, task.getRunner().getRowIngestionMeters().getThrownAway());
-
-      // Check published metadata
-      SegmentDescriptor desc1 = SD(task, "2008/P1D", 0);
-      SegmentDescriptor desc2 = SD(task, "2009/P1D", 0);
-      SegmentDescriptor desc3 = SD(task, "2010/P1D", 0);
-      SegmentDescriptor desc4 = SD(task, "2011/P1D", 0);
-      SegmentDescriptor desc5 = SD(task, "2011/P1D", 1);
-      SegmentDescriptor desc6 = SD(task, "2012/P1D", 0);
-      SegmentDescriptor desc7 = SD(task, "2013/P1D", 0);
-      Assert.assertEquals(ImmutableSet.of(desc1, desc2, desc3, desc4, desc5, desc6, desc7), publishedDescriptors());
-      Assert.assertEquals(
-          new KafkaDataSourceMetadata(new SeekableStreamPartitions<>(topic, ImmutableMap.of(0, 10L, 1, 2L))),
-          metadataStorageCoordinator.getDataSourceMetadata(DATA_SCHEMA.getDataSource())
-      );
->>>>>>> e8ddd994
 
     Assert.assertEquals(TaskState.SUCCESS, future.get().getStatusCode());
 
@@ -791,7 +705,7 @@
                 DATA_SCHEMA.getDataSource(),
                 0,
                 new KafkaDataSourceMetadata(startPartitions),
-                new KafkaDataSourceMetadata(new KafkaPartitions(topic, currentOffsets))
+                new KafkaDataSourceMetadata(new SeekableStreamPartitions<>(topic, currentOffsets))
             )
         )
     );
@@ -800,8 +714,8 @@
             Objects.hash(
                 DATA_SCHEMA.getDataSource(),
                 0,
-                new KafkaDataSourceMetadata(new KafkaPartitions(topic, currentOffsets)),
-                new KafkaDataSourceMetadata(new KafkaPartitions(topic, nextOffsets))
+                new KafkaDataSourceMetadata(new SeekableStreamPartitions(topic, currentOffsets)),
+                new KafkaDataSourceMetadata(new SeekableStreamPartitions(topic, nextOffsets))
             )
         )
     );
@@ -821,7 +735,7 @@
     SegmentDescriptor desc7 = SD(task, "2013/P1D", 0);
     Assert.assertEquals(ImmutableSet.of(desc1, desc2, desc3, desc4, desc5, desc6, desc7), publishedDescriptors());
     Assert.assertEquals(
-        new KafkaDataSourceMetadata(new KafkaPartitions(topic, ImmutableMap.of(0, 10L, 1, 2L))),
+        new KafkaDataSourceMetadata(new SeekableStreamPartitions<>(topic, ImmutableMap.of(0, 10L, 1, 2L))),
         metadataStorageCoordinator.getDataSourceMetadata(DATA_SCHEMA.getDataSource())
     );
 
@@ -1808,13 +1722,8 @@
         new KafkaIndexTaskIOConfig(
             0,
             "sequence0",
-<<<<<<< HEAD
-            new KafkaPartitions(topic, ImmutableMap.of(0, 2L)),
-            new KafkaPartitions(topic, ImmutableMap.of(0, 6L)),
-=======
             new SeekableStreamPartitions<>(topic, ImmutableMap.of(0, 2L)),
-            new SeekableStreamPartitions<>(topic, ImmutableMap.of(0, 5L)),
->>>>>>> e8ddd994
+            new SeekableStreamPartitions<>(topic, ImmutableMap.of(0, 6L)),
             kafkaServer.consumerProperties(),
             true,
             null,
@@ -1852,13 +1761,8 @@
         new KafkaIndexTaskIOConfig(
             0,
             "sequence0",
-<<<<<<< HEAD
-            new KafkaPartitions(topic, ImmutableMap.of(0, 2L)),
-            new KafkaPartitions(topic, ImmutableMap.of(0, 6L)),
-=======
             new SeekableStreamPartitions<>(topic, ImmutableMap.of(0, 2L)),
-            new SeekableStreamPartitions<>(topic, ImmutableMap.of(0, 5L)),
->>>>>>> e8ddd994
+            new SeekableStreamPartitions<>(topic, ImmutableMap.of(0, 6L)),
             kafkaServer.consumerProperties(),
             true,
             null,
@@ -1879,6 +1783,7 @@
     }
 
     // Wait for task to exit
+
     Assert.assertEquals(TaskState.SUCCESS, future2.get().getStatusCode());
 
     // Check metrics
@@ -1894,11 +1799,7 @@
     SegmentDescriptor desc2 = SD(task1, "2011/P1D", 0);
     Assert.assertEquals(ImmutableSet.of(desc1, desc2), publishedDescriptors());
     Assert.assertEquals(
-<<<<<<< HEAD
-        new KafkaDataSourceMetadata(new KafkaPartitions(topic, ImmutableMap.of(0, 6L))),
-=======
-        new KafkaDataSourceMetadata(new SeekableStreamPartitions<>(topic, ImmutableMap.of(0, 5L))),
->>>>>>> e8ddd994
+        new KafkaDataSourceMetadata(new SeekableStreamPartitions<>(topic, ImmutableMap.of(0, 6L))),
         metadataStorageCoordinator.getDataSourceMetadata(DATA_SCHEMA.getDataSource())
     );
 
@@ -1915,13 +1816,8 @@
         new KafkaIndexTaskIOConfig(
             0,
             "sequence0",
-<<<<<<< HEAD
-            new KafkaPartitions(topic, ImmutableMap.of(0, 2L)),
-            new KafkaPartitions(topic, ImmutableMap.of(0, 6L)),
-=======
             new SeekableStreamPartitions<>(topic, ImmutableMap.of(0, 2L)),
-            new SeekableStreamPartitions<>(topic, ImmutableMap.of(0, 5L)),
->>>>>>> e8ddd994
+            new SeekableStreamPartitions<>(topic, ImmutableMap.of(0, 6L)),
             kafkaServer.consumerProperties(),
             true,
             null,
@@ -1955,12 +1851,7 @@
         {
         }
     );
-<<<<<<< HEAD
-    Assert.assertEquals(KafkaIndexTask.Status.PAUSED, task.getRunner().getStatus());
-=======
     Assert.assertEquals(Status.PAUSED, task.getRunner().getStatus());
-
->>>>>>> e8ddd994
     // Insert remaining data
     try (final KafkaProducer<byte[], byte[]> kafkaProducer = kafkaServer.newProducer()) {
       kafkaProducer.initTransactions();
@@ -1996,11 +1887,7 @@
     SegmentDescriptor desc2 = SD(task, "2011/P1D", 0);
     Assert.assertEquals(ImmutableSet.of(desc1, desc2), publishedDescriptors());
     Assert.assertEquals(
-<<<<<<< HEAD
-        new KafkaDataSourceMetadata(new KafkaPartitions(topic, ImmutableMap.of(0, 6L))),
-=======
-        new KafkaDataSourceMetadata(new SeekableStreamPartitions<>(topic, ImmutableMap.of(0, 5L))),
->>>>>>> e8ddd994
+        new KafkaDataSourceMetadata(new SeekableStreamPartitions<>(topic, ImmutableMap.of(0, 6L))),
         metadataStorageCoordinator.getDataSourceMetadata(DATA_SCHEMA.getDataSource())
     );
 
@@ -2139,11 +2026,11 @@
   {
     final KafkaIndexTask task = createTask(
         null,
-        new KafkaIOConfig(
+        new KafkaIndexTaskIOConfig(
             0,
             "sequence0",
-            new KafkaPartitions(topic, ImmutableMap.of(0, 0L)),
-            new KafkaPartitions(topic, ImmutableMap.of(0, 13L)),
+            new SeekableStreamPartitions<>(topic, ImmutableMap.of(0, 0L)),
+            new SeekableStreamPartitions<>(topic, ImmutableMap.of(0, 13L)),
             kafkaServer.consumerProperties(),
             true,
             null,
@@ -2168,7 +2055,7 @@
     }
 
     Assert.assertEquals(2, countEvents(task));
-    Assert.assertEquals(KafkaIndexTask.Status.READING, task.getRunner().getStatus());
+    Assert.assertEquals(Status.READING, task.getRunner().getStatus());
 
     //verify the 2 indexed records
     final QuerySegmentSpec firstInterval = objectMapper.readValue(
@@ -2189,7 +2076,7 @@
     }
 
     Assert.assertEquals(2, countEvents(task));
-    Assert.assertEquals(KafkaIndexTask.Status.READING, task.getRunner().getStatus());
+    Assert.assertEquals(Status.READING, task.getRunner().getStatus());
 
     final QuerySegmentSpec rollbackedInterval = objectMapper.readValue(
         "\"2010/2012\"", QuerySegmentSpec.class
@@ -2229,7 +2116,7 @@
     SegmentDescriptor desc4 = SD(task, "2049/P1D", 0);
     Assert.assertEquals(ImmutableSet.of(desc1, desc2, desc3, desc4), publishedDescriptors());
     Assert.assertEquals(
-        new KafkaDataSourceMetadata(new KafkaPartitions(topic, ImmutableMap.of(0, 13L))),
+        new KafkaDataSourceMetadata(new SeekableStreamPartitions<>(topic, ImmutableMap.of(0, 13L))),
         metadataStorageCoordinator.getDataSourceMetadata(DATA_SCHEMA.getDataSource())
     );
 
@@ -2712,7 +2599,7 @@
                                   .build();
 
     List<Result<TimeseriesResultValue>> results =
-        task.getQueryRunner(query).run(QueryPlus.wrap(query), ImmutableMap.of()).toList();
+        task.getQueryRunner(query).run(wrap(query), ImmutableMap.of()).toList();
 
     return results.isEmpty() ? 0L : DimensionHandlerUtils.nullToZero(results.get(0).getValue().getLongMetric("rows"));
   }
