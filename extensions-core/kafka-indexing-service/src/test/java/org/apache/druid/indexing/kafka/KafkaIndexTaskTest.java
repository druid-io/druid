/*
 * Licensed to the Apache Software Foundation (ASF) under one
 * or more contributor license agreements.  See the NOTICE file
 * distributed with this work for additional information
 * regarding copyright ownership.  The ASF licenses this file
 * to you under the Apache License, Version 2.0 (the
 * "License"); you may not use this file except in compliance
 * with the License.  You may obtain a copy of the License at
 *
 *   http://www.apache.org/licenses/LICENSE-2.0
 *
 * Unless required by applicable law or agreed to in writing,
 * software distributed under the License is distributed on an
 * "AS IS" BASIS, WITHOUT WARRANTIES OR CONDITIONS OF ANY
 * KIND, either express or implied.  See the License for the
 * specific language governing permissions and limitations
 * under the License.
 */

package org.apache.druid.indexing.kafka;

import com.fasterxml.jackson.core.type.TypeReference;
import com.fasterxml.jackson.databind.Module;
import com.fasterxml.jackson.databind.ObjectMapper;
import com.google.common.base.Predicate;
import com.google.common.base.Predicates;
import com.google.common.base.Throwables;
import com.google.common.collect.FluentIterable;
import com.google.common.collect.ImmutableList;
import com.google.common.collect.ImmutableMap;
import com.google.common.collect.ImmutableSet;
import com.google.common.collect.Iterables;
import com.google.common.io.Files;
import com.google.common.util.concurrent.ListenableFuture;
import com.google.common.util.concurrent.ListeningExecutorService;
import com.google.common.util.concurrent.MoreExecutors;
import org.apache.curator.test.TestingCluster;
import org.apache.druid.client.cache.CacheConfig;
import org.apache.druid.client.cache.CachePopulatorStats;
import org.apache.druid.client.cache.MapCache;
import org.apache.druid.data.input.impl.DimensionsSpec;
import org.apache.druid.data.input.impl.FloatDimensionSchema;
import org.apache.druid.data.input.impl.JSONParseSpec;
import org.apache.druid.data.input.impl.LongDimensionSchema;
import org.apache.druid.data.input.impl.StringDimensionSchema;
import org.apache.druid.data.input.impl.StringInputRowParser;
import org.apache.druid.data.input.impl.TimestampSpec;
import org.apache.druid.discovery.DataNodeService;
import org.apache.druid.discovery.DruidNodeAnnouncer;
import org.apache.druid.discovery.LookupNodeService;
import org.apache.druid.indexer.TaskState;
import org.apache.druid.indexer.TaskStatus;
import org.apache.druid.indexing.common.IngestionStatsAndErrorsTaskReportData;
import org.apache.druid.indexing.common.SegmentLoaderFactory;
import org.apache.druid.indexing.common.TaskLock;
import org.apache.druid.indexing.common.TaskReport;
import org.apache.druid.indexing.common.TaskReportFileWriter;
import org.apache.druid.indexing.common.TaskToolbox;
import org.apache.druid.indexing.common.TaskToolboxFactory;
import org.apache.druid.indexing.common.TestUtils;
import org.apache.druid.indexing.common.actions.LocalTaskActionClientFactory;
import org.apache.druid.indexing.common.actions.TaskActionClientFactory;
import org.apache.druid.indexing.common.actions.TaskActionToolbox;
import org.apache.druid.indexing.common.actions.TaskAuditLogConfig;
import org.apache.druid.indexing.common.config.TaskConfig;
import org.apache.druid.indexing.common.config.TaskStorageConfig;
import org.apache.druid.indexing.common.stats.RowIngestionMeters;
import org.apache.druid.indexing.common.stats.RowIngestionMetersFactory;
import org.apache.druid.indexing.common.task.IndexTaskTest;
import org.apache.druid.indexing.common.task.Task;
import org.apache.druid.indexing.kafka.supervisor.KafkaSupervisorIOConfig;
import org.apache.druid.indexing.kafka.test.TestBroker;
import org.apache.druid.indexing.overlord.DataSourceMetadata;
import org.apache.druid.indexing.overlord.IndexerMetadataStorageCoordinator;
import org.apache.druid.indexing.overlord.MetadataTaskStorage;
import org.apache.druid.indexing.overlord.TaskLockbox;
import org.apache.druid.indexing.overlord.TaskStorage;
import org.apache.druid.indexing.overlord.supervisor.SupervisorManager;
import org.apache.druid.indexing.seekablestream.SeekableStreamIndexTaskRunner.Status;
import org.apache.druid.indexing.seekablestream.SeekableStreamPartitions;
import org.apache.druid.indexing.seekablestream.supervisor.SeekableStreamSupervisor;
import org.apache.druid.indexing.test.TestDataSegmentAnnouncer;
import org.apache.druid.indexing.test.TestDataSegmentKiller;
import org.apache.druid.java.util.common.CompressionUtils;
import org.apache.druid.java.util.common.DateTimes;
import org.apache.druid.java.util.common.ISE;
import org.apache.druid.java.util.common.Intervals;
import org.apache.druid.java.util.common.StringUtils;
import org.apache.druid.java.util.common.concurrent.Execs;
import org.apache.druid.java.util.common.granularity.Granularities;
import org.apache.druid.java.util.common.logger.Logger;
import org.apache.druid.java.util.common.parsers.JSONPathSpec;
import org.apache.druid.java.util.emitter.EmittingLogger;
import org.apache.druid.java.util.emitter.core.NoopEmitter;
import org.apache.druid.java.util.emitter.service.ServiceEmitter;
import org.apache.druid.java.util.metrics.MonitorScheduler;
import org.apache.druid.math.expr.ExprMacroTable;
import org.apache.druid.metadata.DerbyMetadataStorageActionHandlerFactory;
import org.apache.druid.metadata.EntryExistsException;
import org.apache.druid.metadata.IndexerSQLMetadataStorageCoordinator;
import org.apache.druid.metadata.TestDerbyConnector;
import org.apache.druid.query.DefaultGenericQueryMetricsFactory;
import org.apache.druid.query.DefaultQueryRunnerFactoryConglomerate;
import org.apache.druid.query.Druids;
import org.apache.druid.query.IntervalChunkingQueryRunnerDecorator;
import org.apache.druid.query.Query;
import org.apache.druid.query.QueryRunner;
import org.apache.druid.query.QueryRunnerFactory;
import org.apache.druid.query.QueryRunnerFactoryConglomerate;
import org.apache.druid.query.QueryToolChest;
import org.apache.druid.query.QueryWatcher;
import org.apache.druid.query.Result;
import org.apache.druid.query.SegmentDescriptor;
import org.apache.druid.query.aggregation.AggregatorFactory;
import org.apache.druid.query.aggregation.CountAggregatorFactory;
import org.apache.druid.query.aggregation.DoubleSumAggregatorFactory;
import org.apache.druid.query.aggregation.LongSumAggregatorFactory;
import org.apache.druid.query.filter.SelectorDimFilter;
import org.apache.druid.query.scan.ScanQuery;
import org.apache.druid.query.scan.ScanQueryConfig;
import org.apache.druid.query.scan.ScanQueryEngine;
import org.apache.druid.query.scan.ScanQueryQueryToolChest;
import org.apache.druid.query.scan.ScanQueryRunnerFactory;
import org.apache.druid.query.scan.ScanResultValue;
import org.apache.druid.query.spec.QuerySegmentSpec;
import org.apache.druid.query.timeseries.TimeseriesQuery;
import org.apache.druid.query.timeseries.TimeseriesQueryEngine;
import org.apache.druid.query.timeseries.TimeseriesQueryQueryToolChest;
import org.apache.druid.query.timeseries.TimeseriesQueryRunnerFactory;
import org.apache.druid.query.timeseries.TimeseriesResultValue;
import org.apache.druid.segment.DimensionHandlerUtils;
import org.apache.druid.segment.IndexIO;
import org.apache.druid.segment.QueryableIndex;
import org.apache.druid.segment.TestHelper;
import org.apache.druid.segment.column.DictionaryEncodedColumn;
import org.apache.druid.segment.indexing.DataSchema;
import org.apache.druid.segment.indexing.granularity.UniformGranularitySpec;
import org.apache.druid.segment.loading.DataSegmentPusher;
import org.apache.druid.segment.loading.LocalDataSegmentPusher;
import org.apache.druid.segment.loading.LocalDataSegmentPusherConfig;
import org.apache.druid.segment.loading.SegmentLoaderConfig;
import org.apache.druid.segment.loading.SegmentLoaderLocalCacheManager;
import org.apache.druid.segment.loading.StorageLocationConfig;
import org.apache.druid.segment.realtime.appenderator.AppenderatorImpl;
import org.apache.druid.segment.realtime.plumber.SegmentHandoffNotifier;
import org.apache.druid.segment.realtime.plumber.SegmentHandoffNotifierFactory;
import org.apache.druid.segment.transform.ExpressionTransform;
import org.apache.druid.segment.transform.TransformSpec;
import org.apache.druid.server.DruidNode;
import org.apache.druid.server.coordination.DataSegmentServerAnnouncer;
import org.apache.druid.server.coordination.ServerType;
import org.apache.druid.timeline.DataSegment;
import org.apache.kafka.clients.producer.KafkaProducer;
import org.apache.kafka.clients.producer.ProducerRecord;
import org.easymock.EasyMock;
import org.joda.time.Interval;
import org.joda.time.Period;
import org.junit.After;
import org.junit.AfterClass;
import org.junit.Assert;
import org.junit.Before;
import org.junit.BeforeClass;
import org.junit.Rule;
import org.junit.Test;
import org.junit.rules.TemporaryFolder;
import org.junit.runner.RunWith;
import org.junit.runners.Parameterized;

import javax.annotation.Nullable;
import java.io.File;
import java.io.IOException;
import java.lang.reflect.InvocationTargetException;
import java.lang.reflect.Method;
import java.nio.charset.StandardCharsets;
import java.util.ArrayList;
import java.util.Arrays;
import java.util.HashMap;
import java.util.HashSet;
import java.util.List;
import java.util.Map;
import java.util.Objects;
import java.util.Set;
import java.util.TreeMap;
import java.util.concurrent.ExecutionException;
import java.util.concurrent.Executor;
import java.util.concurrent.Executors;
import java.util.concurrent.TimeUnit;
import java.util.concurrent.TimeoutException;

import static org.apache.druid.query.QueryPlus.wrap;

@RunWith(Parameterized.class)
public class KafkaIndexTaskTest
{
  private static final Logger log = new Logger(KafkaIndexTaskTest.class);
  private static final ObjectMapper objectMapper = TestHelper.makeJsonMapper();
  private static final long POLL_RETRY_MS = 100;

  private static TestingCluster zkServer;
  private static TestBroker kafkaServer;
  private static ServiceEmitter emitter;
  private static ListeningExecutorService taskExec;
  private static int topicPostfix;

  private final List<Task> runningTasks = new ArrayList<>();

  private long handoffConditionTimeout = 0;
  private boolean reportParseExceptions = false;
  private boolean logParseExceptions = true;
  private Integer maxParseExceptions = null;
  private Integer maxSavedParseExceptions = null;
  private boolean resetOffsetAutomatically = false;
  private boolean doHandoff = true;
  private Integer maxRowsPerSegment = null;
  private Long maxTotalRows = null;
  private Period intermediateHandoffPeriod = null;

  private TaskToolboxFactory toolboxFactory;
  private IndexerMetadataStorageCoordinator metadataStorageCoordinator;
  private TaskStorage taskStorage;
  private TaskLockbox taskLockbox;
  private File directory;
  private String topic;
  private List<ProducerRecord<byte[], byte[]>> records;
  private final boolean isIncrementalHandoffSupported;
  private final Set<Integer> checkpointRequestsHash = new HashSet<>();
  private File reportsFile;
  private RowIngestionMetersFactory rowIngestionMetersFactory;

  private int handoffCount = 0;

  // This should be removed in versions greater that 0.12.x
  // isIncrementalHandoffSupported should always be set to true in those later versions
  @Parameterized.Parameters(name = "isIncrementalHandoffSupported = {0}")
  public static Iterable<Object[]> constructorFeeder()
  {
    return ImmutableList.of(new Object[]{true}, new Object[]{false});
  }

  public KafkaIndexTaskTest(boolean isIncrementalHandoffSupported)
  {
    this.isIncrementalHandoffSupported = isIncrementalHandoffSupported;
  }

  private static final DataSchema DATA_SCHEMA = new DataSchema(
      "test_ds",
      objectMapper.convertValue(
          new StringInputRowParser(
              new JSONParseSpec(
                  new TimestampSpec("timestamp", "iso", null),
                  new DimensionsSpec(
                      Arrays.asList(
                          new StringDimensionSchema("dim1"),
                          new StringDimensionSchema("dim1t"),
                          new StringDimensionSchema("dim2"),
                          new LongDimensionSchema("dimLong"),
                          new FloatDimensionSchema("dimFloat")
                      ),
                      null,
                      null
                  ),
                  new JSONPathSpec(true, ImmutableList.of()),
                  ImmutableMap.of()
              ),
              StandardCharsets.UTF_8.name()
          ),
          Map.class
      ),
      new AggregatorFactory[]{
          new DoubleSumAggregatorFactory("met1sum", "met1"),
          new CountAggregatorFactory("rows")
      },
      new UniformGranularitySpec(Granularities.DAY, Granularities.NONE, null),
      null,
      objectMapper
  );

  private static List<ProducerRecord<byte[], byte[]>> generateRecords(String topic)
  {
    return ImmutableList.of(
        new ProducerRecord<>(topic, 0, null, jb("2008", "a", "y", "10", "20.0", "1.0")),
        new ProducerRecord<>(topic, 0, null, jb("2009", "b", "y", "10", "20.0", "1.0")),
        new ProducerRecord<>(topic, 0, null, jb("2010", "c", "y", "10", "20.0", "1.0")),
        new ProducerRecord<>(topic, 0, null, jb("2011", "d", "y", "10", "20.0", "1.0")),
        new ProducerRecord<>(topic, 0, null, jb("2011", "e", "y", "10", "20.0", "1.0")),
        new ProducerRecord<>(topic, 0, null, jb("246140482-04-24T15:36:27.903Z", "x", "z", "10", "20.0", "1.0")),
        new ProducerRecord<>(topic, 0, null, StringUtils.toUtf8("unparseable")),
        new ProducerRecord<>(topic, 0, null, StringUtils.toUtf8("unparseable2")),
        new ProducerRecord<>(topic, 0, null, null),
        new ProducerRecord<>(topic, 0, null, jb("2013", "f", "y", "10", "20.0", "1.0")),
        new ProducerRecord<>(topic, 0, null, jb("2049", "f", "y", "notanumber", "20.0", "1.0")),
        new ProducerRecord<>(topic, 0, null, jb("2049", "f", "y", "10", "notanumber", "1.0")),
        new ProducerRecord<>(topic, 0, null, jb("2049", "f", "y", "10", "20.0", "notanumber")),
        new ProducerRecord<>(topic, 1, null, jb("2012", "g", "y", "10", "20.0", "1.0")),
        new ProducerRecord<>(topic, 1, null, jb("2011", "h", "y", "10", "20.0", "1.0"))
    );
  }

  private static String getTopicName()
  {
    return "topic" + topicPostfix++;
  }

  @Rule
  public final TemporaryFolder tempFolder = new TemporaryFolder();

  @Rule
  public final TestDerbyConnector.DerbyConnectorRule derby = new TestDerbyConnector.DerbyConnectorRule();

  @BeforeClass
  public static void setupClass() throws Exception
  {
    emitter = new ServiceEmitter(
        "service",
        "host",
        new NoopEmitter()
    );
    emitter.start();
    EmittingLogger.registerEmitter(emitter);

    zkServer = new TestingCluster(1);
    zkServer.start();

    kafkaServer = new TestBroker(
        zkServer.getConnectString(),
        null,
        1,
        ImmutableMap.of("num.partitions", "2")
    );
    kafkaServer.start();

    taskExec = MoreExecutors.listeningDecorator(
        Executors.newCachedThreadPool(
            Execs.makeThreadFactory("kafka-task-test-%d")
        )
    );
  }

  @Before
  public void setupTest() throws IOException
  {
    handoffConditionTimeout = 0;
    reportParseExceptions = false;
    logParseExceptions = true;
    maxParseExceptions = null;
    maxSavedParseExceptions = null;
    doHandoff = true;
    topic = getTopicName();
    records = generateRecords(topic);
    reportsFile = File.createTempFile("KafkaIndexTaskTestReports-" + System.currentTimeMillis(), "json");
    makeToolboxFactory();
  }

  @After
  public void tearDownTest()
  {
    synchronized (runningTasks) {
      for (Task task : runningTasks) {
        task.stopGracefully(toolboxFactory.build(task).getConfig());
      }

      runningTasks.clear();
    }
    reportsFile.delete();
    destroyToolboxFactory();
  }

  @AfterClass
  public static void tearDownClass() throws Exception
  {
    taskExec.shutdown();
    taskExec.awaitTermination(9999, TimeUnit.DAYS);

    kafkaServer.close();
    kafkaServer = null;

    zkServer.stop();
    zkServer = null;

    emitter.close();
  }

  @Test(timeout = 60_000L)
  public void testRunAfterDataInserted() throws Exception
  {
    // Insert data
    insertData();

    final KafkaIndexTask task = createTask(
        null,
        new KafkaIndexTaskIOConfig(
            0,
            "sequence0",
            new SeekableStreamPartitions<>(topic, ImmutableMap.of(0, 2L)),
            new SeekableStreamPartitions<>(topic, ImmutableMap.of(0, 5L)),
            kafkaServer.consumerProperties(),
            KafkaSupervisorIOConfig.DEFAULT_POLL_TIMEOUT_MILLIS,
            true,
            null,
            null
        )
    );

    final ListenableFuture<TaskStatus> future = runTask(task);

    // Wait for task to exit
    Assert.assertEquals(TaskState.SUCCESS, future.get().getStatusCode());

    // Check metrics
    Assert.assertEquals(3, task.getRunner().getRowIngestionMeters().getProcessed());
    Assert.assertEquals(0, task.getRunner().getRowIngestionMeters().getUnparseable());
    Assert.assertEquals(0, task.getRunner().getRowIngestionMeters().getThrownAway());

    // Check published metadata
    SegmentDescriptor desc1 = sd(task, "2010/P1D", 0);
    SegmentDescriptor desc2 = sd(task, "2011/P1D", 0);
    Assert.assertEquals(ImmutableSet.of(desc1, desc2), publishedDescriptors());
    Assert.assertEquals(
        new KafkaDataSourceMetadata(new SeekableStreamPartitions<>(topic, ImmutableMap.of(0, 5L))),
        metadataStorageCoordinator.getDataSourceMetadata(DATA_SCHEMA.getDataSource())
    );

    // Check segments in deep storage
    Assert.assertEquals(ImmutableList.of("c"), readSegmentColumn("dim1", desc1));
    Assert.assertEquals(ImmutableList.of("d", "e"), readSegmentColumn("dim1", desc2));
  }

  @Test(timeout = 60_000L)
  public void testRunBeforeDataInserted() throws Exception
  {
    final KafkaIndexTask task = createTask(
        null,
        new KafkaIndexTaskIOConfig(
            0,
            "sequence0",
            new SeekableStreamPartitions<>(topic, ImmutableMap.of(0, 2L)),
            new SeekableStreamPartitions<>(topic, ImmutableMap.of(0, 5L)),
            kafkaServer.consumerProperties(),
            KafkaSupervisorIOConfig.DEFAULT_POLL_TIMEOUT_MILLIS,
            true,
            null,
            null
        )
    );

    final ListenableFuture<TaskStatus> future = runTask(task);

    // Wait for the task to start reading
    while (task.getRunner().getStatus() != Status.READING) {
      Thread.sleep(10);
    }

    // Insert data
    insertData();

    // Wait for task to exit
    Assert.assertEquals(TaskState.SUCCESS, future.get().getStatusCode());

    // Check metrics
    Assert.assertEquals(3, task.getRunner().getRowIngestionMeters().getProcessed());
    Assert.assertEquals(0, task.getRunner().getRowIngestionMeters().getUnparseable());
    Assert.assertEquals(0, task.getRunner().getRowIngestionMeters().getThrownAway());

    // Check published metadata
    SegmentDescriptor desc1 = sd(task, "2010/P1D", 0);
    SegmentDescriptor desc2 = sd(task, "2011/P1D", 0);
    Assert.assertEquals(ImmutableSet.of(desc1, desc2), publishedDescriptors());
    Assert.assertEquals(
        new KafkaDataSourceMetadata(new SeekableStreamPartitions<>(topic, ImmutableMap.of(0, 5L))),
        metadataStorageCoordinator.getDataSourceMetadata(DATA_SCHEMA.getDataSource())
    );

    // Check segments in deep storage
    Assert.assertEquals(ImmutableList.of("c"), readSegmentColumn("dim1", desc1));
    Assert.assertEquals(ImmutableList.of("d", "e"), readSegmentColumn("dim1", desc2));
  }

  @Test(timeout = 60_000L)
  public void testIncrementalHandOff() throws Exception
  {
    if (!isIncrementalHandoffSupported) {
      return;
    }
    final String baseSequenceName = "sequence0";
    // as soon as any segment has more than one record, incremental publishing should happen
    maxRowsPerSegment = 2;

    // Insert data
    insertData();
    Map<String, Object> consumerProps = kafkaServer.consumerProperties();
    consumerProps.put("max.poll.records", "1");

    final SeekableStreamPartitions<Integer, Long> startPartitions = new SeekableStreamPartitions<>(
        topic,
        ImmutableMap.of(
            0,
            0L,
            1,
            0L
        )
    );
    // Checkpointing will happen at either checkpoint1 or checkpoint2 depending on ordering
    // of events fetched across two partitions from Kafka
    final SeekableStreamPartitions<Integer, Long> checkpoint1 = new SeekableStreamPartitions<>(
        topic,
        ImmutableMap.of(
            0,
            5L,
            1,
            0L
        )
    );
    final SeekableStreamPartitions<Integer, Long> checkpoint2 = new SeekableStreamPartitions<>(
        topic,
        ImmutableMap.of(
            0,
            4L,
            1,
            2L
        )
    );
    final SeekableStreamPartitions<Integer, Long> endPartitions = new SeekableStreamPartitions<>(
        topic,
        ImmutableMap.of(
            0,
            10L,
            1,
            2L
        )
    );
    final KafkaIndexTask task = createTask(
        null,
        new KafkaIndexTaskIOConfig(
            0,
            baseSequenceName,
            startPartitions,
            endPartitions,
            consumerProps,
            KafkaSupervisorIOConfig.DEFAULT_POLL_TIMEOUT_MILLIS,
            true,
            null,
            null
        )
    );
    final ListenableFuture<TaskStatus> future = runTask(task);
    while (task.getRunner().getStatus() != Status.PAUSED) {
      Thread.sleep(10);
    }
    final Map<Integer, Long> currentOffsets = ImmutableMap.copyOf(task.getRunner().getCurrentOffsets());
    Assert.assertTrue(checkpoint1.getPartitionSequenceNumberMap().equals(currentOffsets)
                      || checkpoint2.getPartitionSequenceNumberMap()
                                    .equals(currentOffsets));
    task.getRunner().setEndOffsets(currentOffsets, false);
    Assert.assertEquals(TaskState.SUCCESS, future.get().getStatusCode());

    Assert.assertEquals(1, checkpointRequestsHash.size());
    Assert.assertTrue(
        checkpointRequestsHash.contains(
            Objects.hash(
                DATA_SCHEMA.getDataSource(),
                0,
                new KafkaDataSourceMetadata(startPartitions),
                new KafkaDataSourceMetadata(new SeekableStreamPartitions<>(topic, currentOffsets))
            )
        )
    );

    // Check metrics
    Assert.assertEquals(8, task.getRunner().getRowIngestionMeters().getProcessed());
    Assert.assertEquals(3, task.getRunner().getRowIngestionMeters().getUnparseable());
    Assert.assertEquals(1, task.getRunner().getRowIngestionMeters().getThrownAway());

    // Check published metadata
    SegmentDescriptor desc1 = sd(task, "2008/P1D", 0);
    SegmentDescriptor desc2 = sd(task, "2009/P1D", 0);
    SegmentDescriptor desc3 = sd(task, "2010/P1D", 0);
    SegmentDescriptor desc4 = sd(task, "2011/P1D", 0);
    SegmentDescriptor desc5 = sd(task, "2011/P1D", 1);
    SegmentDescriptor desc6 = sd(task, "2012/P1D", 0);
    SegmentDescriptor desc7 = sd(task, "2013/P1D", 0);
    Assert.assertEquals(ImmutableSet.of(desc1, desc2, desc3, desc4, desc5, desc6, desc7), publishedDescriptors());
    Assert.assertEquals(
        new KafkaDataSourceMetadata(new SeekableStreamPartitions<>(topic, ImmutableMap.of(0, 10L, 1, 2L))),
        metadataStorageCoordinator.getDataSourceMetadata(DATA_SCHEMA.getDataSource())
    );

    // Check segments in deep storage
    Assert.assertEquals(ImmutableList.of("a"), readSegmentColumn("dim1", desc1));
    Assert.assertEquals(ImmutableList.of("b"), readSegmentColumn("dim1", desc2));
    Assert.assertEquals(ImmutableList.of("c"), readSegmentColumn("dim1", desc3));
    Assert.assertTrue((ImmutableList.of("d", "e").equals(readSegmentColumn("dim1", desc4))
                       && ImmutableList.of("h").equals(readSegmentColumn("dim1", desc5))) ||
                      (ImmutableList.of("d", "h").equals(readSegmentColumn("dim1", desc4))
                       && ImmutableList.of("e").equals(readSegmentColumn("dim1", desc5))));
    Assert.assertEquals(ImmutableList.of("g"), readSegmentColumn("dim1", desc6));
    Assert.assertEquals(ImmutableList.of("f"), readSegmentColumn("dim1", desc7));
  }

  @Test(timeout = 60_000L)
  public void testIncrementalHandOffMaxTotalRows() throws Exception
  {
    if (!isIncrementalHandoffSupported) {
      return;
    }
    final String baseSequenceName = "sequence0";
    // incremental publish should happen every 3 records
    maxRowsPerSegment = Integer.MAX_VALUE;
    maxTotalRows = 3L;

    // Insert data
    int numToAdd = records.size() - 2;

    try (final KafkaProducer<byte[], byte[]> kafkaProducer = kafkaServer.newProducer()) {
      kafkaProducer.initTransactions();
      kafkaProducer.beginTransaction();
      for (int i = 0; i < numToAdd; i++) {
        kafkaProducer.send(records.get(i)).get();
      }
      kafkaProducer.commitTransaction();
    }

    Map<String, Object> consumerProps = kafkaServer.consumerProperties();
    consumerProps.put("max.poll.records", "1");

    final SeekableStreamPartitions<Integer, Long> startPartitions = new SeekableStreamPartitions<>(
        topic,
        ImmutableMap.of(
            0,
            0L,
            1,
            0L
        )
    );
    final SeekableStreamPartitions<Integer, Long> checkpoint1 = new SeekableStreamPartitions<>(
        topic,
        ImmutableMap.of(
            0,
            3L,
            1,
            0L
        )
    );
    final SeekableStreamPartitions<Integer, Long> checkpoint2 = new SeekableStreamPartitions<>(
        topic,
        ImmutableMap.of(
            0,
            10L,
            1,
            0L
        )
    );

    final SeekableStreamPartitions<Integer, Long> endPartitions = new SeekableStreamPartitions<>(
        topic,
        ImmutableMap.of(
            0,
            10L,
            1,
            2L
        )
    );
    final KafkaIndexTask task = createTask(
        null,
        new KafkaIndexTaskIOConfig(
            0,
            baseSequenceName,
            startPartitions,
            endPartitions,
            consumerProps,
            KafkaSupervisorIOConfig.DEFAULT_POLL_TIMEOUT_MILLIS,
            true,
            null,
            null
        )
    );
    final ListenableFuture<TaskStatus> future = runTask(task);
    while (task.getRunner().getStatus() != Status.PAUSED) {
      Thread.sleep(10);
    }
    final Map<Integer, Long> currentOffsets = ImmutableMap.copyOf(task.getRunner().getCurrentOffsets());

    Assert.assertTrue(checkpoint1.getPartitionSequenceNumberMap().equals(currentOffsets));
    task.getRunner().setEndOffsets(currentOffsets, false);

    while (task.getRunner().getStatus() != Status.PAUSED) {
      Thread.sleep(10);
    }

    // add remaining records
    try (final KafkaProducer<byte[], byte[]> kafkaProducer = kafkaServer.newProducer()) {
      kafkaProducer.initTransactions();
      kafkaProducer.beginTransaction();
      for (int i = numToAdd; i < records.size(); i++) {
        kafkaProducer.send(records.get(i)).get();
      }
      kafkaProducer.commitTransaction();
    }
    final Map<Integer, Long> nextOffsets = ImmutableMap.copyOf(task.getRunner().getCurrentOffsets());

<<<<<<< HEAD
      // Check metrics
      Assert.assertEquals(8, task.getRunner().getRowIngestionMeters().getProcessed());
      Assert.assertEquals(3, task.getRunner().getRowIngestionMeters().getUnparseable());
      Assert.assertEquals(1, task.getRunner().getRowIngestionMeters().getThrownAway());

      // Check published metadata
      SegmentDescriptor desc1 = sd(task, "2008/P1D", 0);
      SegmentDescriptor desc2 = sd(task, "2009/P1D", 0);
      SegmentDescriptor desc3 = sd(task, "2010/P1D", 0);
      SegmentDescriptor desc4 = sd(task, "2011/P1D", 0);
      SegmentDescriptor desc5 = sd(task, "2011/P1D", 1);
      SegmentDescriptor desc6 = sd(task, "2012/P1D", 0);
      SegmentDescriptor desc7 = sd(task, "2013/P1D", 0);
      Assert.assertEquals(ImmutableSet.of(desc1, desc2, desc3, desc4, desc5, desc6, desc7), publishedDescriptors());
      Assert.assertEquals(
          new KafkaDataSourceMetadata(new SeekableStreamPartitions<>(topic, ImmutableMap.of(0, 10L, 1, 2L))),
          metadataStorageCoordinator.getDataSourceMetadata(DATA_SCHEMA.getDataSource())
      );
=======
    Assert.assertTrue(checkpoint2.getPartitionSequenceNumberMap().equals(nextOffsets));
    task.getRunner().setEndOffsets(nextOffsets, false);
>>>>>>> 4e2b0852

    Assert.assertEquals(TaskState.SUCCESS, future.get().getStatusCode());

    Assert.assertEquals(2, checkpointRequestsHash.size());
    Assert.assertTrue(
        checkpointRequestsHash.contains(
            Objects.hash(
                DATA_SCHEMA.getDataSource(),
                0,
                new KafkaDataSourceMetadata(startPartitions),
                new KafkaDataSourceMetadata(new SeekableStreamPartitions<>(topic, currentOffsets))
            )
        )
    );
    Assert.assertTrue(
        checkpointRequestsHash.contains(
            Objects.hash(
                DATA_SCHEMA.getDataSource(),
                0,
                new KafkaDataSourceMetadata(new SeekableStreamPartitions(topic, currentOffsets)),
                new KafkaDataSourceMetadata(new SeekableStreamPartitions(topic, nextOffsets))
            )
        )
    );

    // Check metrics
    Assert.assertEquals(8, task.getRunner().getRowIngestionMeters().getProcessed());
    Assert.assertEquals(3, task.getRunner().getRowIngestionMeters().getUnparseable());
    Assert.assertEquals(1, task.getRunner().getRowIngestionMeters().getThrownAway());

    // Check published metadata
    SegmentDescriptor desc1 = SD(task, "2008/P1D", 0);
    SegmentDescriptor desc2 = SD(task, "2009/P1D", 0);
    SegmentDescriptor desc3 = SD(task, "2010/P1D", 0);
    SegmentDescriptor desc4 = SD(task, "2011/P1D", 0);
    SegmentDescriptor desc5 = SD(task, "2011/P1D", 1);
    SegmentDescriptor desc6 = SD(task, "2012/P1D", 0);
    SegmentDescriptor desc7 = SD(task, "2013/P1D", 0);
    Assert.assertEquals(ImmutableSet.of(desc1, desc2, desc3, desc4, desc5, desc6, desc7), publishedDescriptors());
    Assert.assertEquals(
        new KafkaDataSourceMetadata(new SeekableStreamPartitions<>(topic, ImmutableMap.of(0, 10L, 1, 2L))),
        metadataStorageCoordinator.getDataSourceMetadata(DATA_SCHEMA.getDataSource())
    );

    // Check segments in deep storage
    Assert.assertEquals(ImmutableList.of("a"), readSegmentColumn("dim1", desc1));
    Assert.assertEquals(ImmutableList.of("b"), readSegmentColumn("dim1", desc2));
    Assert.assertEquals(ImmutableList.of("c"), readSegmentColumn("dim1", desc3));
    Assert.assertTrue((ImmutableList.of("d", "e").equals(readSegmentColumn("dim1", desc4))
                       && ImmutableList.of("h").equals(readSegmentColumn("dim1", desc5))) ||
                      (ImmutableList.of("d", "h").equals(readSegmentColumn("dim1", desc4))
                       && ImmutableList.of("e").equals(readSegmentColumn("dim1", desc5))));
    Assert.assertEquals(ImmutableList.of("g"), readSegmentColumn("dim1", desc6));
    Assert.assertEquals(ImmutableList.of("f"), readSegmentColumn("dim1", desc7));
  }

  @Test(timeout = 60_000L)
  public void testTimeBasedIncrementalHandOff() throws Exception
  {
    if (!isIncrementalHandoffSupported) {
      return;
    }
    final String baseSequenceName = "sequence0";
    // as soon as any segment hits maxRowsPerSegment or intermediateHandoffPeriod, incremental publishing should happen
    maxRowsPerSegment = Integer.MAX_VALUE;
    intermediateHandoffPeriod = new Period().withSeconds(0);

    // Insert data
    insertData();
    Map<String, Object> consumerProps = kafkaServer.consumerProperties();
    consumerProps.put("max.poll.records", "1");

    final SeekableStreamPartitions<Integer, Long> startPartitions = new SeekableStreamPartitions<>(
        topic,
        ImmutableMap.of(
            0,
            0L,
            1,
            0L
        )
    );
    // Checkpointing will happen at checkpoint
    final SeekableStreamPartitions<Integer, Long> checkpoint = new SeekableStreamPartitions<>(
        topic,
        ImmutableMap.of(
            0,
            1L,
            1,
            0L
        )
    );
    final SeekableStreamPartitions<Integer, Long> endPartitions = new SeekableStreamPartitions<>(
        topic,
        ImmutableMap.of(
            0,
            2L,
            1,
            0L
        )
    );
    final KafkaIndexTask task = createTask(
        null,
        new KafkaIndexTaskIOConfig(
            0,
            baseSequenceName,
            startPartitions,
            endPartitions,
            consumerProps,
            KafkaSupervisorIOConfig.DEFAULT_POLL_TIMEOUT_MILLIS,
            true,
            null,
            null
        )
    );
    final ListenableFuture<TaskStatus> future = runTask(task);

    // task will pause for checkpointing
    while (task.getRunner().getStatus() != Status.PAUSED) {
      Thread.sleep(10);
    }
    final Map<Integer, Long> currentOffsets = ImmutableMap.copyOf(task.getRunner().getCurrentOffsets());
    Assert.assertTrue(checkpoint.getPartitionSequenceNumberMap().equals(currentOffsets));
    task.getRunner().setEndOffsets(currentOffsets, false);
    Assert.assertEquals(TaskState.SUCCESS, future.get().getStatusCode());

    Assert.assertEquals(1, checkpointRequestsHash.size());
    Assert.assertTrue(
        checkpointRequestsHash.contains(
            Objects.hash(
                DATA_SCHEMA.getDataSource(),
                0,
                new KafkaDataSourceMetadata(startPartitions),
                new KafkaDataSourceMetadata(new SeekableStreamPartitions<>(
                    topic,
                    checkpoint.getPartitionSequenceNumberMap()
                ))
            )
        )
    );

    // Check metrics
    Assert.assertEquals(2, task.getRunner().getRowIngestionMeters().getProcessed());
    Assert.assertEquals(0, task.getRunner().getRowIngestionMeters().getUnparseable());
    Assert.assertEquals(0, task.getRunner().getRowIngestionMeters().getThrownAway());

    // Check published metadata
    SegmentDescriptor desc1 = sd(task, "2008/P1D", 0);
    SegmentDescriptor desc2 = sd(task, "2009/P1D", 0);
    Assert.assertEquals(ImmutableSet.of(desc1, desc2), publishedDescriptors());
    Assert.assertEquals(
        new KafkaDataSourceMetadata(new SeekableStreamPartitions<>(topic, ImmutableMap.of(0, 2L, 1, 0L))),
        metadataStorageCoordinator.getDataSourceMetadata(DATA_SCHEMA.getDataSource())
    );

    // Check segments in deep storage
    Assert.assertEquals(ImmutableList.of("a"), readSegmentColumn("dim1", desc1));
    Assert.assertEquals(ImmutableList.of("b"), readSegmentColumn("dim1", desc2));
  }

  @Test(timeout = 60_000L)
  public void testIncrementalHandOffReadsThroughEndOffsets() throws Exception
  {
    if (!isIncrementalHandoffSupported) {
      return;
    }

    List<ProducerRecord<byte[], byte[]>> records = ImmutableList.of(
        new ProducerRecord<>(topic, 0, null, jb("2008", "a", "y", "10", "20.0", "1.0")),
        new ProducerRecord<>(topic, 0, null, jb("2009", "b", "y", "10", "20.0", "1.0")),
        new ProducerRecord<>(topic, 0, null, jb("2010", "c", "y", "10", "20.0", "1.0")),
        new ProducerRecord<>(topic, 0, null, jb("2011", "d", "y", "10", "20.0", "1.0")),
        new ProducerRecord<>(topic, 0, null, jb("2011", "D", "y", "10", "20.0", "1.0")),
        new ProducerRecord<>(topic, 0, null, jb("2012", "e", "y", "10", "20.0", "1.0")),
        new ProducerRecord<>(topic, 0, null, jb("2009", "B", "y", "10", "20.0", "1.0"))
    );

    final String baseSequenceName = "sequence0";
    // as soon as any segment has more than one record, incremental publishing should happen
    maxRowsPerSegment = 2;

    // Insert data
    try (final KafkaProducer<byte[], byte[]> kafkaProducer = kafkaServer.newProducer()) {
      kafkaProducer.initTransactions();
      kafkaProducer.beginTransaction();
      for (ProducerRecord<byte[], byte[]> record : records) {
        kafkaProducer.send(record).get();
      }
      kafkaProducer.commitTransaction();
    }
    Map<String, Object> consumerProps = kafkaServer.consumerProperties();
    consumerProps.put("max.poll.records", "1");

    final SeekableStreamPartitions<Integer, Long> startPartitions = new SeekableStreamPartitions<>(
        topic,
        ImmutableMap.of(0, 0L)
    );
    final SeekableStreamPartitions<Integer, Long> checkpoint1 = new SeekableStreamPartitions<>(
        topic,
        ImmutableMap.of(0, 5L)
    );
    final SeekableStreamPartitions<Integer, Long> endPartitions = new SeekableStreamPartitions<>(
        topic,
        ImmutableMap.of(0, 7L)
    );

    final KafkaIndexTask task = createTask(
        null,
        new KafkaIndexTaskIOConfig(
            0,
            baseSequenceName,
            startPartitions,
            endPartitions,
            consumerProps,
            KafkaSupervisorIOConfig.DEFAULT_POLL_TIMEOUT_MILLIS,
            true,
            null,
            null
        )
    );
    final ListenableFuture<TaskStatus> future = runTask(task);
    while (task.getRunner().getStatus() != Status.PAUSED) {
      Thread.sleep(10);
    }
    final Map<Integer, Long> currentOffsets = ImmutableMap.copyOf(task.getRunner().getCurrentOffsets());
    Assert.assertTrue(checkpoint1.getPartitionSequenceNumberMap().equals(currentOffsets));

    // actual checkpoint offset is 5, but simulating behavior of publishing set end offset call, to ensure this task
    // will continue reading through the end offset of the checkpointed sequence
    task.getRunner().setEndOffsets(ImmutableMap.of(0, 6L), true);

    Assert.assertEquals(TaskState.SUCCESS, future.get().getStatusCode());

    // processed count would be 5 if it stopped at it's current offsets
    Assert.assertEquals(6, task.getRunner().getRowIngestionMeters().getProcessed());
    Assert.assertEquals(0, task.getRunner().getRowIngestionMeters().getUnparseable());
    Assert.assertEquals(0, task.getRunner().getRowIngestionMeters().getThrownAway());
  }

  @Test(timeout = 60_000L)
  public void testRunWithMinimumMessageTime() throws Exception
  {
    final KafkaIndexTask task = createTask(
        null,
        new KafkaIndexTaskIOConfig(
            0,
            "sequence0",
            new SeekableStreamPartitions<>(topic, ImmutableMap.of(0, 0L)),
            new SeekableStreamPartitions<>(topic, ImmutableMap.of(0, 5L)),
            kafkaServer.consumerProperties(),
            KafkaSupervisorIOConfig.DEFAULT_POLL_TIMEOUT_MILLIS,
            true,
            DateTimes.of("2010"),
            null
        )
    );

    final ListenableFuture<TaskStatus> future = runTask(task);

    // Wait for the task to start reading
    while (task.getRunner().getStatus() != Status.READING) {
      Thread.sleep(10);
    }

    // Insert data
    insertData();

    // Wait for task to exit
    Assert.assertEquals(TaskState.SUCCESS, future.get().getStatusCode());

    // Check metrics
    Assert.assertEquals(3, task.getRunner().getRowIngestionMeters().getProcessed());
    Assert.assertEquals(0, task.getRunner().getRowIngestionMeters().getUnparseable());
    Assert.assertEquals(2, task.getRunner().getRowIngestionMeters().getThrownAway());

    // Check published metadata
    SegmentDescriptor desc1 = sd(task, "2010/P1D", 0);
    SegmentDescriptor desc2 = sd(task, "2011/P1D", 0);
    Assert.assertEquals(ImmutableSet.of(desc1, desc2), publishedDescriptors());
    Assert.assertEquals(
        new KafkaDataSourceMetadata(new SeekableStreamPartitions<>(topic, ImmutableMap.of(0, 5L))),
        metadataStorageCoordinator.getDataSourceMetadata(DATA_SCHEMA.getDataSource())
    );

    // Check segments in deep storage
    Assert.assertEquals(ImmutableList.of("c"), readSegmentColumn("dim1", desc1));
    Assert.assertEquals(ImmutableList.of("d", "e"), readSegmentColumn("dim1", desc2));
  }

  @Test(timeout = 60_000L)
  public void testRunWithMaximumMessageTime() throws Exception
  {
    final KafkaIndexTask task = createTask(
        null,
        new KafkaIndexTaskIOConfig(
            0,
            "sequence0",
            new SeekableStreamPartitions<>(topic, ImmutableMap.of(0, 0L)),
            new SeekableStreamPartitions<>(topic, ImmutableMap.of(0, 5L)),
            kafkaServer.consumerProperties(),
            KafkaSupervisorIOConfig.DEFAULT_POLL_TIMEOUT_MILLIS,
            true,
            null,
            DateTimes.of("2010")
        )
    );

    final ListenableFuture<TaskStatus> future = runTask(task);

    // Wait for the task to start reading
    while (task.getRunner().getStatus() != Status.READING) {
      Thread.sleep(10);
    }

    // Insert data
    insertData();

    // Wait for task to exit
    Assert.assertEquals(TaskState.SUCCESS, future.get().getStatusCode());

    // Check metrics
    Assert.assertEquals(3, task.getRunner().getRowIngestionMeters().getProcessed());
    Assert.assertEquals(0, task.getRunner().getRowIngestionMeters().getUnparseable());
    Assert.assertEquals(2, task.getRunner().getRowIngestionMeters().getThrownAway());

    // Check published metadata
    SegmentDescriptor desc1 = sd(task, "2008/P1D", 0);
    SegmentDescriptor desc2 = sd(task, "2009/P1D", 0);
    SegmentDescriptor desc3 = sd(task, "2010/P1D", 0);
    Assert.assertEquals(ImmutableSet.of(desc1, desc2, desc3), publishedDescriptors());
    Assert.assertEquals(
        new KafkaDataSourceMetadata(new SeekableStreamPartitions<>(topic, ImmutableMap.of(0, 5L))),
        metadataStorageCoordinator.getDataSourceMetadata(DATA_SCHEMA.getDataSource())
    );

    // Check segments in deep storage
    Assert.assertEquals(ImmutableList.of("a"), readSegmentColumn("dim1", desc1));
    Assert.assertEquals(ImmutableList.of("b"), readSegmentColumn("dim1", desc2));
    Assert.assertEquals(ImmutableList.of("c"), readSegmentColumn("dim1", desc3));
  }

  @Test(timeout = 60_000L)
  public void testRunWithTransformSpec() throws Exception
  {
    final KafkaIndexTask task = createTask(
        null,
        DATA_SCHEMA.withTransformSpec(
            new TransformSpec(
                new SelectorDimFilter("dim1", "b", null),
                ImmutableList.of(
                    new ExpressionTransform("dim1t", "concat(dim1,dim1)", ExprMacroTable.nil())
                )
            )
        ),
        new KafkaIndexTaskIOConfig(
            0,
            "sequence0",
            new SeekableStreamPartitions<>(topic, ImmutableMap.of(0, 0L)),
            new SeekableStreamPartitions<>(topic, ImmutableMap.of(0, 5L)),
            kafkaServer.consumerProperties(),
            KafkaSupervisorIOConfig.DEFAULT_POLL_TIMEOUT_MILLIS,
            true,
            null,
            null
        )
    );

    final ListenableFuture<TaskStatus> future = runTask(task);

    // Wait for the task to start reading
    while (task.getRunner().getStatus() != Status.READING) {
      Thread.sleep(10);
    }

    // Insert data
    insertData();

    // Wait for task to exit
    Assert.assertEquals(TaskState.SUCCESS, future.get().getStatusCode());

    // Check metrics
    Assert.assertEquals(1, task.getRunner().getRowIngestionMeters().getProcessed());
    Assert.assertEquals(0, task.getRunner().getRowIngestionMeters().getUnparseable());
    Assert.assertEquals(4, task.getRunner().getRowIngestionMeters().getThrownAway());

    // Check published metadata
    SegmentDescriptor desc1 = sd(task, "2009/P1D", 0);
    Assert.assertEquals(ImmutableSet.of(desc1), publishedDescriptors());
    Assert.assertEquals(
        new KafkaDataSourceMetadata(new SeekableStreamPartitions<>(topic, ImmutableMap.of(0, 5L))),
        metadataStorageCoordinator.getDataSourceMetadata(DATA_SCHEMA.getDataSource())
    );

    // Check segments in deep storage
    Assert.assertEquals(ImmutableList.of("b"), readSegmentColumn("dim1", desc1));
    Assert.assertEquals(ImmutableList.of("bb"), readSegmentColumn("dim1t", desc1));
  }

  @Test(timeout = 60_000L)
  public void testRunOnNothing() throws Exception
  {
    // Insert data
    insertData();

    final KafkaIndexTask task = createTask(
        null,
        new KafkaIndexTaskIOConfig(
            0,
            "sequence0",
            new SeekableStreamPartitions<>(topic, ImmutableMap.of(0, 2L)),
            new SeekableStreamPartitions<>(topic, ImmutableMap.of(0, 2L)),
            kafkaServer.consumerProperties(),
            KafkaSupervisorIOConfig.DEFAULT_POLL_TIMEOUT_MILLIS,
            true,
            null,
            null
        )
    );

    final ListenableFuture<TaskStatus> future = runTask(task);

    // Wait for task to exit
    Assert.assertEquals(TaskState.SUCCESS, future.get().getStatusCode());

    // Check metrics
    Assert.assertEquals(0, task.getRunner().getRowIngestionMeters().getProcessed());
    Assert.assertEquals(0, task.getRunner().getRowIngestionMeters().getUnparseable());
    Assert.assertEquals(0, task.getRunner().getRowIngestionMeters().getThrownAway());

    // Check published metadata
    Assert.assertEquals(ImmutableSet.of(), publishedDescriptors());
  }

  @Test(timeout = 60_000L)
  public void testHandoffConditionTimeoutWhenHandoffOccurs() throws Exception
  {
    handoffConditionTimeout = 5_000;

    // Insert data
    insertData();

    final KafkaIndexTask task = createTask(
        null,
        new KafkaIndexTaskIOConfig(
            0,
            "sequence0",
            new SeekableStreamPartitions<>(topic, ImmutableMap.of(0, 2L)),
            new SeekableStreamPartitions<>(topic, ImmutableMap.of(0, 5L)),
            kafkaServer.consumerProperties(),
            KafkaSupervisorIOConfig.DEFAULT_POLL_TIMEOUT_MILLIS,
            true,
            null,
            null
        )
    );

    final ListenableFuture<TaskStatus> future = runTask(task);

    // Wait for task to exit
    Assert.assertEquals(TaskState.SUCCESS, future.get().getStatusCode());

    // Check metrics
    Assert.assertEquals(3, task.getRunner().getRowIngestionMeters().getProcessed());
    Assert.assertEquals(0, task.getRunner().getRowIngestionMeters().getUnparseable());
    Assert.assertEquals(0, task.getRunner().getRowIngestionMeters().getThrownAway());

    // Check published metadata
    SegmentDescriptor desc1 = sd(task, "2010/P1D", 0);
    SegmentDescriptor desc2 = sd(task, "2011/P1D", 0);
    Assert.assertEquals(ImmutableSet.of(desc1, desc2), publishedDescriptors());
    Assert.assertEquals(
        new KafkaDataSourceMetadata(new SeekableStreamPartitions<>(topic, ImmutableMap.of(0, 5L))),
        metadataStorageCoordinator.getDataSourceMetadata(DATA_SCHEMA.getDataSource())
    );

    // Check segments in deep storage
    Assert.assertEquals(ImmutableList.of("c"), readSegmentColumn("dim1", desc1));
    Assert.assertEquals(ImmutableList.of("d", "e"), readSegmentColumn("dim1", desc2));
  }

  @Test(timeout = 60_000L)
  public void testHandoffConditionTimeoutWhenHandoffDoesNotOccur() throws Exception
  {
    doHandoff = false;
    handoffConditionTimeout = 100;

    // Insert data
    insertData();

    final KafkaIndexTask task = createTask(
        null,
        new KafkaIndexTaskIOConfig(
            0,
            "sequence0",
            new SeekableStreamPartitions<>(topic, ImmutableMap.of(0, 2L)),
            new SeekableStreamPartitions<>(topic, ImmutableMap.of(0, 5L)),
            kafkaServer.consumerProperties(),
            KafkaSupervisorIOConfig.DEFAULT_POLL_TIMEOUT_MILLIS,
            true,
            null,
            null
        )
    );

    final ListenableFuture<TaskStatus> future = runTask(task);

    // Wait for task to exit
    Assert.assertEquals(TaskState.SUCCESS, future.get().getStatusCode());

    // Check metrics
    Assert.assertEquals(3, task.getRunner().getRowIngestionMeters().getProcessed());
    Assert.assertEquals(0, task.getRunner().getRowIngestionMeters().getUnparseable());
    Assert.assertEquals(0, task.getRunner().getRowIngestionMeters().getThrownAway());

    // Check published metadata
    SegmentDescriptor desc1 = sd(task, "2010/P1D", 0);
    SegmentDescriptor desc2 = sd(task, "2011/P1D", 0);
    Assert.assertEquals(ImmutableSet.of(desc1, desc2), publishedDescriptors());
    Assert.assertEquals(
        new KafkaDataSourceMetadata(new SeekableStreamPartitions<>(topic, ImmutableMap.of(0, 5L))),
        metadataStorageCoordinator.getDataSourceMetadata(DATA_SCHEMA.getDataSource())
    );

    // Check segments in deep storage
    Assert.assertEquals(ImmutableList.of("c"), readSegmentColumn("dim1", desc1));
    Assert.assertEquals(ImmutableList.of("d", "e"), readSegmentColumn("dim1", desc2));
  }

  @Test(timeout = 60_000L)
  public void testReportParseExceptions() throws Exception
  {
    reportParseExceptions = true;

    // these will be ignored because reportParseExceptions is true
    maxParseExceptions = 1000;
    maxSavedParseExceptions = 2;

    // Insert data
    insertData();

    final KafkaIndexTask task = createTask(
        null,
        new KafkaIndexTaskIOConfig(
            0,
            "sequence0",
            new SeekableStreamPartitions<>(topic, ImmutableMap.of(0, 2L)),
            new SeekableStreamPartitions<>(topic, ImmutableMap.of(0, 7L)),
            kafkaServer.consumerProperties(),
            KafkaSupervisorIOConfig.DEFAULT_POLL_TIMEOUT_MILLIS,
            true,
            null,
            null
        )
    );

    final ListenableFuture<TaskStatus> future = runTask(task);

    // Wait for task to exit
    Assert.assertEquals(TaskState.FAILED, future.get().getStatusCode());

    // Check metrics
    Assert.assertEquals(3, task.getRunner().getRowIngestionMeters().getProcessed());
    Assert.assertEquals(1, task.getRunner().getRowIngestionMeters().getUnparseable());
    Assert.assertEquals(0, task.getRunner().getRowIngestionMeters().getThrownAway());

    // Check published metadata
    Assert.assertEquals(ImmutableSet.of(), publishedDescriptors());
    Assert.assertNull(metadataStorageCoordinator.getDataSourceMetadata(DATA_SCHEMA.getDataSource()));
  }

  @Test(timeout = 60_000L)
  public void testMultipleParseExceptionsSuccess() throws Exception
  {
    reportParseExceptions = false;
    maxParseExceptions = 6;
    maxSavedParseExceptions = 6;

    // Insert data
    insertData();

    final KafkaIndexTask task = createTask(
        null,
        new KafkaIndexTaskIOConfig(
            0,
            "sequence0",
            new SeekableStreamPartitions<>(topic, ImmutableMap.of(0, 2L)),
            new SeekableStreamPartitions<>(topic, ImmutableMap.of(0, 13L)),
            kafkaServer.consumerProperties(),
            KafkaSupervisorIOConfig.DEFAULT_POLL_TIMEOUT_MILLIS,
            true,
            null,
            null
        )
    );

    final ListenableFuture<TaskStatus> future = runTask(task);

    TaskStatus status = future.get();

    // Wait for task to exit
    Assert.assertEquals(TaskState.SUCCESS, status.getStatusCode());
    Assert.assertEquals(null, status.getErrorMsg());

    // Check metrics
    Assert.assertEquals(4, task.getRunner().getRowIngestionMeters().getProcessed());
    Assert.assertEquals(3, task.getRunner().getRowIngestionMeters().getProcessedWithError());
    Assert.assertEquals(3, task.getRunner().getRowIngestionMeters().getUnparseable());
    Assert.assertEquals(1, task.getRunner().getRowIngestionMeters().getThrownAway());

    // Check published metadata
    SegmentDescriptor desc1 = sd(task, "2010/P1D", 0);
    SegmentDescriptor desc2 = sd(task, "2011/P1D", 0);
    SegmentDescriptor desc3 = sd(task, "2013/P1D", 0);
    SegmentDescriptor desc4 = sd(task, "2049/P1D", 0);
    Assert.assertEquals(ImmutableSet.of(desc1, desc2, desc3, desc4), publishedDescriptors());
    Assert.assertEquals(
        new KafkaDataSourceMetadata(new SeekableStreamPartitions<>(topic, ImmutableMap.of(0, 13L))),
        metadataStorageCoordinator.getDataSourceMetadata(DATA_SCHEMA.getDataSource())
    );

    IngestionStatsAndErrorsTaskReportData reportData = getTaskReportData();

    Map<String, Object> expectedMetrics = ImmutableMap.of(
        RowIngestionMeters.BUILD_SEGMENTS,
        ImmutableMap.of(
            RowIngestionMeters.PROCESSED, 4,
            RowIngestionMeters.PROCESSED_WITH_ERROR, 3,
            RowIngestionMeters.UNPARSEABLE, 3,
            RowIngestionMeters.THROWN_AWAY, 1
        )
    );
    Assert.assertEquals(expectedMetrics, reportData.getRowStats());

    Map<String, Object> unparseableEvents = ImmutableMap.of(
        RowIngestionMeters.BUILD_SEGMENTS,
        Arrays.asList(
            "Found unparseable columns in row: [MapBasedInputRow{timestamp=2049-01-01T00:00:00.000Z, event={timestamp=2049, dim1=f, dim2=y, dimLong=10, dimFloat=20.0, met1=notanumber}, dimensions=[dim1, dim1t, dim2, dimLong, dimFloat]}], exceptions: [Unable to parse value[notanumber] for field[met1],]",
            "Found unparseable columns in row: [MapBasedInputRow{timestamp=2049-01-01T00:00:00.000Z, event={timestamp=2049, dim1=f, dim2=y, dimLong=10, dimFloat=notanumber, met1=1.0}, dimensions=[dim1, dim1t, dim2, dimLong, dimFloat]}], exceptions: [could not convert value [notanumber] to float,]",
            "Found unparseable columns in row: [MapBasedInputRow{timestamp=2049-01-01T00:00:00.000Z, event={timestamp=2049, dim1=f, dim2=y, dimLong=notanumber, dimFloat=20.0, met1=1.0}, dimensions=[dim1, dim1t, dim2, dimLong, dimFloat]}], exceptions: [could not convert value [notanumber] to long,]",
            "Unable to parse row [unparseable2]",
            "Unable to parse row [unparseable]",
            "Encountered row with timestamp that cannot be represented as a long: [MapBasedInputRow{timestamp=246140482-04-24T15:36:27.903Z, event={timestamp=246140482-04-24T15:36:27.903Z, dim1=x, dim2=z, dimLong=10, dimFloat=20.0, met1=1.0}, dimensions=[dim1, dim1t, dim2, dimLong, dimFloat]}]"
        )
    );

    Assert.assertEquals(unparseableEvents, reportData.getUnparseableEvents());
  }

  @Test(timeout = 60_000L)
  public void testMultipleParseExceptionsFailure() throws Exception
  {
    reportParseExceptions = false;
    maxParseExceptions = 2;
    maxSavedParseExceptions = 2;

    // Insert data
    insertData();

    final KafkaIndexTask task = createTask(
        null,
        new KafkaIndexTaskIOConfig(
            0,
            "sequence0",
            new SeekableStreamPartitions<>(topic, ImmutableMap.of(0, 2L)),
            new SeekableStreamPartitions<>(topic, ImmutableMap.of(0, 10L)),
            kafkaServer.consumerProperties(),
            KafkaSupervisorIOConfig.DEFAULT_POLL_TIMEOUT_MILLIS,
            true,
            null,
            null
        )
    );

    final ListenableFuture<TaskStatus> future = runTask(task);

    TaskStatus status = future.get();

    // Wait for task to exit
    Assert.assertEquals(TaskState.FAILED, status.getStatusCode());
    IndexTaskTest.checkTaskStatusErrorMsgForParseExceptionsExceeded(status);

    // Check metrics
    Assert.assertEquals(3, task.getRunner().getRowIngestionMeters().getProcessed());
    Assert.assertEquals(0, task.getRunner().getRowIngestionMeters().getProcessedWithError());
    Assert.assertEquals(3, task.getRunner().getRowIngestionMeters().getUnparseable());
    Assert.assertEquals(0, task.getRunner().getRowIngestionMeters().getThrownAway());

    // Check published metadata
    Assert.assertEquals(ImmutableSet.of(), publishedDescriptors());
    Assert.assertNull(metadataStorageCoordinator.getDataSourceMetadata(DATA_SCHEMA.getDataSource()));

    IngestionStatsAndErrorsTaskReportData reportData = getTaskReportData();

    Map<String, Object> expectedMetrics = ImmutableMap.of(
        RowIngestionMeters.BUILD_SEGMENTS,
        ImmutableMap.of(
            RowIngestionMeters.PROCESSED, 3,
            RowIngestionMeters.PROCESSED_WITH_ERROR, 0,
            RowIngestionMeters.UNPARSEABLE, 3,
            RowIngestionMeters.THROWN_AWAY, 0
        )
    );
    Assert.assertEquals(expectedMetrics, reportData.getRowStats());

    Map<String, Object> unparseableEvents = ImmutableMap.of(
        RowIngestionMeters.BUILD_SEGMENTS,
        Arrays.asList(
            "Unable to parse row [unparseable2]",
            "Unable to parse row [unparseable]"
        )
    );

    Assert.assertEquals(unparseableEvents, reportData.getUnparseableEvents());
  }

  @Test(timeout = 60_000L)
  public void testRunReplicas() throws Exception
  {
    final KafkaIndexTask task1 = createTask(
        null,
        new KafkaIndexTaskIOConfig(
            0,
            "sequence0",
            new SeekableStreamPartitions<>(topic, ImmutableMap.of(0, 2L)),
            new SeekableStreamPartitions<>(topic, ImmutableMap.of(0, 5L)),
            kafkaServer.consumerProperties(),
            KafkaSupervisorIOConfig.DEFAULT_POLL_TIMEOUT_MILLIS,
            true,
            null,
            null
        )
    );
    final KafkaIndexTask task2 = createTask(
        null,
        new KafkaIndexTaskIOConfig(
            0,
            "sequence0",
            new SeekableStreamPartitions<>(topic, ImmutableMap.of(0, 2L)),
            new SeekableStreamPartitions<>(topic, ImmutableMap.of(0, 5L)),
            kafkaServer.consumerProperties(),
            KafkaSupervisorIOConfig.DEFAULT_POLL_TIMEOUT_MILLIS,
            true,
            null,
            null
        )
    );

    final ListenableFuture<TaskStatus> future1 = runTask(task1);
    final ListenableFuture<TaskStatus> future2 = runTask(task2);

    // Insert data
    insertData();

    // Wait for tasks to exit
    Assert.assertEquals(TaskState.SUCCESS, future1.get().getStatusCode());
    Assert.assertEquals(TaskState.SUCCESS, future2.get().getStatusCode());

    // Check metrics
    Assert.assertEquals(3, task1.getRunner().getRowIngestionMeters().getProcessed());
    Assert.assertEquals(0, task1.getRunner().getRowIngestionMeters().getUnparseable());
    Assert.assertEquals(0, task1.getRunner().getRowIngestionMeters().getThrownAway());
    Assert.assertEquals(3, task2.getRunner().getRowIngestionMeters().getProcessed());
    Assert.assertEquals(0, task2.getRunner().getRowIngestionMeters().getUnparseable());
    Assert.assertEquals(0, task2.getRunner().getRowIngestionMeters().getThrownAway());

    // Check published segments & metadata
    SegmentDescriptor desc1 = sd(task1, "2010/P1D", 0);
    SegmentDescriptor desc2 = sd(task1, "2011/P1D", 0);
    Assert.assertEquals(ImmutableSet.of(desc1, desc2), publishedDescriptors());
    Assert.assertEquals(
        new KafkaDataSourceMetadata(new SeekableStreamPartitions<>(topic, ImmutableMap.of(0, 5L))),
        metadataStorageCoordinator.getDataSourceMetadata(DATA_SCHEMA.getDataSource())
    );

    // Check segments in deep storage
    Assert.assertEquals(ImmutableList.of("c"), readSegmentColumn("dim1", desc1));
    Assert.assertEquals(ImmutableList.of("d", "e"), readSegmentColumn("dim1", desc2));
  }

  @Test(timeout = 60_000L)
  public void testRunConflicting() throws Exception
  {
    final KafkaIndexTask task1 = createTask(
        null,
        new KafkaIndexTaskIOConfig(
            0,
            "sequence0",
            new SeekableStreamPartitions<>(topic, ImmutableMap.of(0, 2L)),
            new SeekableStreamPartitions<>(topic, ImmutableMap.of(0, 5L)),
            kafkaServer.consumerProperties(),
            KafkaSupervisorIOConfig.DEFAULT_POLL_TIMEOUT_MILLIS,
            true,
            null,
            null
        )
    );
    final KafkaIndexTask task2 = createTask(
        null,
        new KafkaIndexTaskIOConfig(
            1,
            "sequence1",
            new SeekableStreamPartitions<>(topic, ImmutableMap.of(0, 3L)),
            new SeekableStreamPartitions<>(topic, ImmutableMap.of(0, 10L)),
            kafkaServer.consumerProperties(),
            KafkaSupervisorIOConfig.DEFAULT_POLL_TIMEOUT_MILLIS,
            true,
            null,
            null
        )
    );

    // Insert data
    insertData();

    // Run first task
    final ListenableFuture<TaskStatus> future1 = runTask(task1);
    Assert.assertEquals(TaskState.SUCCESS, future1.get().getStatusCode());

    // Run second task
    final ListenableFuture<TaskStatus> future2 = runTask(task2);
    Assert.assertEquals(TaskState.FAILED, future2.get().getStatusCode());

    // Check metrics
    Assert.assertEquals(3, task1.getRunner().getRowIngestionMeters().getProcessed());
    Assert.assertEquals(0, task1.getRunner().getRowIngestionMeters().getUnparseable());
    Assert.assertEquals(0, task1.getRunner().getRowIngestionMeters().getThrownAway());
    Assert.assertEquals(3, task2.getRunner().getRowIngestionMeters().getProcessed());
    Assert.assertEquals(3, task2.getRunner().getRowIngestionMeters().getUnparseable());
    Assert.assertEquals(1, task2.getRunner().getRowIngestionMeters().getThrownAway());

    // Check published segments & metadata, should all be from the first task
    SegmentDescriptor desc1 = sd(task1, "2010/P1D", 0);
    SegmentDescriptor desc2 = sd(task1, "2011/P1D", 0);
    Assert.assertEquals(ImmutableSet.of(desc1, desc2), publishedDescriptors());
    Assert.assertEquals(
        new KafkaDataSourceMetadata(new SeekableStreamPartitions<>(topic, ImmutableMap.of(0, 5L))),
        metadataStorageCoordinator.getDataSourceMetadata(DATA_SCHEMA.getDataSource())
    );

    // Check segments in deep storage
    Assert.assertEquals(ImmutableList.of("c"), readSegmentColumn("dim1", desc1));
    Assert.assertEquals(ImmutableList.of("d", "e"), readSegmentColumn("dim1", desc2));
  }

  @Test(timeout = 60_000L)
  public void testRunConflictingWithoutTransactions() throws Exception
  {
    final KafkaIndexTask task1 = createTask(
        null,
        new KafkaIndexTaskIOConfig(
            0,
            "sequence0",
            new SeekableStreamPartitions<>(topic, ImmutableMap.of(0, 2L)),
            new SeekableStreamPartitions<>(topic, ImmutableMap.of(0, 5L)),
            kafkaServer.consumerProperties(),
            KafkaSupervisorIOConfig.DEFAULT_POLL_TIMEOUT_MILLIS,
            false,
            null,
            null
        )
    );
    final KafkaIndexTask task2 = createTask(
        null,
        new KafkaIndexTaskIOConfig(
            1,
            "sequence1",
            new SeekableStreamPartitions<>(topic, ImmutableMap.of(0, 3L)),
            new SeekableStreamPartitions<>(topic, ImmutableMap.of(0, 10L)),
            kafkaServer.consumerProperties(),
            KafkaSupervisorIOConfig.DEFAULT_POLL_TIMEOUT_MILLIS,
            false,
            null,
            null
        )
    );

    // Insert data
    insertData();

    // Run first task
    final ListenableFuture<TaskStatus> future1 = runTask(task1);
    Assert.assertEquals(TaskState.SUCCESS, future1.get().getStatusCode());

    // Check published segments & metadata
    SegmentDescriptor desc1 = sd(task1, "2010/P1D", 0);
    SegmentDescriptor desc2 = sd(task1, "2011/P1D", 0);
    Assert.assertEquals(ImmutableSet.of(desc1, desc2), publishedDescriptors());
    Assert.assertNull(metadataStorageCoordinator.getDataSourceMetadata(DATA_SCHEMA.getDataSource()));

    // Run second task
    final ListenableFuture<TaskStatus> future2 = runTask(task2);
    Assert.assertEquals(TaskState.SUCCESS, future2.get().getStatusCode());

    // Check metrics
    Assert.assertEquals(3, task1.getRunner().getRowIngestionMeters().getProcessed());
    Assert.assertEquals(0, task1.getRunner().getRowIngestionMeters().getUnparseable());
    Assert.assertEquals(0, task1.getRunner().getRowIngestionMeters().getThrownAway());
    Assert.assertEquals(3, task2.getRunner().getRowIngestionMeters().getProcessed());
    Assert.assertEquals(3, task2.getRunner().getRowIngestionMeters().getUnparseable());
    Assert.assertEquals(1, task2.getRunner().getRowIngestionMeters().getThrownAway());

    // Check published segments & metadata
    SegmentDescriptor desc3 = sd(task2, "2011/P1D", 1);
    SegmentDescriptor desc4 = sd(task2, "2013/P1D", 0);
    Assert.assertEquals(ImmutableSet.of(desc1, desc2, desc3, desc4), publishedDescriptors());
    Assert.assertNull(metadataStorageCoordinator.getDataSourceMetadata(DATA_SCHEMA.getDataSource()));

    // Check segments in deep storage
    Assert.assertEquals(ImmutableList.of("c"), readSegmentColumn("dim1", desc1));
    Assert.assertEquals(ImmutableList.of("d", "e"), readSegmentColumn("dim1", desc2));
    Assert.assertEquals(ImmutableList.of("d", "e"), readSegmentColumn("dim1", desc3));
    Assert.assertEquals(ImmutableList.of("f"), readSegmentColumn("dim1", desc4));
  }

  @Test(timeout = 60_000L)
  public void testRunOneTaskTwoPartitions() throws Exception
  {
    final KafkaIndexTask task = createTask(
        null,
        new KafkaIndexTaskIOConfig(
            0,
            "sequence0",
            new SeekableStreamPartitions<>(topic, ImmutableMap.of(0, 2L, 1, 0L)),
            new SeekableStreamPartitions<>(topic, ImmutableMap.of(0, 5L, 1, 2L)),
            kafkaServer.consumerProperties(),
            KafkaSupervisorIOConfig.DEFAULT_POLL_TIMEOUT_MILLIS,
            true,
            null,
            null
        )
    );

    final ListenableFuture<TaskStatus> future = runTask(task);

    // Insert data
    insertData();

    // Wait for tasks to exit
    Assert.assertEquals(TaskState.SUCCESS, future.get().getStatusCode());

    // Check metrics
    Assert.assertEquals(5, task.getRunner().getRowIngestionMeters().getProcessed());
    Assert.assertEquals(0, task.getRunner().getRowIngestionMeters().getUnparseable());
    Assert.assertEquals(0, task.getRunner().getRowIngestionMeters().getThrownAway());

    // Check published segments & metadata
    SegmentDescriptor desc1 = sd(task, "2010/P1D", 0);
    SegmentDescriptor desc2 = sd(task, "2011/P1D", 0);
    // desc3 will not be created in KafkaIndexTask (0.12.x) as it does not create per Kafka partition Druid segments
    SegmentDescriptor desc3 = sd(task, "2011/P1D", 1);
    SegmentDescriptor desc4 = sd(task, "2012/P1D", 0);
    Assert.assertEquals(isIncrementalHandoffSupported
                        ? ImmutableSet.of(desc1, desc2, desc4)
                        : ImmutableSet.of(desc1, desc2, desc3, desc4), publishedDescriptors());
    Assert.assertEquals(
        new KafkaDataSourceMetadata(new SeekableStreamPartitions<>(topic, ImmutableMap.of(0, 5L, 1, 2L))),
        metadataStorageCoordinator.getDataSourceMetadata(DATA_SCHEMA.getDataSource())
    );

    // Check segments in deep storage
    Assert.assertEquals(ImmutableList.of("c"), readSegmentColumn("dim1", desc1));
    Assert.assertEquals(ImmutableList.of("g"), readSegmentColumn("dim1", desc4));

    // Check desc2/desc3 without strong ordering because two partitions are interleaved nondeterministically
    Assert.assertEquals(
        isIncrementalHandoffSupported
        ? ImmutableSet.of(ImmutableList.of("d", "e", "h"))
        : ImmutableSet.of(ImmutableList.of("d", "e"), ImmutableList.of("h")),
        isIncrementalHandoffSupported
        ? ImmutableSet.of(readSegmentColumn("dim1", desc2))
        : ImmutableSet.of(readSegmentColumn("dim1", desc2), readSegmentColumn("dim1", desc3))
    );
  }

  @Test(timeout = 60_000L)
  public void testRunTwoTasksTwoPartitions() throws Exception
  {
    final KafkaIndexTask task1 = createTask(
        null,
        new KafkaIndexTaskIOConfig(
            0,
            "sequence0",
            new SeekableStreamPartitions<>(topic, ImmutableMap.of(0, 2L)),
            new SeekableStreamPartitions<>(topic, ImmutableMap.of(0, 5L)),
            kafkaServer.consumerProperties(),
            KafkaSupervisorIOConfig.DEFAULT_POLL_TIMEOUT_MILLIS,
            true,
            null,
            null
        )
    );
    final KafkaIndexTask task2 = createTask(
        null,
        new KafkaIndexTaskIOConfig(
            1,
            "sequence1",
            new SeekableStreamPartitions<>(topic, ImmutableMap.of(1, 0L)),
            new SeekableStreamPartitions<>(topic, ImmutableMap.of(1, 1L)),
            kafkaServer.consumerProperties(),
            KafkaSupervisorIOConfig.DEFAULT_POLL_TIMEOUT_MILLIS,
            true,
            null,
            null
        )
    );

    final ListenableFuture<TaskStatus> future1 = runTask(task1);
    final ListenableFuture<TaskStatus> future2 = runTask(task2);

    // Insert data
    insertData();

    // Wait for tasks to exit
    Assert.assertEquals(TaskState.SUCCESS, future1.get().getStatusCode());
    Assert.assertEquals(TaskState.SUCCESS, future2.get().getStatusCode());

    // Check metrics
    Assert.assertEquals(3, task1.getRunner().getRowIngestionMeters().getProcessed());
    Assert.assertEquals(0, task1.getRunner().getRowIngestionMeters().getUnparseable());
    Assert.assertEquals(0, task1.getRunner().getRowIngestionMeters().getThrownAway());
    Assert.assertEquals(1, task2.getRunner().getRowIngestionMeters().getProcessed());
    Assert.assertEquals(0, task2.getRunner().getRowIngestionMeters().getUnparseable());
    Assert.assertEquals(0, task2.getRunner().getRowIngestionMeters().getThrownAway());

    // Check published segments & metadata
    SegmentDescriptor desc1 = sd(task1, "2010/P1D", 0);
    SegmentDescriptor desc2 = sd(task1, "2011/P1D", 0);
    SegmentDescriptor desc3 = sd(task2, "2012/P1D", 0);
    Assert.assertEquals(ImmutableSet.of(desc1, desc2, desc3), publishedDescriptors());
    Assert.assertEquals(
        new KafkaDataSourceMetadata(new SeekableStreamPartitions<>(topic, ImmutableMap.of(0, 5L, 1, 1L))),
        metadataStorageCoordinator.getDataSourceMetadata(DATA_SCHEMA.getDataSource())
    );

    // Check segments in deep storage
    Assert.assertEquals(ImmutableList.of("c"), readSegmentColumn("dim1", desc1));
    Assert.assertEquals(ImmutableList.of("d", "e"), readSegmentColumn("dim1", desc2));
    Assert.assertEquals(ImmutableList.of("g"), readSegmentColumn("dim1", desc3));
  }

  @Test(timeout = 60_000L)
  public void testRestore() throws Exception
  {
    final KafkaIndexTask task1 = createTask(
        null,
        new KafkaIndexTaskIOConfig(
            0,
            "sequence0",
            new SeekableStreamPartitions<>(topic, ImmutableMap.of(0, 2L)),
            new SeekableStreamPartitions<>(topic, ImmutableMap.of(0, 6L)),
            kafkaServer.consumerProperties(),
            KafkaSupervisorIOConfig.DEFAULT_POLL_TIMEOUT_MILLIS,
            true,
            null,
            null
        )
    );

    final ListenableFuture<TaskStatus> future1 = runTask(task1);

    // Insert some data, but not enough for the task to finish
    try (final KafkaProducer<byte[], byte[]> kafkaProducer = kafkaServer.newProducer()) {
      kafkaProducer.initTransactions();
      kafkaProducer.beginTransaction();
      for (ProducerRecord<byte[], byte[]> record : Iterables.limit(records, 4)) {
        kafkaProducer.send(record).get();
      }
      kafkaProducer.commitTransaction();
    }

    while (countEvents(task1) != 2) {
      Thread.sleep(25);
    }

    Assert.assertEquals(2, countEvents(task1));

    // Stop without publishing segment
    task1.stopGracefully(toolboxFactory.build(task1).getConfig());
    unlockAppenderatorBasePersistDirForTask(task1);

    Assert.assertEquals(TaskState.SUCCESS, future1.get().getStatusCode());

    // Start a new task
    final KafkaIndexTask task2 = createTask(
        task1.getId(),
        new KafkaIndexTaskIOConfig(
            0,
            "sequence0",
            new SeekableStreamPartitions<>(topic, ImmutableMap.of(0, 2L)),
            new SeekableStreamPartitions<>(topic, ImmutableMap.of(0, 6L)),
            kafkaServer.consumerProperties(),
            KafkaSupervisorIOConfig.DEFAULT_POLL_TIMEOUT_MILLIS,
            true,
            null,
            null
        )
    );

    final ListenableFuture<TaskStatus> future2 = runTask(task2);

    // Insert remaining data
    try (final KafkaProducer<byte[], byte[]> kafkaProducer = kafkaServer.newProducer()) {
      kafkaProducer.initTransactions();
      kafkaProducer.beginTransaction();
      for (ProducerRecord<byte[], byte[]> record : Iterables.skip(records, 4)) {
        kafkaProducer.send(record).get();
      }
      kafkaProducer.commitTransaction();
    }

    // Wait for task to exit

    Assert.assertEquals(TaskState.SUCCESS, future2.get().getStatusCode());

    // Check metrics
    Assert.assertEquals(2, task1.getRunner().getRowIngestionMeters().getProcessed());
    Assert.assertEquals(0, task1.getRunner().getRowIngestionMeters().getUnparseable());
    Assert.assertEquals(0, task1.getRunner().getRowIngestionMeters().getThrownAway());
    Assert.assertEquals(1, task2.getRunner().getRowIngestionMeters().getProcessed());
    Assert.assertEquals(0, task2.getRunner().getRowIngestionMeters().getUnparseable());
    Assert.assertEquals(0, task2.getRunner().getRowIngestionMeters().getThrownAway());

    // Check published segments & metadata
    SegmentDescriptor desc1 = sd(task1, "2010/P1D", 0);
    SegmentDescriptor desc2 = sd(task1, "2011/P1D", 0);
    Assert.assertEquals(ImmutableSet.of(desc1, desc2), publishedDescriptors());
    Assert.assertEquals(
        new KafkaDataSourceMetadata(new SeekableStreamPartitions<>(topic, ImmutableMap.of(0, 6L))),
        metadataStorageCoordinator.getDataSourceMetadata(DATA_SCHEMA.getDataSource())
    );

    // Check segments in deep storage
    Assert.assertEquals(ImmutableList.of("c"), readSegmentColumn("dim1", desc1));
    Assert.assertEquals(ImmutableList.of("d", "e"), readSegmentColumn("dim1", desc2));
  }

  @Test(timeout = 60_000L)
  public void testRunWithPauseAndResume() throws Exception
  {
    final KafkaIndexTask task = createTask(
        null,
        new KafkaIndexTaskIOConfig(
            0,
            "sequence0",
            new SeekableStreamPartitions<>(topic, ImmutableMap.of(0, 2L)),
            new SeekableStreamPartitions<>(topic, ImmutableMap.of(0, 6L)),
            kafkaServer.consumerProperties(),
            KafkaSupervisorIOConfig.DEFAULT_POLL_TIMEOUT_MILLIS,
            true,
            null,
            null
        )
    );

    final ListenableFuture<TaskStatus> future = runTask(task);

    // Insert some data, but not enough for the task to finish
    try (final KafkaProducer<byte[], byte[]> kafkaProducer = kafkaServer.newProducer()) {
      kafkaProducer.initTransactions();
      kafkaProducer.beginTransaction();
      for (ProducerRecord<byte[], byte[]> record : Iterables.limit(records, 4)) {
        kafkaProducer.send(record).get();
      }
      kafkaProducer.flush();
      kafkaProducer.commitTransaction();
    }

    while (countEvents(task) != 2) {
      Thread.sleep(25);
    }

    Assert.assertEquals(2, countEvents(task));
    Assert.assertEquals(Status.READING, task.getRunner().getStatus());

    Map<Integer, Long> currentOffsets = objectMapper.readValue(
        task.getRunner().pause().getEntity().toString(),
        new TypeReference<Map<Integer, Long>>()
        {
        }
    );
    Assert.assertEquals(Status.PAUSED, task.getRunner().getStatus());
    // Insert remaining data
    try (final KafkaProducer<byte[], byte[]> kafkaProducer = kafkaServer.newProducer()) {
      kafkaProducer.initTransactions();
      kafkaProducer.beginTransaction();
      for (ProducerRecord<byte[], byte[]> record : Iterables.skip(records, 4)) {
        kafkaProducer.send(record).get();
      }
      kafkaProducer.commitTransaction();
    }

    try {
      future.get(10, TimeUnit.SECONDS);
      Assert.fail("Task completed when it should have been paused");
    }
    catch (TimeoutException e) {
      // carry on..
    }

    Assert.assertEquals(currentOffsets, task.getRunner().getCurrentOffsets());

    task.getRunner().resume();

    Assert.assertEquals(TaskState.SUCCESS, future.get().getStatusCode());
    Assert.assertEquals(task.getRunner().getEndOffsets(), task.getRunner().getCurrentOffsets());

    // Check metrics
    Assert.assertEquals(3, task.getRunner().getRowIngestionMeters().getProcessed());
    Assert.assertEquals(0, task.getRunner().getRowIngestionMeters().getUnparseable());
    Assert.assertEquals(0, task.getRunner().getRowIngestionMeters().getThrownAway());

    // Check published metadata
    SegmentDescriptor desc1 = sd(task, "2010/P1D", 0);
    SegmentDescriptor desc2 = sd(task, "2011/P1D", 0);
    Assert.assertEquals(ImmutableSet.of(desc1, desc2), publishedDescriptors());
    Assert.assertEquals(
        new KafkaDataSourceMetadata(new SeekableStreamPartitions<>(topic, ImmutableMap.of(0, 6L))),
        metadataStorageCoordinator.getDataSourceMetadata(DATA_SCHEMA.getDataSource())
    );

    // Check segments in deep storage
    Assert.assertEquals(ImmutableList.of("c"), readSegmentColumn("dim1", desc1));
    Assert.assertEquals(ImmutableList.of("d", "e"), readSegmentColumn("dim1", desc2));
  }

  @Test(timeout = 60_000L)
  public void testRunWithOffsetOutOfRangeExceptionAndPause() throws Exception
  {
    final KafkaIndexTask task = createTask(
        null,
        new KafkaIndexTaskIOConfig(
            0,
            "sequence0",
            new SeekableStreamPartitions<>(topic, ImmutableMap.of(0, 2L)),
            new SeekableStreamPartitions<>(topic, ImmutableMap.of(0, 5L)),
            kafkaServer.consumerProperties(),
            KafkaSupervisorIOConfig.DEFAULT_POLL_TIMEOUT_MILLIS,
            true,
            null,
            null
        )
    );

    runTask(task);

    while (!task.getRunner().getStatus().equals(Status.READING)) {
      Thread.sleep(2000);
    }

    task.getRunner().pause();

    while (!task.getRunner().getStatus().equals(Status.PAUSED)) {
      Thread.sleep(25);
    }
  }

  @Test(timeout = 60_000L)
  public void testRunWithOffsetOutOfRangeExceptionAndNextOffsetGreaterThanLeastAvailable() throws Exception
  {
    resetOffsetAutomatically = true;
    // Insert data
    insertData();

    final KafkaIndexTask task = createTask(
        null,
        new KafkaIndexTaskIOConfig(
            0,
            "sequence0",
            new SeekableStreamPartitions<>(topic, ImmutableMap.of(0, 200L)),
            new SeekableStreamPartitions<>(topic, ImmutableMap.of(0, 500L)),
            kafkaServer.consumerProperties(),
            KafkaSupervisorIOConfig.DEFAULT_POLL_TIMEOUT_MILLIS,
            true,
            null,
            null
        )
    );

    runTask(task);

    while (!task.getRunner().getStatus().equals(Status.READING)) {
      Thread.sleep(20);
    }

    for (int i = 0; i < 5; i++) {
      Assert.assertEquals(task.getRunner().getStatus(), Status.READING);
      // Offset should not be reset
      Assert.assertTrue(task.getRunner().getCurrentOffsets().get(0) == 200L);
    }
  }

  @Test(timeout = 60_000L)
  public void testRunContextSequenceAheadOfStartingOffsets() throws Exception
  {
    // This tests the case when a replacement task is created in place of a failed test
    // which has done some incremental handoffs, thus the context will contain starting
    // sequence offsets from which the task should start reading and ignore the start offsets
    if (!isIncrementalHandoffSupported) {
      return;
    }
    // Insert data
    insertData();

    final TreeMap<Integer, Map<Integer, Long>> sequences = new TreeMap<>();
    // Here the sequence number is 1 meaning that one incremental handoff was done by the failed task
    // and this task should start reading from offset 2 for partition 0
    sequences.put(1, ImmutableMap.of(0, 2L));
    final Map<String, Object> context = new HashMap<>();
    context.put("checkpoints", objectMapper.writerWithType(new TypeReference<TreeMap<Integer, Map<Integer, Long>>>()
    {
    }).writeValueAsString(sequences));

    final KafkaIndexTask task = createTask(
        null,
        new KafkaIndexTaskIOConfig(
            0,
            "sequence0",
            // task should ignore these and use sequence info sent in the context
            new SeekableStreamPartitions<>(topic, ImmutableMap.of(0, 0L)),
            new SeekableStreamPartitions<>(topic, ImmutableMap.of(0, 5L)),
            kafkaServer.consumerProperties(),
            KafkaSupervisorIOConfig.DEFAULT_POLL_TIMEOUT_MILLIS,
            true,
            null,
            null
        ),
        context
    );

    final ListenableFuture<TaskStatus> future = runTask(task);

    // Wait for task to exit
    Assert.assertEquals(TaskState.SUCCESS, future.get().getStatusCode());

    // Check metrics
    Assert.assertEquals(3, task.getRunner().getRowIngestionMeters().getProcessed());
    Assert.assertEquals(0, task.getRunner().getRowIngestionMeters().getUnparseable());
    Assert.assertEquals(0, task.getRunner().getRowIngestionMeters().getThrownAway());

    // Check published metadata
    SegmentDescriptor desc1 = sd(task, "2010/P1D", 0);
    SegmentDescriptor desc2 = sd(task, "2011/P1D", 0);
    Assert.assertEquals(ImmutableSet.of(desc1, desc2), publishedDescriptors());
    Assert.assertEquals(
        new KafkaDataSourceMetadata(new SeekableStreamPartitions<>(topic, ImmutableMap.of(0, 5L))),
        metadataStorageCoordinator.getDataSourceMetadata(DATA_SCHEMA.getDataSource())
    );

    // Check segments in deep storage
    Assert.assertEquals(ImmutableList.of("c"), readSegmentColumn("dim1", desc1));
    Assert.assertEquals(ImmutableList.of("d", "e"), readSegmentColumn("dim1", desc2));
  }

  @Test(timeout = 60_000L)
  public void testRunWithDuplicateRequest() throws Exception
  {
    // Insert data
    insertData();

    final KafkaIndexTask task = createTask(
        null,
        new KafkaIndexTaskIOConfig(
            0,
            "sequence0",
            new SeekableStreamPartitions<>(topic, ImmutableMap.of(0, 200L)),
            new SeekableStreamPartitions<>(topic, ImmutableMap.of(0, 500L)),
            kafkaServer.consumerProperties(),
            KafkaSupervisorIOConfig.DEFAULT_POLL_TIMEOUT_MILLIS,
            true,
            null,
            null
        )
    );

    runTask(task);

    while (!task.getRunner().getStatus().equals(Status.READING)) {
      Thread.sleep(20);
    }

    // first setEndOffsets request
    task.getRunner().pause();
    task.getRunner().setEndOffsets(ImmutableMap.of(0, 500L), true);
    Assert.assertEquals(Status.READING, task.getRunner().getStatus());

    // duplicate setEndOffsets request
    task.getRunner().pause();
    task.getRunner().setEndOffsets(ImmutableMap.of(0, 500L), true);
    Assert.assertEquals(Status.READING, task.getRunner().getStatus());
  }

  @Test(timeout = 60_000L)
  public void testRunTransactionModeRollback() throws Exception
  {
    final KafkaIndexTask task = createTask(
        null,
        new KafkaIndexTaskIOConfig(
            0,
            "sequence0",
            new SeekableStreamPartitions<>(topic, ImmutableMap.of(0, 0L)),
            new SeekableStreamPartitions<>(topic, ImmutableMap.of(0, 13L)),
            kafkaServer.consumerProperties(),
            KafkaSupervisorIOConfig.DEFAULT_POLL_TIMEOUT_MILLIS,
            true,
            null,
            null
        )
    );

    final ListenableFuture<TaskStatus> future = runTask(task);

    // Insert 2 records initially
    try (final KafkaProducer<byte[], byte[]> kafkaProducer = kafkaServer.newProducer()) {
      kafkaProducer.initTransactions();
      kafkaProducer.beginTransaction();
      for (ProducerRecord<byte[], byte[]> record : Iterables.limit(records, 2)) {
        kafkaProducer.send(record).get();
      }
      kafkaProducer.commitTransaction();
    }

    while (countEvents(task) != 2) {
      Thread.sleep(25);
    }

    Assert.assertEquals(2, countEvents(task));
    Assert.assertEquals(Status.READING, task.getRunner().getStatus());

    //verify the 2 indexed records
    final QuerySegmentSpec firstInterval = objectMapper.readValue(
        "\"2008/2010\"", QuerySegmentSpec.class
    );
    Iterable<ScanResultValue> scanResultValues = scanData(task, firstInterval);
    Assert.assertEquals(2, Iterables.size(scanResultValues));

    // Insert 3 more records and rollback
    try (final KafkaProducer<byte[], byte[]> kafkaProducer = kafkaServer.newProducer()) {
      kafkaProducer.initTransactions();
      kafkaProducer.beginTransaction();
      for (ProducerRecord<byte[], byte[]> record : Iterables.limit(Iterables.skip(records, 2), 3)) {
        kafkaProducer.send(record).get();
      }
      kafkaProducer.flush();
      kafkaProducer.abortTransaction();
    }

    Assert.assertEquals(2, countEvents(task));
    Assert.assertEquals(Status.READING, task.getRunner().getStatus());

    final QuerySegmentSpec rollbackedInterval = objectMapper.readValue(
        "\"2010/2012\"", QuerySegmentSpec.class
    );
    scanResultValues = scanData(task, rollbackedInterval);
    //verify that there are no records indexed in the rollbacked time period
    Assert.assertEquals(0, Iterables.size(scanResultValues));

    // Insert remaining data
    try (final KafkaProducer<byte[], byte[]> kafkaProducer = kafkaServer.newProducer()) {
      kafkaProducer.initTransactions();
      kafkaProducer.beginTransaction();
      for (ProducerRecord<byte[], byte[]> record : Iterables.skip(records, 5)) {
        kafkaProducer.send(record).get();
      }
      kafkaProducer.commitTransaction();
    }

    final QuerySegmentSpec endInterval = objectMapper.readValue(
        "\"2008/2049\"", QuerySegmentSpec.class
    );
    Iterable<ScanResultValue> scanResultValues1 = scanData(task, endInterval);
    Assert.assertEquals(2, Iterables.size(scanResultValues1));

    Assert.assertEquals(TaskState.SUCCESS, future.get().getStatusCode());
    Assert.assertEquals(task.getRunner().getEndOffsets(), task.getRunner().getCurrentOffsets());

    // Check metrics
    Assert.assertEquals(3, task.getRunner().getRowIngestionMeters().getProcessed());
    Assert.assertEquals(3, task.getRunner().getRowIngestionMeters().getUnparseable());
    Assert.assertEquals(1, task.getRunner().getRowIngestionMeters().getThrownAway());

    // Check published metadata
    SegmentDescriptor desc1 = SD(task, "2008/P1D", 0);
    SegmentDescriptor desc2 = SD(task, "2009/P1D", 0);
    SegmentDescriptor desc3 = SD(task, "2013/P1D", 0);
    SegmentDescriptor desc4 = SD(task, "2049/P1D", 0);
    Assert.assertEquals(ImmutableSet.of(desc1, desc2, desc3, desc4), publishedDescriptors());
    Assert.assertEquals(
        new KafkaDataSourceMetadata(new SeekableStreamPartitions<>(topic, ImmutableMap.of(0, 13L))),
        metadataStorageCoordinator.getDataSourceMetadata(DATA_SCHEMA.getDataSource())
    );

    // Check segments in deep storage
    Assert.assertEquals(ImmutableList.of("a"), readSegmentColumn("dim1", desc1));
    Assert.assertEquals(ImmutableList.of("b"), readSegmentColumn("dim1", desc2));
    Assert.assertEquals(ImmutableList.of("f"), readSegmentColumn("dim1", desc3));
    Assert.assertEquals(ImmutableList.of("f"), readSegmentColumn("dim1", desc4));
  }

  private List<ScanResultValue> scanData(final Task task, QuerySegmentSpec spec)
  {
    ScanQuery query = new Druids.ScanQueryBuilder().dataSource(
        DATA_SCHEMA.getDataSource()).intervals(spec).build();
    List<ScanResultValue> results =
        task.getQueryRunner(query).run(wrap(query), new HashMap<>()).toList();
    return results;
  }

  private void insertData() throws ExecutionException, InterruptedException
  {
    try (final KafkaProducer<byte[], byte[]> kafkaProducer = kafkaServer.newProducer()) {
      kafkaProducer.initTransactions();
      kafkaProducer.beginTransaction();
      for (ProducerRecord<byte[], byte[]> record : records) {
        kafkaProducer.send(record).get();
      }
      kafkaProducer.commitTransaction();
    }
  }

  private ListenableFuture<TaskStatus> runTask(final Task task)
  {
    try {
      taskStorage.insert(task, TaskStatus.running(task.getId()));
    }
    catch (EntryExistsException e) {
      // suppress
    }
    taskLockbox.syncFromStorage();
    final TaskToolbox toolbox = toolboxFactory.build(task);
    synchronized (runningTasks) {
      runningTasks.add(task);
    }
    return taskExec.submit(
        () -> {
          try {
            if (task.isReady(toolbox.getTaskActionClient())) {
              return task.run(toolbox);
            } else {
              throw new ISE("Task is not ready");
            }
          }
          catch (Exception e) {
            log.warn(e, "Task failed");
            return TaskStatus.failure(task.getId());
          }
        }
    );
  }

  private TaskLock getLock(final Task task, final Interval interval)
  {
    return Iterables.find(
        taskLockbox.findLocksForTask(task),
        new Predicate<TaskLock>()
        {
          @Override
          public boolean apply(TaskLock lock)
          {
            return lock.getInterval().contains(interval);
          }
        }
    );
  }

  private KafkaIndexTask createTask(
      final String taskId,
      final KafkaIndexTaskIOConfig ioConfig
  )
  {
    return createTask(taskId, DATA_SCHEMA, ioConfig);
  }

  private KafkaIndexTask createTask(
      final String taskId,
      final KafkaIndexTaskIOConfig ioConfig,
      final Map<String, Object> context
  )
  {
    return createTask(taskId, DATA_SCHEMA, ioConfig, context);
  }

  private KafkaIndexTask createTask(
      final String taskId,
      final DataSchema dataSchema,
      final KafkaIndexTaskIOConfig ioConfig
  )
  {
    final KafkaIndexTaskTuningConfig tuningConfig = new KafkaIndexTaskTuningConfig(
        1000,
        null,
        maxRowsPerSegment,
        maxTotalRows,
        new Period("P1Y"),
        null,
        null,
        null,
        true,
        reportParseExceptions,
        handoffConditionTimeout,
        resetOffsetAutomatically,
        null,
        intermediateHandoffPeriod,
        logParseExceptions,
        maxParseExceptions,
        maxSavedParseExceptions
    );
    final Map<String, Object> context = isIncrementalHandoffSupported
                                        ? ImmutableMap.of(
        SeekableStreamSupervisor.IS_INCREMENTAL_HANDOFF_SUPPORTED,
        true
    )
                                        : null;
    final KafkaIndexTask task = new KafkaIndexTask(
        taskId,
        null,
        cloneDataSchema(dataSchema),
        tuningConfig,
        ioConfig,
        context,
        null,
        null,
        rowIngestionMetersFactory,
        objectMapper
    );
    task.setPollRetryMs(POLL_RETRY_MS);
    return task;
  }


  private KafkaIndexTask createTask(
      final String taskId,
      final DataSchema dataSchema,
      final KafkaIndexTaskIOConfig ioConfig,
      final Map<String, Object> context
  )
  {
    final KafkaIndexTaskTuningConfig tuningConfig = new KafkaIndexTaskTuningConfig(
        1000,
        null,
        maxRowsPerSegment,
        null,
        new Period("P1Y"),
        null,
        null,
        null,
        true,
        reportParseExceptions,
        handoffConditionTimeout,
        resetOffsetAutomatically,
        null,
        null,
        logParseExceptions,
        maxParseExceptions,
        maxSavedParseExceptions
    );
    if (isIncrementalHandoffSupported) {
      context.put(SeekableStreamSupervisor.IS_INCREMENTAL_HANDOFF_SUPPORTED, true);
    }

    final KafkaIndexTask task = new KafkaIndexTask(
        taskId,
        null,
        cloneDataSchema(dataSchema),
        tuningConfig,
        ioConfig,
        context,
        null,
        null,
        rowIngestionMetersFactory,
        objectMapper
    );
    task.setPollRetryMs(POLL_RETRY_MS);
    return task;
  }

  private static DataSchema cloneDataSchema(final DataSchema dataSchema)
  {
    return new DataSchema(
        dataSchema.getDataSource(),
        dataSchema.getParserMap(),
        dataSchema.getAggregators(),
        dataSchema.getGranularitySpec(),
        dataSchema.getTransformSpec(),
        objectMapper
    );
  }

  private QueryRunnerFactoryConglomerate makeTimeseriesAndScanConglomerate()
  {
    IntervalChunkingQueryRunnerDecorator queryRunnerDecorator = new IntervalChunkingQueryRunnerDecorator(
        null,
        null,
        null
    )
    {
      @Override
      public <T> QueryRunner<T> decorate(QueryRunner<T> delegate, QueryToolChest<T, ? extends Query<T>> toolChest)
      {
        return delegate;
      }
    };
    return new DefaultQueryRunnerFactoryConglomerate(
        ImmutableMap.<Class<? extends Query>, QueryRunnerFactory>builder()
            .put(
                TimeseriesQuery.class,
                new TimeseriesQueryRunnerFactory(
                    new TimeseriesQueryQueryToolChest(queryRunnerDecorator),
                    new TimeseriesQueryEngine(),
                    new QueryWatcher()
                    {
                      @Override
                      public void registerQuery(Query query, ListenableFuture future)
                      {
                        // do nothing
                      }
                    }
                )
            )
            .put(
                ScanQuery.class,
                new ScanQueryRunnerFactory(
                    new ScanQueryQueryToolChest(
                        new ScanQueryConfig(),
                        new DefaultGenericQueryMetricsFactory(TestHelper.makeJsonMapper())
                    ),
                    new ScanQueryEngine()
                )
            )
            .build()
    );
  }

  private void makeToolboxFactory() throws IOException
  {
    directory = tempFolder.newFolder();
    final TestUtils testUtils = new TestUtils();
    rowIngestionMetersFactory = testUtils.getRowIngestionMetersFactory();
    final ObjectMapper objectMapper = testUtils.getTestObjectMapper();
    for (Module module : new KafkaIndexTaskModule().getJacksonModules()) {
      objectMapper.registerModule(module);
    }
    final TaskConfig taskConfig = new TaskConfig(
        new File(directory, "taskBaseDir").getPath(),
        null,
        null,
        50000,
        null,
        true,
        null,
        null
    );
    final TestDerbyConnector derbyConnector = derby.getConnector();
    derbyConnector.createDataSourceTable();
    derbyConnector.createPendingSegmentsTable();
    derbyConnector.createSegmentTable();
    derbyConnector.createRulesTable();
    derbyConnector.createConfigTable();
    derbyConnector.createTaskTables();
    derbyConnector.createAuditTable();
    taskStorage = new MetadataTaskStorage(
        derbyConnector,
        new TaskStorageConfig(null),
        new DerbyMetadataStorageActionHandlerFactory(
            derbyConnector,
            derby.metadataTablesConfigSupplier().get(),
            objectMapper
        )
    );
    metadataStorageCoordinator = new IndexerSQLMetadataStorageCoordinator(
        testUtils.getTestObjectMapper(),
        derby.metadataTablesConfigSupplier().get(),
        derbyConnector
    );
    taskLockbox = new TaskLockbox(taskStorage);
    final TaskActionToolbox taskActionToolbox = new TaskActionToolbox(
        taskLockbox,
        taskStorage,
        metadataStorageCoordinator,
        emitter,
        new SupervisorManager(null)
        {
          @Override
          public boolean checkPointDataSourceMetadata(
              String supervisorId,
              @Nullable Integer taskGroupId,
              String baseSequenceName,
              @Nullable DataSourceMetadata previousDataSourceMetadata,
              @Nullable DataSourceMetadata currentDataSourceMetadata
          )
          {
            log.info("Adding checkpoint hash to the set");
            checkpointRequestsHash.add(
                Objects.hash(
                    supervisorId,
                    taskGroupId,
                    previousDataSourceMetadata,
                    currentDataSourceMetadata
                )
            );
            return true;
          }
        }
    );
    final TaskActionClientFactory taskActionClientFactory = new LocalTaskActionClientFactory(
        taskStorage,
        taskActionToolbox,
        new TaskAuditLogConfig(false)
    );
    final SegmentHandoffNotifierFactory handoffNotifierFactory = dataSource -> new SegmentHandoffNotifier()
    {
      @Override
      public boolean registerSegmentHandoffCallback(
          SegmentDescriptor descriptor,
          Executor exec,
          Runnable handOffRunnable
      )
      {
        if (doHandoff) {
          // Simulate immediate handoff
          exec.execute(handOffRunnable);
        }
        return true;
      }

      @Override
      public void start()
      {
        //Noop
      }

      @Override
      public void close()
      {
        //Noop
      }
    };
    final LocalDataSegmentPusherConfig dataSegmentPusherConfig = new LocalDataSegmentPusherConfig();
    dataSegmentPusherConfig.storageDirectory = getSegmentDirectory();
    final DataSegmentPusher dataSegmentPusher = new LocalDataSegmentPusher(dataSegmentPusherConfig);
    SegmentLoaderConfig segmentLoaderConfig = new SegmentLoaderConfig()
    {
      @Override
      public List<StorageLocationConfig> getLocations()
      {
        return new ArrayList<>();
      }
    };
    toolboxFactory = new TaskToolboxFactory(
        taskConfig,
        taskActionClientFactory,
        emitter,
        dataSegmentPusher,
        new TestDataSegmentKiller(),
        null, // DataSegmentMover
        null, // DataSegmentArchiver
        new TestDataSegmentAnnouncer(),
        EasyMock.createNiceMock(DataSegmentServerAnnouncer.class),
        handoffNotifierFactory,
        this::makeTimeseriesAndScanConglomerate,
        Execs.directExecutor(), // queryExecutorService
        EasyMock.createMock(MonitorScheduler.class),
        new SegmentLoaderFactory(
            new SegmentLoaderLocalCacheManager(null, segmentLoaderConfig, testUtils.getTestObjectMapper())
        ),
        testUtils.getTestObjectMapper(),
        testUtils.getTestIndexIO(),
        MapCache.create(1024),
        new CacheConfig(),
        new CachePopulatorStats(),
        testUtils.getTestIndexMergerV9(),
        EasyMock.createNiceMock(DruidNodeAnnouncer.class),
        EasyMock.createNiceMock(DruidNode.class),
        new LookupNodeService("tier"),
        new DataNodeService("tier", 1, ServerType.INDEXER_EXECUTOR, 0),
        new TaskReportFileWriter(reportsFile)
    );
  }

  private void destroyToolboxFactory()
  {
    toolboxFactory = null;
    taskStorage = null;
    taskLockbox = null;
    metadataStorageCoordinator = null;
  }

  private Set<SegmentDescriptor> publishedDescriptors()
  {
    return FluentIterable.from(
        metadataStorageCoordinator.getUsedSegmentsForInterval(
            DATA_SCHEMA.getDataSource(),
            Intervals.of("0000/3000")
        )
    ).transform(DataSegment::toDescriptor).toSet();
  }

  private void unlockAppenderatorBasePersistDirForTask(KafkaIndexTask task)
      throws NoSuchMethodException, InvocationTargetException, IllegalAccessException
  {
    Method unlockBasePersistDir = ((AppenderatorImpl) task.getAppenderator()).getClass()
                                                                             .getDeclaredMethod(
                                                                                 "unlockBasePersistDirectory");
    unlockBasePersistDir.setAccessible(true);
    unlockBasePersistDir.invoke(task.getAppenderator());
  }

  private File getSegmentDirectory()
  {
    return new File(directory, "segments");
  }

  private List<String> readSegmentColumn(final String column, final SegmentDescriptor descriptor) throws IOException
  {
    File indexBasePath = new File(
        StringUtils.format(
            "%s/%s/%s_%s/%s/%d",
            getSegmentDirectory(),
            DATA_SCHEMA.getDataSource(),
            descriptor.getInterval().getStart(),
            descriptor.getInterval().getEnd(),
            descriptor.getVersion(),
            descriptor.getPartitionNumber()
        )
    );

    File outputLocation = new File(
        directory,
        StringUtils.format(
            "%s_%s_%s_%s",
            descriptor.getInterval().getStart(),
            descriptor.getInterval().getEnd(),
            descriptor.getVersion(),
            descriptor.getPartitionNumber()
        )
    );
    outputLocation.mkdir();
    CompressionUtils.unzip(
        Files.asByteSource(new File(indexBasePath.listFiles()[0], "index.zip")),
        outputLocation,
        Predicates.alwaysFalse(),
        false
    );
    IndexIO indexIO = new TestUtils().getTestIndexIO();
    QueryableIndex index = indexIO.loadIndex(outputLocation);
    DictionaryEncodedColumn<String> theColumn = (DictionaryEncodedColumn<String>) index.getColumnHolder(column)
                                                                                       .getColumn();
    List<String> values = new ArrayList<>();
    for (int i = 0; i < theColumn.length(); i++) {
      int id = theColumn.getSingleValueRow(i);
      String value = theColumn.lookupName(id);
      values.add(value);
    }
    return values;
  }

  public long countEvents(final Task task)
  {
    // Do a query.
    TimeseriesQuery query = Druids.newTimeseriesQueryBuilder()
                                  .dataSource(DATA_SCHEMA.getDataSource())
                                  .aggregators(
                                      ImmutableList.of(
                                          new LongSumAggregatorFactory("rows", "rows")
                                      )
                                  ).granularity(Granularities.ALL)
                                  .intervals("0000/3000")
                                  .build();

    List<Result<TimeseriesResultValue>> results =
        task.getQueryRunner(query).run(wrap(query), ImmutableMap.of()).toList();

    return results.isEmpty() ? 0L : DimensionHandlerUtils.nullToZero(results.get(0).getValue().getLongMetric("rows"));
  }

  private static byte[] jb(String timestamp, String dim1, String dim2, String dimLong, String dimFloat, String met1)
  {
    try {
      return new ObjectMapper().writeValueAsBytes(
          ImmutableMap.builder()
                      .put("timestamp", timestamp)
                      .put("dim1", dim1)
                      .put("dim2", dim2)
                      .put("dimLong", dimLong)
                      .put("dimFloat", dimFloat)
                      .put("met1", met1)
                      .build()
      );
    }
    catch (Exception e) {
      throw Throwables.propagate(e);
    }
  }

  private SegmentDescriptor sd(final Task task, final String intervalString, final int partitionNum)
  {
    final Interval interval = Intervals.of(intervalString);
    return new SegmentDescriptor(interval, getLock(task, interval).getVersion(), partitionNum);
  }

  private IngestionStatsAndErrorsTaskReportData getTaskReportData() throws IOException
  {
    Map<String, TaskReport> taskReports = objectMapper.readValue(
        reportsFile,
        new TypeReference<Map<String, TaskReport>>()
        {
        }
    );
    return IngestionStatsAndErrorsTaskReportData.getPayloadFromTaskReports(
        taskReports
    );
  }
}<|MERGE_RESOLUTION|>--- conflicted
+++ resolved
@@ -697,7 +697,6 @@
     }
     final Map<Integer, Long> nextOffsets = ImmutableMap.copyOf(task.getRunner().getCurrentOffsets());
 
-<<<<<<< HEAD
       // Check metrics
       Assert.assertEquals(8, task.getRunner().getRowIngestionMeters().getProcessed());
       Assert.assertEquals(3, task.getRunner().getRowIngestionMeters().getUnparseable());
@@ -716,10 +715,8 @@
           new KafkaDataSourceMetadata(new SeekableStreamPartitions<>(topic, ImmutableMap.of(0, 10L, 1, 2L))),
           metadataStorageCoordinator.getDataSourceMetadata(DATA_SCHEMA.getDataSource())
       );
-=======
     Assert.assertTrue(checkpoint2.getPartitionSequenceNumberMap().equals(nextOffsets));
     task.getRunner().setEndOffsets(nextOffsets, false);
->>>>>>> 4e2b0852
 
     Assert.assertEquals(TaskState.SUCCESS, future.get().getStatusCode());
 
