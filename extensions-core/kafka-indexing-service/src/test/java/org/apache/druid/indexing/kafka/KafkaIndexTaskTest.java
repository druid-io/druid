--- conflicted
+++ resolved
@@ -2424,14 +2424,9 @@
     );
     IndexIO indexIO = new TestUtils().getTestIndexIO();
     QueryableIndex index = indexIO.loadIndex(outputLocation);
-<<<<<<< HEAD
     DictionaryEncodedColumn<String> theColumn = (DictionaryEncodedColumn<String>) index.getColumnHolder(column)
                                                                                        .getColumn();
     List<String> values = Lists.newArrayList();
-=======
-    DictionaryEncodedColumn<String> theColumn = (DictionaryEncodedColumn<String>) index.getColumnHolder(column).getColumn();
-    List<String> values = new ArrayList<>();
->>>>>>> a2a1a1c2
     for (int i = 0; i < theColumn.length(); i++) {
       int id = theColumn.getSingleValueRow(i);
       String value = theColumn.lookupName(id);
