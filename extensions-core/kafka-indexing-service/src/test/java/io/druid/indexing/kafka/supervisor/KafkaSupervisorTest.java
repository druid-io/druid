--- conflicted
+++ resolved
@@ -537,46 +537,6 @@
     supervisor = getSupervisor(2, 1, true, "PT1H", null, null, false);
     addSomeEvents(1);
 
-<<<<<<< HEAD
-    Task id1 = createKafkaIndexTask( // unexpected # of partitions (kill)
-                                     "id1",
-                                     DATASOURCE,
-                                     "index_kafka_testDS__some_other_sequenceName",
-                                     new KafkaPartitions("topic", ImmutableMap.of(0, 0L)),
-                                     new KafkaPartitions("topic", ImmutableMap.of(0, 10L)),
-                                     null,
-                                     null
-    );
-
-    Task id2 = createKafkaIndexTask( // correct number of partitions and ranges (don't kill)
-                                     "id2",
-                                     DATASOURCE,
-                                     "sequenceName-0",
-                                     new KafkaPartitions("topic", ImmutableMap.of(0, 0L, 1, 0L, 2, 0L)),
-                                     new KafkaPartitions("topic", ImmutableMap.of(0, 333L, 1, 333L, 2, 333L)),
-                                     null,
-                                     null
-    );
-
-    Task id3 = createKafkaIndexTask( // unexpected range on partition 2 (kill)
-                                     "id3",
-                                     DATASOURCE,
-                                     "index_kafka_testDS__some_other_sequenceName",
-                                     new KafkaPartitions("topic", ImmutableMap.of(0, 0L, 1, 0L, 2, 1L)),
-                                     new KafkaPartitions("topic", ImmutableMap.of(0, 333L, 1, 333L, 2, 330L)),
-                                     null,
-                                     null
-    );
-
-    Task id4 = createKafkaIndexTask( // different datasource (don't kill)
-                                     "id4",
-                                     "other-datasource",
-                                     "index_kafka_testDS_d927edff33c4b3f",
-                                     new KafkaPartitions("topic", ImmutableMap.of(0, 0L)),
-                                     new KafkaPartitions("topic", ImmutableMap.of(0, 10L)),
-                                     null,
-                                     null
-=======
     // unexpected # of partitions (kill)
     Task id1 = createKafkaIndexTask(
         "id1",
@@ -615,7 +575,6 @@
         new KafkaPartitions("topic", ImmutableMap.of(0, 0L)),
         new KafkaPartitions("topic", ImmutableMap.of(0, 10L)),
         null
->>>>>>> f8dcb05f
     );
 
     // non KafkaIndexTask (don't kill)
