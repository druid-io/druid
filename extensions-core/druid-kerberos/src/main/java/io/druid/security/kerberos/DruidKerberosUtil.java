/*
 * Licensed to Metamarkets Group Inc. (Metamarkets) under one
 * or more contributor license agreements. See the NOTICE file
 * distributed with this work for additional information
 * regarding copyright ownership. Metamarkets licenses this file
 * to you under the Apache License, Version 2.0 (the
 * "License"); you may not use this file except in compliance
 * with the License. You may obtain a copy of the License at
 *
 * http://www.apache.org/licenses/LICENSE-2.0
 *
 * Unless required by applicable law or agreed to in writing,
 * software distributed under the License is distributed on an
 * "AS IS" BASIS, WITHOUT WARRANTIES OR CONDITIONS OF ANY
 * KIND, either express or implied. See the License for the
 * specific language governing permissions and limitations
 * under the License.
 */

package io.druid.security.kerberos;

import com.google.common.base.Strings;
import io.druid.java.util.common.ISE;
import io.druid.java.util.common.logger.Logger;
import org.apache.commons.codec.binary.Base64;
import org.apache.hadoop.conf.Configuration;
import org.apache.hadoop.fs.CommonConfigurationKeysPublic;
import org.apache.hadoop.security.UserGroupInformation;
import org.apache.hadoop.security.authentication.client.AuthenticatedURL;
import org.apache.hadoop.security.authentication.client.AuthenticationException;
import org.apache.hadoop.security.authentication.util.KerberosUtil;
import org.ietf.jgss.GSSContext;
import org.ietf.jgss.GSSException;
import org.ietf.jgss.GSSManager;
import org.ietf.jgss.GSSName;
import org.ietf.jgss.Oid;

import java.io.IOException;
import java.net.CookieStore;
import java.net.HttpCookie;
import java.net.URI;
import java.nio.charset.StandardCharsets;
import java.util.List;
import java.util.concurrent.locks.ReentrantLock;

public class DruidKerberosUtil
{
  private static final Logger log = new Logger(DruidKerberosUtil.class);

  private static final Base64 base64codec = new Base64(0);

  // A fair reentrant lock
  private static ReentrantLock kerberosLock = new ReentrantLock(true);

  /**
   * This method always needs to be called within a doAs block so that the client's TGT credentials
   * can be read from the Subject.
   *
   * @return Kerberos Challenge String
   *
   * @throws Exception
   */

  public static String kerberosChallenge(String server) throws AuthenticationException
  {
    kerberosLock.lock();
    try {
      // This Oid for Kerberos GSS-API mechanism.
      Oid mechOid = KerberosUtil.getOidInstance("GSS_KRB5_MECH_OID");
      GSSManager manager = GSSManager.getInstance();
      // GSS name for server
      GSSName serverName = manager.createName("HTTP@" + server, GSSName.NT_HOSTBASED_SERVICE);
      // Create a GSSContext for authentication with the service.
      // We're passing client credentials as null since we want them to be read from the Subject.
      GSSContext gssContext =
          manager.createContext(serverName.canonicalize(mechOid), mechOid, null, GSSContext.DEFAULT_LIFETIME);
      gssContext.requestMutualAuth(true);
      gssContext.requestCredDeleg(true);
      // Establish context
      byte[] inToken = new byte[0];
      byte[] outToken = gssContext.initSecContext(inToken, 0, inToken.length);
      gssContext.dispose();
      // Base64 encoded and stringified token for server
      return new String(base64codec.encode(outToken), StandardCharsets.US_ASCII);
    }
    catch (GSSException | IllegalAccessException | NoSuchFieldException | ClassNotFoundException e) {
      throw new AuthenticationException(e);
    }
    finally {
      kerberosLock.unlock();
    }
  }

<<<<<<< HEAD
  public static void authenticateIfRequired(AuthenticationKerberosConfig config)
=======
  public static void authenticateIfRequired(String internalClientPrincipal, String internalClientKeytab)
>>>>>>> 88e9a806
      throws IOException
  {
    if (!Strings.isNullOrEmpty(internalClientPrincipal) && !Strings.isNullOrEmpty(internalClientKeytab)) {
      Configuration conf = new Configuration();
      conf.set(CommonConfigurationKeysPublic.HADOOP_SECURITY_AUTHENTICATION, "kerberos");
      UserGroupInformation.setConfiguration(conf);
      try {
        if (UserGroupInformation.getCurrentUser().hasKerberosCredentials() == false
            || !UserGroupInformation.getCurrentUser().getUserName().equals(internalClientPrincipal)) {
          log.info("trying to authenticate user [%s] with keytab [%s]", internalClientPrincipal, internalClientKeytab);
          UserGroupInformation.loginUserFromKeytab(internalClientPrincipal, internalClientKeytab);
        }
      }
      catch (IOException e) {
        throw new ISE(
            e,
            "Failed to authenticate user principal [%s] with keytab [%s]",
            internalClientPrincipal,
            internalClientKeytab
        );
      }
    }
  }

  public static boolean needToSendCredentials(CookieStore cookieStore, URI uri)
  {
    return getAuthCookie(cookieStore, uri) == null;
  }

  public static HttpCookie getAuthCookie(CookieStore cookieStore, URI uri)
  {
    if (cookieStore == null) {
      return null;
    }
    boolean isSSL = uri.getScheme().equals("https");
    List<HttpCookie> cookies = cookieStore.getCookies();

    for (HttpCookie c : cookies) {
      // If this is a secured cookie and the current connection is non-secured,
      // then, skip this cookie. We need to skip this cookie because, the cookie
      // replay will not be transmitted to the server.
      if (c.getSecure() && !isSSL) {
        continue;
      }
      if (c.getName().equals(AuthenticatedURL.AUTH_COOKIE)) {
        return c;
      }
    }
    return null;
  }

  public static void removeAuthCookie(CookieStore cookieStore, URI uri)
  {
    HttpCookie authCookie = getAuthCookie(cookieStore, uri);
    if (authCookie != null) {
      cookieStore.remove(uri, authCookie);
    }
  }
}<|MERGE_RESOLUTION|>--- conflicted
+++ resolved
@@ -91,11 +91,7 @@
     }
   }
 
-<<<<<<< HEAD
-  public static void authenticateIfRequired(AuthenticationKerberosConfig config)
-=======
   public static void authenticateIfRequired(String internalClientPrincipal, String internalClientKeytab)
->>>>>>> 88e9a806
       throws IOException
   {
     if (!Strings.isNullOrEmpty(internalClientPrincipal) && !Strings.isNullOrEmpty(internalClientKeytab)) {
