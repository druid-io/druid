--- conflicted
+++ resolved
@@ -73,19 +73,15 @@
 import java.io.File;
 import java.io.IOException;
 import java.security.Principal;
-import java.text.SimpleDateFormat;
 import java.util.Collections;
-import java.util.Date;
 import java.util.EnumSet;
 import java.util.HashMap;
 import java.util.HashSet;
 import java.util.List;
-import java.util.Locale;
 import java.util.Map;
 import java.util.Properties;
 import java.util.Random;
 import java.util.Set;
-import java.util.TimeZone;
 import java.util.regex.Matcher;
 import java.util.regex.Pattern;
 
@@ -334,18 +330,14 @@
               };
               if (newToken && !token.isExpired() && token != AuthenticationToken.ANONYMOUS) {
                 String signedToken = mySigner.sign(token.toString());
-<<<<<<< HEAD
-                createAuthCookie(httpResponse, signedToken, getCookieDomain(),
-                                 getCookiePath(), token.getExpires(), isCookiePersistent(), isHttps
-=======
-                tokenToAuthCookie(httpResponse,
-                                 signedToken,
-                                 getCookieDomain(),
-                                 getCookiePath(),
-                                 token.getExpires(),
-                                 !token.isExpired() && token.getExpires() > 0,
-                                 isHttps
->>>>>>> 593e8763
+                createAuthCookie(
+                    httpResponse,
+                    signedToken,
+                    getCookieDomain(),
+                    getCookiePath(),
+                    token.getExpires(),
+                    isCookiePersistent(),
+                    isHttps
                 );
               }
               doFilter(filterChain, httpRequest, httpResponse);
@@ -366,13 +358,14 @@
         }
         if (unauthorizedResponse) {
           if (!httpResponse.isCommitted()) {
-<<<<<<< HEAD
-            createAuthCookie(httpResponse, "", getCookieDomain(),
-                             getCookiePath(), 0, isCookiePersistent(), isHttps
-=======
-            tokenToAuthCookie(httpResponse, "", getCookieDomain(),
-                             getCookiePath(), 0, false, isHttps
->>>>>>> 593e8763
+            createAuthCookie(
+                httpResponse,
+                "",
+                getCookieDomain(),
+                getCookiePath(),
+                0,
+                isCookiePersistent(),
+                isHttps
             );
             // If response code is 401. Then WWW-Authenticate Header should be
             // present.. reset to 403 if not found..
@@ -624,61 +617,4 @@
       throw new ServletException(ex);
     }
   }
-
-
-  /**
-   * Creates the Hadoop authentication HTTP cookie.
-   *
-   * @param resp the response object.
-   * @param token authentication token for the cookie.
-   * @param domain the cookie domain.
-   * @param path the cookie path.
-   * @param expires UNIX timestamp that indicates the expire date of the
-   *                cookie. It has no effect if its value &lt; 0.
-   * @param isSecure is the cookie secure?
-   * @param isCookiePersistent whether the cookie is persistent or not.
-   *the following code copy/past from Hadoop 3.0.0 copied to avoid compilation issue due to new signature,
-   *                           org.apache.hadoop.security.authentication.server.AuthenticationFilter#createAuthCookie
-   *                           (
-   *                           javax.servlet.http.HttpServletResponse,
-   *                           java.lang.String,
-   *                           java.lang.String,
-   *                           java.lang.String,
-   *                           long, boolean, boolean)
-   */
-  private static void tokenToAuthCookie(
-      HttpServletResponse resp, String token,
-      String domain, String path, long expires,
-      boolean isCookiePersistent,
-      boolean isSecure
-  )
-  {
-    StringBuilder sb = new StringBuilder(AuthenticatedURL.AUTH_COOKIE)
-        .append("=");
-    if (token != null && token.length() > 0) {
-      sb.append("\"").append(token).append("\"");
-    }
-
-    if (path != null) {
-      sb.append("; Path=").append(path);
-    }
-
-    if (domain != null) {
-      sb.append("; Domain=").append(domain);
-    }
-
-    if (expires >= 0 && isCookiePersistent) {
-      Date date = new Date(expires);
-      SimpleDateFormat df = new SimpleDateFormat("EEE, dd-MMM-yyyy HH:mm:ss zzz", Locale.ENGLISH);
-      df.setTimeZone(TimeZone.getTimeZone("GMT"));
-      sb.append("; Expires=").append(df.format(date));
-    }
-
-    if (isSecure) {
-      sb.append("; Secure");
-    }
-
-    sb.append("; HttpOnly");
-    resp.addHeader("Set-Cookie", sb.toString());
-  }
 }