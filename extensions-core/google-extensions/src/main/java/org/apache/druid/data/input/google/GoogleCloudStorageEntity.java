/*
 * Licensed to the Apache Software Foundation (ASF) under one
 * or more contributor license agreements.  See the NOTICE file
 * distributed with this work for additional information
 * regarding copyright ownership.  The ASF licenses this file
 * to you under the Apache License, Version 2.0 (the
 * "License"); you may not use this file except in compliance
 * with the License.  You may obtain a copy of the License at
 *
 *   http://www.apache.org/licenses/LICENSE-2.0
 *
 * Unless required by applicable law or agreed to in writing,
 * software distributed under the License is distributed on an
 * "AS IS" BASIS, WITHOUT WARRANTIES OR CONDITIONS OF ANY
 * KIND, either express or implied.  See the License for the
 * specific language governing permissions and limitations
 * under the License.
 */

package org.apache.druid.data.input.google;

import com.google.common.base.Predicate;
import org.apache.druid.data.input.RetryingInputEntity;
import org.apache.druid.storage.google.GoogleByteSource;
import org.apache.druid.storage.google.GoogleStorage;
import org.apache.druid.storage.google.GoogleUtils;
import org.apache.druid.utils.CompressionUtils;

import javax.annotation.Nullable;
import java.io.IOException;
import java.io.InputStream;
import java.net.URI;

public class GoogleCloudStorageEntity implements RetryingInputEntity
{
  private final GoogleStorage storage;
  private final URI uri;

  GoogleCloudStorageEntity(GoogleStorage storage, URI uri)
  {
    this.storage = storage;
    this.uri = uri;
  }

  @Nullable
  @Override
  public URI getUri()
  {
    return uri;
  }

  @Override
  public InputStream readFrom(long offset) throws IOException
  {
    // Get data of the given object and open an input stream
    final String bucket = uri.getAuthority();
    final String key = GoogleUtils.extractGoogleCloudStorageObjectKey(uri);
    final GoogleByteSource byteSource = new GoogleByteSource(storage, bucket, key);
<<<<<<< HEAD
    return CompressionUtils.decompress(byteSource.openStream(), key);
=======
    return CompressionUtils.decompress(byteSource.openStream(offset), uri.getPath());
>>>>>>> 934547a2
  }

  @Override
  public Predicate<Throwable> getRetryCondition()
  {
    return GoogleUtils.GOOGLE_RETRY;
  }
}<|MERGE_RESOLUTION|>--- conflicted
+++ resolved
@@ -56,11 +56,7 @@
     final String bucket = uri.getAuthority();
     final String key = GoogleUtils.extractGoogleCloudStorageObjectKey(uri);
     final GoogleByteSource byteSource = new GoogleByteSource(storage, bucket, key);
-<<<<<<< HEAD
-    return CompressionUtils.decompress(byteSource.openStream(), key);
-=======
-    return CompressionUtils.decompress(byteSource.openStream(offset), uri.getPath());
->>>>>>> 934547a2
+    return CompressionUtils.decompress(byteSource.openStream(offset), key);
   }
 
   @Override
