/*
 * Licensed to the Apache Software Foundation (ASF) under one
 * or more contributor license agreements.  See the NOTICE file
 * distributed with this work for additional information
 * regarding copyright ownership.  The ASF licenses this file
 * to you under the Apache License, Version 2.0 (the
 * "License"); you may not use this file except in compliance
 * with the License.  You may obtain a copy of the License at
 *
 *   http://www.apache.org/licenses/LICENSE-2.0
 *
 * Unless required by applicable law or agreed to in writing,
 * software distributed under the License is distributed on an
 * "AS IS" BASIS, WITHOUT WARRANTIES OR CONDITIONS OF ANY
 * KIND, either express or implied.  See the License for the
 * specific language governing permissions and limitations
 * under the License.
 */

package org.apache.druid.server.lookup;


import com.google.common.base.Preconditions;
import org.apache.druid.common.config.NullHandling;
import org.apache.druid.java.util.common.logger.Logger;
import org.apache.druid.query.lookup.LookupExtractor;
import org.apache.druid.server.lookup.cache.loading.LoadingCache;

import javax.annotation.Nullable;
import java.util.Collections;
import java.util.List;
<<<<<<< HEAD
=======
import java.util.Map;
import java.util.concurrent.Callable;
import java.util.concurrent.ExecutionException;
>>>>>>> d21054f7
import java.util.concurrent.atomic.AtomicBoolean;
import java.util.function.Function;

/**
 * Loading  lookup will load the key\value pair upon request on the key it self, the general algorithm is load key if absent.
 * Once the key/value  pair is loaded eviction will occur according to the cache eviction policy.
 * This module comes with two loading cache implementations, the first {@link org.apache.druid.server.lookup.cache.loading.OnHeapLoadingCache}is onheap backed by a Guava cache implementation, the second {@link org.apache.druid.server.lookup.cache.loading.OffHeapLoadingCache}is MapDB offheap implementation.
 * Both implementations offer various eviction strategies.
 */
public class LoadingLookup extends LookupExtractor
{
  private static final Logger LOGGER = new Logger(LoadingLookup.class);

  private final DataFetcher<String, String> dataFetcher;
  private final LoadingCache<String, String> loadingCache;
  private final LoadingCache<String, List<String>> reverseLoadingCache;
  private final AtomicBoolean isOpen;
  private final String id = Integer.toHexString(System.identityHashCode(this));

  public LoadingLookup(
      DataFetcher dataFetcher,
      LoadingCache<String, String> loadingCache,
      LoadingCache<String, List<String>> reverseLoadingCache
  )
  {
    this.dataFetcher = Preconditions.checkNotNull(dataFetcher, "lookup must have a DataFetcher");
    this.loadingCache = Preconditions.checkNotNull(loadingCache, "loading lookup need a cache");
    this.reverseLoadingCache = Preconditions.checkNotNull(reverseLoadingCache, "loading lookup need reverse cache");
    this.isOpen = new AtomicBoolean(true);
  }


  @Override
  public String apply(@Nullable final String key)
  {
    String keyEquivalent = NullHandling.nullToEmptyIfNeeded(key);
    if (keyEquivalent == null) {
      // valueEquivalent is null only for SQL Compatible Null Behavior
      // otherwise null will be replaced with empty string in nullToEmptyIfNeeded above.
      return null;
    }

    final String presentVal;
    try {
      presentVal = loadingCache.get(keyEquivalent, new ApplyFunction());
      return NullHandling.emptyToNullIfNeeded(presentVal);
    }
    catch (Exception e) {
      LOGGER.debug("value not found for key [%s]", key);
      return null;
    }
  }

  @Override
  public List<String> unapply(@Nullable final String value)
  {
    String valueEquivalent = NullHandling.nullToEmptyIfNeeded(value);
    if (valueEquivalent == null) {
      // valueEquivalent is null only for SQL Compatible Null Behavior
      // otherwise null will be replaced with empty string in nullToEmptyIfNeeded above.
      // null value maps to empty list when SQL Compatible
      return Collections.emptyList();
    }
    final List<String> retList;
    try {
      retList = reverseLoadingCache.get(valueEquivalent, new UnapplyFunction());
      return retList;
    }
    catch (Exception e) {
      LOGGER.debug("list of keys not found for value [%s]", value);
      return Collections.emptyList();
    }
  }

  @Override
  public boolean canIterate()
  {
    return false;
  }

  @Override
  public Iterable<Map.Entry<String, String>> iterable()
  {
    throw new UnsupportedOperationException("Cannot iterate");
  }

  @Override
  public byte[] getCacheKey()
  {
    return LookupExtractionModule.getRandomCacheKey();
  }

  private class ApplyFunction implements Function<String, String>
  {
    @Override
    public String apply(String key)
    {
      // When SQL compatible null handling is disabled,
      // avoid returning null and return an empty string to cache it.
      return NullHandling.nullToEmptyIfNeeded(dataFetcher.fetch(key));
    }
  }

<<<<<<< HEAD
  private class UnapplyFunction implements Function<String, List<String>>
=======
  public synchronized void close()
  {
    if (isOpen.getAndSet(false)) {
      LOGGER.info("Closing loading cache [%s]", id);
      loadingCache.close();
      reverseLoadingCache.close();
    } else {
      LOGGER.info("Closing already closed lookup");
    }
  }

  public boolean isOpen()
  {
    return isOpen.get();
  }

  private class UnapplyCallable implements Callable<List<String>>
>>>>>>> d21054f7
  {
    @Override
    public List<String> apply(String value)
    {
      return dataFetcher.reverseFetchKeys(value);
    }
  }

  @Override
  public String toString()
  {
    return "LoadingLookup{" +
           "dataFetcher=" + dataFetcher +
           ", id='" + id + '\'' +
           '}';
  }
}<|MERGE_RESOLUTION|>--- conflicted
+++ resolved
@@ -29,12 +29,8 @@
 import javax.annotation.Nullable;
 import java.util.Collections;
 import java.util.List;
-<<<<<<< HEAD
-=======
 import java.util.Map;
 import java.util.concurrent.Callable;
-import java.util.concurrent.ExecutionException;
->>>>>>> d21054f7
 import java.util.concurrent.atomic.AtomicBoolean;
 import java.util.function.Function;
 
@@ -138,9 +134,6 @@
     }
   }
 
-<<<<<<< HEAD
-  private class UnapplyFunction implements Function<String, List<String>>
-=======
   public synchronized void close()
   {
     if (isOpen.getAndSet(false)) {
@@ -157,8 +150,7 @@
     return isOpen.get();
   }
 
-  private class UnapplyCallable implements Callable<List<String>>
->>>>>>> d21054f7
+  private class UnapplyFunction implements Function<String, List<String>>
   {
     @Override
     public List<String> apply(String value)
