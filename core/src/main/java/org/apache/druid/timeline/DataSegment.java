/*
 * Licensed to the Apache Software Foundation (ASF) under one
 * or more contributor license agreements.  See the NOTICE file
 * distributed with this work for additional information
 * regarding copyright ownership.  The ASF licenses this file
 * to you under the Apache License, Version 2.0 (the
 * "License"); you may not use this file except in compliance
 * with the License.  You may obtain a copy of the License at
 *
 *   http://www.apache.org/licenses/LICENSE-2.0
 *
 * Unless required by applicable law or agreed to in writing,
 * software distributed under the License is distributed on an
 * "AS IS" BASIS, WITHOUT WARRANTIES OR CONDITIONS OF ANY
 * KIND, either express or implied.  See the License for the
 * specific language governing permissions and limitations
 * under the License.
 */

package org.apache.druid.timeline;

import com.fasterxml.jackson.annotation.JacksonInject;
import com.fasterxml.jackson.annotation.JsonCreator;
import com.fasterxml.jackson.annotation.JsonProperty;
import com.fasterxml.jackson.databind.annotation.JsonDeserialize;
import com.fasterxml.jackson.databind.annotation.JsonSerialize;
import com.google.common.annotations.VisibleForTesting;
import com.google.common.base.Preconditions;
import com.google.common.base.Strings;
import com.google.common.collect.ImmutableList;
import com.google.common.collect.ImmutableMap;
import com.google.common.collect.Interner;
import com.google.common.collect.Interners;
import com.google.inject.Inject;
import it.unimi.dsi.fastutil.objects.Object2ObjectArrayMap;
import org.apache.druid.guice.annotations.PublicApi;
import org.apache.druid.jackson.CommaListJoinDeserializer;
import org.apache.druid.jackson.CommaListJoinSerializer;
import org.apache.druid.java.util.common.granularity.Granularities;
import org.apache.druid.query.SegmentDescriptor;
import org.apache.druid.timeline.partition.NumberedShardSpec;
import org.apache.druid.timeline.partition.ShardSpec;
import org.joda.time.DateTime;
import org.joda.time.Interval;

import javax.annotation.Nullable;
import java.util.Comparator;
import java.util.List;
import java.util.Map;
import java.util.stream.Collectors;

/**
 * Metadata of Druid's data segment. An immutable object.
 *
 * DataSegment's equality ({@link #equals}/{@link #hashCode}) and {@link #compareTo} methods consider only the
 * {@link SegmentId} of the segment.
 */
@PublicApi
public class DataSegment implements Comparable<DataSegment>, Overshadowable<DataSegment>
{
  /*
   * The difference between this class and org.apache.druid.segment.Segment is that this class contains the segment
   * metadata only, while org.apache.druid.segment.Segment represents the actual body of segment data, queryable.
   */

  /**
   * This class is needed for optional injection of pruneLoadSpec, see
   * github.com/google/guice/wiki/FrequentlyAskedQuestions#how-can-i-inject-optional-parameters-into-a-constructor
   */
  @VisibleForTesting
  public static class PruneLoadSpecHolder
  {
    @VisibleForTesting
    public static final PruneLoadSpecHolder DEFAULT = new PruneLoadSpecHolder();

    @Inject(optional = true) @PruneLoadSpec boolean pruneLoadSpec = false;
  }

  private static final Interner<String> STRING_INTERNER = Interners.newWeakInterner();
  private static final Interner<List<String>> DIMENSIONS_INTERNER = Interners.newWeakInterner();
  private static final Interner<List<String>> METRICS_INTERNER = Interners.newWeakInterner();
  private static final Map<String, Object> PRUNED_LOAD_SPEC = ImmutableMap.of(
      "load spec is pruned, because it's not needed on Brokers, but eats a lot of heap space",
      ""
  );

  private final Integer binaryVersion;
  private final SegmentId id;
  @Nullable
  private final Map<String, Object> loadSpec;
  private final List<String> dimensions;
  private final List<String> metrics;
  private final ShardSpec shardSpec;
  private final long size;

  public DataSegment(
      SegmentId segmentId,
      Map<String, Object> loadSpec,
      List<String> dimensions,
      List<String> metrics,
      ShardSpec shardSpec,
      Integer binaryVersion,
      long size
  )
  {
    this(
        segmentId.getDataSource(),
        segmentId.getInterval(),
        segmentId.getVersion(),
        loadSpec,
        dimensions,
        metrics,
        shardSpec,
        binaryVersion,
        size
    );
  }

  public DataSegment(
      String dataSource,
      Interval interval,
      String version,
      Map<String, Object> loadSpec,
      List<String> dimensions,
      List<String> metrics,
      ShardSpec shardSpec,
      Integer binaryVersion,
      long size
  )
  {
    this(
        dataSource,
        interval,
        version,
        loadSpec,
        dimensions,
        metrics,
        shardSpec,
        binaryVersion,
        size,
        PruneLoadSpecHolder.DEFAULT
    );
  }

  @JsonCreator
  public DataSegment(
      @JsonProperty("dataSource") String dataSource,
      @JsonProperty("interval") Interval interval,
      @JsonProperty("version") String version,
      // use `Map` *NOT* `LoadSpec` because we want to do lazy materialization to prevent dependency pollution
      @JsonProperty("loadSpec") @Nullable Map<String, Object> loadSpec,
      @JsonProperty("dimensions")
      @JsonDeserialize(using = CommaListJoinDeserializer.class)
      @Nullable
          List<String> dimensions,
      @JsonProperty("metrics")
      @JsonDeserialize(using = CommaListJoinDeserializer.class)
      @Nullable
          List<String> metrics,
      @JsonProperty("shardSpec") @Nullable ShardSpec shardSpec,
      @JsonProperty("binaryVersion") Integer binaryVersion,
      @JsonProperty("size") long size,
      @JacksonInject PruneLoadSpecHolder pruneLoadSpecHolder
  )
  {
    this.id = SegmentId.of(dataSource, interval, version, shardSpec);
    this.loadSpec = pruneLoadSpecHolder.pruneLoadSpec ? PRUNED_LOAD_SPEC : prepareLoadSpec(loadSpec);
    // Deduplicating dimensions and metrics lists as a whole because they are very likely the same for the same
    // dataSource
    this.dimensions = prepareDimensionsOrMetrics(dimensions, DIMENSIONS_INTERNER);
    this.metrics = prepareDimensionsOrMetrics(metrics, METRICS_INTERNER);
    this.shardSpec = (shardSpec == null) ? new NumberedShardSpec(0, 1) : shardSpec;
    this.binaryVersion = binaryVersion;
    this.size = size;
  }

  @Nullable
  private Map<String, Object> prepareLoadSpec(@Nullable Map<String, Object> loadSpec)
  {
    if (loadSpec == null) {
      return null;
    }
    // Load spec is just of 3 entries on average; HashMap/LinkedHashMap consumes much more memory than ArrayMap
    Map<String, Object> result = new Object2ObjectArrayMap<>(loadSpec.size());
    for (Map.Entry<String, Object> e : loadSpec.entrySet()) {
      result.put(STRING_INTERNER.intern(e.getKey()), e.getValue());
    }
    return result;
  }

  private List<String> prepareDimensionsOrMetrics(@Nullable List<String> list, Interner<List<String>> interner)
  {
    if (list == null) {
      return ImmutableList.of();
    } else {
      List<String> result = list
          .stream()
          .filter(s -> !Strings.isNullOrEmpty(s))
          // dimensions & metrics are stored as canonical string values to decrease memory required for storing
          // large numbers of segments.
          .map(STRING_INTERNER::intern)
          // TODO replace with ImmutableList.toImmutableList() when updated to Guava 21+
          .collect(Collectors.collectingAndThen(Collectors.toList(), ImmutableList::copyOf));
      return interner.intern(result);
    }
  }

  /**
   * Get dataSource
   *
   * @return the dataSource
   */
  @JsonProperty
  public String getDataSource()
  {
    return id.getDataSource();
  }

  @JsonProperty
  public Interval getInterval()
  {
    return id.getInterval();
  }

  @Nullable
  @JsonProperty
  public Map<String, Object> getLoadSpec()
  {
    return loadSpec;
  }

  @JsonProperty("version")
  @Override
  public String getMajorVersion()
  {
    return id.getVersion();
  }

  @JsonProperty
  @JsonSerialize(using = CommaListJoinSerializer.class)
  public List<String> getDimensions()
  {
    return dimensions;
  }

  @JsonProperty
  @JsonSerialize(using = CommaListJoinSerializer.class)
  public List<String> getMetrics()
  {
    return metrics;
  }

  @JsonProperty
  public ShardSpec getShardSpec()
  {
    return shardSpec;
  }

  @JsonProperty
  public Integer getBinaryVersion()
  {
    return binaryVersion;
  }

  @JsonProperty
  public long getSize()
  {
    return size;
  }

  // "identifier" for backward compatibility of JSON API
  @JsonProperty(value = "identifier", access = JsonProperty.Access.READ_ONLY)
  public SegmentId getId()
  {
    return id;
  }

  @Override
  public boolean isOvershadow(DataSegment other)
  {
    if (id.getDataSource().equals(other.id.getDataSource()) && id.getInterval().overlaps(other.id.getInterval())) {
      final int majorVersionCompare = id.getVersion().compareTo(other.id.getVersion());
      if (majorVersionCompare > 0) {
        return true;
      } else if (majorVersionCompare == 0) {
        return includeRootPartitions(other) && getMinorVersion() > other.getMinorVersion();
      }
    }
    return false;
  }

  @Override
  public int getStartRootPartitionId()
  {
    return shardSpec.getStartRootPartitionId();
  }

  @Override
  public int getEndRootPartitionId()
  {
    return shardSpec.getEndRootPartitionId();
  }

  @Override
  public short getMinorVersion()
  {
    return shardSpec.getMinorVersion();
  }

  @Override
  public short getAtomicUpdateGroupSize()
  {
    return shardSpec.getAtomicUpdateGroupSize();
  }

  private boolean includeRootPartitions(DataSegment other)
  {
    return shardSpec.getStartRootPartitionId() <= other.shardSpec.getStartRootPartitionId()
           && shardSpec.getEndRootPartitionId() >= other.shardSpec.getEndRootPartitionId();
  }

  public SegmentDescriptor toDescriptor()
  {
<<<<<<< HEAD
    return new SegmentDescriptor(getInterval(), getMajorVersion(), shardSpec.getPartitionNum());
=======
    return id.toDescriptor();
>>>>>>> 04937807
  }

  public DataSegment withLoadSpec(Map<String, Object> loadSpec)
  {
    return builder(this).loadSpec(loadSpec).build();
  }

  public DataSegment withDimensions(List<String> dimensions)
  {
    return builder(this).dimensions(dimensions).build();
  }

  public DataSegment withMetrics(List<String> metrics)
  {
    return builder(this).metrics(metrics).build();
  }

  public DataSegment withShardSpec(ShardSpec newSpec)
  {
    return builder(this).shardSpec(newSpec).build();
  }

  public DataSegment withSize(long size)
  {
    return builder(this).size(size).build();
  }

  public DataSegment withVersion(String version)
  {
    return builder(this).version(version).build();
  }

  public DataSegment withBinaryVersion(int binaryVersion)
  {
    return builder(this).binaryVersion(binaryVersion).build();
  }

  @Override
  public int compareTo(DataSegment dataSegment)
  {
    return getId().compareTo(dataSegment.getId());
  }

  @Override
  public boolean equals(Object o)
  {
    if (o instanceof DataSegment) {
      return getId().equals(((DataSegment) o).getId());
    }
    return false;
  }

  @Override
  public int hashCode()
  {
    return getId().hashCode();
  }

  @Override
  public String toString()
  {
    return "DataSegment{" +
           "binaryVersion=" + binaryVersion +
           ", id=" + id +
           ", loadSpec=" + loadSpec +
           ", dimensions=" + dimensions +
           ", metrics=" + metrics +
           ", shardSpec=" + shardSpec +
           ", size=" + size +
           '}';
  }

  public static Comparator<DataSegment> bucketMonthComparator()
  {
    return new Comparator<DataSegment>()
    {
      @Override
      public int compare(DataSegment lhs, DataSegment rhs)
      {
        int retVal;

        DateTime lhsMonth = Granularities.MONTH.bucketStart(lhs.getInterval().getStart());
        DateTime rhsMonth = Granularities.MONTH.bucketStart(rhs.getInterval().getStart());

        retVal = lhsMonth.compareTo(rhsMonth);

        if (retVal != 0) {
          return retVal;
        }

        return lhs.compareTo(rhs);
      }
    };
  }

  public static Builder builder()
  {
    return new Builder();
  }

  public static Builder builder(DataSegment segment)
  {
    return new Builder(segment);
  }

  public static class Builder
  {
    private String dataSource;
    private Interval interval;
    private String version;
    private Map<String, Object> loadSpec;
    private List<String> dimensions;
    private List<String> metrics;
    private ShardSpec shardSpec;
    private Integer binaryVersion;
    private long size;

    public Builder()
    {
      this.loadSpec = ImmutableMap.of();
      this.dimensions = ImmutableList.of();
      this.metrics = ImmutableList.of();
      this.shardSpec = new NumberedShardSpec(0, 1);
      this.size = -1;
    }

    public Builder(DataSegment segment)
    {
      this.dataSource = segment.getDataSource();
      this.interval = segment.getInterval();
      this.version = segment.getMajorVersion();
      this.loadSpec = segment.getLoadSpec();
      this.dimensions = segment.getDimensions();
      this.metrics = segment.getMetrics();
      this.shardSpec = segment.getShardSpec();
      this.binaryVersion = segment.getBinaryVersion();
      this.size = segment.getSize();
    }

    public Builder dataSource(String dataSource)
    {
      this.dataSource = dataSource;
      return this;
    }

    public Builder interval(Interval interval)
    {
      this.interval = interval;
      return this;
    }

    public Builder version(String version)
    {
      this.version = version;
      return this;
    }

    public Builder loadSpec(Map<String, Object> loadSpec)
    {
      this.loadSpec = loadSpec;
      return this;
    }

    public Builder dimensions(List<String> dimensions)
    {
      this.dimensions = dimensions;
      return this;
    }

    public Builder metrics(List<String> metrics)
    {
      this.metrics = metrics;
      return this;
    }

    public Builder shardSpec(ShardSpec shardSpec)
    {
      this.shardSpec = shardSpec;
      return this;
    }

    public Builder binaryVersion(Integer binaryVersion)
    {
      this.binaryVersion = binaryVersion;
      return this;
    }

    public Builder size(long size)
    {
      this.size = size;
      return this;
    }

    public DataSegment build()
    {
      // Check stuff that goes into the id, at least.
      Preconditions.checkNotNull(dataSource, "dataSource");
      Preconditions.checkNotNull(interval, "interval");
      Preconditions.checkNotNull(version, "version");
      Preconditions.checkNotNull(shardSpec, "shardSpec");

      return new DataSegment(
          dataSource,
          interval,
          version,
          loadSpec,
          dimensions,
          metrics,
          shardSpec,
          binaryVersion,
          size
      );
    }
  }
}<|MERGE_RESOLUTION|>--- conflicted
+++ resolved
@@ -321,11 +321,7 @@
 
   public SegmentDescriptor toDescriptor()
   {
-<<<<<<< HEAD
-    return new SegmentDescriptor(getInterval(), getMajorVersion(), shardSpec.getPartitionNum());
-=======
     return id.toDescriptor();
->>>>>>> 04937807
   }
 
   public DataSegment withLoadSpec(Map<String, Object> loadSpec)
