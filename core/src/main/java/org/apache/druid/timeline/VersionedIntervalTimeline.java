--- conflicted
+++ resolved
@@ -102,14 +102,8 @@
 
   public static VersionedIntervalTimeline<String, DataSegment> forSegments(Iterator<DataSegment> segments)
   {
-<<<<<<< HEAD
-    final VersionedIntervalTimeline<String, DataSegment> timeline = new VersionedIntervalTimeline<>(
-        Ordering.natural()
-    );
-=======
     final VersionedIntervalTimeline<String, DataSegment> timeline =
         new VersionedIntervalTimeline<>(Comparator.naturalOrder());
->>>>>>> ceb96990
     addSegments(timeline, segments);
     return timeline;
   }
@@ -132,7 +126,7 @@
   }
 
   /**
-   * Returns a lazy collection with all objects (including overshadowed, see {@link #findOvershadowed}) in this
+   * Returns a lazy collection with all objects (including overshadowed, see {@link #findFullyOvershadowed}) in this
    * VersionedIntervalTimeline to be used for iteration or {@link Collection#stream()} transformation. The order of
    * objects in this collection is unspecified.
    *
@@ -351,27 +345,19 @@
     );
   }
 
-<<<<<<< HEAD
-  public Set<TimelineObjectHolder<VersionType, ObjectType>> findFullyOvershadowed()
-=======
   /**
    * This method should be deduplicated with DataSourcesSnapshot.determineOvershadowedSegments(): see
    * https://github.com/apache/incubator-druid/issues/8070.
    */
-  public Set<TimelineObjectHolder<VersionType, ObjectType>> findOvershadowed()
->>>>>>> ceb96990
+  public Set<TimelineObjectHolder<VersionType, ObjectType>> findFullyOvershadowed()
   {
     lock.readLock().lock();
     try {
       // 1. Put all timelineEntries and remove all visible entries to find out only non-visible timelineEntries.
       final Map<Interval, Map<VersionType, TimelineEntry>> overShadowed = new HashMap<>();
       for (Map.Entry<Interval, TreeMap<VersionType, TimelineEntry>> versionEntry : allTimelineEntries.entrySet()) {
-<<<<<<< HEAD
-        Map<VersionType, TimelineEntry> versionCopy = new HashMap<>(versionEntry.getValue());
-=======
         @SuppressWarnings("unchecked")
         Map<VersionType, TimelineEntry> versionCopy = (TreeMap) versionEntry.getValue().clone();
->>>>>>> ceb96990
         overShadowed.put(versionEntry.getKey(), versionCopy);
       }
 
