/*
 * Licensed to the Apache Software Foundation (ASF) under one
 * or more contributor license agreements.  See the NOTICE file
 * distributed with this work for additional information
 * regarding copyright ownership.  The ASF licenses this file
 * to you under the Apache License, Version 2.0 (the
 * "License"); you may not use this file except in compliance
 * with the License.  You may obtain a copy of the License at
 *
 *   http://www.apache.org/licenses/LICENSE-2.0
 *
 * Unless required by applicable law or agreed to in writing,
 * software distributed under the License is distributed on an
 * "AS IS" BASIS, WITHOUT WARRANTIES OR CONDITIONS OF ANY
 * KIND, either express or implied.  See the License for the
 * specific language governing permissions and limitations
 * under the License.
 */

package org.apache.druid.timeline;

import com.fasterxml.jackson.annotation.JsonCreator;
import com.fasterxml.jackson.annotation.JsonProperty;
import com.fasterxml.jackson.annotation.JsonUnwrapped;

/**
 * DataSegment object plus the overshadowed status for the segment. An immutable object.
 *
 * SegmentWithOvershadowedStatus's {@link #compareTo} method considers only the {@link SegmentId}
 * of the DataSegment object.
 */
public class SegmentWithOvershadowedStatus implements Comparable<SegmentWithOvershadowedStatus>
{
  private final boolean overshadowed;
  /**
   * dataSegment is serialized "unwrapped", i.e. it's properties are included as properties of
   * enclosing class. If in future, if {@code SegmentWithOvershadowedStatus} were to extend {@link DataSegment},
   * there will be no change in the serialized format.
   */
  @JsonUnwrapped
  private final DataSegment dataSegment;

  public SegmentWithOvershadowedStatus(
<<<<<<< HEAD
          DataSegment dataSegment,
          boolean overshadowed
=======
      @JsonProperty("overshadowed") boolean overshadowed
>>>>>>> 66657012
  )
  {
    // Jackson will overwrite dataSegment if needed (even though the field is final)
    this(null, overshadowed);
  }

  public SegmentWithOvershadowedStatus(
      DataSegment dataSegment,
      boolean overshadowed
  )
  {
    this.dataSegment = dataSegment;
    this.overshadowed = overshadowed;
  }

  @JsonCreator
  public SegmentWithOvershadowedStatus(
          @JsonProperty("overshadowed") boolean overshadowed
  )
  {
    this.overshadowed = overshadowed;
    this.dataSegment = null;
  }

  @JsonProperty
  public boolean isOvershadowed()
  {
    return overshadowed;
  }

  @JsonProperty
  public DataSegment getDataSegment()
  {
    return dataSegment;
  }

  @Override
  public boolean equals(Object o)
  {
    if (this == o) {
      return true;
    }
    if (!(o instanceof SegmentWithOvershadowedStatus)) {
      return false;
    }
    final SegmentWithOvershadowedStatus that = (SegmentWithOvershadowedStatus) o;
    if (!dataSegment.equals(that.dataSegment)) {
      return false;
    }
    if (overshadowed != (that.overshadowed)) {
      return false;
    }
    return true;
  }

  @Override
  public int hashCode()
  {
    int result = dataSegment.hashCode();
    result = 31 * result + Boolean.hashCode(overshadowed);
    return result;
  }

  @Override
  public int compareTo(SegmentWithOvershadowedStatus o)
  {
    return dataSegment.getId().compareTo(o.dataSegment.getId());
  }

  @Override
  public String toString()
  {
    return "SegmentWithOvershadowedStatus{" +
           "overshadowed=" + overshadowed +
           ", dataSegment=" + dataSegment +
           '}';
  }
}<|MERGE_RESOLUTION|>--- conflicted
+++ resolved
@@ -40,13 +40,9 @@
   @JsonUnwrapped
   private final DataSegment dataSegment;
 
+  @JsonCreator
   public SegmentWithOvershadowedStatus(
-<<<<<<< HEAD
-          DataSegment dataSegment,
-          boolean overshadowed
-=======
-      @JsonProperty("overshadowed") boolean overshadowed
->>>>>>> 66657012
+          @JsonProperty("overshadowed") boolean overshadowed
   )
   {
     // Jackson will overwrite dataSegment if needed (even though the field is final)
@@ -60,15 +56,6 @@
   {
     this.dataSegment = dataSegment;
     this.overshadowed = overshadowed;
-  }
-
-  @JsonCreator
-  public SegmentWithOvershadowedStatus(
-          @JsonProperty("overshadowed") boolean overshadowed
-  )
-  {
-    this.overshadowed = overshadowed;
-    this.dataSegment = null;
   }
 
   @JsonProperty
