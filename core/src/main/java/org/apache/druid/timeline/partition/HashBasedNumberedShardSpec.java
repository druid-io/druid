/*
 * Licensed to the Apache Software Foundation (ASF) under one
 * or more contributor license agreements.  See the NOTICE file
 * distributed with this work for additional information
 * regarding copyright ownership.  The ASF licenses this file
 * to you under the Apache License, Version 2.0 (the
 * "License"); you may not use this file except in compliance
 * with the License.  You may obtain a copy of the License at
 *
 *   http://www.apache.org/licenses/LICENSE-2.0
 *
 * Unless required by applicable law or agreed to in writing,
 * software distributed under the License is distributed on an
 * "AS IS" BASIS, WITHOUT WARRANTIES OR CONDITIONS OF ANY
 * KIND, either express or implied.  See the License for the
 * specific language governing permissions and limitations
 * under the License.
 */

package org.apache.druid.timeline.partition;

import com.fasterxml.jackson.annotation.JacksonInject;
import com.fasterxml.jackson.annotation.JsonCreator;
import com.fasterxml.jackson.annotation.JsonProperty;
import com.fasterxml.jackson.core.JsonProcessingException;
import com.fasterxml.jackson.databind.ObjectMapper;
import com.google.common.collect.BoundType;
import com.google.common.collect.ImmutableList;
import com.google.common.collect.Lists;
import com.google.common.collect.Range;
import com.google.common.collect.RangeSet;
import org.apache.druid.java.util.common.ISE;

import javax.annotation.Nullable;
import java.util.Collections;
import java.util.HashMap;
import java.util.HashSet;
import java.util.List;
import java.util.Map;
import java.util.Objects;
import java.util.Set;

public class HashBasedNumberedShardSpec extends NumberedShardSpec
{
  public static final List<String> DEFAULT_PARTITION_DIMENSIONS = ImmutableList.of();

  private final int bucketId;

  /**
   * Number of hash buckets
   */
  private final int numBuckets;
  private final ObjectMapper jsonMapper;
  private final List<String> partitionDimensions;

  /**
   * A hash function to use for both hash partitioning at ingestion time and pruning segments at query time.
   *
   * During ingestion, the partition function is defaulted to {@link HashPartitionFunction#MURMUR3_32_ABS} if this
   * variable is null. See {@link HashPartitioner} for details.
   *
   * During query, this function will be null unless it is explicitly specified in
   * {@link org.apache.druid.indexer.partitions.HashedPartitionsSpec} at ingestion time. This is because the default
   * hash function used to create segments at ingestion time can change over time, but we don't guarantee the changed
   * hash function is backwards-compatible. The query will process all segments if this function is null.
   */
  @Nullable
  private final HashPartitionFunction partitionFunction;

  @JsonCreator
  public HashBasedNumberedShardSpec(
      @JsonProperty("partitionNum") int partitionNum,    // partitionId
      @JsonProperty("partitions") int partitions,        // core partition set size
      @JsonProperty("bucketId") @Nullable Integer bucketId, // nullable for backward compatibility
      @JsonProperty("numBuckets") @Nullable Integer numBuckets, // nullable for backward compatibility
      @JsonProperty("partitionDimensions") @Nullable List<String> partitionDimensions,
      @JsonProperty("partitionFunction") @Nullable HashPartitionFunction partitionFunction, // nullable for backward compatibility
      @JacksonInject ObjectMapper jsonMapper
  )
  {
    super(partitionNum, partitions);
    // Use partitionId as bucketId if it's missing.
    this.bucketId = bucketId == null ? partitionNum : bucketId;
    // If numBuckets is missing, assume that any hash bucket is not empty.
    // Use the core partition set size as the number of buckets.
    this.numBuckets = numBuckets == null ? partitions : numBuckets;
    this.partitionDimensions = partitionDimensions == null ? DEFAULT_PARTITION_DIMENSIONS : partitionDimensions;
    this.partitionFunction = partitionFunction;
    this.jsonMapper = jsonMapper;
  }

  @JsonProperty
  public int getBucketId()
  {
    return bucketId;
  }

  @JsonProperty
  public int getNumBuckets()
  {
    return numBuckets;
  }

  @JsonProperty("partitionDimensions")
  public List<String> getPartitionDimensions()
  {
    return partitionDimensions;
  }

  @JsonProperty
  public @Nullable HashPartitionFunction getPartitionFunction()
  {
    return partitionFunction;
  }

  @Override
<<<<<<< HEAD
  public List<String> getDomainDimensions()
=======
  public boolean isInChunk(long timestamp, InputRow inputRow)
  {
    return getBucketIndex(hash(timestamp, inputRow), numBuckets) == bucketId % numBuckets;
  }

  /**
   * Check if the current segment possibly holds records if the values of dimensions in {@link #partitionDimensions}
   * are of {@code partitionDimensionsValues}
   *
   * @param partitionDimensionsValues An instance of values of dimensions in {@link #partitionDimensions}
   *
   * @return Whether the current segment possibly holds records for the given values of partition dimensions
   */
  private boolean isInChunk(Map<String, String> partitionDimensionsValues)
  {
    assert !partitionDimensions.isEmpty();
    List<Object> groupKey = Lists.transform(
        partitionDimensions,
        o -> Collections.singletonList(partitionDimensionsValues.get(o))
    );
    try {
      return getBucketIndex(hash(jsonMapper, groupKey), numBuckets) == bucketId % numBuckets;
    }
    catch (JsonProcessingException e) {
      throw new RuntimeException(e);
    }
  }

  /**
   * This method calculates the hash based on whether {@param partitionDimensions} is null or not.
   * If yes, then both {@param timestamp} and dimension columns in {@param inputRow} are used {@link Rows#toGroupKey}
   * Or else, columns in {@param partitionDimensions} are used
   *
   * @param timestamp should be bucketed with query granularity
   * @param inputRow row from input data
   *
   * @return hash value
   */
  protected int hash(long timestamp, InputRow inputRow)
  {
    return hash(jsonMapper, partitionDimensions, timestamp, inputRow);
  }

  public static int hash(ObjectMapper jsonMapper, List<String> partitionDimensions, long timestamp, InputRow inputRow)
  {
    final List<Object> groupKey = getGroupKey(partitionDimensions, timestamp, inputRow);
    try {
      return hash(jsonMapper, groupKey);
    }
    catch (JsonProcessingException e) {
      throw new RuntimeException(e);
    }
  }

  public static List<Object> getGroupKey(final List<String> partitionDimensions, final long timestamp, final InputRow inputRow)
  {
    if (partitionDimensions.isEmpty()) {
      return Rows.toGroupKey(timestamp, inputRow);
    } else {
      return Lists.transform(partitionDimensions, inputRow::getDimension);
    }
  }

  @VisibleForTesting
  public static int hash(ObjectMapper jsonMapper, List<Object> objects) throws JsonProcessingException
>>>>>>> cb30b1fe
  {
    return partitionDimensions;
  }

  @Override
  public ShardSpecLookup getLookup(final List<? extends ShardSpec> shardSpecs)
  {
    // partitionFunction can be null when you read a shardSpec of a segment created in an old version of Druid.
    // The current version of Druid will always specify a partitionFunction on newly created segments.
    if (partitionFunction == null) {
      throw new ISE("Cannot create a hashPartitioner since partitionFunction is null");
    }
    return new HashPartitioner(
        jsonMapper,
        partitionFunction,
        partitionDimensions,
        numBuckets
    ).createHashLookup(shardSpecs);
  }

  @Override
  public boolean possibleInDomain(Map<String, RangeSet<String>> domain)
  {
    // partitionFunction should be used instead of HashPartitioner at query time.
    // We should process all segments if partitionFunction is null because we don't know what hash function
    // was used to create segments at ingestion time.
    if (partitionFunction == null) {
      return true;
    }

    // If no partitionDimensions are specified during ingestion, hash is based on all dimensions plus the truncated
    // input timestamp according to QueryGranularity instead of just partitionDimensions. Since we don't store in shard
    // specs the truncated timestamps of the events that fall into the shard after ingestion, there's no way to recover
    // the hash during ingestion, bypass this case
    if (partitionDimensions.isEmpty()) {
      return true;
    }

    // One possible optimization is to move the conversion from range set to point set to the function signature and
    // cache it in the caller of this function if there are repetitive calls of the same domain
    Map<String, Set<String>> domainSet = new HashMap<>();
    for (String p : partitionDimensions) {
      RangeSet<String> domainRangeSet = domain.get(p);
      if (domainRangeSet == null || domainRangeSet.isEmpty()) {
        return true;
      }

      for (Range<String> v : domainRangeSet.asRanges()) {
        // If there are range values, simply bypass, because we can't hash range values
        if (v.isEmpty() || !v.hasLowerBound() || !v.hasUpperBound() ||
            v.lowerBoundType() != BoundType.CLOSED || v.upperBoundType() != BoundType.CLOSED ||
            !v.lowerEndpoint().equals(v.upperEndpoint())) {
          return true;
        }
        domainSet.computeIfAbsent(p, k -> new HashSet<>()).add(v.lowerEndpoint());
      }
    }

    return !domainSet.isEmpty() && chunkPossibleInDomain(partitionFunction, domainSet, new HashMap<>());
  }

  /**
   * Recursively enumerate all possible combinations of values for dimensions in {@link #partitionDimensions} based on
   * {@code domainSet}, test if any combination matches the current segment
   *
   * @param hashPartitionFunction     hash function used to create segments at ingestion time
   * @param domainSet                 The set where values of dimensions in {@link #partitionDimensions} are
   *                                  drawn from
   * @param partitionDimensionsValues A map from dimensions in {@link #partitionDimensions} to their values drawn from
   *                                  {@code domainSet}
   * @return Whether the current segment possibly holds records for the provided domain. Return false if and only if
   * none of the combinations matches this segment
   */
  private boolean chunkPossibleInDomain(
      HashPartitionFunction hashPartitionFunction,
      Map<String, Set<String>> domainSet,
      Map<String, String> partitionDimensionsValues
  )
  {
    int curIndex = partitionDimensionsValues.size();
    if (curIndex == partitionDimensions.size()) {
      return isInChunk(hashPartitionFunction, partitionDimensionsValues);
    }

    String dimension = partitionDimensions.get(curIndex);
    for (String e : domainSet.get(dimension)) {
      partitionDimensionsValues.put(dimension, e);
      if (chunkPossibleInDomain(hashPartitionFunction, domainSet, partitionDimensionsValues)) {
        return true;
      }
      partitionDimensionsValues.remove(dimension);
    }

    return false;
  }

  /**
   * Check if the current segment possibly holds records if the values of dimensions in {@link #partitionDimensions}
   * are of {@code partitionDimensionsValues}
   *
   * @param hashPartitionFunction     hash function used to create segments at ingestion time
   * @param partitionDimensionsValues An instance of values of dimensions in {@link #partitionDimensions}
   *
   * @return Whether the current segment possibly holds records for the given values of partition dimensions
   */
  private boolean isInChunk(HashPartitionFunction hashPartitionFunction, Map<String, String> partitionDimensionsValues)
  {
    assert !partitionDimensions.isEmpty();
    List<Object> groupKey = Lists.transform(
        partitionDimensions,
        o -> Collections.singletonList(partitionDimensionsValues.get(o))
    );
    return hashPartitionFunction.hash(serializeGroupKey(jsonMapper, groupKey), numBuckets) == bucketId;
  }

  /**
   * Serializes a group key into a byte array. The serialization algorithm can affect hash values of partition keys
   * since {@link HashPartitionFunction#hash} takes the result of this method as its input. This means, the returned
   * byte array should be backwards-compatible in cases where we need to modify this method.
   */
  public static byte[] serializeGroupKey(ObjectMapper jsonMapper, List<Object> partitionKeys)
  {
    try {
      return jsonMapper.writeValueAsBytes(partitionKeys);
    }
    catch (JsonProcessingException e) {
      throw new RuntimeException(e);
    }
  }

  @Override
  public boolean equals(Object o)
  {
    if (this == o) {
      return true;
    }
    if (o == null || getClass() != o.getClass()) {
      return false;
    }
    if (!super.equals(o)) {
      return false;
    }
    HashBasedNumberedShardSpec that = (HashBasedNumberedShardSpec) o;
    return bucketId == that.bucketId &&
           numBuckets == that.numBuckets &&
           Objects.equals(partitionDimensions, that.partitionDimensions) &&
           partitionFunction == that.partitionFunction;
  }

  @Override
  public int hashCode()
  {
    return Objects.hash(super.hashCode(), bucketId, numBuckets, partitionDimensions, partitionFunction);
  }

  @Override
  public String toString()
  {
    return "HashBasedNumberedShardSpec{" +
           "bucketId=" + bucketId +
           ", numBuckets=" + numBuckets +
           ", partitionDimensions=" + partitionDimensions +
           ", partitionFunction=" + partitionFunction +
           '}';
  }
}<|MERGE_RESOLUTION|>--- conflicted
+++ resolved
@@ -114,75 +114,7 @@
   }
 
   @Override
-<<<<<<< HEAD
   public List<String> getDomainDimensions()
-=======
-  public boolean isInChunk(long timestamp, InputRow inputRow)
-  {
-    return getBucketIndex(hash(timestamp, inputRow), numBuckets) == bucketId % numBuckets;
-  }
-
-  /**
-   * Check if the current segment possibly holds records if the values of dimensions in {@link #partitionDimensions}
-   * are of {@code partitionDimensionsValues}
-   *
-   * @param partitionDimensionsValues An instance of values of dimensions in {@link #partitionDimensions}
-   *
-   * @return Whether the current segment possibly holds records for the given values of partition dimensions
-   */
-  private boolean isInChunk(Map<String, String> partitionDimensionsValues)
-  {
-    assert !partitionDimensions.isEmpty();
-    List<Object> groupKey = Lists.transform(
-        partitionDimensions,
-        o -> Collections.singletonList(partitionDimensionsValues.get(o))
-    );
-    try {
-      return getBucketIndex(hash(jsonMapper, groupKey), numBuckets) == bucketId % numBuckets;
-    }
-    catch (JsonProcessingException e) {
-      throw new RuntimeException(e);
-    }
-  }
-
-  /**
-   * This method calculates the hash based on whether {@param partitionDimensions} is null or not.
-   * If yes, then both {@param timestamp} and dimension columns in {@param inputRow} are used {@link Rows#toGroupKey}
-   * Or else, columns in {@param partitionDimensions} are used
-   *
-   * @param timestamp should be bucketed with query granularity
-   * @param inputRow row from input data
-   *
-   * @return hash value
-   */
-  protected int hash(long timestamp, InputRow inputRow)
-  {
-    return hash(jsonMapper, partitionDimensions, timestamp, inputRow);
-  }
-
-  public static int hash(ObjectMapper jsonMapper, List<String> partitionDimensions, long timestamp, InputRow inputRow)
-  {
-    final List<Object> groupKey = getGroupKey(partitionDimensions, timestamp, inputRow);
-    try {
-      return hash(jsonMapper, groupKey);
-    }
-    catch (JsonProcessingException e) {
-      throw new RuntimeException(e);
-    }
-  }
-
-  public static List<Object> getGroupKey(final List<String> partitionDimensions, final long timestamp, final InputRow inputRow)
-  {
-    if (partitionDimensions.isEmpty()) {
-      return Rows.toGroupKey(timestamp, inputRow);
-    } else {
-      return Lists.transform(partitionDimensions, inputRow::getDimension);
-    }
-  }
-
-  @VisibleForTesting
-  public static int hash(ObjectMapper jsonMapper, List<Object> objects) throws JsonProcessingException
->>>>>>> cb30b1fe
   {
     return partitionDimensions;
   }
