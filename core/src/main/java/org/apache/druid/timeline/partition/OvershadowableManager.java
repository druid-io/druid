/*
 * Licensed to the Apache Software Foundation (ASF) under one
 * or more contributor license agreements.  See the NOTICE file
 * distributed with this work for additional information
 * regarding copyright ownership.  The ASF licenses this file
 * to you under the Apache License, Version 2.0 (the
 * "License"); you may not use this file except in compliance
 * with the License.  You may obtain a copy of the License at
 *
 *   http://www.apache.org/licenses/LICENSE-2.0
 *
 * Unless required by applicable law or agreed to in writing,
 * software distributed under the License is distributed on an
 * "AS IS" BASIS, WITHOUT WARRANTIES OR CONDITIONS OF ANY
 * KIND, either express or implied.  See the License for the
 * specific language governing permissions and limitations
 * under the License.
 */

package org.apache.druid.timeline.partition;

import com.google.common.annotations.VisibleForTesting;
import com.google.common.base.Preconditions;
import com.google.common.collect.Iterables;
import it.unimi.dsi.fastutil.objects.AbstractObjectCollection;
import it.unimi.dsi.fastutil.objects.ObjectCollection;
import it.unimi.dsi.fastutil.objects.ObjectIterator;
import it.unimi.dsi.fastutil.objects.ObjectIterators;
import it.unimi.dsi.fastutil.objects.ObjectSortedSet;
import it.unimi.dsi.fastutil.objects.ObjectSortedSets;
import it.unimi.dsi.fastutil.shorts.AbstractShort2ObjectSortedMap;
import it.unimi.dsi.fastutil.shorts.Short2ObjectMap;
import it.unimi.dsi.fastutil.shorts.Short2ObjectRBTreeMap;
import it.unimi.dsi.fastutil.shorts.Short2ObjectSortedMap;
import it.unimi.dsi.fastutil.shorts.ShortComparator;
import it.unimi.dsi.fastutil.shorts.ShortComparators;
import it.unimi.dsi.fastutil.shorts.ShortSortedSet;
import it.unimi.dsi.fastutil.shorts.ShortSortedSets;
import org.apache.druid.java.util.common.IAE;
import org.apache.druid.java.util.common.ISE;
import org.apache.druid.timeline.Overshadowable;

import javax.annotation.Nullable;
import java.util.ArrayList;
import java.util.Collection;
import java.util.Collections;
import java.util.HashMap;
import java.util.List;
import java.util.Map;
import java.util.Map.Entry;
import java.util.NoSuchElementException;
import java.util.Objects;
import java.util.Set;
import java.util.TreeMap;
import java.util.function.BiPredicate;
import java.util.stream.Collectors;

/**
 * OvershadowableManager manages the state of {@link AtomicUpdateGroup}. See the below {@link State} for details.
 * Note that an AtomicUpdateGroup can consist of {@link Overshadowable}s of the same majorVersion, minorVersion,
 * rootPartition range, and atomicUpdateGroupSize.
 * In {@link org.apache.druid.timeline.VersionedIntervalTimeline}, this class is used to manage segments in the same
 * timeChunk.
 *
 * This class is not thread-safe.
 */
class OvershadowableManager<T extends Overshadowable<T>>
{
  /**
   * There are 3 states for atomicUpdateGroups.
   * There could be at most one visible atomicUpdateGroup at any time in a non-empty overshadowableManager.
   *
   * - Visible: fully available atomicUpdateGroup of the highest version if any.
   *            If there's no fully available atomicUpdateGroup, the standby atomicUpdateGroup of the highest version
   *            becomes visible.
   * - Standby: all atomicUpdateGroups of higher versions than that of the visible atomicUpdateGroup.
   * - Overshadowed: all atomicUpdateGroups of lower versions than that of the visible atomicUpdateGroup.
   */
  @VisibleForTesting
  enum State
  {
    STANDBY,
    VISIBLE,
    OVERSHADOWED
  }

  private final Map<Integer, PartitionChunk<T>> knownPartitionChunks; // served segments

  // (start partitionId, end partitionId) -> minorVersion -> atomicUpdateGroup
  private final TreeMap<RootPartitionRange, Short2ObjectSortedMap<AtomicUpdateGroup<T>>> standbyGroups;
  private final TreeMap<RootPartitionRange, Short2ObjectSortedMap<AtomicUpdateGroup<T>>> visibleGroups;
  private final TreeMap<RootPartitionRange, Short2ObjectSortedMap<AtomicUpdateGroup<T>>> overshadowedGroups;

  OvershadowableManager()
  {
    this.knownPartitionChunks = new HashMap<>();
    this.standbyGroups = new TreeMap<>();
    this.visibleGroups = new TreeMap<>();
    this.overshadowedGroups = new TreeMap<>();
  }

  OvershadowableManager(OvershadowableManager<T> other)
  {
    this.knownPartitionChunks = new HashMap<>(other.knownPartitionChunks);
    this.standbyGroups = new TreeMap<>(other.standbyGroups);
    this.visibleGroups = new TreeMap<>(other.visibleGroups);
    this.overshadowedGroups = new TreeMap<>(other.overshadowedGroups);
  }

  private OvershadowableManager(List<AtomicUpdateGroup<T>> groups)
  {
    this();
    for (AtomicUpdateGroup<T> entry : groups) {
      for (PartitionChunk<T> chunk : entry.getChunks()) {
        addChunk(chunk);
      }
    }
  }

  private TreeMap<RootPartitionRange, Short2ObjectSortedMap<AtomicUpdateGroup<T>>> getStateMap(State state)
  {
    switch (state) {
      case STANDBY:
        return standbyGroups;
      case VISIBLE:
        return visibleGroups;
      case OVERSHADOWED:
        return overshadowedGroups;
      default:
        throw new ISE("Unknown state[%s]", state);
    }
  }

  private Short2ObjectSortedMap<AtomicUpdateGroup<T>> createMinorVersionToAugMap(State state)
  {
    switch (state) {
      case STANDBY:
      case OVERSHADOWED:
        return new Short2ObjectRBTreeMap<>();
      case VISIBLE:
        return new SingleEntryShort2ObjectSortedMap<>();
      default:
        throw new ISE("Unknown state[%s]", state);
    }
  }

  private void transitAtomicUpdateGroupState(AtomicUpdateGroup<T> atomicUpdateGroup, State from, State to)
  {
    Preconditions.checkNotNull(atomicUpdateGroup, "atomicUpdateGroup");
    Preconditions.checkArgument(!atomicUpdateGroup.isEmpty(), "empty atomicUpdateGroup");

    removeFrom(atomicUpdateGroup, from);
    addAtomicUpdateGroupWithState(atomicUpdateGroup, to, false);
  }

  /**
   * Replace the oldVisibleGroups with the newVisibleGroups.
   * This method first removes the oldVisibleGroups from the visibles map,
   * moves the newVisibleGroups from its old state map to the visibles map,
   * and finally add the oldVisibleGroups to its new state map.
   */
  private void replaceVisibleWith(
      Collection<AtomicUpdateGroup<T>> oldVisibleGroups,
      State newStateOfOldVisibleGroup,
      List<AtomicUpdateGroup<T>> newVisibleGroups,
      State oldStateOfNewVisibleGroups
  )
  {
    oldVisibleGroups.forEach(
        group -> {
          if (!group.isEmpty()) {
            removeFrom(group, State.VISIBLE);
          }
        }
    );
    newVisibleGroups.forEach(
        entry -> transitAtomicUpdateGroupState(entry, oldStateOfNewVisibleGroups, State.VISIBLE)
    );
    oldVisibleGroups.forEach(
        group -> {
          if (!group.isEmpty()) {
            addAtomicUpdateGroupWithState(group, newStateOfOldVisibleGroup, false);
          }
        }
    );
  }

  /**
   * Find the {@link AtomicUpdateGroup} of the given state which has the same {@link RootPartitionRange} and
   * minorVersion with {@link PartitionChunk}.
   */
  @Nullable
  private AtomicUpdateGroup<T> findAtomicUpdateGroupWith(PartitionChunk<T> chunk, State state)
  {
    final Short2ObjectSortedMap<AtomicUpdateGroup<T>> versionToGroup = getStateMap(state).get(
        RootPartitionRange.of(chunk)
    );
    if (versionToGroup != null) {
      final AtomicUpdateGroup<T> atomicUpdateGroup = versionToGroup.get(chunk.getObject().getMinorVersion());
      if (atomicUpdateGroup != null) {
        return atomicUpdateGroup;
      }
    }
    return null;
  }

  /**
   * Returns null if atomicUpdateGroup is not found for the state.
   * Can return an empty atomicUpdateGroup.
   */
  @Nullable
  private AtomicUpdateGroup<T> tryRemoveChunkFromGroupWithState(PartitionChunk<T> chunk, State state)
  {
    final RootPartitionRange rangeKey = RootPartitionRange.of(chunk);
    final Short2ObjectSortedMap<AtomicUpdateGroup<T>> versionToGroup = getStateMap(state).get(rangeKey);
    if (versionToGroup != null) {
      final AtomicUpdateGroup<T> atomicUpdateGroup = versionToGroup.get(chunk.getObject().getMinorVersion());
      if (atomicUpdateGroup != null) {
        atomicUpdateGroup.remove(chunk);
        if (atomicUpdateGroup.isEmpty()) {
          versionToGroup.remove(chunk.getObject().getMinorVersion());
          if (versionToGroup.isEmpty()) {
            getStateMap(state).remove(rangeKey);
          }
        }

        determineVisibleGroupAfterRemove(
            atomicUpdateGroup,
            RootPartitionRange.of(chunk),
            chunk.getObject().getMinorVersion(),
            state
        );
        return atomicUpdateGroup;
      }
    }
    return null;
  }

  private List<AtomicUpdateGroup<T>> findOvershadowedBy(
      AtomicUpdateGroup<T> aug,
      State fromState
  )
  {
    final RootPartitionRange rangeKeyOfGivenAug = RootPartitionRange.of(aug);
    return findOvershadowedBy(rangeKeyOfGivenAug, aug.getMinorVersion(), fromState);
  }

  /**
   * Find all atomicUpdateGroups of the given state overshadowed by the minorVersion in the given rootPartitionRange.
   * The atomicUpdateGroup of a higher minorVersion can have a wider RootPartitionRange.
   * To find all atomicUpdateGroups overshadowed by the given rootPartitionRange and minorVersion,
   * we first need to find the first key contained by the given rootPartitionRange.
   * Once we find such key, then we go through the entire map until we see an atomicUpdateGroup of which
   * rootRangePartition is not contained by the given rootPartitionRange.
   *
   * @param rangeOfAug   the partition range to search for overshadowed groups.
   * @param minorVersion the minor version to check overshadow relation. The found groups will have lower minor versions
   *                     than this.
   * @param fromState    the state to search for overshadowed groups.
   *
   * @return a list of found atomicUpdateGroups. It could be empty if no groups are found.
   */
  @VisibleForTesting
  List<AtomicUpdateGroup<T>> findOvershadowedBy(RootPartitionRange rangeOfAug, short minorVersion, State fromState)
  {
    final TreeMap<RootPartitionRange, Short2ObjectSortedMap<AtomicUpdateGroup<T>>> stateMap = getStateMap(fromState);
    Entry<RootPartitionRange, Short2ObjectSortedMap<AtomicUpdateGroup<T>>> current = findLowestOverlappingEntry(
        rangeOfAug,
        stateMap,
        true
    );

    if (current == null) {
      return Collections.emptyList();
    }

    // Going through the map to find all entries of the RootPartitionRange contained by the given rangeOfAug.
    // Note that RootPartitionRange of entries are always consecutive.
    final List<AtomicUpdateGroup<T>> found = new ArrayList<>();
    while (current != null && rangeOfAug.overlaps(current.getKey())) {
      if (rangeOfAug.contains(current.getKey())) {
        // versionToGroup is sorted by minorVersion.
        // versionToGroup.headMap(minorVersion) below returns a map containing all entries of lower minorVersions
        // than the given minorVersion.
        final Short2ObjectSortedMap<AtomicUpdateGroup<T>> versionToGroup = current.getValue();
        // Short2ObjectRBTreeMap.SubMap.short2ObjectEntrySet() implementation, especially size(), is not optimized.
        // Note that size() is indirectly called in ArrayList.addAll() when ObjectSortedSet.toArray() is called.
        // See AbstractObjectCollection.toArray().
        // If you see performance degradation here, probably we need to improve the below line.
        if (versionToGroup.firstShortKey() < minorVersion) {
          found.addAll(versionToGroup.headMap(minorVersion).values());
        }
      }
      current = stateMap.higherEntry(current.getKey());
    }
    return found;
  }

  private List<AtomicUpdateGroup<T>> findOvershadows(AtomicUpdateGroup<T> aug, State fromState)
  {
    return findOvershadows(RootPartitionRange.of(aug), aug.getMinorVersion(), fromState);
  }

  /**
   * Find all atomicUpdateGroups which overshadow others of the given minorVersion in the given rootPartitionRange.
   * Similar to {@link #findOvershadowedBy}.
   *
   * Note that one atomicUpdateGroup can overshadow multiple other groups. If you're finding overshadowing
   * atomicUpdateGroups by calling this method in a loop, the results of this method can contain duplicate groups.
   *
   * @param rangeOfAug   the partition range to search for overshadowing groups.
   * @param minorVersion the minor version to check overshadow relation. The found groups will have higher minor
   *                     versions than this.
   * @param fromState    the state to search for overshadowed groups.
   *
   * @return a list of found atomicUpdateGroups. It could be empty if no groups are found.
   */
  @VisibleForTesting
  List<AtomicUpdateGroup<T>> findOvershadows(RootPartitionRange rangeOfAug, short minorVersion, State fromState)
  {
    final TreeMap<RootPartitionRange, Short2ObjectSortedMap<AtomicUpdateGroup<T>>> stateMap = getStateMap(fromState);
    Entry<RootPartitionRange, Short2ObjectSortedMap<AtomicUpdateGroup<T>>> current = findLowestOverlappingEntry(
        rangeOfAug,
        stateMap,
        false
    );

    if (current == null) {
      return Collections.emptyList();
    }

    // Going through the map to find all entries of the RootPartitionRange contains the given rangeOfAug.
    // Note that RootPartitionRange of entries are always consecutive.
    final List<AtomicUpdateGroup<T>> found = new ArrayList<>();
    while (current != null && current.getKey().overlaps(rangeOfAug)) {
      if (current.getKey().contains(rangeOfAug)) {
        // versionToGroup is sorted by minorVersion.
        // versionToGroup.tailMap(minorVersion) below returns a map containing all entries of equal to or higher
        // minorVersions than the given minorVersion.
        final Short2ObjectSortedMap<AtomicUpdateGroup<T>> versionToGroup = current.getValue();
        // Short2ObjectRBTreeMap.SubMap.short2ObjectEntrySet() implementation, especially size(), is not optimized.
        // Note that size() is indirectly called in ArrayList.addAll() when ObjectSortedSet.toArray() is called.
        // See AbstractObjectCollection.toArray().
        // If you see performance degradation here, probably we need to improve the below line.
        if (versionToGroup.lastShortKey() > minorVersion) {
          found.addAll(versionToGroup.tailMap(minorVersion).values());
        }
      }
      current = stateMap.higherEntry(current.getKey());
    }
    return found;
  }

  /**
   * Finds the lowest entry overlapping with the given root partition range.
   * It first searches the entries lower than or equal to the given range.
   * If there's no such entry lower than the given range, then it searches the entries higher than the given range.
   *
   * @return an entry of the lowest key overlapping with the given range. Otherwise null.
   */
  @Nullable
  private Entry<RootPartitionRange, Short2ObjectSortedMap<AtomicUpdateGroup<T>>> findLowestOverlappingEntry(
      RootPartitionRange rangeOfAug,
      TreeMap<RootPartitionRange, Short2ObjectSortedMap<AtomicUpdateGroup<T>>> stateMap,
      boolean strictSameStartId
  )
  {
    // Searches the entries lower than or equal to the given range.
    Entry<RootPartitionRange, Short2ObjectSortedMap<AtomicUpdateGroup<T>>> current = stateMap.floorEntry(rangeOfAug);

    if (current == null) {
      // Searches the entries higher than then given range.
      current = stateMap.higherEntry(rangeOfAug);
    }

    if (current == null) {
      return null;
    }

    // floorEntry() can return the greatest key less than rangeOfAug. We need to skip non-overlapping keys.
    while (current != null && !current.getKey().overlaps(rangeOfAug)) {
      current = stateMap.higherEntry(current.getKey());
    }

    final BiPredicate<RootPartitionRange, RootPartitionRange> predicate;
    if (strictSameStartId) {
      predicate = (entryRange, groupRange) -> entryRange.startPartitionId == groupRange.startPartitionId;
    } else {
      predicate = RootPartitionRange::overlaps;
    }

    // There could be multiple entries of the same startPartitionId but different endPartitionId.
    // Find the first key of the same startPartitionId which has the lowest endPartitionId.
    while (current != null) {
      final Entry<RootPartitionRange, Short2ObjectSortedMap<AtomicUpdateGroup<T>>> lowerEntry = stateMap.lowerEntry(
          current.getKey()
      );
      if (lowerEntry != null && predicate.test(lowerEntry.getKey(), rangeOfAug)) {
        current = lowerEntry;
      } else {
        break;
      }
    }

    return current;
  }

  /**
   * Determine the visible group after a new chunk is added.
   */
  private void determineVisibleGroupAfterAdd(AtomicUpdateGroup<T> aug, State stateOfAug)
  {
    if (stateOfAug == State.STANDBY) {
      moveNewStandbyToVisibleIfNecessary(aug, stateOfAug);
    } else if (stateOfAug == State.OVERSHADOWED) {
      checkVisibleIsFullyAvailableAndTryToMoveOvershadowedToVisible(aug, stateOfAug);
    }
  }

  /**
   * This method is called in {@link #determineVisibleGroupAfterAdd}.
   * The given standby group can be visible in the below two cases:
   *
   * - The standby group is full. Since every standby group has a higher version than the current visible group,
   *   it should become visible immediately when it's full.
   * - The standby group is not full but not empty and the current visible is not full. If there's no fully available
   *   group, the group of the highest version should be the visible.
   */
  private void moveNewStandbyToVisibleIfNecessary(AtomicUpdateGroup<T> standbyGroup, State stateOfGroup)
  {
    assert stateOfGroup == State.STANDBY;

    // A standby atomicUpdateGroup becomes visible when its all segments are available.
    if (standbyGroup.isFull()) {
      // A current visible atomicUpdateGroup becomes overshadowed when a fully available standby atomicUpdateGroup
      // becomes visible.
      replaceVisibleWith(
          findOvershadowedBy(standbyGroup, State.VISIBLE),
          State.OVERSHADOWED,
          Collections.singletonList(standbyGroup),
          State.STANDBY
      );
      findOvershadowedBy(standbyGroup, State.STANDBY)
          .forEach(entry -> transitAtomicUpdateGroupState(entry, State.STANDBY, State.OVERSHADOWED));
    } else {
      // The given atomicUpdateGroup is in the standby state which means it's not overshadowed by the visible group.
      // If the visible group is not fully available, then the new standby group should be visible since it has a
      // higher minor version.
      if (!standbyGroup.isEmpty()) {
        // Check there are visible atomicUpdateGroups overshadowed by the given atomicUpdateGroup.
        final List<AtomicUpdateGroup<T>> overshadowedVisibles = findOvershadowedBy(
            standbyGroup,
            State.VISIBLE
        );
        if (overshadowedVisibles.isEmpty()) {
          // There is no visible atomicUpdateGroup for the rootPartitionRange of the given aug.
          // The given aug should be visible.
          transitAtomicUpdateGroupState(standbyGroup, State.STANDBY, State.VISIBLE);
          findOvershadowedBy(standbyGroup, State.STANDBY)
              .forEach(entry -> transitAtomicUpdateGroupState(entry, State.STANDBY, State.OVERSHADOWED));
        } else {
          // Check there is any missing chunk in the current visible groups.
          // If the current visible groups don't cover the partitino range of the given standby group,
          // the given standby group should be visible.
          final boolean fullyCoverAugRange = doGroupsFullyCoverPartitionRange(
              overshadowedVisibles,
              standbyGroup.getStartRootPartitionId(),
              standbyGroup.getEndRootPartitionId()
          );
          if (!fullyCoverAugRange) {
            replaceVisibleWith(
                overshadowedVisibles,
                State.OVERSHADOWED,
                Collections.singletonList(standbyGroup),
                State.STANDBY
            );
            findOvershadowedBy(standbyGroup, State.STANDBY)
                .forEach(entry -> transitAtomicUpdateGroupState(entry, State.STANDBY, State.OVERSHADOWED));

          }
          // If all visible atomicUpdateGroups are full, then the given atomicUpdateGroup should stay in the standby
          // state.
        }
      }
    }
  }

  /**
   * This method is called in {@link #determineVisibleGroupAfterAdd}. It first checks the current visible group is
   * fully available. If not, it checks there are overshadowed groups which can cover the rootPartitionRange of
   * the visible groups and are fully available. If it finds such groups, they become visible.
   */
  private void checkVisibleIsFullyAvailableAndTryToMoveOvershadowedToVisible(
      AtomicUpdateGroup<T> group,
      State stateOfGroup
  )
  {
    assert stateOfGroup == State.OVERSHADOWED;
    if (group.isFull()) {
      // Since this atomicUpdateGroup is full, it could be changed to visible if the current visible group is not
      // fully available. To check this, we first check the current visible is fully available.
      // And if not, we check the overshadowed groups are fully available and can cover the partition range of
      // the atomicUpdateGroups overshadow the given overshadowed group.

      // Visible or standby groups overshadowing the given group.
      // Used to both 1) check fully available visible group and
      // 2) get the partition range which the fully available overshadowed groups should cover to become visible.
      final List<AtomicUpdateGroup<T>> groupsOvershadowingAug;
      final boolean isOvershadowingGroupsFull;

      final List<AtomicUpdateGroup<T>> overshadowingVisibles = findOvershadows(group, State.VISIBLE);
      if (overshadowingVisibles.isEmpty()) {
        final List<AtomicUpdateGroup<T>> overshadowingStandbys = findLatestNonFullyAvailableAtomicUpdateGroups(
            findOvershadows(group, State.STANDBY)
        );
        if (overshadowingStandbys.isEmpty()) {
          throw new ISE("WTH? atomicUpdateGroup[%s] is in overshadowed state, but no one overshadows it?", group);
        }
        groupsOvershadowingAug = overshadowingStandbys;
        isOvershadowingGroupsFull = false;
      } else {
        groupsOvershadowingAug = overshadowingVisibles;
        isOvershadowingGroupsFull = doGroupsFullyCoverPartitionRange(
            groupsOvershadowingAug,
            groupsOvershadowingAug.get(0).getStartRootPartitionId(),
            groupsOvershadowingAug.get(groupsOvershadowingAug.size() - 1).getEndRootPartitionId()
        );
      }

      // If groupsOvershadowingAug is the standby groups, isOvershadowingGroupsFull is always false.
      // If groupsOvershadowingAug is the visible groups, isOvershadowingGroupsFull indicates the visible group is
      // fully available or not.
      if (!isOvershadowingGroupsFull) {
        // Let's check the overshadowed groups can cover the partition range of groupsOvershadowingAug
        // and are fully available.
        final List<AtomicUpdateGroup<T>> latestFullGroups = groupsOvershadowingAug
            .stream()
            .flatMap(eachFullgroup -> findLatestFullyAvailableOvershadowedAtomicUpdateGroups(
                RootPartitionRange.of(eachFullgroup),
                eachFullgroup.getMinorVersion()).stream()
            )
            .collect(Collectors.toList());

        if (!latestFullGroups.isEmpty()) {
          final boolean isOvershadowedGroupsFull = doGroupsFullyCoverPartitionRange(
              latestFullGroups,
              groupsOvershadowingAug.get(0).getStartRootPartitionId(),
              groupsOvershadowingAug.get(groupsOvershadowingAug.size() - 1).getEndRootPartitionId()
          );

          if (isOvershadowedGroupsFull) {
            replaceVisibleWith(overshadowingVisibles, State.STANDBY, latestFullGroups, State.OVERSHADOWED);
          }
        }
      }
    }
  }

  /**
   * Checks if the given groups fully cover the given partition range. To fully cover the range, the given groups
   * should satisfy the below:
   *
   * - All groups must be full.
   * - All groups must be adjacent.
   * - The lowest startPartitionId and the highest endPartitionId must be same with the given startPartitionId and
   *   the given endPartitionId, respectively.
   *
   * @param groups               atomicUpdateGroups sorted by their rootPartitionRange
   * @param startRootPartitionId the start partitionId of the root partition range to check the coverage
   * @param endRootPartitionId   the end partitionId of the root partition range to check the coverage
   *
   * @return true if the given groups fully cover the given partition range.
   */
  private boolean doGroupsFullyCoverPartitionRange(
      List<AtomicUpdateGroup<T>> groups,
      int startRootPartitionId,
      int endRootPartitionId
  )
  {
    final int startRootPartitionIdOfOvershadowed = groups.get(0).getStartRootPartitionId();
    final int endRootPartitionIdOfOvershadowed = groups.get(groups.size() - 1).getEndRootPartitionId();
    if (startRootPartitionId != startRootPartitionIdOfOvershadowed
        || endRootPartitionId != endRootPartitionIdOfOvershadowed) {
      return false;
    } else {
      int prevEndPartitionId = groups.get(0).getStartRootPartitionId();
      for (AtomicUpdateGroup<T> group : groups) {
        if (!group.isFull() || prevEndPartitionId != group.getStartRootPartitionId()) {
          // If any visible atomicUpdateGroup overshadowed by the given standby atomicUpdateGroup is not full,
          // then the given atomicUpdateGroup should be visible since it has a higher version.
          return false;
        }
        prevEndPartitionId = group.getEndRootPartitionId();
      }
    }
    return true;
  }

  private void addAtomicUpdateGroupWithState(AtomicUpdateGroup<T> aug, State state, boolean determineVisible)
  {
    final AtomicUpdateGroup<T> existing = getStateMap(state)
        .computeIfAbsent(RootPartitionRange.of(aug), k -> createMinorVersionToAugMap(state))
        .put(aug.getMinorVersion(), aug);

    if (existing != null) {
      throw new ISE("AtomicUpdateGroup[%s] is already in state[%s]", existing, state);
    }

    if (determineVisible) {
      determineVisibleGroupAfterAdd(aug, state);
    }
  }

  boolean addChunk(PartitionChunk<T> chunk)
  {
    // Sanity check. ExistingChunk should be usually null.
    final PartitionChunk<T> existingChunk = knownPartitionChunks.put(chunk.getChunkNumber(), chunk);
    if (existingChunk != null) {
      if (!existingChunk.equals(chunk)) {
        throw new ISE(
            "existingChunk[%s] is different from newChunk[%s] for partitionId[%d]",
            existingChunk,
            chunk,
            chunk.getChunkNumber()
        );
      } else {
        // A new chunk of the same major version and partitionId can be added in segment handoff
        // from stream ingestion tasks to historicals
        return false;
      }
    }

    // Find atomicUpdateGroup of the new chunk
    AtomicUpdateGroup<T> atomicUpdateGroup = findAtomicUpdateGroupWith(chunk, State.OVERSHADOWED);

    if (atomicUpdateGroup != null) {
      atomicUpdateGroup.add(chunk);
      // If overshadowed atomicUpdateGroup is full and visible atomicUpdateGroup is not full,
      // move overshadowed one to visible.
      determineVisibleGroupAfterAdd(atomicUpdateGroup, State.OVERSHADOWED);
    } else {
      atomicUpdateGroup = findAtomicUpdateGroupWith(chunk, State.STANDBY);

      if (atomicUpdateGroup != null) {
        atomicUpdateGroup.add(chunk);
        determineVisibleGroupAfterAdd(atomicUpdateGroup, State.STANDBY);
      } else {
        atomicUpdateGroup = findAtomicUpdateGroupWith(chunk, State.VISIBLE);

        if (atomicUpdateGroup != null) {
          if (atomicUpdateGroup.findChunk(chunk.getChunkNumber()) == null) {
            // If this chunk is not in the atomicUpdateGroup, then we add the chunk to it if it's not full.
            if (!atomicUpdateGroup.isFull()) {
              atomicUpdateGroup.add(chunk);
            } else {
              throw new ISE("Can't add chunk[%s] to a full atomicUpdateGroup[%s]", chunk, atomicUpdateGroup);
            }
          } else {
            // If this chunk is already in the atomicUpdateGroup, it should be in knownPartitionChunks
            // and this code must not be executed.
            throw new ISE(
                "WTH? chunk[%s] is in the atomicUpdateGroup[%s] but not in knownPartitionChunks[%s]?",
                chunk,
                atomicUpdateGroup,
                knownPartitionChunks
            );
          }
        } else {
          final AtomicUpdateGroup<T> newAtomicUpdateGroup = new AtomicUpdateGroup<>(chunk);

          // Decide the initial state of the new atomicUpdateGroup
          final boolean overshadowed = visibleGroups
              .values()
              .stream()
              .flatMap(map -> map.values().stream())
              .anyMatch(group -> group.overshadows(newAtomicUpdateGroup));

          if (overshadowed) {
            addAtomicUpdateGroupWithState(newAtomicUpdateGroup, State.OVERSHADOWED, true);
          } else {
            addAtomicUpdateGroupWithState(newAtomicUpdateGroup, State.STANDBY, true);
          }
        }
      }
    }
    return true;
  }

  /**
   * Handles the removal of an empty atomicUpdateGroup from a state.
   */
  private void determineVisibleGroupAfterRemove(
      AtomicUpdateGroup<T> augOfRemovedChunk,
      RootPartitionRange rangeOfAug,
      short minorVersion,
      State stateOfRemovedAug
  )
  {
    // If an atomicUpdateGroup is overshadowed by another non-visible atomicUpdateGroup, there must be another visible
    // atomicUpdateGroup which also overshadows the same atomicUpdateGroup.
    // As a result, the state of overshadowed atomicUpdateGroup should be updated only when a visible atomicUpdateGroup
    // is removed.

    if (stateOfRemovedAug == State.VISIBLE) {
      // A chunk is removed from the current visible group.
      // Fall back to
      //   1) the latest fully available overshadowed group if any
      //   2) the latest standby group if any
      //   3) the latest overshadowed group if any

      // Check there is a fully available latest overshadowed atomicUpdateGroup.
      final List<AtomicUpdateGroup<T>> latestFullAugs = findLatestFullyAvailableOvershadowedAtomicUpdateGroups(
          rangeOfAug,
          minorVersion
      );

      // If there are fully available overshadowed groups, then the latest one becomes visible.
      if (!latestFullAugs.isEmpty()) {
        // The current visible atomicUpdateGroup becomes standby
        // and the fully available overshadowed atomicUpdateGroups become visible
        final Set<AtomicUpdateGroup<T>> overshadowsLatestFullAugsInVisible = latestFullAugs
            .stream()
            .flatMap(group -> findOvershadows(group, State.VISIBLE).stream())
            .collect(Collectors.toSet());
        replaceVisibleWith(
            overshadowsLatestFullAugsInVisible,
            State.STANDBY,
            latestFullAugs,
            State.OVERSHADOWED
        );
        latestFullAugs
            .stream()
            .flatMap(group -> findOvershadows(group, State.OVERSHADOWED).stream())
            .collect(Collectors.toSet())
            .forEach(group -> transitAtomicUpdateGroupState(group, State.OVERSHADOWED, State.STANDBY));
      } else {
        // Find the latest non-fully available atomicUpdateGroups
        final List<AtomicUpdateGroup<T>> latestStandby = findLatestNonFullyAvailableAtomicUpdateGroups(
            findOvershadows(rangeOfAug, minorVersion, State.STANDBY)
        );
        if (!latestStandby.isEmpty()) {
          final List<AtomicUpdateGroup<T>> overshadowedByLatestStandby = latestStandby
              .stream()
              .flatMap(group -> findOvershadowedBy(group, State.VISIBLE).stream())
              .collect(Collectors.toList());
          replaceVisibleWith(overshadowedByLatestStandby, State.OVERSHADOWED, latestStandby, State.STANDBY);

          // All standby groups overshadowed by the new visible group should be moved to overshadowed
          latestStandby
              .stream()
              .flatMap(group -> findOvershadowedBy(group, State.STANDBY).stream())
              .collect(Collectors.toSet())
              .forEach(aug -> transitAtomicUpdateGroupState(aug, State.STANDBY, State.OVERSHADOWED));
        } else if (augOfRemovedChunk.isEmpty()) {
          // Visible is empty. Move the latest overshadowed to visible.
          final List<AtomicUpdateGroup<T>> latestOvershadowed = findLatestNonFullyAvailableAtomicUpdateGroups(
              findOvershadowedBy(rangeOfAug, minorVersion, State.OVERSHADOWED)
          );
          if (!latestOvershadowed.isEmpty()) {
            latestOvershadowed.forEach(aug -> transitAtomicUpdateGroupState(aug, State.OVERSHADOWED, State.VISIBLE));
          }
        }
      }
    }
  }

  /**
   * Find the latest NON-FULLY available atomicUpdateGroups from the given groups.
   *
   * This method MUST be called only when there is no fully available ones in the given groups. If the given groups
   * are in the overshadowed state, calls {@link #findLatestFullyAvailableOvershadowedAtomicUpdateGroups} first
   * to check there is any fully available group.
   * If the given groups are in the standby state, you can freely call this method because there should be no fully
   * available one in the standby groups at any time.
   */
  private List<AtomicUpdateGroup<T>> findLatestNonFullyAvailableAtomicUpdateGroups(List<AtomicUpdateGroup<T>> groups)
  {
    if (groups.isEmpty()) {
      return Collections.emptyList();
    }

    final OvershadowableManager<T> manager = new OvershadowableManager<>(groups);
    if (!manager.standbyGroups.isEmpty()) {
      throw new ISE("This method should be called only when there is no fully available group in the given state.");
    }

    final List<AtomicUpdateGroup<T>> visibles = new ArrayList<>();
    for (Short2ObjectSortedMap<AtomicUpdateGroup<T>> map : manager.visibleGroup.values()) {
      visibles.addAll(map.values());
    }
    return visibles;
  }

  private List<AtomicUpdateGroup<T>> findLatestFullyAvailableOvershadowedAtomicUpdateGroups(
      RootPartitionRange rangeOfAug,
      short minorVersion
  )
  {
    final List<AtomicUpdateGroup<T>> overshadowedGroups = findOvershadowedBy(
        rangeOfAug,
        minorVersion,
        State.OVERSHADOWED
    );
    if (overshadowedGroups.isEmpty()) {
      return Collections.emptyList();
    }

    final OvershadowableManager<T> manager = new OvershadowableManager<>(overshadowedGroups);
    final List<AtomicUpdateGroup<T>> visibles = new ArrayList<>();
<<<<<<< HEAD
    for (Short2ObjectSortedMap<AtomicUpdateGroup<T>> map : manager.visibleGroups.values()) {
      visibles.addAll(map.values());
=======
    for (Short2ObjectSortedMap<AtomicUpdateGroup<T>> map : manager.visibleGroup.values()) {
      for (AtomicUpdateGroup<T> atomicUpdateGroup : map.values()) {
        if (!atomicUpdateGroup.isFull()) {
          return Collections.emptyList();
        }
        visibles.add(atomicUpdateGroup);
      }
    }
    final RootPartitionRange foundRange = RootPartitionRange.of(
        visibles.get(0).getStartRootPartitionId(),
        visibles.get(visibles.size() - 1).getEndRootPartitionId()
    );
    if (!rangeOfAug.equals(foundRange)) {
      return Collections.emptyList();
>>>>>>> e88bbe71
    }
    return visibles;
  }

  private void removeFrom(AtomicUpdateGroup<T> aug, State state)
  {
    final RootPartitionRange rangeKey = RootPartitionRange.of(aug);
    final Short2ObjectSortedMap<AtomicUpdateGroup<T>> versionToGroup = getStateMap(state).get(rangeKey);
    if (versionToGroup == null) {
      throw new ISE("Unknown atomicUpdateGroup[%s] in state[%s]", aug, state);
    }

    final AtomicUpdateGroup<T> removed = versionToGroup.remove(aug.getMinorVersion());
    if (removed == null) {
      throw new ISE("Unknown atomicUpdateGroup[%s] in state[%s]", aug, state);
    }

    if (!removed.equals(aug)) {
      throw new ISE(
          "WTH? actually removed atomicUpdateGroup[%s] is different from the one which is supposed to be[%s]",
          removed,
          aug
      );
    }

    if (versionToGroup.isEmpty()) {
      getStateMap(state).remove(rangeKey);
    }
  }

  @Nullable
  PartitionChunk<T> removeChunk(PartitionChunk<T> partitionChunk)
  {
    final PartitionChunk<T> knownChunk = knownPartitionChunks.get(partitionChunk.getChunkNumber());
    if (knownChunk == null) {
      return null;
    }

    if (!knownChunk.equals(partitionChunk)) {
      throw new ISE(
          "WTH? Same partitionId[%d], but known partition[%s] is different from the input partition[%s]",
          partitionChunk.getChunkNumber(),
          knownChunk,
          partitionChunk
      );
    }

    AtomicUpdateGroup<T> augOfRemovedChunk = tryRemoveChunkFromGroupWithState(partitionChunk, State.STANDBY);

    if (augOfRemovedChunk == null) {
      augOfRemovedChunk = tryRemoveChunkFromGroupWithState(partitionChunk, State.VISIBLE);
      if (augOfRemovedChunk == null) {
        augOfRemovedChunk = tryRemoveChunkFromGroupWithState(partitionChunk, State.OVERSHADOWED);
        if (augOfRemovedChunk == null) {
          throw new ISE("Can't find atomicUpdateGroup for partitionChunk[%s]", partitionChunk);
        }
      }
    }

    return knownPartitionChunks.remove(partitionChunk.getChunkNumber());
  }

  public boolean isEmpty()
  {
    return visibleGroups.isEmpty();
  }

  public boolean isComplete()
  {
    return visibleGroups.values().stream().allMatch(map -> Iterables.getOnlyElement(map.values()).isFull());
  }

  @Nullable
  PartitionChunk<T> getChunk(int partitionId)
  {
    final PartitionChunk<T> chunk = knownPartitionChunks.get(partitionId);
    if (chunk == null) {
      return null;
    }
    final AtomicUpdateGroup<T> aug = findAtomicUpdateGroupWith(chunk, State.VISIBLE);
    if (aug == null) {
      return null;
    } else {
      return Preconditions.checkNotNull(
          aug.findChunk(partitionId),
          "Can't find partitionChunk for partitionId[%s] in atomicUpdateGroup[%s]",
          partitionId,
          aug
      );
    }
  }

  List<PartitionChunk<T>> getVisibleChunks()
  {
<<<<<<< HEAD
    final List<PartitionChunk<T>> visibles = new ArrayList<>();
    for (Short2ObjectSortedMap<AtomicUpdateGroup<T>> treeMap : visibleGroups.values()) {
      for (AtomicUpdateGroup<T> aug : treeMap.values()) {
        visibles.addAll(aug.getChunks());
      }
    }
    return visibles;
=======
    return getAllChunks(visibleGroup);
  }

  List<PartitionChunk<T>> getOvershadowedChunks()
  {
    return getAllChunks(overshadowedGroups);
  }

  @VisibleForTesting
  List<PartitionChunk<T>> getStandbyChunks()
  {
    return getAllChunks(standbyGroups);
>>>>>>> e88bbe71
  }

  private List<PartitionChunk<T>> getAllChunks(
      TreeMap<RootPartitionRange, Short2ObjectSortedMap<AtomicUpdateGroup<T>>> stateMap
  )
  {
    final List<PartitionChunk<T>> allChunks = new ArrayList<>();
    for (Short2ObjectSortedMap<AtomicUpdateGroup<T>> treeMap : stateMap.values()) {
      for (AtomicUpdateGroup<T> aug : treeMap.values()) {
        allChunks.addAll(aug.getChunks());
      }
    }
    return allChunks;
  }

  @Override
  public boolean equals(Object o)
  {
    if (this == o) {
      return true;
    }
    if (o == null || getClass() != o.getClass()) {
      return false;
    }
    OvershadowableManager<?> that = (OvershadowableManager<?>) o;
    return Objects.equals(knownPartitionChunks, that.knownPartitionChunks) &&
           Objects.equals(standbyGroups, that.standbyGroups) &&
           Objects.equals(visibleGroups, that.visibleGroups) &&
           Objects.equals(overshadowedGroups, that.overshadowedGroups);
  }

  @Override
  public int hashCode()
  {
    return Objects.hash(knownPartitionChunks, standbyGroups, visibleGroups, overshadowedGroups);
  }

  @Override
  public String toString()
  {
    return "OvershadowableManager{" +
           "knownPartitionChunks=" + knownPartitionChunks +
           ", standbyGroups=" + standbyGroups +
           ", visibleGroups=" + visibleGroups +
           ", overshadowedGroups=" + overshadowedGroups +
           '}';
  }

  @VisibleForTesting
  static class RootPartitionRange implements Comparable<RootPartitionRange>
  {
    private final short startPartitionId;
    private final short endPartitionId;

    @VisibleForTesting
    static RootPartitionRange of(int startPartitionId, int endPartitionId)
    {
      return new RootPartitionRange((short) startPartitionId, (short) endPartitionId);
    }

    private static <T extends Overshadowable<T>> RootPartitionRange of(PartitionChunk<T> chunk)
    {
      return of(chunk.getObject().getStartRootPartitionId(), chunk.getObject().getEndRootPartitionId());
    }

    private static <T extends Overshadowable<T>> RootPartitionRange of(AtomicUpdateGroup<T> aug)
    {
      return of(aug.getStartRootPartitionId(), aug.getEndRootPartitionId());
    }

    private RootPartitionRange(short startPartitionId, short endPartitionId)
    {
      this.startPartitionId = startPartitionId;
      this.endPartitionId = endPartitionId;
    }

    public boolean contains(RootPartitionRange that)
    {
      return Short.toUnsignedInt(startPartitionId) <= Short.toUnsignedInt(that.startPartitionId)
             && Short.toUnsignedInt(this.endPartitionId) >= Short.toUnsignedInt(that.endPartitionId);
    }

    public boolean overlaps(RootPartitionRange that)
    {
      return Short.toUnsignedInt(startPartitionId) <= Short.toUnsignedInt(that.startPartitionId)
          && Short.toUnsignedInt(endPartitionId) > Short.toUnsignedInt(that.startPartitionId)
          || Short.toUnsignedInt(startPartitionId) >= Short.toUnsignedInt(that.startPartitionId)
          && Short.toUnsignedInt(startPartitionId) < Short.toUnsignedInt(that.endPartitionId);
    }

    @Override
    public int compareTo(RootPartitionRange o)
    {
      if (startPartitionId != o.startPartitionId) {
        return Integer.compare(Short.toUnsignedInt(startPartitionId), Short.toUnsignedInt(o.startPartitionId));
      } else {
        return Integer.compare(Short.toUnsignedInt(endPartitionId), Short.toUnsignedInt(o.endPartitionId));
      }
    }

    @Override
    public boolean equals(Object o)
    {
      if (this == o) {
        return true;
      }
      if (o == null || getClass() != o.getClass()) {
        return false;
      }
      RootPartitionRange that = (RootPartitionRange) o;
      return startPartitionId == that.startPartitionId &&
             endPartitionId == that.endPartitionId;
    }

    @Override
    public int hashCode()
    {
      return Objects.hash(startPartitionId, endPartitionId);
    }

    @Override
    public String toString()
    {
      return "RootPartitionRange{" +
             "startPartitionId=" + startPartitionId +
             ", endPartitionId=" + endPartitionId +
             '}';
    }
  }

  /**
   * Map can store at most a single entry.
   * Comparing to{@link it.unimi.dsi.fastutil.shorts.Short2ObjectSortedMaps.Singleton}, it's different from the
   * perspective of that this class supports update.
   */
  private static class SingleEntryShort2ObjectSortedMap<V> extends AbstractShort2ObjectSortedMap<V>
  {
    private short key;
    private V val;

    private SingleEntryShort2ObjectSortedMap()
    {
      key = -1;
      val = null;
    }

    @Override
    public Short2ObjectSortedMap<V> subMap(short fromKey, short toKey)
    {
      if (fromKey <= key && toKey > key) {
        return this;
      } else {
        throw new IAE("fromKey: %s, toKey: %s, key: %s", fromKey, toKey, key);
      }
    }

    @Override
    public Short2ObjectSortedMap<V> headMap(short toKey)
    {
      if (toKey > key) {
        return this;
      } else {
        throw new IAE("toKey: %s, key: %s", toKey, key);
      }
    }

    @Override
    public Short2ObjectSortedMap<V> tailMap(short fromKey)
    {
      if (fromKey <= key) {
        return this;
      } else {
        throw new IAE("fromKey: %s, key: %s", fromKey, key);
      }
    }

    @Override
    public short firstShortKey()
    {
      if (key < 0) {
        throw new NoSuchElementException();
      }
      return key;
    }

    @Override
    public short lastShortKey()
    {
      if (key < 0) {
        throw new NoSuchElementException();
      }
      return key;
    }

    @Override
    public ObjectSortedSet<Short2ObjectMap.Entry<V>> short2ObjectEntrySet()
    {
      return isEmpty() ? ObjectSortedSets.EMPTY_SET : ObjectSortedSets.singleton(new BasicEntry<>(key, val));
    }

    @Override
    public ShortSortedSet keySet()
    {
      return isEmpty() ? ShortSortedSets.EMPTY_SET : ShortSortedSets.singleton(key);
    }

    @Override
    public ObjectCollection<V> values()
    {
      return new AbstractObjectCollection<V>()
      {
        @Override
        public ObjectIterator<V> iterator()
        {
          return size() > 0 ? ObjectIterators.singleton(val) : ObjectIterators.emptyIterator();
        }

        @Override
        public int size()
        {
          return key < 0 ? 0 : 1;
        }
      };
    }

    @Override
    public V put(final short key, final V value)
    {
      if (isEmpty()) {
        this.key = key;
        this.val = value;
        return null;
      } else {
        if (this.key == key) {
          final V existing = this.val;
          this.val = value;
          return existing;
        } else {
          throw new ISE(
              "Can't add [%d, %s] to non-empty SingleEntryShort2ObjectSortedMap[%d, %s]",
              key,
              value,
              this.key,
              this.val
          );
        }
      }
    }

    @Override
    public V get(short key)
    {
      return this.key == key ? val : null;
    }

    @Override
    public V remove(final short key)
    {
      if (this.key == key) {
        this.key = -1;
        return val;
      } else {
        return null;
      }
    }

    @Override
    public boolean containsKey(short key)
    {
      return this.key == key;
    }

    @Override
    public ShortComparator comparator()
    {
      return ShortComparators.NATURAL_COMPARATOR;
    }

    @Override
    public int size()
    {
      return key < 0 ? 0 : 1;
    }

    @Override
    public void defaultReturnValue(V rv)
    {
      throw new UnsupportedOperationException();
    }

    @Override
    public V defaultReturnValue()
    {
      throw new UnsupportedOperationException();
    }

    @Override
    public boolean isEmpty()
    {
      return key < 0;
    }

    @Override
    public boolean containsValue(Object value)
    {
      if (key < 0) {
        return false;
      } else {
        return Objects.equals(val, value);
      }
    }

    @Override
    public void putAll(Map<? extends Short, ? extends V> m)
    {
      if (!m.isEmpty()) {
        if (m.size() == 1) {
          final Map.Entry<? extends Short, ? extends V> entry = m.entrySet().iterator().next();
          this.key = entry.getKey();
          this.val = entry.getValue();
        } else {
          throw new IllegalArgumentException();
        }
      }
    }
  }
}<|MERGE_RESOLUTION|>--- conflicted
+++ resolved
@@ -785,7 +785,7 @@
     }
 
     final List<AtomicUpdateGroup<T>> visibles = new ArrayList<>();
-    for (Short2ObjectSortedMap<AtomicUpdateGroup<T>> map : manager.visibleGroup.values()) {
+    for (Short2ObjectSortedMap<AtomicUpdateGroup<T>> map : manager.visibleGroups.values()) {
       visibles.addAll(map.values());
     }
     return visibles;
@@ -807,11 +807,7 @@
 
     final OvershadowableManager<T> manager = new OvershadowableManager<>(overshadowedGroups);
     final List<AtomicUpdateGroup<T>> visibles = new ArrayList<>();
-<<<<<<< HEAD
     for (Short2ObjectSortedMap<AtomicUpdateGroup<T>> map : manager.visibleGroups.values()) {
-      visibles.addAll(map.values());
-=======
-    for (Short2ObjectSortedMap<AtomicUpdateGroup<T>> map : manager.visibleGroup.values()) {
       for (AtomicUpdateGroup<T> atomicUpdateGroup : map.values()) {
         if (!atomicUpdateGroup.isFull()) {
           return Collections.emptyList();
@@ -825,7 +821,6 @@
     );
     if (!rangeOfAug.equals(foundRange)) {
       return Collections.emptyList();
->>>>>>> e88bbe71
     }
     return visibles;
   }
@@ -920,16 +915,7 @@
 
   List<PartitionChunk<T>> getVisibleChunks()
   {
-<<<<<<< HEAD
-    final List<PartitionChunk<T>> visibles = new ArrayList<>();
-    for (Short2ObjectSortedMap<AtomicUpdateGroup<T>> treeMap : visibleGroups.values()) {
-      for (AtomicUpdateGroup<T> aug : treeMap.values()) {
-        visibles.addAll(aug.getChunks());
-      }
-    }
-    return visibles;
-=======
-    return getAllChunks(visibleGroup);
+    return getAllChunks(visibleGroups);
   }
 
   List<PartitionChunk<T>> getOvershadowedChunks()
@@ -941,7 +927,6 @@
   List<PartitionChunk<T>> getStandbyChunks()
   {
     return getAllChunks(standbyGroups);
->>>>>>> e88bbe71
   }
 
   private List<PartitionChunk<T>> getAllChunks(
