--- conflicted
+++ resolved
@@ -724,7 +724,6 @@
     }
   }
 
-<<<<<<< HEAD
   class BitwiseAnd extends BivariateMathFunction
   {
     @Override
@@ -815,10 +814,7 @@
     }
   }
 
-  class Cbrt extends UnivariateMathFunction
-=======
   class Cbrt extends DoubleUnivariateMathFunction
->>>>>>> fe693a4f
   {
     @Override
     public String name()
