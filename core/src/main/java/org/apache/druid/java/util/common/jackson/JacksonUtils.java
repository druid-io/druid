--- conflicted
+++ resolved
@@ -27,18 +27,19 @@
 
 public final class JacksonUtils
 {
-  public static final TypeReference<Map<String, Object>> TYPE_REFERENCE_MAP_STRING_OBJECT = new TypeReference<Map<String, Object>>()
-  {
-  };
-  public static final TypeReference<Map<String, String>> TYPE_REFERENCE_MAP_STRING_STRING = new TypeReference<Map<String, String>>()
-  {
-  };
+  public static final TypeReference<Map<String, Object>> TYPE_REFERENCE_MAP_STRING_OBJECT =
+      new TypeReference<Map<String, Object>>()
+      {
+      };
+  public static final TypeReference<Map<String, String>> TYPE_REFERENCE_MAP_STRING_STRING =
+      new TypeReference<Map<String, String>>()
+      {
+      };
+  public static final TypeReference<Map<String, Boolean>> TYPE_REFERENCE_MAP_STRING_BOOLEAN =
+      new TypeReference<Map<String, Boolean>>()
+      {
+      };
 
-<<<<<<< HEAD
-  public static final TypeReference TYPE_REFERENCE_MAP_STRING_BOOLEAN = new TypeReference<Map<String, Boolean>>()
-  {
-  };
-=======
   /** Silences Jackson's {@link IOException}. */
   public static <T> T readValue(ObjectMapper mapper, byte[] bytes, Class<T> valueClass)
   {
@@ -53,5 +54,4 @@
   private JacksonUtils()
   {
   }
->>>>>>> 934547a2
 }