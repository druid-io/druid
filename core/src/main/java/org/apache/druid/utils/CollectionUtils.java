--- conflicted
+++ resolved
@@ -72,7 +72,6 @@
     };
   }
 
-<<<<<<< HEAD
   public static <E> TreeSet<E> newTreeSet(Comparator<? super E> comparator, Iterable<E> elements)
   {
     TreeSet<E> set = new TreeSet<>(comparator);
@@ -80,10 +79,7 @@
     return set;
   }
 
-  private CollectionUtils() {}
-=======
   private CollectionUtils()
   {
   }
->>>>>>> 94721de1
 }