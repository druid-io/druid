--- conflicted
+++ resolved
@@ -526,7 +526,6 @@
   }
 
   @Test
-<<<<<<< HEAD
   public void testSizeFormat()
   {
     assertExpr("binary_byte_format(-1024)", "-1.00 KiB");
@@ -722,8 +721,7 @@
     NullHandling.updateForTests(true);
   }
 
-
-=======
+  @Test
   public void testBitwise()
   {
     // happy path maths
@@ -776,7 +774,6 @@
     assertExpr("bitwiseConvertDoubleToLongBits(null)", null);
   }
 
->>>>>>> b7e9f5bc
   private void assertExpr(final String expression, @Nullable final Object expectedResult)
   {
     final Expr expr = Parser.parse(expression, ExprMacroTable.nil());
