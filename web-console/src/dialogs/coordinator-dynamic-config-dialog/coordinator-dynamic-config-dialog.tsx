/*
 * Licensed to the Apache Software Foundation (ASF) under one
 * or more contributor license agreements.  See the NOTICE file
 * distributed with this work for additional information
 * regarding copyright ownership.  The ASF licenses this file
 * to you under the Apache License, Version 2.0 (the
 * "License"); you may not use this file except in compliance
 * with the License.  You may obtain a copy of the License at
 *
 *     http://www.apache.org/licenses/LICENSE-2.0
 *
 * Unless required by applicable law or agreed to in writing, software
 * distributed under the License is distributed on an "AS IS" BASIS,
 * WITHOUT WARRANTIES OR CONDITIONS OF ANY KIND, either express or implied.
 * See the License for the specific language governing permissions and
 * limitations under the License.
 */

import { Intent } from '@blueprintjs/core';
import { IconNames } from '@blueprintjs/icons';
import React, { useState } from 'react';

import { SnitchDialog } from '..';
import {
  AutoForm,
  ExternalLink,
  FormJsonSelector,
  FormJsonTabs,
  JsonInput,
} from '../../components';
import { COORDINATOR_DYNAMIC_CONFIG_FIELDS, CoordinatorDynamicConfig } from '../../druid-models';
import { useQueryManager } from '../../hooks';
import { getLink } from '../../links';
import { Api, AppToaster } from '../../singletons';
import { getDruidErrorMessage } from '../../utils';

import './coordinator-dynamic-config-dialog.scss';

export interface CoordinatorDynamicConfigDialogProps {
  onClose: () => void;
}

export const CoordinatorDynamicConfigDialog = React.memo(function CoordinatorDynamicConfigDialog(
  props: CoordinatorDynamicConfigDialogProps,
) {
  const { onClose } = props;
  const [currentTab, setCurrentTab] = useState<FormJsonTabs>('form');
  const [dynamicConfig, setDynamicConfig] = useState<CoordinatorDynamicConfig>({});

  const [historyRecordsState] = useQueryManager<null, any[]>({
    processQuery: async () => {
      const historyResp = await Api.instance.get(`/druid/coordinator/v1/config/history?count=100`);
      return historyResp.data;
    },
    initQuery: null,
  });

  useQueryManager<null, Record<string, any>>({
    processQuery: async () => {
      try {
        const configResp = await Api.instance.get('/druid/coordinator/v1/config');
        setDynamicConfig(configResp.data || {});
      } catch (e) {
        AppToaster.show({
          icon: IconNames.ERROR,
          intent: Intent.DANGER,
          message: `Could not load coordinator dynamic config: ${getDruidErrorMessage(e)}`,
        });
        setDynamicConfig({});
        onClose();
      }
      return {};
    },
    initQuery: null,
  });

  async function saveConfig(comment: string) {
    try {
      await Api.instance.post('/druid/coordinator/v1/config', dynamicConfig, {
        headers: {
          'X-Druid-Author': 'console',
          'X-Druid-Comment': comment,
        },
      });
    } catch (e) {
      AppToaster.show({
        icon: IconNames.ERROR,
        intent: Intent.DANGER,
        message: `Could not save coordinator dynamic config: ${getDruidErrorMessage(e)}`,
      });
    }

    AppToaster.show({
      message: 'Saved coordinator dynamic config',
      intent: Intent.SUCCESS,
    });
    onClose();
  }

  return (
    <SnitchDialog
      className="coordinator-dynamic-config-dialog"
      onSave={saveConfig}
      onClose={onClose}
      title="Coordinator dynamic config"
      historyRecords={historyRecordsState.data}
    >
      <p>
        Edit the coordinator dynamic configuration on the fly. For more information please refer to
        the{' '}
        <ExternalLink href={`${getLink('DOCS')}/configuration/index.html#dynamic-configuration`}>
          documentation
        </ExternalLink>
        .
      </p>
<<<<<<< HEAD
      <AutoForm
        fields={[
          {
            name: 'maxSegmentsToMove',
            type: 'number',
            defaultValue: 5,
            info: <>The maximum number of segments that can be moved at any given time.</>,
          },
          {
            name: 'balancerComputeThreads',
            type: 'number',
            defaultValue: 1,
            info: (
              <>
                Thread pool size for computing moving cost of segments in segment balancing.
                Consider increasing this if you have a lot of segments and moving segments starts to
                get stuck.
              </>
            ),
          },
          {
            name: 'emitBalancingStats',
            type: 'boolean',
            defaultValue: false,
            info: (
              <>
                Boolean flag for whether or not we should emit balancing stats. This is an expensive
                operation.
              </>
            ),
          },
          {
            name: 'killAllDataSources',
            type: 'boolean',
            defaultValue: false,
            info: (
              <>
                Send kill tasks for ALL dataSources if property{' '}
                <Code>druid.coordinator.kill.on</Code> is true. If this is set to true then{' '}
                <Code>killDataSourceWhitelist</Code> must not be specified or be empty list.
              </>
            ),
          },
          {
            name: 'killDataSourceWhitelist',
            type: 'string-array',
            emptyValue: [],
            info: (
              <>
                List of dataSources for which kill tasks are sent if property{' '}
                <Code>druid.coordinator.kill.on</Code> is true. This can be a list of
                comma-separated dataSources or a JSON array.
              </>
            ),
          },
          {
            name: 'killPendingSegmentsSkipList',
            type: 'string-array',
            emptyValue: [],
            info: (
              <>
                List of dataSources for which pendingSegments are NOT cleaned up if property{' '}
                <Code>druid.coordinator.kill.pendingSegments.on</Code> is true. This can be a list
                of comma-separated dataSources or a JSON array.
              </>
            ),
          },
          {
            name: 'maxSegmentsInNodeLoadingQueue',
            type: 'number',
            defaultValue: 0,
            info: (
              <>
                The maximum number of segments that could be queued for loading to any given server.
                This parameter could be used to speed up segments loading process, especially if
                there are "slow" nodes in the cluster (with low loading speed) or if too much
                segments scheduled to be replicated to some particular node (faster loading could be
                preferred to better segments distribution). Desired value depends on segments
                loading speed, acceptable replication time and number of nodes. Value 1000 could be
                a start point for a rather big cluster. Default value is 0 (loading queue is
                unbounded)
              </>
            ),
          },
          {
            name: 'mergeBytesLimit',
            type: 'size-bytes',
            defaultValue: 524288000,
            info: <>The maximum total uncompressed size in bytes of segments to merge.</>,
          },
          {
            name: 'mergeSegmentsLimit',
            type: 'number',
            defaultValue: 100,
            info: <>The maximum number of segments that can be in a single append task.</>,
          },
          {
            name: 'millisToWaitBeforeDeleting',
            type: 'number',
            defaultValue: 900000,
            info: (
              <>
                How long does the Coordinator need to be active before it can start removing
                (marking unused) segments in metadata storage.
              </>
            ),
          },
          {
            name: 'replicantLifetime',
            type: 'number',
            defaultValue: 15,
            info: (
              <>
                The maximum number of Coordinator runs for a segment to be replicated before we
                start alerting.
              </>
            ),
          },
          {
            name: 'replicationThrottleLimit',
            type: 'number',
            defaultValue: 10,
            info: <>The maximum number of segments that can be replicated at one time.</>,
          },
          {
            name: 'decommissioningNodes',
            type: 'string-array',
            emptyValue: [],
            info: (
              <>
                List of historical services to 'decommission'. Coordinator will not assign new
                segments to 'decommissioning' services, and segments will be moved away from them to
                be placed on non-decommissioning services at the maximum rate specified by{' '}
                <Code>decommissioningMaxPercentOfMaxSegmentsToMove</Code>.
              </>
            ),
          },
          {
            name: 'decommissioningMaxPercentOfMaxSegmentsToMove',
            type: 'number',
            defaultValue: 70,
            info: (
              <>
                The maximum number of segments that may be moved away from 'decommissioning'
                services to non-decommissioning (that is, active) services during one Coordinator
                run. This value is relative to the total maximum segment movements allowed during
                one run which is determined by <Code>maxSegmentsToMove</Code>. If
                <Code>decommissioningMaxPercentOfMaxSegmentsToMove</Code> is 0, segments will
                neither be moved from or to 'decommissioning' services, effectively putting them in
                a sort of "maintenance" mode that will not participate in balancing or assignment by
                load rules. Decommissioning can also become stalled if there are no available active
                services to place the segments. By leveraging the maximum percent of decommissioning
                segment movements, an operator can prevent active services from overload by
                prioritizing balancing, or decrease decommissioning time instead. The value should
                be between 0 and 100.
              </>
            ),
          },
          {
            name: 'percentOfSegmentsToConsiderPerMove',
            type: 'number',
            defaultValue: 100,
            info: (
              <>
                The percentage of the total number of segments in the cluster that are considered
                every time a segment needs to be selected for a move. Druid orders servers by
                available capacity ascending (the least available capacity first) and then iterates
                over the servers. For each server, Druid iterates over the segments on the server,
                considering them for moving. The default config of 100% means that every segment on
                every server is a candidate to be moved. This should make sense for most small to
                medium-sized clusters. However, an admin may find it preferable to drop this value
                lower if they don't think that it is worthwhile to consider every single segment in
                the cluster each time it is looking for a segment to move.
              </>
            ),
          },
        ]}
        model={dynamicConfig}
        onChange={m => setDynamicConfig(m)}
      />
=======
      <FormJsonSelector tab={currentTab} onChange={setCurrentTab} />
      {currentTab === 'form' ? (
        <AutoForm
          fields={COORDINATOR_DYNAMIC_CONFIG_FIELDS}
          model={dynamicConfig}
          onChange={setDynamicConfig}
        />
      ) : (
        <JsonInput value={dynamicConfig} onChange={setDynamicConfig} height="50vh" />
      )}
>>>>>>> ca3b9251
    </SnitchDialog>
  );
});<|MERGE_RESOLUTION|>--- conflicted
+++ resolved
@@ -113,188 +113,6 @@
         </ExternalLink>
         .
       </p>
-<<<<<<< HEAD
-      <AutoForm
-        fields={[
-          {
-            name: 'maxSegmentsToMove',
-            type: 'number',
-            defaultValue: 5,
-            info: <>The maximum number of segments that can be moved at any given time.</>,
-          },
-          {
-            name: 'balancerComputeThreads',
-            type: 'number',
-            defaultValue: 1,
-            info: (
-              <>
-                Thread pool size for computing moving cost of segments in segment balancing.
-                Consider increasing this if you have a lot of segments and moving segments starts to
-                get stuck.
-              </>
-            ),
-          },
-          {
-            name: 'emitBalancingStats',
-            type: 'boolean',
-            defaultValue: false,
-            info: (
-              <>
-                Boolean flag for whether or not we should emit balancing stats. This is an expensive
-                operation.
-              </>
-            ),
-          },
-          {
-            name: 'killAllDataSources',
-            type: 'boolean',
-            defaultValue: false,
-            info: (
-              <>
-                Send kill tasks for ALL dataSources if property{' '}
-                <Code>druid.coordinator.kill.on</Code> is true. If this is set to true then{' '}
-                <Code>killDataSourceWhitelist</Code> must not be specified or be empty list.
-              </>
-            ),
-          },
-          {
-            name: 'killDataSourceWhitelist',
-            type: 'string-array',
-            emptyValue: [],
-            info: (
-              <>
-                List of dataSources for which kill tasks are sent if property{' '}
-                <Code>druid.coordinator.kill.on</Code> is true. This can be a list of
-                comma-separated dataSources or a JSON array.
-              </>
-            ),
-          },
-          {
-            name: 'killPendingSegmentsSkipList',
-            type: 'string-array',
-            emptyValue: [],
-            info: (
-              <>
-                List of dataSources for which pendingSegments are NOT cleaned up if property{' '}
-                <Code>druid.coordinator.kill.pendingSegments.on</Code> is true. This can be a list
-                of comma-separated dataSources or a JSON array.
-              </>
-            ),
-          },
-          {
-            name: 'maxSegmentsInNodeLoadingQueue',
-            type: 'number',
-            defaultValue: 0,
-            info: (
-              <>
-                The maximum number of segments that could be queued for loading to any given server.
-                This parameter could be used to speed up segments loading process, especially if
-                there are "slow" nodes in the cluster (with low loading speed) or if too much
-                segments scheduled to be replicated to some particular node (faster loading could be
-                preferred to better segments distribution). Desired value depends on segments
-                loading speed, acceptable replication time and number of nodes. Value 1000 could be
-                a start point for a rather big cluster. Default value is 0 (loading queue is
-                unbounded)
-              </>
-            ),
-          },
-          {
-            name: 'mergeBytesLimit',
-            type: 'size-bytes',
-            defaultValue: 524288000,
-            info: <>The maximum total uncompressed size in bytes of segments to merge.</>,
-          },
-          {
-            name: 'mergeSegmentsLimit',
-            type: 'number',
-            defaultValue: 100,
-            info: <>The maximum number of segments that can be in a single append task.</>,
-          },
-          {
-            name: 'millisToWaitBeforeDeleting',
-            type: 'number',
-            defaultValue: 900000,
-            info: (
-              <>
-                How long does the Coordinator need to be active before it can start removing
-                (marking unused) segments in metadata storage.
-              </>
-            ),
-          },
-          {
-            name: 'replicantLifetime',
-            type: 'number',
-            defaultValue: 15,
-            info: (
-              <>
-                The maximum number of Coordinator runs for a segment to be replicated before we
-                start alerting.
-              </>
-            ),
-          },
-          {
-            name: 'replicationThrottleLimit',
-            type: 'number',
-            defaultValue: 10,
-            info: <>The maximum number of segments that can be replicated at one time.</>,
-          },
-          {
-            name: 'decommissioningNodes',
-            type: 'string-array',
-            emptyValue: [],
-            info: (
-              <>
-                List of historical services to 'decommission'. Coordinator will not assign new
-                segments to 'decommissioning' services, and segments will be moved away from them to
-                be placed on non-decommissioning services at the maximum rate specified by{' '}
-                <Code>decommissioningMaxPercentOfMaxSegmentsToMove</Code>.
-              </>
-            ),
-          },
-          {
-            name: 'decommissioningMaxPercentOfMaxSegmentsToMove',
-            type: 'number',
-            defaultValue: 70,
-            info: (
-              <>
-                The maximum number of segments that may be moved away from 'decommissioning'
-                services to non-decommissioning (that is, active) services during one Coordinator
-                run. This value is relative to the total maximum segment movements allowed during
-                one run which is determined by <Code>maxSegmentsToMove</Code>. If
-                <Code>decommissioningMaxPercentOfMaxSegmentsToMove</Code> is 0, segments will
-                neither be moved from or to 'decommissioning' services, effectively putting them in
-                a sort of "maintenance" mode that will not participate in balancing or assignment by
-                load rules. Decommissioning can also become stalled if there are no available active
-                services to place the segments. By leveraging the maximum percent of decommissioning
-                segment movements, an operator can prevent active services from overload by
-                prioritizing balancing, or decrease decommissioning time instead. The value should
-                be between 0 and 100.
-              </>
-            ),
-          },
-          {
-            name: 'percentOfSegmentsToConsiderPerMove',
-            type: 'number',
-            defaultValue: 100,
-            info: (
-              <>
-                The percentage of the total number of segments in the cluster that are considered
-                every time a segment needs to be selected for a move. Druid orders servers by
-                available capacity ascending (the least available capacity first) and then iterates
-                over the servers. For each server, Druid iterates over the segments on the server,
-                considering them for moving. The default config of 100% means that every segment on
-                every server is a candidate to be moved. This should make sense for most small to
-                medium-sized clusters. However, an admin may find it preferable to drop this value
-                lower if they don't think that it is worthwhile to consider every single segment in
-                the cluster each time it is looking for a segment to move.
-              </>
-            ),
-          },
-        ]}
-        model={dynamicConfig}
-        onChange={m => setDynamicConfig(m)}
-      />
-=======
       <FormJsonSelector tab={currentTab} onChange={setCurrentTab} />
       {currentTab === 'form' ? (
         <AutoForm
@@ -305,7 +123,6 @@
       ) : (
         <JsonInput value={dynamicConfig} onChange={setDynamicConfig} height="50vh" />
       )}
->>>>>>> ca3b9251
     </SnitchDialog>
   );
 });