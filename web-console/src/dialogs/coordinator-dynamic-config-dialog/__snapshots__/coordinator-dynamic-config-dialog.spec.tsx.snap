// Jest Snapshot v1, https://goo.gl/fbAQLP

exports[`coordinator dynamic config matches snapshot 1`] = `
<SnitchDialog
  className="coordinator-dynamic-config-dialog"
  onClose={[Function]}
  onSave={[Function]}
  title="Coordinator dynamic config"
>
  <p>
    Edit the coordinator dynamic configuration on the fly. For more information please refer to the
     
    <Memo(ExternalLink)
      href="https://druid.apache.org/docs/0.20.0/configuration/index.html#dynamic-configuration"
    >
      documentation
    </Memo(ExternalLink)>
    .
  </p>
  <Memo(FormJsonSelector)
    onChange={[Function]}
    tab="form"
  />
  <AutoForm
    fields={
      Array [
        Object {
          "defaultValue": 5,
          "info": <React.Fragment>
            The maximum number of segments that can be moved at any given time.
          </React.Fragment>,
          "name": "maxSegmentsToMove",
          "type": "number",
        },
        Object {
          "defaultValue": 1,
          "info": <React.Fragment>
            Thread pool size for computing moving cost of segments in segment balancing. Consider increasing this if you have a lot of segments and moving segments starts to get stuck.
          </React.Fragment>,
          "name": "balancerComputeThreads",
          "type": "number",
        },
        Object {
          "defaultValue": false,
          "info": <React.Fragment>
            Boolean flag for whether or not we should emit balancing stats. This is an expensive operation.
          </React.Fragment>,
          "name": "emitBalancingStats",
          "type": "boolean",
        },
        Object {
          "defaultValue": false,
          "info": <React.Fragment>
            Send kill tasks for ALL dataSources if property 
            <Unknown>
              druid.coordinator.kill.on
            </Unknown>
             is true. If this is set to true then 
            <Unknown>
              killDataSourceWhitelist
            </Unknown>
             must not be specified or be empty list.
          </React.Fragment>,
          "name": "killAllDataSources",
          "type": "boolean",
        },
        Object {
          "emptyValue": Array [],
          "info": <React.Fragment>
            List of dataSources for which kill tasks are sent if property
             
            <Unknown>
              druid.coordinator.kill.on
            </Unknown>
             is true. This can be a list of comma-separated dataSources or a JSON array.
          </React.Fragment>,
          "name": "killDataSourceWhitelist",
          "type": "string-array",
        },
        Object {
          "emptyValue": Array [],
          "info": <React.Fragment>
            List of dataSources for which pendingSegments are NOT cleaned up if property
             
            <Unknown>
              druid.coordinator.kill.pendingSegments.on
            </Unknown>
             is true. This can be a list of comma-separated dataSources or a JSON array.
          </React.Fragment>,
          "name": "killPendingSegmentsSkipList",
          "type": "string-array",
        },
        Object {
          "defaultValue": 0,
          "info": <React.Fragment>
            The maximum number of segments that could be queued for loading to any given server. This parameter could be used to speed up segments loading process, especially if there are "slow" nodes in the cluster (with low loading speed) or if too much segments scheduled to be replicated to some particular node (faster loading could be preferred to better segments distribution). Desired value depends on segments loading speed, acceptable replication time and number of nodes. Value 1000 could be a start point for a rather big cluster. Default value is 0 (loading queue is unbounded)
          </React.Fragment>,
          "name": "maxSegmentsInNodeLoadingQueue",
          "type": "number",
        },
        Object {
          "defaultValue": 524288000,
          "info": <React.Fragment>
            The maximum total uncompressed size in bytes of segments to merge.
          </React.Fragment>,
          "name": "mergeBytesLimit",
          "type": "size-bytes",
        },
        Object {
          "defaultValue": 100,
          "info": <React.Fragment>
            The maximum number of segments that can be in a single append task.
          </React.Fragment>,
          "name": "mergeSegmentsLimit",
          "type": "number",
        },
        Object {
          "defaultValue": 900000,
          "info": <React.Fragment>
            How long does the Coordinator need to be active before it can start removing (marking unused) segments in metadata storage.
          </React.Fragment>,
          "name": "millisToWaitBeforeDeleting",
          "type": "number",
        },
        Object {
          "defaultValue": 15,
          "info": <React.Fragment>
            The maximum number of Coordinator runs for a segment to be replicated before we start alerting.
          </React.Fragment>,
          "name": "replicantLifetime",
          "type": "number",
        },
        Object {
          "defaultValue": 10,
          "info": <React.Fragment>
            The maximum number of segments that can be replicated at one time.
          </React.Fragment>,
          "name": "replicationThrottleLimit",
          "type": "number",
        },
        Object {
          "emptyValue": Array [],
          "info": <React.Fragment>
            List of historical services to 'decommission'. Coordinator will not assign new segments to 'decommissioning' services, and segments will be moved away from them to be placed on non-decommissioning services at the maximum rate specified by
             
            <Unknown>
              decommissioningMaxPercentOfMaxSegmentsToMove
            </Unknown>
            .
          </React.Fragment>,
          "name": "decommissioningNodes",
          "type": "string-array",
        },
        Object {
          "defaultValue": 70,
          "info": <React.Fragment>
            The maximum number of segments that may be moved away from 'decommissioning' services to non-decommissioning (that is, active) services during one Coordinator run. This value is relative to the total maximum segment movements allowed during one run which is determined by 
            <Unknown>
              maxSegmentsToMove
            </Unknown>
            . If
            <Unknown>
              decommissioningMaxPercentOfMaxSegmentsToMove
            </Unknown>
             is 0, segments will neither be moved from or to 'decommissioning' services, effectively putting them in a sort of "maintenance" mode that will not participate in balancing or assignment by load rules. Decommissioning can also become stalled if there are no available active services to place the segments. By leveraging the maximum percent of decommissioning segment movements, an operator can prevent active services from overload by prioritizing balancing, or decrease decommissioning time instead. The value should be between 0 and 100.
          </React.Fragment>,
          "name": "decommissioningMaxPercentOfMaxSegmentsToMove",
          "type": "number",
        },
        Object {
          "defaultValue": 100,
          "info": <React.Fragment>
            The percentage of the total number of segments in the cluster that are considered every time a segment needs to be selected for a move. Druid orders servers by available capacity ascending (the least available capacity first) and then iterates over the servers. For each server, Druid iterates over the segments on the server, considering them for moving. The default config of 100% means that every segment on every server is a candidate to be moved. This should make sense for most small to medium-sized clusters. However, an admin may find it preferable to drop this value lower if they don't think that it is worthwhile to consider every single segment in the cluster each time it is looking for a segment to move.
          </React.Fragment>,
          "name": "percentOfSegmentsToConsiderPerMove",
          "type": "number",
        },
        Object {
          "defaultValue": false,
          "info": <React.Fragment>
            Boolean flag for whether or not the coordinator should execute its various duties of coordinating the cluster. Setting this to true essentially pauses all coordination work while allowing the API to remain up.
          </React.Fragment>,
          "name": "pauseCoordination",
          "type": "boolean",
        },
        Object {
          "defaultValue": false,
          "info": <React.Fragment>
            Boolean flag for whether or not additional replication is needed for segments that have failed to load due to the expiry of coordinator load timeout. If this is set to true, the coordinator will attempt to replicate the failed segment on a different historical server.
          </React.Fragment>,
          "name": "replicateAfterLoadTimeout",
          "type": "boolean",
        },
        Object {
<<<<<<< HEAD
          "defaultValue": 0,
          "info": <React.Fragment>
            Only used if 
            <Unknown>
              druid.coordinator.guildReplication.on=true
            </Unknown>
            . Setting this to a value greater than 0 enables a special phase of balancing. The maxiumum number of segments that may be moved in this phase is the specified percentage of the max number of segments remaining to be moved after segments are moved from decommissioning servers. This phase will only consider segments for moving that are located on fewer than two guilds. By modifying this value, an operator can emphasize or de-emphasize the balancers priority for achieving a state of zero segments who lack distribution across multiple guilds. The higher the value, the more segments that will be moved to gain guild distribution. The value must be between 0 and 100. 0 meaning that this phase is skipped.
          </React.Fragment>,
          "name": "guildReplicationMaxPercentOfMaxSegmentsToMove",
          "type": "number",
        },
        Object {
          "defaultValue": false,
          "info": <React.Fragment>
            Only used if 
            <Unknown>
              druid.coordinator.guildReplication.on=true
            </Unknown>
            . Emits guild replication metrics as a part of the Coordinator duty for emitting metrics and stats. It must be noted that computing these metrics results in compute overhead for the coordinator.
          </React.Fragment>,
          "name": "emitGuildReplicationMetrics",
          "type": "boolean",
        },
=======
          "defaultValue": 2147483647,
          "info": <React.Fragment>
            The maximum number of non-primary replicants to load in a single Coordinator cycle. Once this limit is hit, only primary replicants will be loaded for the remainder of the cycle. Tuning this value lower can help reduce the delay in loading primary segments when the cluster has a very large number of non-primary replicants to load (such as when a single historical drops out of the cluster leaving many under-replicated segments).
          </React.Fragment>,
          "name": "maxNonPrimaryReplicantsToLoad",
          "type": "number",
        },
>>>>>>> 34169c85
      ]
    }
    model={Object {}}
    onChange={[Function]}
  />
</SnitchDialog>
`;<|MERGE_RESOLUTION|>--- conflicted
+++ resolved
@@ -9,7 +9,7 @@
 >
   <p>
     Edit the coordinator dynamic configuration on the fly. For more information please refer to the
-     
+
     <Memo(ExternalLink)
       href="https://druid.apache.org/docs/0.20.0/configuration/index.html#dynamic-configuration"
     >
@@ -51,11 +51,11 @@
         Object {
           "defaultValue": false,
           "info": <React.Fragment>
-            Send kill tasks for ALL dataSources if property 
+            Send kill tasks for ALL dataSources if property
             <Unknown>
               druid.coordinator.kill.on
             </Unknown>
-             is true. If this is set to true then 
+             is true. If this is set to true then
             <Unknown>
               killDataSourceWhitelist
             </Unknown>
@@ -68,7 +68,7 @@
           "emptyValue": Array [],
           "info": <React.Fragment>
             List of dataSources for which kill tasks are sent if property
-             
+
             <Unknown>
               druid.coordinator.kill.on
             </Unknown>
@@ -81,7 +81,7 @@
           "emptyValue": Array [],
           "info": <React.Fragment>
             List of dataSources for which pendingSegments are NOT cleaned up if property
-             
+
             <Unknown>
               druid.coordinator.kill.pendingSegments.on
             </Unknown>
@@ -142,7 +142,7 @@
           "emptyValue": Array [],
           "info": <React.Fragment>
             List of historical services to 'decommission'. Coordinator will not assign new segments to 'decommissioning' services, and segments will be moved away from them to be placed on non-decommissioning services at the maximum rate specified by
-             
+
             <Unknown>
               decommissioningMaxPercentOfMaxSegmentsToMove
             </Unknown>
@@ -154,7 +154,7 @@
         Object {
           "defaultValue": 70,
           "info": <React.Fragment>
-            The maximum number of segments that may be moved away from 'decommissioning' services to non-decommissioning (that is, active) services during one Coordinator run. This value is relative to the total maximum segment movements allowed during one run which is determined by 
+            The maximum number of segments that may be moved away from 'decommissioning' services to non-decommissioning (that is, active) services during one Coordinator run. This value is relative to the total maximum segment movements allowed during one run which is determined by
             <Unknown>
               maxSegmentsToMove
             </Unknown>
@@ -192,10 +192,17 @@
           "type": "boolean",
         },
         Object {
-<<<<<<< HEAD
+          "defaultValue": 2147483647,
+          "info": <React.Fragment>
+            The maximum number of non-primary replicants to load in a single Coordinator cycle. Once this limit is hit, only primary replicants will be loaded for the remainder of the cycle. Tuning this value lower can help reduce the delay in loading primary segments when the cluster has a very large number of non-primary replicants to load (such as when a single historical drops out of the cluster leaving many under-replicated segments).
+          </React.Fragment>,
+          "name": "maxNonPrimaryReplicantsToLoad",
+          "type": "number",
+        },
+        Object {
           "defaultValue": 0,
           "info": <React.Fragment>
-            Only used if 
+            Only used if
             <Unknown>
               druid.coordinator.guildReplication.on=true
             </Unknown>
@@ -207,7 +214,7 @@
         Object {
           "defaultValue": false,
           "info": <React.Fragment>
-            Only used if 
+            Only used if
             <Unknown>
               druid.coordinator.guildReplication.on=true
             </Unknown>
@@ -216,15 +223,6 @@
           "name": "emitGuildReplicationMetrics",
           "type": "boolean",
         },
-=======
-          "defaultValue": 2147483647,
-          "info": <React.Fragment>
-            The maximum number of non-primary replicants to load in a single Coordinator cycle. Once this limit is hit, only primary replicants will be loaded for the remainder of the cycle. Tuning this value lower can help reduce the delay in loading primary segments when the cluster has a very large number of non-primary replicants to load (such as when a single historical drops out of the cluster leaving many under-replicated segments).
-          </React.Fragment>,
-          "name": "maxNonPrimaryReplicantsToLoad",
-          "type": "number",
-        },
->>>>>>> 34169c85
       ]
     }
     model={Object {}}
