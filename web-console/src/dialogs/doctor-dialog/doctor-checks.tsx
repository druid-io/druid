/*
 * Licensed to the Apache Software Foundation (ASF) under one
 * or more contributor license agreements.  See the NOTICE file
 * distributed with this work for additional information
 * regarding copyright ownership.  The ASF licenses this file
 * to you under the Apache License, Version 2.0 (the
 * "License"); you may not use this file except in compliance
 * with the License.  You may obtain a copy of the License at
 *
 *     http://www.apache.org/licenses/LICENSE-2.0
 *
 * Unless required by applicable law or agreed to in writing, software
 * distributed under the License is distributed on an "AS IS" BASIS,
 * WITHOUT WARRANTIES OR CONDITIONS OF ANY KIND, either express or implied.
 * See the License for the specific language governing permissions and
 * limitations under the License.
 */

<<<<<<< HEAD
import { Api, API_ENDPOINTS } from '../../singletons/api';
import { pluralIfNeeded, queryDruidSql } from '../../utils';
import { deepGet } from '../../utils/object-change';
=======
import axios from 'axios';

import { deepGet, pluralIfNeeded, queryDruidSql } from '../../utils';
>>>>>>> 4537016c
import { postToSampler } from '../../utils/sampler';

export interface CheckControls {
  addSuggestion: (message: string) => void;
  addIssue: (message: string) => void;
  terminateChecks: () => void;
}

export interface DoctorCheck {
  name: string;
  check: (controls: CheckControls) => Promise<void>;
}

const RUNTIME_PROPERTIES_ALL_NODES_MUST_AGREE_ON: string[] = [
  'user.timezone',
  'druid.zk.service.host',
];

// In the future (when we can query other services) is will also be cool to check:
// 'druid.storage.type' <=> historicals, overlords, mm
// 'druid.indexer.logs.type' <=> overlord, mm, + peons

const RUNTIME_PROPERTIES_MASTER_NODES_SHOULD_AGREE_ON: string[] = [
  'druid.metadata.storage.type', // overlord + coordinator
  'druid.metadata.storage.connector.connectURI',
];

export const DOCTOR_CHECKS: DoctorCheck[] = [
  // -------------------------------------
  // Self (router) checks
  // -------------------------------------
  {
    name: 'Verify own status',
    check: async controls => {
      // Make sure that the router responds to /status and gives some valid info back
      let status: any;
      try {
        status = (await Api.get(API_ENDPOINTS.status)).data;
      } catch (e) {
        controls.addIssue(
          `Did not get a /status response from the Router service. Try confirming that it is running and accessible. Got: ${e.message}`,
        );
        controls.terminateChecks();
        return;
      }

      if (typeof status.version !== 'string') {
        controls.addIssue('Could not get a valid /status response from the Router.');
      }
    },
  },
  {
    name: 'Verify own runtime properties',
    check: async controls => {
      // Make sure that everything in /status/properties is above board
      let properties: Record<string, string>;
      try {
        properties = (await Api.get(API_ENDPOINTS.properties)).data;
      } catch (e) {
        controls.addIssue(
          `Did not get a /status/properties response from the Router. Message: ${e.message}`,
        );
        return;
      }

      // Check that the management proxy is on, it really should be for someone to access the console in the first place but everything could happen
      if (properties['druid.router.managementProxy.enabled'] !== 'true') {
        controls.addIssue(
          `The Router's "druid.router.managementProxy.enabled" is not reported as "true". This means that the Coordinator and Overlord will not be accessible from the Router (and this console).`,
        );
      }

      // Check that the underlying Java is Java 8 the only officially supported Java version at the moment.
      if (
        properties['java.specification.version'] &&
        properties['java.specification.version'] !== '1.8'
      ) {
        controls.addSuggestion(
          `It looks like are running Java ${properties['java.runtime.version']}. Druid only officially supports Java 1.8.x`,
        );
      }

      // Check "file.encoding"
      if (properties['file.encoding'] && properties['file.encoding'] !== 'UTF-8') {
        controls.addSuggestion(
          `It looks like "file.encoding" is set to ${properties['file.encoding']}, it is recommended to set this to "UTF-8"`,
        );
      }

      // Check "user.timezone"
      if (properties['user.timezone'] && properties['user.timezone'] !== 'UTC') {
        controls.addSuggestion(
          `It looks like "user.timezone" is set to ${properties['user.timezone']}, it is recommended to set this to "UTC"`,
        );
      }
    },
  },

  // -------------------------------------
  // Coordinator and Overlord
  // -------------------------------------
  {
    name: 'Verify the Coordinator and Overlord status',
    check: async controls => {
      // Make sure that everything in Coordinator's /status is good
      let myStatus: any;
      try {
        myStatus = (await Api.get(API_ENDPOINTS.status)).data;
      } catch {
        return;
      }

      let coordinatorStatus: any;
      try {
        coordinatorStatus = (await Api.get(API_ENDPOINTS.coordinatorStatus)).data;
      } catch (e) {
        controls.addIssue(
          'Did not get a /status response from the Coordinator service. Try confirming that it is running and accessible.',
        );
        return;
      }

      let overlordStatus: any;
      try {
        overlordStatus = (await Api.get(API_ENDPOINTS.overlordStatus)).data;
      } catch (e) {
        controls.addIssue(
          'Did not get a /status response from the Overlord service. Try confirming that it is running and accessible.',
        );
        return;
      }

      if (myStatus.version !== coordinatorStatus.version) {
        controls.addSuggestion(
          `It looks like the Router and Coordinator services are on different versions of Druid. This may indicate a problem if you are not in the middle of a rolling upgrade.`,
        );
      }

      if (myStatus.version !== overlordStatus.version) {
        controls.addSuggestion(
          `It looks like the Router and Overlord services are on different versions of Druid. This may indicate a problem if you are not in the middle of a rolling upgrade.`,
        );
      }
    },
  },
  {
    name: 'Verify the Coordinator and Overlord runtime properties',
    check: async controls => {
      // Make sure that everything in coordinator and overlord /status/properties is good and matches where needed
      let myProperties: Record<string, string>;
      try {
        myProperties = (await Api.get(API_ENDPOINTS.properties)).data;
      } catch {
        return;
      }

      let coordinatorProperties: Record<string, string>;
      try {
        coordinatorProperties = (await Api.get(API_ENDPOINTS.coordinatorStatusProperties)).data;
      } catch (e) {
        controls.addIssue(
          'Did not get a /status response from the coordinator. Try confirming that it is running and accessible.',
        );
        return;
      }

      let overlordProperties: Record<string, string>;
      try {
        overlordProperties = (await Api.get(API_ENDPOINTS.overlordStatusProperties)).data;
      } catch (e) {
        controls.addIssue(
          'Did not get a /status response from the overlord. Try confirming that it is running and accessible.',
        );
        return;
      }

      for (const prop of RUNTIME_PROPERTIES_ALL_NODES_MUST_AGREE_ON) {
        if (myProperties[prop] !== coordinatorProperties[prop]) {
          controls.addIssue(
            `The Router and Coordinator do not agree on the "${prop}" runtime property ("${myProperties[prop]}" vs "${coordinatorProperties[prop]}")`,
          );
        }
        if (myProperties[prop] !== overlordProperties[prop]) {
          controls.addIssue(
            `The Router and Overlord do not agree on the "${prop}" runtime property ("${myProperties[prop]}" vs "${overlordProperties[prop]}")`,
          );
        }
      }

      for (const prop of RUNTIME_PROPERTIES_MASTER_NODES_SHOULD_AGREE_ON) {
        if (coordinatorProperties[prop] !== overlordProperties[prop]) {
          controls.addSuggestion(
            `The Coordinator and Overlord do not agree on the "${prop}" runtime property ("${coordinatorProperties[prop]}" vs "${overlordProperties[prop]}")`,
          );
        }
      }
    },
  },

  // -------------------------------------
  // Check sampler
  // -------------------------------------
  {
    name: 'Verify that the sampler works',
    check: async controls => {
      // Make sure that everything in Coordinator's /status is good
      let testSampledData: any;
      try {
        testSampledData = await postToSampler(
          {
            type: 'index_parallel',
            spec: {
              ioConfig: {
                type: 'index_parallel',
                inputSource: { type: 'inline', data: '{"test":"Data"}' },
                inputFormat: { type: 'json' },
              },
              dataSchema: {
                dataSource: 'sample',
                timestampSpec: {
                  column: '!!!_no_such_column_!!!',
                  missingValue: '2010-01-01T00:00:00Z',
                },
                dimensionsSpec: { dimensions: ['test'] },
                transformSpec: {},
                metricsSpec: [],
                granularitySpec: { queryGranularity: 'NONE' },
              },
            },
            samplerConfig: {
              numRows: 50,
              timeoutMs: 1000,
            },
          },
          'doctor',
        );
      } catch {
        controls.addIssue(`Could not use the sampler.`);
        return;
      }

      if (deepGet(testSampledData, 'data.0.parsed.test') !== 'Data') {
        controls.addIssue(`Sampler returned incorrect data.`);
      }
    },
  },

  // -------------------------------------
  // Check SQL
  // -------------------------------------
  {
    name: 'Verify that SQL works',
    check: async controls => {
      // Make sure that we can run the simplest query
      let sqlResult: any[];
      try {
        sqlResult = await queryDruidSql({ query: `SELECT 1 + 1 AS "two"` });
      } catch (e) {
        controls.addIssue(
          `Could not query SQL ensure that "druid.sql.enable" is set to "true" and that there is a Broker service running. Got: ${e.message}`,
        );
        controls.terminateChecks();
        return;
      }

      if (sqlResult.length !== 1 || sqlResult[0]['two'] !== 2) {
        controls.addIssue(`Got incorrect results from a basic SQL query.`);
      }
    },
  },
  {
    name: 'Verify that there are historical services',
    check: async controls => {
      // Make sure that there are broker and historical services reported from sys.servers
      let sqlResult: any[];
      try {
        sqlResult = await queryDruidSql({
          query: `SELECT
  COUNT(*) AS "historicals"
FROM sys.servers
WHERE "server_type" = 'historical'`,
        });
      } catch (e) {
        controls.addIssue(`Could not run a sys.servers query. Got: ${e.message}`);
        return;
      }

      if (sqlResult.length === 1 && sqlResult[0]['historicals'] === 0) {
        controls.addIssue(`There do not appear to be any historical services.`);
      }
    },
  },
  {
    name: 'Verify that the historicals are not overfilled',
    check: async controls => {
      // Make sure that no services are reported that are over 95% capacity
      let sqlResult: any[];
      try {
        sqlResult = await queryDruidSql({
          query: `SELECT
  "server" AS "service",
  "curr_size" * 1.0 / "max_size" AS "fill"
FROM sys.servers
WHERE "server_type" = 'historical' AND "curr_size" * 1.0 / "max_size" > 0.9
ORDER BY "server" DESC`,
        });
      } catch (e) {
        controls.addIssue(`Could not run a sys.servers query. Got: ${e.message}`);
        return;
      }

      function formatPercent(service: any): string {
        return (service['fill'] * 100).toFixed(2);
      }

      for (const service of sqlResult) {
        if (service['fill'] > 0.95) {
          controls.addIssue(
            `Historical "${service['service']}" appears to be over 95% full (is ${formatPercent(
              service,
            )}%). Increase capacity.`,
          );
        } else {
          controls.addSuggestion(
            `Historical "${service['service']}" appears to be over 90% full (is ${formatPercent(
              service,
            )}%)`,
          );
        }
      }
    },
  },
  {
    name: 'Look for time chunks that could benefit from compaction',
    check: async controls => {
      // Check for any time chunks where there is more than 1 segment and avg segment size is less than 100MB
      const dayAgo = new Date(Date.now() - 24 * 60 * 60 * 1000).toISOString();
      let sqlResult: any[];
      try {
        sqlResult = await queryDruidSql({
          query: `SELECT
  "datasource",
  COUNT(*) AS "num_bad_time_chunks"
FROM (
  SELECT
    "datasource", "start", "end",
    AVG("size") AS "avg_segment_size_in_time_chunk",
    SUM("size") AS "total_size",
    COUNT(*) AS "num_segments"
  FROM sys.segments
  WHERE is_published = 1 AND "start" < '${dayAgo}'
  GROUP BY 1, 2, 3
  HAVING "num_segments" > 1 AND "total_size" > 1 AND "avg_segment_size_in_time_chunk" < 100000000
) 
GROUP BY 1
ORDER BY "num_bad_time_chunks"`,
        });
      } catch (e) {
        return;
      }

      if (sqlResult.length) {
        // Grab the auto-compaction definitions and ignore dataSources that already have auto-compaction
        let compactionResult: any;
        try {
          compactionResult = (await Api.get(API_ENDPOINTS.coordinatorConfigCompaction)).data;
        } catch (e) {
          controls.addIssue(`Could not get compaction config. Something is wrong.`);
          return;
        }

        if (!compactionResult.compactionConfigs) return;

        if (!Array.isArray(compactionResult.compactionConfigs)) {
          controls.addIssue(`Got invalid value from compaction config. Something is wrong.`);
          return;
        }

        const dataSourcesWithCompaction = compactionResult.compactionConfigs.map(
          (d: any) => d.dataSource,
        );

        sqlResult = sqlResult.filter(d => !dataSourcesWithCompaction.includes(d['datasource']));

        for (const datasource of sqlResult) {
          controls.addSuggestion(
            `Datasource "${
              datasource['datasource']
            }" could benefit from auto-compaction as it has ${pluralIfNeeded(
              datasource['num_bad_time_chunks'],
              'time chunk',
            )} that have multiple small segments that could be compacted.`,
          );
        }
      }
    },
  },
];<|MERGE_RESOLUTION|>--- conflicted
+++ resolved
@@ -16,15 +16,9 @@
  * limitations under the License.
  */
 
-<<<<<<< HEAD
 import { Api, API_ENDPOINTS } from '../../singletons/api';
 import { pluralIfNeeded, queryDruidSql } from '../../utils';
-import { deepGet } from '../../utils/object-change';
-=======
-import axios from 'axios';
-
-import { deepGet, pluralIfNeeded, queryDruidSql } from '../../utils';
->>>>>>> 4537016c
+import { deepGet, pluralIfNeeded, queryDruidSql } from '../../utils/object-change';
 import { postToSampler } from '../../utils/sampler';
 
 export interface CheckControls {
