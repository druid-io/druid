--- conflicted
+++ resolved
@@ -2748,12 +2748,8 @@
           <AutoForm
             fields={getPartitionRelatedTuningSpecFormFields(getSpecType(spec) || 'index_parallel')}
             model={tuningConfig}
-<<<<<<< HEAD
             globalAdjustment={adjustTuningConfig}
-            onChange={t => this.updateSpec(deepSet(spec, 'tuningConfig', t))}
-=======
             onChange={t => this.updateSpec(deepSet(spec, 'spec.tuningConfig', t))}
->>>>>>> 4c620b8f
           />
         </div>
         <div className="control">
