--- conflicted
+++ resolved
@@ -1,470 +1,6 @@
 // Jest Snapshot v1, https://goo.gl/fbAQLP
 
 exports[`describe segments-view segments view snapshot 1`] = `
-<<<<<<< HEAD
-<t
-  customClassName="servers-view app-view"
-  onDragEnd={null}
-  onDragStart={null}
-  onSecondaryPaneSizeChange={[Function]}
-  percentage={true}
-  primaryIndex={0}
-  primaryMinSize={30}
-  secondaryInitialSize={60}
-  secondaryMinSize={30}
-  vertical={true}
->
-  <div
-    className="top-pane"
-  >
-    <ViewControlBar
-      label="Historicals"
-    >
-      <Blueprint3.Button
-        icon="refresh"
-        onClick={[Function]}
-        text="Refresh"
-      />
-      <Blueprint3.Button
-        icon="application"
-        onClick={[Function]}
-        text="Go to SQL"
-      />
-      <Blueprint3.Switch
-        checked={false}
-        label="Group by tier"
-        onChange={[Function]}
-      />
-      <TableColumnSelection
-        columns={
-          Array [
-            "Server",
-            "Tier",
-            "Curr size",
-            "Max size",
-            "Usage",
-            "Load/drop queues",
-            "Host",
-            "Port",
-          ]
-        }
-        onChange={[Function]}
-        tableColumnsHidden={Array []}
-      />
-    </ViewControlBar>
-    <ReactTable
-      AggregatedComponent={[Function]}
-      ExpanderComponent={[Function]}
-      FilterComponent={[Function]}
-      LoadingComponent={[Function]}
-      NoDataComponent={[Function]}
-      PadRowComponent={[Function]}
-      PaginationComponent={[Function]}
-      PivotValueComponent={[Function]}
-      ResizerComponent={[Function]}
-      TableComponent={[Function]}
-      TbodyComponent={[Function]}
-      TdComponent={[Function]}
-      TfootComponent={[Function]}
-      ThComponent={[Function]}
-      TheadComponent={[Function]}
-      TrComponent={[Function]}
-      TrGroupComponent={[Function]}
-      aggregatedKey="_aggregated"
-      className="-striped -highlight"
-      collapseOnDataChange={true}
-      collapseOnPageChange={true}
-      collapseOnSortingChange={true}
-      column={
-        Object {
-          "Aggregated": undefined,
-          "Cell": undefined,
-          "Expander": undefined,
-          "Filter": undefined,
-          "Footer": undefined,
-          "Header": undefined,
-          "Pivot": undefined,
-          "PivotValue": undefined,
-          "aggregate": undefined,
-          "className": "",
-          "filterAll": false,
-          "filterMethod": undefined,
-          "filterable": undefined,
-          "footerClassName": "",
-          "footerStyle": Object {},
-          "getFooterProps": [Function],
-          "getHeaderProps": [Function],
-          "getProps": [Function],
-          "headerClassName": "",
-          "headerStyle": Object {},
-          "minWidth": 100,
-          "resizable": undefined,
-          "show": true,
-          "sortMethod": undefined,
-          "sortable": undefined,
-          "style": Object {},
-        }
-      }
-      columns={
-        Array [
-          Object {
-            "Aggregated": [Function],
-            "Header": "Server",
-            "accessor": "server",
-            "show": true,
-            "width": 300,
-          },
-          Object {
-            "Cell": [Function],
-            "Header": "Tier",
-            "accessor": "tier",
-            "show": true,
-          },
-          Object {
-            "Aggregated": [Function],
-            "Cell": [Function],
-            "Header": "Curr size",
-            "accessor": "curr_size",
-            "filterable": false,
-            "id": "curr_size",
-            "show": true,
-            "width": 100,
-          },
-          Object {
-            "Aggregated": [Function],
-            "Cell": [Function],
-            "Header": "Max size",
-            "accessor": "max_size",
-            "filterable": false,
-            "id": "max_size",
-            "show": true,
-            "width": 100,
-          },
-          Object {
-            "Aggregated": [Function],
-            "Cell": [Function],
-            "Header": "Usage",
-            "accessor": [Function],
-            "filterable": false,
-            "id": "usage",
-            "show": true,
-            "width": 100,
-          },
-          Object {
-            "Aggregated": [Function],
-            "Cell": [Function],
-            "Header": "Load/drop queues",
-            "accessor": [Function],
-            "filterable": false,
-            "id": "queue",
-            "show": true,
-            "width": 400,
-          },
-          Object {
-            "Aggregated": [Function],
-            "Header": "Host",
-            "accessor": "host",
-            "show": true,
-          },
-          Object {
-            "Aggregated": [Function],
-            "Header": "Port",
-            "accessor": [Function],
-            "id": "port",
-            "show": true,
-          },
-        ]
-      }
-      data={Array []}
-      defaultExpanded={Object {}}
-      defaultFilterMethod={[Function]}
-      defaultFiltered={Array []}
-      defaultPageSize={10}
-      defaultResized={Array []}
-      defaultSortDesc={false}
-      defaultSortMethod={[Function]}
-      defaultSorted={Array []}
-      expanderDefaults={
-        Object {
-          "filterable": false,
-          "resizable": false,
-          "sortable": false,
-          "width": 35,
-        }
-      }
-      filterable={true}
-      filtered={Array []}
-      freezeWhenExpanded={false}
-      getLoadingProps={[Function]}
-      getNoDataProps={[Function]}
-      getPaginationProps={[Function]}
-      getProps={[Function]}
-      getResizerProps={[Function]}
-      getTableProps={[Function]}
-      getTbodyProps={[Function]}
-      getTdProps={[Function]}
-      getTfootProps={[Function]}
-      getTfootTdProps={[Function]}
-      getTfootTrProps={[Function]}
-      getTheadFilterProps={[Function]}
-      getTheadFilterThProps={[Function]}
-      getTheadFilterTrProps={[Function]}
-      getTheadGroupProps={[Function]}
-      getTheadGroupThProps={[Function]}
-      getTheadGroupTrProps={[Function]}
-      getTheadProps={[Function]}
-      getTheadThProps={[Function]}
-      getTheadTrProps={[Function]}
-      getTrGroupProps={[Function]}
-      getTrProps={[Function]}
-      groupedByPivotKey="_groupedByPivot"
-      indexKey="_index"
-      loading={true}
-      loadingText="Loading..."
-      multiSort={true}
-      nestingLevelKey="_nestingLevel"
-      nextText="Next"
-      noDataText=""
-      ofText="of"
-      onFetchData={[Function]}
-      onFilteredChange={[Function]}
-      originalKey="_original"
-      pageSizeOptions={
-        Array [
-          5,
-          10,
-          20,
-          25,
-          50,
-          100,
-        ]
-      }
-      pageText="Page"
-      pivotBy={Array []}
-      pivotDefaults={Object {}}
-      pivotIDKey="_pivotID"
-      pivotValKey="_pivotVal"
-      previousText="Previous"
-      resizable={true}
-      resolveData={[Function]}
-      rowsText="rows"
-      showPageJump={true}
-      showPageSizeOptions={true}
-      showPagination={true}
-      showPaginationBottom={true}
-      showPaginationTop={false}
-      sortable={true}
-      style={Object {}}
-      subRowsKey="_subRows"
-    />
-  </div>
-  <div
-    className="bottom-pane"
-  >
-    <ViewControlBar
-      label="MiddleManagers"
-    >
-      <Blueprint3.Button
-        icon="refresh"
-        onClick={[Function]}
-        text="Refresh"
-      />
-      <TableColumnSelection
-        columns={
-          Array [
-            "Host",
-            "Usage",
-            "Availability groups",
-            "Last completed task time",
-            "Blacklisted until",
-          ]
-        }
-        onChange={[Function]}
-        tableColumnsHidden={Array []}
-      />
-    </ViewControlBar>
-    <ReactTable
-      AggregatedComponent={[Function]}
-      ExpanderComponent={[Function]}
-      FilterComponent={[Function]}
-      LoadingComponent={[Function]}
-      NoDataComponent={[Function]}
-      PadRowComponent={[Function]}
-      PaginationComponent={[Function]}
-      PivotValueComponent={[Function]}
-      ResizerComponent={[Function]}
-      SubComponent={[Function]}
-      TableComponent={[Function]}
-      TbodyComponent={[Function]}
-      TdComponent={[Function]}
-      TfootComponent={[Function]}
-      ThComponent={[Function]}
-      TheadComponent={[Function]}
-      TrComponent={[Function]}
-      TrGroupComponent={[Function]}
-      aggregatedKey="_aggregated"
-      className="-striped -highlight"
-      collapseOnDataChange={true}
-      collapseOnPageChange={true}
-      collapseOnSortingChange={true}
-      column={
-        Object {
-          "Aggregated": undefined,
-          "Cell": undefined,
-          "Expander": undefined,
-          "Filter": undefined,
-          "Footer": undefined,
-          "Header": undefined,
-          "Pivot": undefined,
-          "PivotValue": undefined,
-          "aggregate": undefined,
-          "className": "",
-          "filterAll": false,
-          "filterMethod": undefined,
-          "filterable": undefined,
-          "footerClassName": "",
-          "footerStyle": Object {},
-          "getFooterProps": [Function],
-          "getHeaderProps": [Function],
-          "getProps": [Function],
-          "headerClassName": "",
-          "headerStyle": Object {},
-          "minWidth": 100,
-          "resizable": undefined,
-          "show": true,
-          "sortMethod": undefined,
-          "sortable": undefined,
-          "style": Object {},
-        }
-      }
-      columns={
-        Array [
-          Object {
-            "Cell": [Function],
-            "Header": "Host",
-            "accessor": [Function],
-            "id": "host",
-            "show": true,
-          },
-          Object {
-            "Header": "Usage",
-            "accessor": [Function],
-            "filterable": false,
-            "id": "usage",
-            "show": true,
-            "width": 60,
-          },
-          Object {
-            "Header": "Availability groups",
-            "accessor": [Function],
-            "filterable": false,
-            "id": "availabilityGroups",
-            "show": true,
-            "width": 60,
-          },
-          Object {
-            "Header": "Last completed task time",
-            "accessor": "lastCompletedTaskTime",
-            "show": true,
-          },
-          Object {
-            "Header": "Blacklisted until",
-            "accessor": "blacklistedUntil",
-            "show": true,
-          },
-        ]
-      }
-      data={Array []}
-      defaultExpanded={Object {}}
-      defaultFilterMethod={[Function]}
-      defaultFiltered={Array []}
-      defaultPageSize={10}
-      defaultResized={Array []}
-      defaultSortDesc={false}
-      defaultSortMethod={[Function]}
-      defaultSorted={Array []}
-      expanderDefaults={
-        Object {
-          "filterable": false,
-          "resizable": false,
-          "sortable": false,
-          "width": 35,
-        }
-      }
-      filterable={true}
-      filtered={
-        Array [
-          Object {
-            "id": "host",
-            "value": "test",
-          },
-        ]
-      }
-      freezeWhenExpanded={false}
-      getLoadingProps={[Function]}
-      getNoDataProps={[Function]}
-      getPaginationProps={[Function]}
-      getProps={[Function]}
-      getResizerProps={[Function]}
-      getTableProps={[Function]}
-      getTbodyProps={[Function]}
-      getTdProps={[Function]}
-      getTfootProps={[Function]}
-      getTfootTdProps={[Function]}
-      getTfootTrProps={[Function]}
-      getTheadFilterProps={[Function]}
-      getTheadFilterThProps={[Function]}
-      getTheadFilterTrProps={[Function]}
-      getTheadGroupProps={[Function]}
-      getTheadGroupThProps={[Function]}
-      getTheadGroupTrProps={[Function]}
-      getTheadProps={[Function]}
-      getTheadThProps={[Function]}
-      getTheadTrProps={[Function]}
-      getTrGroupProps={[Function]}
-      getTrProps={[Function]}
-      groupedByPivotKey="_groupedByPivot"
-      indexKey="_index"
-      loading={true}
-      loadingText="Loading..."
-      multiSort={true}
-      nestingLevelKey="_nestingLevel"
-      nextText="Next"
-      noDataText=""
-      ofText="of"
-      onFetchData={[Function]}
-      onFilteredChange={[Function]}
-      originalKey="_original"
-      pageSizeOptions={
-        Array [
-          5,
-          10,
-          20,
-          25,
-          50,
-          100,
-        ]
-      }
-      pageText="Page"
-      pivotDefaults={Object {}}
-      pivotIDKey="_pivotID"
-      pivotValKey="_pivotVal"
-      previousText="Previous"
-      resizable={true}
-      resolveData={[Function]}
-      rowsText="rows"
-      showPageJump={true}
-      showPageSizeOptions={true}
-      showPagination={true}
-      showPaginationBottom={true}
-      showPaginationTop={false}
-      sortable={true}
-      style={Object {}}
-      subRowsKey="_subRows"
-    />
-  </div>
-</t>
-=======
 <div
   className="segments-view app-view"
 >
@@ -754,5 +290,4 @@
     subRowsKey="_subRows"
   />
 </div>
->>>>>>> eef69619
 `;