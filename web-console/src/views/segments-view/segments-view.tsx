--- conflicted
+++ resolved
@@ -451,28 +451,16 @@
     const { goToQuery, noSqlMode } = this.props;
     const { tableColumnSelectionHandler } = this;
 
-<<<<<<< HEAD
-    return <div className="segments-view app-view">
-      <ViewControlBar label="Segments">
-        <RefreshButton
-          onRefresh={(auto) => noSqlMode ? this.segmentsJsonQueryManager.rerunLastQueryInBackground(auto) : this.segmentsSqlQueryManager.rerunLastQueryInBackground(auto)}
-          localStorageKey={LocalStorageKeys.SEGMENTS_REFRESH_RATE}
-        />
-        {
-          !noSqlMode &&
-=======
     return (
       <div className="segments-view app-view">
         <ViewControlBar label="Segments">
->>>>>>> 82b248cc
-          <Button
-            icon={IconNames.REFRESH}
-            text="Refresh"
-            onClick={() =>
+          <RefreshButton
+            onRefresh={auto =>
               noSqlMode
-                ? this.segmentsJsonQueryManager.rerunLastQuery()
-                : this.segmentsSqlQueryManager.rerunLastQuery()
+                ? this.segmentsJsonQueryManager.rerunLastQueryInBackground(auto)
+                : this.segmentsSqlQueryManager.rerunLastQueryInBackground(auto)
             }
+            localStorageKey={LocalStorageKeys.SEGMENTS_REFRESH_RATE}
           />
           {!noSqlMode && (
             <Button
