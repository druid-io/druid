/*
 * Licensed to the Apache Software Foundation (ASF) under one
 * or more contributor license agreements.  See the NOTICE file
 * distributed with this work for additional information
 * regarding copyright ownership.  The ASF licenses this file
 * to you under the Apache License, Version 2.0 (the
 * "License"); you may not use this file except in compliance
 * with the License.  You may obtain a copy of the License at
 *
 *     http://www.apache.org/licenses/LICENSE-2.0
 *
 * Unless required by applicable law or agreed to in writing, software
 * distributed under the License is distributed on an "AS IS" BASIS,
 * WITHOUT WARRANTIES OR CONDITIONS OF ANY KIND, either express or implied.
 * See the License for the specific language governing permissions and
 * limitations under the License.
 */

import { Button, ButtonGroup, Intent, Label } from '@blueprintjs/core';
import { IconNames } from '@blueprintjs/icons';
import axios from 'axios';
import React from 'react';
import ReactTable from 'react-table';
import { Filter } from 'react-table';

import { ActionCell, RefreshButton, TableColumnSelector, ViewControlBar } from '../../components';
import { AsyncActionDialog } from '../../dialogs';
import { SegmentTableActionDialog } from '../../dialogs/segments-table-action-dialog/segment-table-action-dialog';
import {
  addFilter,
  formatBytes,
  formatNumber,
  LocalStorageKeys,
  makeBooleanFilter,
  queryDruidSql,
  QueryManager,
  sqlQueryCustomTableFilter,
} from '../../utils';
import { BasicAction } from '../../utils/basic-action';
import { LocalStorageBackedArray } from '../../utils/local-storage-backed-array';

import './segments-view.scss';

const tableColumns: string[] = [
  'Segment ID',
  'Datasource',
  'Start',
  'End',
  'Version',
  'Partition',
  'Size',
  'Num rows',
  'Replicas',
  'Is published',
  'Is realtime',
  'Is available',
  'Is overshadowed',
  ActionCell.COLUMN_LABEL,
];
const tableColumnsNoSql: string[] = [
  'Segment ID',
  'Datasource',
  'Start',
  'End',
  'Version',
  'Partition',
  'Size',
];

export interface SegmentsViewProps {
  goToQuery: (initSql: string) => void;
  datasource: string | undefined;
  onlyUnavailable: boolean | undefined;
  noSqlMode: boolean;
}

export interface SegmentsViewState {
  segmentsLoading: boolean;
  segments: SegmentQueryResultRow[] | null;
  segmentsError: string | null;
  segmentFilter: Filter[];
  allSegments?: SegmentQueryResultRow[] | null;
  segmentTableActionDialogId: string | null;
  datasourceTableActionDialogId: string | null;
  actions: BasicAction[];
  terminateSegmentId: string | null;
  terminateDatasourceId: string | null;
  hiddenColumns: LocalStorageBackedArray<string>;
  groupSegmentsBy: null | 'interval';
  loaded: boolean;

  // table state
  page: number | null;
  pageSize: number | null;
  filtered: number[] | null;
  sorted: Sorted | null;
}

interface Sorted {
  id: number;
  desc: boolean;
}

interface QueryAndSkip {
  page: number;
  pageSize: number;
  filtered: Filter[];
  sorted: Sorted[];
  groupBy: boolean;
}

interface SegmentQueryResultRow {
  datasource: string;
  start: string;
  end: string;
  segment_id: string;
  version: string;
  size: 0;
  partition_num: number;
  payload: any;
  num_rows: number;
  num_replicas: number;
  is_available: number;
  is_published: number;
  is_realtime: number;
  is_overshadowed: number;
}

export class SegmentsView extends React.PureComponent<SegmentsViewProps, SegmentsViewState> {
  private segmentsSqlQueryManager: QueryManager<QueryAndSkip, SegmentQueryResultRow[]>;
<<<<<<< HEAD
  private segmentsJsonQueryManager: QueryManager<any, SegmentQueryResultRow[]>;
=======
  private segmentsNoSqlQueryManager: QueryManager<null, SegmentQueryResultRow[]>;

>>>>>>> ffa25b78
  constructor(props: SegmentsViewProps, context: any) {
    super(props, context);

    const segmentFilter: Filter[] = [];
    if (props.datasource) segmentFilter.push({ id: 'datasource', value: props.datasource });
    if (props.onlyUnavailable) segmentFilter.push({ id: 'is_available', value: 'false' });

    this.state = {
      segmentTableActionDialogId: null,
      datasourceTableActionDialogId: null,
      actions: [],
      terminateSegmentId: null,
      terminateDatasourceId: null,
      groupSegmentsBy: null,
      segmentsLoading: true,
      segments: null,
      segmentsError: null,
      segmentFilter,
      hiddenColumns: new LocalStorageBackedArray<string>(
        LocalStorageKeys.SEGMENT_TABLE_COLUMN_SELECTION,
      ),
      loaded: false,

      page: null,
      pageSize: null,
      sorted: null,
      filtered: null,
    };

    this.segmentsSqlQueryManager = new QueryManager({
      processQuery: async (query: QueryAndSkip) => {
        const results: any[] = (await queryDruidSql({ query: this.toSQL(query) })).slice(
          query.page * query.pageSize,
        );
        results.forEach(result => {
          try {
            result.payload = JSON.parse(result.payload);
          } catch {
            result.payload = {};
          }
        });
        return results;
      },
      onStateChange: ({ result, loading, error }) => {
        this.setState({
          segments: result,
          segmentsLoading: loading,
          segmentsError: error,
        });
      },
    });

    this.segmentsNoSqlQueryManager = new QueryManager({
      processQuery: async () => {
        const datasourceList = (await axios.get('/druid/coordinator/v1/metadata/datasources')).data;
        const nestedResults: SegmentQueryResultRow[][] = await Promise.all(
          datasourceList.map(async (d: string) => {
            const segments = (await axios.get(`/druid/coordinator/v1/datasources/${d}?full`)).data
              .segments;
            return segments.map((segment: any) => {
              return {
                segment_id: segment.identifier,
                datasource: segment.dataSource,
                start: segment.interval.split('/')[0],
                end: segment.interval.split('/')[1],
                version: segment.version,
                partition_num: segment.shardSpec.partitionNum ? 0 : segment.shardSpec.partitionNum,
                size: segment.size,
                payload: segment,
                num_rows: -1,
                num_replicas: -1,
                is_available: -1,
                is_published: -1,
                is_realtime: -1,
                is_overshadowed: -1,
              };
            });
          }),
        );
        const results: SegmentQueryResultRow[] = ([] as SegmentQueryResultRow[]).concat
          .apply([], nestedResults)
          .sort((d1: any, d2: any) => {
            return d2.start.localeCompare(d1.start);
          });
        return results;
      },
      onStateChange: ({ result, loading, error }) => {
        this.setState({
          allSegments: result,
          segments: result ? result.slice(0, 50) : null,
          segmentsLoading: loading,
          segmentsError: error,
        });
      },
    });
  }

  componentDidMount(): void {
    if (this.props.noSqlMode) {
      this.segmentsNoSqlQueryManager.runQuery(null);
    }
  }

  componentWillUnmount(): void {
    this.segmentsSqlQueryManager.terminate();
    this.segmentsNoSqlQueryManager.terminate();
  }

<<<<<<< HEAD
  toSQL(query: QueryAndSkip) {
    const totalQuerySize = (query.page + 1) * query.pageSize;
=======
  private fetchData = (state: any) => {
    const { page, pageSize, filtered, sorted } = state;
    const totalQuerySize = (page + 1) * pageSize;
>>>>>>> ffa25b78

    let queryParts = [
      `SELECT "segment_id", "datasource", "start", "end", "size", "version", "partition_num", "num_replicas", "num_rows", "is_published", "is_available", "is_realtime", "is_overshadowed", "payload"`,
      `FROM sys.segments`,
    ];

    const whereParts = query.filtered
      .map((f: Filter) => {
        if (f.id.startsWith('is_')) {
          if (f.value === 'all') return null;
          return `${JSON.stringify(f.id)} = ${f.value === 'true' ? 1 : 0}`;
        } else {
          return sqlQueryCustomTableFilter(f);
        }
      })
      .filter(Boolean);

    if (whereParts.length) {
      queryParts.push('WHERE ' + whereParts.join(' AND '));
    }

    if (query.sorted.length) {
      queryParts.push(
        'ORDER BY ' +
          query.sorted
            .map((sort: any) => `${JSON.stringify(sort.id)} ${sort.desc ? 'DESC' : 'ASC'}`)
            .join(', '),
      );
    }

    queryParts.push(`LIMIT ${totalQuerySize}`);

    if (query.groupBy) {
      queryParts = [
        `SELECT ("start" || '/' || "end") AS "interval", * FROM sys.segments`,
        `WHERE ("start" || '/' || "end") IN (SELECT "start" || '/' || "end" FROM sys.segments GROUP BY 1 LIMIT  ${totalQuerySize})`,
        `LIMIT ${totalQuerySize * 1000}`,
      ];
    }
    return queryParts.join('\n');
  }

  private fetchData = (state?: any, groupBy?: boolean) => {
    const { page, pageSize, filtered, sorted } = state ? state : this.state;
    this.segmentsSqlQueryManager.runQuery({
      page,
      pageSize,
      filtered,
      sorted,
      groupBy: groupBy ? true : false,
    });
  };

<<<<<<< HEAD
  private fetchClientSideData = (state?: any) => {
    const { page, pageSize, filtered, sorted } = state ? state : state;
=======
  private fetchClientSideData = (state: any) => {
    const { page, pageSize, filtered, sorted } = state;
>>>>>>> ffa25b78
    const { allSegments } = this.state;
    if (allSegments == null) return;
    const startPage = page * pageSize;
    const endPage = (page + 1) * pageSize;
    const sortPivot = sorted[0].id;
    const sortDesc = sorted[0].desc;
    const selectedSegments = allSegments
      .sort((d1: any, d2: any) => {
        const v1 = d1[sortPivot];
        const v2 = d2[sortPivot];
        if (typeof d1[sortPivot] === 'string') {
          return sortDesc ? v2.localeCompare(v1) : v1.localeCompare(v2);
        } else {
          return sortDesc ? v2 - v1 : v1 - v2;
        }
      })
      .filter((d: any) => {
        return filtered.every((f: any) => {
          return d[f.id].includes(f.value);
        });
      });
    const segments = selectedSegments.slice(startPage, endPage);
    this.setState({
      segments,
    });
  };

  private getSegmentActions(id: string, datasource: string): BasicAction[] {
    const actions: BasicAction[] = [];
    actions.push({
      icon: IconNames.IMPORT,
      title: 'Drop segment (disable)',
      intent: Intent.DANGER,
      onAction: () => this.setState({ terminateSegmentId: id, terminateDatasourceId: datasource }),
    });
    return actions;
  }

  renderSegmentsTable() {
    const {
      segments,
      segmentsLoading,
      segmentsError,
      segmentFilter,
      groupSegmentsBy,
      hiddenColumns,
    } = this.state;
    const { noSqlMode } = this.props;

    return (
      <ReactTable
        data={segments || []}
        pages={10000000} // Dummy, we are hiding the page selector
        loading={segmentsLoading}
        noDataText={
          !segmentsLoading && segments && !segments.length ? 'No segments' : segmentsError || ''
        }
        manual
        filterable
        filtered={segmentFilter}
        defaultSorted={[{ id: 'start', desc: true }]}
        onFilteredChange={filtered => {
          this.setState({ segmentFilter: filtered });
        }}
<<<<<<< HEAD
        onFetchData={
          noSqlMode
            ? this.fetchClientSideData
            : state => {
                this.setState({
                  page: state.page,
                  pageSize: state.pageSize,
                  filtered: state.filtered,
                  sorted: state.sorted,
                });
                this.fetchData(state, groupSegmentsBy ? true : false);
              }
        }
=======
        onFetchData={noSqlMode ? this.fetchClientSideData : this.fetchData}
>>>>>>> ffa25b78
        showPageJump={false}
        ofText=""
        pivotBy={groupSegmentsBy ? ['interval'] : []}
        columns={[
          {
            Header: 'Segment ID',
            accessor: 'segment_id',
            width: 300,
            show: hiddenColumns.exists('Segment ID'),
          },
          {
            Header: 'Datasource',
            accessor: 'datasource',
            Cell: row => {
              const value = row.value;
              return (
                <a
                  onClick={() => {
                    this.setState({ segmentFilter: addFilter(segmentFilter, 'datasource', value) });
                  }}
                >
                  {value}
                </a>
              );
            },
            show: hiddenColumns.exists('Datasource'),
          },
          {
            Header: 'Interval',
            accessor: 'interval',
            width: 120,
            defaultSortDesc: true,
            Cell: row => {
              const value = row.value;
              return (
                <a
                  onClick={() => {
                    this.setState({ segmentFilter: addFilter(segmentFilter, 'interval', value) });
                  }}
                >
                  {value}
                </a>
              );
            },
            show: hiddenColumns.exists('interval') && groupSegmentsBy === 'interval',
          },
          {
            Header: 'Start',
            accessor: 'start',
            width: 120,
            defaultSortDesc: true,
            Cell: row => {
              const value = row.value;
              return (
                <a
                  onClick={() => {
                    this.setState({ segmentFilter: addFilter(segmentFilter, 'start', value) });
                  }}
                >
                  {value}
                </a>
              );
            },
            show: hiddenColumns.exists('Start'),
          },
          {
            Header: 'End',
            accessor: 'end',
            defaultSortDesc: true,
            width: 120,
            Cell: row => {
              const value = row.value;
              return (
                <a
                  onClick={() => {
                    this.setState({ segmentFilter: addFilter(segmentFilter, 'end', value) });
                  }}
                >
                  {value}
                </a>
              );
            },
            show: hiddenColumns.exists('End'),
          },
          {
            Header: 'Version',
            accessor: 'version',
            defaultSortDesc: true,
            width: 120,
            show: hiddenColumns.exists('Version'),
          },
          {
            Header: 'Partition',
            accessor: 'partition_num',
            width: 60,
            filterable: false,
            show: hiddenColumns.exists('Partition'),
          },
          {
            Header: 'Size',
            accessor: 'size',
            filterable: false,
            defaultSortDesc: true,
            Cell: row => formatBytes(row.value),
            show: hiddenColumns.exists('Size'),
          },
          {
            Header: 'Num rows',
            accessor: 'num_rows',
            filterable: false,
            defaultSortDesc: true,
            Cell: row => (row.original.is_available ? formatNumber(row.value) : <em>(unknown)</em>),
            show: !noSqlMode && hiddenColumns.exists('Num rows'),
          },
          {
            Header: 'Replicas',
            accessor: 'num_replicas',
            width: 60,
            filterable: false,
            defaultSortDesc: true,
            show: !noSqlMode && hiddenColumns.exists('Replicas'),
          },
          {
            Header: 'Is published',
            id: 'is_published',
            accessor: row => String(Boolean(row.is_published)),
            Filter: makeBooleanFilter(),
            show: !noSqlMode && hiddenColumns.exists('Is published'),
          },
          {
            Header: 'Is realtime',
            id: 'is_realtime',
            accessor: row => String(Boolean(row.is_realtime)),
            Filter: makeBooleanFilter(),
            show: !noSqlMode && hiddenColumns.exists('Is realtime'),
          },
          {
            Header: 'Is available',
            id: 'is_available',
            accessor: row => String(Boolean(row.is_available)),
            Filter: makeBooleanFilter(),
            show: !noSqlMode && hiddenColumns.exists('Is available'),
          },
          {
            Header: 'Is overshadowed',
            id: 'is_overshadowed',
            accessor: row => String(Boolean(row.is_overshadowed)),
            Filter: makeBooleanFilter(),
            show: !noSqlMode && hiddenColumns.exists('Is overshadowed'),
          },
          {
            Header: ActionCell.COLUMN_LABEL,
            id: ActionCell.COLUMN_ID,
            accessor: 'segment_id',
            width: ActionCell.COLUMN_WIDTH,
            filterable: false,
            Cell: row => {
              if (row.aggregated) return '';
              const id = row.value;
              const datasource = row.row.datasource;
              return (
                <ActionCell
                  onDetail={() => {
                    this.setState({
                      segmentTableActionDialogId: id,
                      datasourceTableActionDialogId: datasource,
                      actions: this.getSegmentActions(id, datasource),
                    });
                  }}
                  actions={this.getSegmentActions(id, datasource)}
                />
              );
            },
            Aggregated: () => '',
            show: hiddenColumns.exists(ActionCell.COLUMN_LABEL),
          },
        ]}
        defaultPageSize={50}
      />
    );
  }

  renderTerminateSegmentAction() {
    const { terminateSegmentId, terminateDatasourceId } = this.state;
    if (!terminateDatasourceId || !terminateSegmentId) return;

    return (
      <AsyncActionDialog
        action={async () => {
          const resp = await axios.delete(
            `/druid/coordinator/v1/datasources/${terminateDatasourceId}/segments/${terminateSegmentId}`,
            {},
          );
          return resp.data;
        }}
        confirmButtonText="Drop Segment"
        successText="Segment drop request acknowledged, next time the coordinator runs segment will be dropped"
        failText="Could not drop segment"
        intent={Intent.DANGER}
        onClose={() => {
          this.setState({ terminateSegmentId: null });
        }}
        onSuccess={() => {
          this.segmentsNoSqlQueryManager.rerunLastQuery();
          this.segmentsSqlQueryManager.rerunLastQuery();
        }}
      >
        <p>{`Are you sure you want to drop segment '${terminateSegmentId}'?`}</p>
        <p>This action is not reversible.</p>
      </AsyncActionDialog>
    );
  }

  render() {
    const {
      segmentTableActionDialogId,
      datasourceTableActionDialogId,
      actions,
      hiddenColumns,
    } = this.state;
    const { goToQuery, noSqlMode } = this.props;
<<<<<<< HEAD
    const { groupSegmentsBy } = this.state;
=======
    const lastSegmentsQuery = this.segmentsSqlQueryManager.getLastQuery();
>>>>>>> ffa25b78

    return (
      <>
        <div className="segments-view app-view">
          <ViewControlBar label="Segments">
            <RefreshButton
              onRefresh={auto =>
                noSqlMode
                  ? this.segmentsNoSqlQueryManager.rerunLastQuery(auto)
                  : this.segmentsSqlQueryManager.rerunLastQuery(auto)
              }
              localStorageKey={LocalStorageKeys.SEGMENTS_REFRESH_RATE}
            />
            {!noSqlMode && (
              <Button
                icon={IconNames.APPLICATION}
                text="Go to SQL"
<<<<<<< HEAD
                hidden={noSqlMode}
                onClick={() => goToQuery(this.toSQL(this.segmentsSqlQueryManager.getLastQuery()))}
=======
                disabled={!lastSegmentsQuery}
                onClick={() => {
                  if (!lastSegmentsQuery) return;
                  goToQuery(lastSegmentsQuery.query);
                }}
>>>>>>> ffa25b78
              />
            )}
            <Label>Group by</Label>
            <ButtonGroup>
              <Button
                active={groupSegmentsBy === null}
                onClick={() => {
                  noSqlMode ? this.fetchClientSideData() : this.fetchData();
                  this.setState({ groupSegmentsBy: null });
                }}
              >
                None
              </Button>
              <Button
                active={groupSegmentsBy === 'interval'}
                onClick={() => {
                  this.setState({ groupSegmentsBy: 'interval' });
                  this.fetchData(null, true);
                }}
              >
                Interval
              </Button>
            </ButtonGroup>
            <TableColumnSelector
              columns={noSqlMode ? tableColumnsNoSql : tableColumns}
              onChange={column => this.setState({ hiddenColumns: hiddenColumns.toggle(column) })}
              tableColumnsHidden={hiddenColumns.storedArray}
            />
          </ViewControlBar>
          {this.renderSegmentsTable()}
        </div>
        {this.renderTerminateSegmentAction()}
        {segmentTableActionDialogId && (
          <SegmentTableActionDialog
            segmentId={segmentTableActionDialogId}
            dataSourceId={datasourceTableActionDialogId}
            actions={actions}
            onClose={() => this.setState({ segmentTableActionDialogId: null })}
            isOpen
          />
        )}
      </>
    );
  }
}<|MERGE_RESOLUTION|>--- conflicted
+++ resolved
@@ -128,12 +128,7 @@
 
 export class SegmentsView extends React.PureComponent<SegmentsViewProps, SegmentsViewState> {
   private segmentsSqlQueryManager: QueryManager<QueryAndSkip, SegmentQueryResultRow[]>;
-<<<<<<< HEAD
-  private segmentsJsonQueryManager: QueryManager<any, SegmentQueryResultRow[]>;
-=======
   private segmentsNoSqlQueryManager: QueryManager<null, SegmentQueryResultRow[]>;
-
->>>>>>> ffa25b78
   constructor(props: SegmentsViewProps, context: any) {
     super(props, context);
 
@@ -242,14 +237,8 @@
     this.segmentsNoSqlQueryManager.terminate();
   }
 
-<<<<<<< HEAD
   toSQL(query: QueryAndSkip) {
     const totalQuerySize = (query.page + 1) * query.pageSize;
-=======
-  private fetchData = (state: any) => {
-    const { page, pageSize, filtered, sorted } = state;
-    const totalQuerySize = (page + 1) * pageSize;
->>>>>>> ffa25b78
 
     let queryParts = [
       `SELECT "segment_id", "datasource", "start", "end", "size", "version", "partition_num", "num_replicas", "num_rows", "is_published", "is_available", "is_realtime", "is_overshadowed", "payload"`,
@@ -303,13 +292,8 @@
     });
   };
 
-<<<<<<< HEAD
   private fetchClientSideData = (state?: any) => {
     const { page, pageSize, filtered, sorted } = state ? state : state;
-=======
-  private fetchClientSideData = (state: any) => {
-    const { page, pageSize, filtered, sorted } = state;
->>>>>>> ffa25b78
     const { allSegments } = this.state;
     if (allSegments == null) return;
     const startPage = page * pageSize;
@@ -374,7 +358,6 @@
         onFilteredChange={filtered => {
           this.setState({ segmentFilter: filtered });
         }}
-<<<<<<< HEAD
         onFetchData={
           noSqlMode
             ? this.fetchClientSideData
@@ -388,9 +371,6 @@
                 this.fetchData(state, groupSegmentsBy ? true : false);
               }
         }
-=======
-        onFetchData={noSqlMode ? this.fetchClientSideData : this.fetchData}
->>>>>>> ffa25b78
         showPageJump={false}
         ofText=""
         pivotBy={groupSegmentsBy ? ['interval'] : []}
@@ -612,11 +592,8 @@
       hiddenColumns,
     } = this.state;
     const { goToQuery, noSqlMode } = this.props;
-<<<<<<< HEAD
     const { groupSegmentsBy } = this.state;
-=======
     const lastSegmentsQuery = this.segmentsSqlQueryManager.getLastQuery();
->>>>>>> ffa25b78
 
     return (
       <>
@@ -634,16 +611,11 @@
               <Button
                 icon={IconNames.APPLICATION}
                 text="Go to SQL"
-<<<<<<< HEAD
-                hidden={noSqlMode}
-                onClick={() => goToQuery(this.toSQL(this.segmentsSqlQueryManager.getLastQuery()))}
-=======
                 disabled={!lastSegmentsQuery}
                 onClick={() => {
                   if (!lastSegmentsQuery) return;
-                  goToQuery(lastSegmentsQuery.query);
+                  goToQuery(this.toSQL(lastSegmentsQuery));
                 }}
->>>>>>> ffa25b78
               />
             )}
             <Label>Group by</Label>
