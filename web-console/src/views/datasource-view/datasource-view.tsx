--- conflicted
+++ resolved
@@ -963,13 +963,9 @@
   }
 
   render(): JSX.Element {
-<<<<<<< HEAD
-    const { goToQuery, noSqlMode } = this.props;
-    const { showUnused, hiddenColumns, showChart, chartHeight, chartWidth } = this.state;
-=======
     const { noSqlMode } = this.props;
     const {
-      showDisabled,
+      showUnused,
       hiddenColumns,
       showChart,
       chartHeight,
@@ -977,7 +973,6 @@
       datasourceTableActionDialogId,
       actions,
     } = this.state;
->>>>>>> e88bbe71
 
     return (
       <div className="data-sources-view app-view">
