--- conflicted
+++ resolved
@@ -32,11 +32,8 @@
 } from '../../components';
 import { AsyncActionDialog, LookupEditDialog } from '../../dialogs/';
 import { LookupTableActionDialog } from '../../dialogs/lookup-table-action-dialog/lookup-table-action-dialog';
-<<<<<<< HEAD
+import { LookupSpec } from '../../druid-models';
 import { Api, API_ENDPOINTS } from '../../singletons/api';
-=======
-import { LookupSpec } from '../../druid-models';
->>>>>>> 4537016c
 import { AppToaster } from '../../singletons/toaster';
 import {
   getDruidErrorMessage,
