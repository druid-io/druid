/*
 * Licensed to the Apache Software Foundation (ASF) under one
 * or more contributor license agreements.  See the NOTICE file
 * distributed with this work for additional information
 * regarding copyright ownership.  The ASF licenses this file
 * to you under the Apache License, Version 2.0 (the
 * "License"); you may not use this file except in compliance
 * with the License.  You may obtain a copy of the License at
 *
 *     http://www.apache.org/licenses/LICENSE-2.0
 *
 * Unless required by applicable law or agreed to in writing, software
 * distributed under the License is distributed on an "AS IS" BASIS,
 * WITHOUT WARRANTIES OR CONDITIONS OF ANY KIND, either express or implied.
 * See the License for the specific language governing permissions and
 * limitations under the License.
 */

import { FormGroup, HTMLSelect, Radio, RadioGroup } from '@blueprintjs/core';
import { AxisScale } from 'd3-axis';
import { scaleLinear, scaleTime } from 'd3-scale';
import React from 'react';

import { Api } from '../../singletons';
import { Capabilities } from '../../utils';
import { formatBytes, queryDruidSql, QueryManager, uniq } from '../../utils/index';
import { StackedBarChart } from '../../visualization/stacked-bar-chart';
import { Loader } from '../loader/loader';

import './segment-timeline.scss';

interface SegmentTimelineProps {
  capabilities: Capabilities;
  chartHeight: number;
  chartWidth: number;

  // For testing:
  dataQueryManager?: QueryManager<{ capabilities: Capabilities; timeSpan: number }, any>;
}

type ActiveDataType = 'sizeData' | 'countData';

interface SegmentTimelineState {
  data?: Record<string, any>;
  datasources: string[];
  stackedData?: Record<string, BarUnitData[]>;
  singleDatasourceData?: Record<string, Record<string, BarUnitData[]>>;
  activeDatasource: string | null;
  activeDataType: ActiveDataType;
  dataToRender: BarUnitData[];
  timeSpan: number; // by months
  loading: boolean;
  error?: Error;
  xScale: AxisScale<Date> | null;
  yScale: AxisScale<number> | null;
  dStart: Date;
  dEnd: Date;
}

interface BarChartScales {
  xScale: AxisScale<Date>;
  yScale: AxisScale<number>;
}

export interface BarUnitData {
  x: number;
  y: number;
  y0?: number;
  width: number;
  datasource: string;
  color: string;
}

export interface BarChartMargin {
  top: number;
  right: number;
  bottom: number;
  left: number;
}

interface IntervalRow {
  start: string;
  end: string;
  datasource: string;
  count: number;
  size: number;
}

const DEFAULT_TIME_SPAN_MONTHS = 3;

export class SegmentTimeline extends React.PureComponent<
  SegmentTimelineProps,
  SegmentTimelineState
> {
  static COLORS = [
    '#b33040',
    '#d25c4d',
    '#f2b447',
    '#d9d574',
    '#4FAA7E',
    '#57ceff',
    '#789113',
    '#098777',
    '#b33040',
    '#d2757b',
    '#f29063',
    '#d9a241',
    '#80aa61',
    '#c4ff9e',
    '#915412',
    '#87606c',
  ];

  static getColor(index: number): string {
    return SegmentTimeline.COLORS[index % SegmentTimeline.COLORS.length];
  }

  static processRawData(data: IntervalRow[]) {
    if (data === null) return [];

    const countData: Record<string, any> = {};
    const sizeData: Record<string, any> = {};
    data.forEach(entry => {
      const start = entry.start;
      const day = start.split('T')[0];
      const datasource = entry.datasource;
      const count = entry.count;
      const segmentSize = entry.size;
      if (countData[day] === undefined) {
        countData[day] = {
          day,
          [datasource]: count,
          total: count,
        };
        sizeData[day] = {
          day,
          [datasource]: segmentSize,
          total: segmentSize,
        };
      } else {
        const countDataEntry = countData[day][datasource];
        countData[day][datasource] = count + (countDataEntry === undefined ? 0 : countDataEntry);
        const sizeDataEntry = sizeData[day][datasource];
        sizeData[day][datasource] = segmentSize + (sizeDataEntry === undefined ? 0 : sizeDataEntry);
        countData[day].total += count;
        sizeData[day].total += segmentSize;
      }
    });

    const countDataArray = Object.keys(countData)
      .reverse()
      .map((time: any) => {
        return countData[time];
      });

    const sizeDataArray = Object.keys(sizeData)
      .reverse()
      .map((time: any) => {
        return sizeData[time];
      });

    return { countData: countDataArray, sizeData: sizeDataArray };
  }

  static calculateStackedData(
    data: Record<string, any>,
    datasources: string[],
  ): Record<string, BarUnitData[]> {
    const newStackedData: Record<string, BarUnitData[]> = {};
    Object.keys(data).forEach((type: any) => {
      const stackedData: any = data[type].map((d: any) => {
        let y0 = 0;
        return datasources.map((datasource: string, i) => {
          const barUnitData = {
            x: d.day,
            y: d[datasource] === undefined ? 0 : d[datasource],
            y0,
            datasource,
            color: SegmentTimeline.getColor(i),
          };
          y0 += d[datasource] === undefined ? 0 : d[datasource];
          return barUnitData;
        });
      });
      newStackedData[type] = stackedData.flat();
    });

    return newStackedData;
  }

  static calculateSingleDatasourceData(
    data: Record<string, any>,
    datasources: string[],
  ): Record<string, Record<string, BarUnitData[]>> {
    const singleDatasourceData: Record<string, Record<string, BarUnitData[]>> = {};
    Object.keys(data).forEach(dataType => {
      singleDatasourceData[dataType] = {};
      datasources.forEach((datasource, i) => {
        const currentData = data[dataType];
        if (currentData.length === 0) return;
        const dataResult = currentData.map((d: any) => {
          let y = 0;
          if (d[datasource] !== undefined) {
            y = d[datasource];
          }
          return {
            x: d.day,
            y,
            datasource,
            color: SegmentTimeline.getColor(i),
          };
        });
        if (!dataResult.every((d: any) => d.y === 0)) {
          singleDatasourceData[dataType][datasource] = dataResult;
        }
      });
    });

    return singleDatasourceData;
  }

  private dataQueryManager: QueryManager<{ capabilities: Capabilities; timeSpan: number }, any>;
  private chartMargin = { top: 20, right: 10, bottom: 20, left: 10 };

  constructor(props: SegmentTimelineProps) {
    super(props);
    const dStart = new Date();
    const dEnd = new Date();
    dStart.setMonth(dStart.getMonth() - DEFAULT_TIME_SPAN_MONTHS);
    this.state = {
      data: {},
      datasources: [],
      stackedData: {},
      singleDatasourceData: {},
      dataToRender: [],
      activeDatasource: null,
<<<<<<< HEAD
      activeDataType: 'countData',
=======
      activeDataType: 'sizeData',
>>>>>>> a46d561b
      timeSpan: DEFAULT_TIME_SPAN_MONTHS,
      loading: true,
      xScale: null,
      yScale: null,
      dEnd: dEnd,
      dStart: dStart,
    };

    this.dataQueryManager =
      props.dataQueryManager ||
      new QueryManager({
        processQuery: async ({ capabilities, timeSpan }) => {
          let intervals: IntervalRow[];
          let datasources: string[];
          if (capabilities.hasSql()) {
            const query = `
SELECT
  "start", "end", "datasource",
COUNT(*) AS "count", SUM("size") as "size"
FROM sys.segments
WHERE "start" > TIME_FORMAT(TIMESTAMPADD(MONTH, -${timeSpan}, CURRENT_TIMESTAMP), 'yyyy-MM-dd''T''hh:mm:ss.SSS')
GROUP BY 1, 2, 3
ORDER BY "start" DESC`;

            intervals = await queryDruidSql({ query });
            datasources = uniq(intervals.map(r => r.datasource));
          } else if (capabilities.hasCoordinatorAccess()) {
            const before = new Date();
            before.setMonth(before.getMonth() - timeSpan);
            const beforeIso = before.toISOString();

<<<<<<< HEAD
            datasources = (await axios.get(`/druid/coordinator/v1/datasources`)).data;
            intervals = (await Promise.all(
              datasources.map(async datasource => {
                const intervalMap = (await axios.get(
                  `/druid/coordinator/v1/datasources/${datasource}/intervals?simple`,
=======
            datasources = (await Api.instance.get(`/druid/coordinator/v1/datasources`)).data;
            intervals = (await Promise.all(
              datasources.map(async datasource => {
                const intervalMap = (await Api.instance.get(
                  `/druid/coordinator/v1/datasources/${Api.encodePath(
                    datasource,
                  )}/intervals?simple`,
>>>>>>> a46d561b
                )).data;

                return Object.keys(intervalMap)
                  .map(interval => {
                    const [start, end] = interval.split('/');
                    const { count, size } = intervalMap[interval];
                    return {
                      start,
                      end,
                      datasource,
                      count,
                      size,
                    };
                  })
                  .filter(a => beforeIso < a.start);
              }),
            ))
              .flat()
              .sort((a, b) => b.start.localeCompare(a.start));
          } else {
            throw new Error(`must have SQL or coordinator access`);
          }

          const data = SegmentTimeline.processRawData(intervals);
          const stackedData = SegmentTimeline.calculateStackedData(data, datasources);
          const singleDatasourceData = SegmentTimeline.calculateSingleDatasourceData(
            data,
            datasources,
          );
          return { data, datasources, stackedData, singleDatasourceData };
        },
<<<<<<< HEAD
        onStateChange: ({ result, loading, error }) => {
          this.setState({
            data: result ? result.data : undefined,
            datasources: result ? result.datasources : [],
            stackedData: result ? result.stackedData : undefined,
            singleDatasourceData: result ? result.singleDatasourceData : undefined,
=======
        onStateChange: ({ data, loading, error }) => {
          this.setState({
            data: data ? data.data : undefined,
            datasources: data ? data.datasources : [],
            stackedData: data ? data.stackedData : undefined,
            singleDatasourceData: data ? data.singleDatasourceData : undefined,
>>>>>>> a46d561b
            loading,
            error,
          });
        },
      });
  }

  componentDidMount(): void {
    const { capabilities } = this.props;
    const { timeSpan } = this.state;

    this.dataQueryManager.runQuery({ capabilities, timeSpan });
  }

  componentWillUnmount(): void {
    this.dataQueryManager.terminate();
  }

  componentDidUpdate(prevProps: SegmentTimelineProps, prevState: SegmentTimelineState): void {
    const { activeDatasource, activeDataType, singleDatasourceData, stackedData } = this.state;
    if (
      prevState.data !== this.state.data ||
      prevState.activeDataType !== this.state.activeDataType ||
      prevState.activeDatasource !== this.state.activeDatasource ||
      prevProps.chartWidth !== this.props.chartWidth ||
      prevProps.chartHeight !== this.props.chartHeight
    ) {
      const scales: BarChartScales | undefined = this.calculateScales();
      let dataToRender: BarUnitData[] | undefined;
      dataToRender = activeDatasource
        ? singleDatasourceData
          ? singleDatasourceData[activeDataType][activeDatasource]
          : undefined
        : stackedData
        ? stackedData[activeDataType]
        : undefined;

      if (scales && dataToRender) {
        this.setState({
          dataToRender,
          xScale: scales.xScale,
          yScale: scales.yScale,
        });
      }
    }
  }

  private calculateScales(): BarChartScales | undefined {
    const { chartWidth, chartHeight } = this.props;
    const {
      data,
      activeDataType,
      activeDatasource,
      singleDatasourceData,
      dStart,
      dEnd,
    } = this.state;
    if (!data || !Object.keys(data).length) return;
    const activeData = data[activeDataType];
    const xDomain: Date[] = [dStart, dEnd];
    let yDomain: number[] = [
      0,
      activeData.length === 0
        ? 0
        : activeData.reduce((max: any, d: any) => (max.total > d.total ? max : d)).total,
    ];

    if (
      activeDatasource !== null &&
      singleDatasourceData![activeDataType][activeDatasource] !== undefined
    ) {
      yDomain = [
        0,
        singleDatasourceData![activeDataType][activeDatasource].reduce((max: any, d: any) =>
          max.y > d.y ? max : d,
        ).y,
      ];
    }

    const xScale: AxisScale<Date> = scaleTime()
      .domain(xDomain)
      .range([0, chartWidth - this.chartMargin.left - this.chartMargin.right]);

    const yScale: AxisScale<number> = scaleLinear()
      .rangeRound([chartHeight - this.chartMargin.top - this.chartMargin.bottom, 0])
      .domain(yDomain);

    return {
      xScale,
      yScale,
    };
  }

  onTimeSpanChange = (e: any) => {
    const dStart = new Date();
    const dEnd = new Date();
    const capabilities = this.props.capabilities;
    const timeSpan = parseInt(e, 10) || DEFAULT_TIME_SPAN_MONTHS;
    dStart.setMonth(dStart.getMonth() - timeSpan);
    this.setState({
      timeSpan: e,
      loading: true,
      dStart,
      dEnd,
    });
    this.dataQueryManager.runQuery({ capabilities, timeSpan });
  };

  formatTick = (n: number) => {
    const { activeDataType } = this.state;
    if (activeDataType === 'countData') {
      return n.toString();
    } else {
      return formatBytes(n);
    }
  };

  renderStackedBarChart() {
    const { chartWidth, chartHeight } = this.props;
    const {
      loading,
      dataToRender,
      activeDataType,
      error,
      xScale,
      yScale,
      data,
      activeDatasource,
      dStart,
      dEnd,
    } = this.state;
    if (loading) {
      return (
        <div>
          <Loader loading={loading} />
        </div>
      );
    }

    if (error) {
      return (
        <div>
          <span className={'no-data-text'}>Error when loading data: {error.message}</span>
        </div>
      );
    }

    if (xScale === null || yScale === null) {
      return (
        <div>
          <span className={'no-data-text'}>Error when calculating scales</span>
        </div>
      );
    }

    if (data![activeDataType].length === 0) {
      return (
        <div>
          <span className={'no-data-text'}>No data available for the time span selected</span>
        </div>
      );
    }

    if (
      activeDatasource !== null &&
      data![activeDataType].every((d: any) => d[activeDatasource] === undefined)
    ) {
      return (
        <div>
          <span className={'no-data-text'}>
            No data available for <i>{activeDatasource}</i>
          </span>
        </div>
      );
    }

    const millisecondsPerDay = 24 * 60 * 60 * 1000;
    const barCounts = (dEnd.getTime() - dStart.getTime()) / millisecondsPerDay;
    const barWidth = (chartWidth - this.chartMargin.left - this.chartMargin.right) / barCounts;
    return (
      <StackedBarChart
        dataToRender={dataToRender}
        svgHeight={chartHeight}
        svgWidth={chartWidth}
        margin={this.chartMargin}
        changeActiveDatasource={(datasource: string) =>
          this.setState(prevState => ({
            activeDatasource: prevState.activeDatasource ? null : datasource,
          }))
        }
        activeDataType={activeDataType}
        formatTick={(n: number) => this.formatTick(n)}
        xScale={xScale}
        yScale={yScale}
        barWidth={barWidth}
      />
    );
  }

  render(): JSX.Element {
    const { datasources, activeDataType, activeDatasource, timeSpan } = this.state;

    return (
      <div className={'segment-timeline app-view'}>
        {this.renderStackedBarChart()}
        <div className={'side-control'}>
          <FormGroup>
            <RadioGroup
              onChange={(e: any) => this.setState({ activeDataType: e.target.value })}
              selectedValue={activeDataType}
            >
              <Radio label={'Total size'} value={'sizeData'} />
              <Radio label={'Segment count'} value={'countData'} />
            </RadioGroup>
          </FormGroup>

          <FormGroup label={'Datasource:'}>
            <HTMLSelect
              onChange={(e: any) =>
                this.setState({
                  activeDatasource: e.target.value === 'all' ? null : e.target.value,
                })
              }
              value={activeDatasource == null ? 'all' : activeDatasource}
              fill
            >
              <option value={'all'}>Show all</option>
              {datasources.map(d => {
                return (
                  <option key={d} value={d}>
                    {d}
                  </option>
                );
              })}
            </HTMLSelect>
          </FormGroup>

          <FormGroup label={'Period:'}>
            <HTMLSelect
              onChange={(e: any) => this.onTimeSpanChange(e.target.value)}
              value={timeSpan}
              fill
            >
              <option value={1}>1 months</option>
              <option value={3}>3 months</option>
              <option value={6}>6 months</option>
              <option value={9}>9 months</option>
              <option value={12}>1 year</option>
            </HTMLSelect>
          </FormGroup>
        </div>
      </div>
    );
  }
}<|MERGE_RESOLUTION|>--- conflicted
+++ resolved
@@ -234,11 +234,7 @@
       singleDatasourceData: {},
       dataToRender: [],
       activeDatasource: null,
-<<<<<<< HEAD
-      activeDataType: 'countData',
-=======
       activeDataType: 'sizeData',
->>>>>>> a46d561b
       timeSpan: DEFAULT_TIME_SPAN_MONTHS,
       loading: true,
       xScale: null,
@@ -257,7 +253,7 @@
             const query = `
 SELECT
   "start", "end", "datasource",
-COUNT(*) AS "count", SUM("size") as "size"
+  COUNT(*) AS "count", SUM("size") as "size"
 FROM sys.segments
 WHERE "start" > TIME_FORMAT(TIMESTAMPADD(MONTH, -${timeSpan}, CURRENT_TIMESTAMP), 'yyyy-MM-dd''T''hh:mm:ss.SSS')
 GROUP BY 1, 2, 3
@@ -270,13 +266,6 @@
             before.setMonth(before.getMonth() - timeSpan);
             const beforeIso = before.toISOString();
 
-<<<<<<< HEAD
-            datasources = (await axios.get(`/druid/coordinator/v1/datasources`)).data;
-            intervals = (await Promise.all(
-              datasources.map(async datasource => {
-                const intervalMap = (await axios.get(
-                  `/druid/coordinator/v1/datasources/${datasource}/intervals?simple`,
-=======
             datasources = (await Api.instance.get(`/druid/coordinator/v1/datasources`)).data;
             intervals = (await Promise.all(
               datasources.map(async datasource => {
@@ -284,7 +273,6 @@
                   `/druid/coordinator/v1/datasources/${Api.encodePath(
                     datasource,
                   )}/intervals?simple`,
->>>>>>> a46d561b
                 )).data;
 
                 return Object.keys(intervalMap)
@@ -316,21 +304,12 @@
           );
           return { data, datasources, stackedData, singleDatasourceData };
         },
-<<<<<<< HEAD
-        onStateChange: ({ result, loading, error }) => {
-          this.setState({
-            data: result ? result.data : undefined,
-            datasources: result ? result.datasources : [],
-            stackedData: result ? result.stackedData : undefined,
-            singleDatasourceData: result ? result.singleDatasourceData : undefined,
-=======
         onStateChange: ({ data, loading, error }) => {
           this.setState({
             data: data ? data.data : undefined,
             datasources: data ? data.datasources : [],
             stackedData: data ? data.stackedData : undefined,
             singleDatasourceData: data ? data.singleDatasourceData : undefined,
->>>>>>> a46d561b
             loading,
             error,
           });
