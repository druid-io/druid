--- conflicted
+++ resolved
@@ -25,14 +25,7 @@
   loading?: boolean; // This is needed so that this component can be used as a LoadingComponent in react table
 }
 
-<<<<<<< HEAD
-export interface LoaderState {
-}
-
-export class Loader extends React.PureComponent<LoaderProps, LoaderState> {
-=======
 export interface LoaderState {}
->>>>>>> abf9843e
 
 export class Loader extends React.PureComponent<LoaderProps, LoaderState> {
   render() {
