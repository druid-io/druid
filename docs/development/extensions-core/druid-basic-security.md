---
id: druid-basic-security
title: "Basic Security"
---

<!--
  ~ Licensed to the Apache Software Foundation (ASF) under one
  ~ or more contributor license agreements.  See the NOTICE file
  ~ distributed with this work for additional information
  ~ regarding copyright ownership.  The ASF licenses this file
  ~ to you under the Apache License, Version 2.0 (the
  ~ "License"); you may not use this file except in compliance
  ~ with the License.  You may obtain a copy of the License at
  ~
  ~   http://www.apache.org/licenses/LICENSE-2.0
  ~
  ~ Unless required by applicable law or agreed to in writing,
  ~ software distributed under the License is distributed on an
  ~ "AS IS" BASIS, WITHOUT WARRANTIES OR CONDITIONS OF ANY
  ~ KIND, either express or implied.  See the License for the
  ~ specific language governing permissions and limitations
  ~ under the License.
  -->


<<<<<<< HEAD
This Apache Druid extension builds on the [core Druid security model](../../operations/security-user-auth.md) by adding:
=======
The Basic Security extension for Apache Druid adds:
>>>>>>> 6b14bdb3

- an Authenticator which supports [HTTP Basic authentication](https://en.wikipedia.org/wiki/Basic_access_authentication) using the Druid metadata store or LDAP as its credentials store.
- an Authorizer which implements basic role-based access control for Druid metadata store or LDAP users and groups.

To load the extension, [include](../../development/extensions.md#loading-extensions) `druid-basic-security` in the `druid.extensions.loadList` in your `common.runtime.properties`. For example:
```
druid.extensions.loadList=["postgresql-metadata-storage", "druid-hdfs-storage", "druid-basic-security"]
```

See [Authentication and Authorization](../../design/auth.md) for more information on the implemented extension interfaces.

## Configuration

The examples in the section use the following names for the Authenticators and Authorizers:
- `MyBasicMetadataAuthenticator`
- `MyBasicLDAPAuthenticator`
- `MyBasicMetadataAuthorizer`
- `MyBasicLDAPAuthorizer`.

These properties are not tied to specific Authenticator or Authorizer instances.

To set the value for the configuration properties, add them to the common runtime properties file.

### Properties
|Property|Description|Default|required|
|--------|-----------|-------|--------|
|`druid.auth.basic.common.pollingPeriod`|Defines in milliseconds how often processes should poll the Coordinator for the current Druid metadata store authenticator/authorizer state.|60000|No|
|`druid.auth.basic.common.maxRandomDelay`|Defines in milliseconds the amount of random delay to add to the pollingPeriod, to spread polling requests across time.|6000|No|
|`druid.auth.basic.common.maxSyncRetries`|Determines how many times a service will retry if the authentication/authorization Druid metadata store state sync with the Coordinator fails.|10|No|
|`druid.auth.basic.common.cacheDirectory`|If defined, snapshots of the basic Authenticator and Authorizer Druid metadata store caches will be stored on disk in this directory. If this property is defined, when a service is starting, it will attempt to initialize its caches from these on-disk snapshots, if the service is unable to initialize its state by communicating with the Coordinator.|null|No|


### Creating an Authenticator that uses the Druid metadata store to lookup and validate credentials
```
druid.auth.authenticatorChain=["MyBasicMetadataAuthenticator"]

druid.auth.authenticator.MyBasicMetadataAuthenticator.type=basic
druid.auth.authenticator.MyBasicMetadataAuthenticator.initialAdminPassword=password1
druid.auth.authenticator.MyBasicMetadataAuthenticator.initialInternalClientPassword=password2
druid.auth.authenticator.MyBasicMetadataAuthenticator.credentialsValidator.type=metadata
druid.auth.authenticator.MyBasicMetadataAuthenticator.skipOnFailure=false
druid.auth.authenticator.MyBasicMetadataAuthenticator.authorizerName=MyBasicMetadataAuthorizer
```

To use the Basic authenticator, add an authenticator with type `basic` to the authenticatorChain.
The default credentials validator (`credentialsValidator`) is `metadata`. To use the LDAP validator, define a credentials validator with a type of 'ldap'.


Configuration of the named authenticator is assigned through properties with the form:

```
druid.auth.authenticator.<authenticatorName>.<authenticatorProperty>
```

The remaining examples of authenticator configuration use either `MyBasicMetadataAuthenticator` or `MyBasicLDAPAuthenticator` as the authenticator name.


#### Properties for Druid metadata store user authentication
|Property|Description|Default|required|
|--------|-----------|-------|--------|
|`druid.auth.authenticator.MyBasicMetadataAuthenticator.initialAdminPassword`|Initial [Password Provider](../../operations/password-provider.md) for the automatically created default admin user. If no password is specified, the default admin user will not be created. If the default admin user already exists, setting this property will not affect its password.|null|No|
|`druid.auth.authenticator.MyBasicMetadataAuthenticator.initialInternalClientPassword`|Initial [Password Provider](../../operations/password-provider.md) for the default internal system user, used for internal process communication. If no password is specified, the default internal system user will not be created. If the default internal system user already exists, setting this property will not affect its password.|null|No|
|`druid.auth.authenticator.MyBasicMetadataAuthenticator.enableCacheNotifications`|If true, the Coordinator will notify Druid processes whenever a configuration change to this Authenticator occurs, allowing them to immediately update their state without waiting for polling.|true|No|
|`druid.auth.authenticator.MyBasicMetadataAuthenticator.cacheNotificationTimeout`|The timeout in milliseconds for the cache notifications.|5000|No|
|`druid.auth.authenticator.MyBasicMetadataAuthenticator.credentialIterations`|Number of iterations to use for password hashing. See [Credential iterations and API performance](#credential-iterations-and-api-performance)|10000|No|
|`druid.auth.authenticator.MyBasicMetadataAuthenticator.credentialsValidator.type`|The type of credentials store (metadata) to validate requests credentials.|metadata|No|
|`druid.auth.authenticator.MyBasicMetadataAuthenticator.skipOnFailure`|If true and the request credential doesn't exists or isn't fully configured in the credentials store, the request will proceed to next Authenticator in the chain.|false|No|
|`druid.auth.authenticator.MyBasicMetadataAuthenticator.authorizerName`|Authorizer that requests should be directed to|N/A|Yes|

##### Credential iterations and API performance
The credential iterations setting affects API performance, including query times. The default setting of 10000 is intentionally high to prevent attackers from using brute force to guess passwords, but it adds latency.

You can decrease the number of iterations to speed up API response times, but it potentially exposes your system to dictionary attacks. Therefore, only reduce the number of iterations if your environment fits one of the following conditions:
- **All** passwords are long and random which make them as safe as a randomly-generated token.
- You have secured network access to Druid so that no attacker can execute a dictionary attack against it.
#### Properties for LDAP user authentication
|Property|Description|Default|required|
|--------|-----------|-------|--------|
|`druid.auth.authenticator.MyBasicLDAPAuthenticator.initialAdminPassword`|Initial [Password Provider](../../operations/password-provider.md) for the automatically created default admin user. If no password is specified, the default admin user will not be created. If the default admin user already exists, setting this property will not affect its password.|null|No|
|`druid.auth.authenticator.MyBasicLDAPAuthenticator.initialInternalClientPassword`|Initial [Password Provider](../../operations/password-provider.md) for the default internal system user, used for internal process communication. If no password is specified, the default internal system user will not be created. If the default internal system user already exists, setting this property will not affect its password.|null|No|
|`druid.auth.authenticator.MyBasicLDAPAuthenticator.enableCacheNotifications`|If true, the Coordinator will notify Druid processes whenever a configuration change to this Authenticator occurs, allowing them to immediately update their state without waiting for polling.|true|No|
|`druid.auth.authenticator.MyBasicLDAPAuthenticator.cacheNotificationTimeout`|The timeout in milliseconds for the cache notifications.|5000|No|
|`druid.auth.authenticator.MyBasicLDAPAuthenticator.credentialIterations`|Number of iterations to use for password hashing.|10000|No|
|`druid.auth.authenticator.MyBasicLDAPAuthenticator.credentialsValidator.type`|The type of credentials store (ldap) to validate requests credentials.|metadata|No|
|`druid.auth.authenticator.MyBasicLDAPAuthenticator.credentialsValidator.url`|URL of the LDAP server.|null|Yes|
|`druid.auth.authenticator.MyBasicLDAPAuthenticator.credentialsValidator.bindUser`|LDAP bind user username.|null|Yes|
|`druid.auth.authenticator.MyBasicLDAPAuthenticator.credentialsValidator.bindPassword`|[Password Provider](../../operations/password-provider.md) LDAP bind user password.|null|Yes|
|`druid.auth.authenticator.MyBasicLDAPAuthenticator.credentialsValidator.baseDn`|The point from where the LDAP server will search for users.|null|Yes|
|`druid.auth.authenticator.MyBasicLDAPAuthenticator.credentialsValidator.userSearch`|The filter/expression to use for the search. For example, (&(sAMAccountName=%s)(objectClass=user))|null|Yes|
|`druid.auth.authenticator.MyBasicLDAPAuthenticator.credentialsValidator.userAttribute`|The attribute id identifying the attribute that will be returned as part of the search. For example, sAMAccountName. |null|Yes|
|`druid.auth.authenticator.MyBasicLDAPAuthenticator.credentialsValidator.credentialVerifyDuration`|The duration in seconds for how long valid credentials are verifiable within the cache when not requested.|600|No|
|`druid.auth.authenticator.MyBasicLDAPAuthenticator.credentialsValidator.credentialMaxDuration`|The max duration in seconds for valid credentials that can reside in cache regardless of how often they are requested.|3600|No|
|`druid.auth.authenticator.MyBasicLDAPAuthenticator.credentialsValidator.credentialCacheSize`|The valid credentials cache size. The cache uses a LRU policy.|100|No|
|`druid.auth.authenticator.MyBasicLDAPAuthenticator.skipOnFailure`|If true and the request credential doesn't exists or isn't fully configured in the credentials store, the request will proceed to next Authenticator in the chain.|false|No|
|`druid.auth.authenticator.MyBasicLDAPAuthenticator.authorizerName`|Authorizer that requests should be directed to.|N/A|Yes|

### Creating an Escalator

```
# Escalator
druid.escalator.type=basic
druid.escalator.internalClientUsername=druid_system
druid.escalator.internalClientPassword=password2
druid.escalator.authorizerName=MyBasicMetadataAuthorizer
```

#### Properties
|Property|Description|Default|required|
|--------|-----------|-------|--------|
|`druid.escalator.internalClientUsername`|The escalator will use this username for requests made as the internal system user.|n/a|Yes|
|`druid.escalator.internalClientPassword`|The escalator will use this [Password Provider](../../operations/password-provider.md) for requests made as the internal system user.|n/a|Yes|
|`druid.escalator.authorizerName`|Authorizer that requests should be directed to.|n/a|Yes|


### Creating an Authorizer
```
druid.auth.authorizers=["MyBasicMetadataAuthorizer"]

druid.auth.authorizer.MyBasicMetadataAuthorizer.type=basic
```

To use the Basic authorizer, add an authorizer with type `basic` to the authorizers list.

Configuration of the named authorizer is assigned through properties with the form:

```
druid.auth.authorizer.<authorizerName>.<authorizerProperty>
```

The authorizer configuration examples in the rest of this document will use "MyBasicMetadataAuthorizer" or "MyBasicLDAPAuthorizer" as the name of the authenticators being configured.

#### Properties for Druid metadata store user authorization
|Property|Description|Default|required|
|--------|-----------|-------|--------|
|`druid.auth.authorizer.MyBasicMetadataAuthorizer.enableCacheNotifications`|If true, the Coordinator will notify Druid processes whenever a configuration change to this Authorizer occurs, allowing them to immediately update their state without waiting for polling.|true|No|
|`druid.auth.authorizer.MyBasicMetadataAuthorizer.cacheNotificationTimeout`|The timeout in milliseconds for the cache notifications.|5000|No|
|`druid.auth.authorizer.MyBasicMetadataAuthorizer.initialAdminUser`|The initial admin user with role defined in initialAdminRole property if specified, otherwise the default admin role will be assigned.|admin|No|
|`druid.auth.authorizer.MyBasicMetadataAuthorizer.initialAdminRole`|The initial admin role to create if it doesn't already exists.|admin|No|
|`druid.auth.authorizer.MyBasicMetadataAuthorizer.roleProvider.type`|The type of role provider to authorize requests credentials.|metadata|No

#### Properties for LDAP user authorization
|Property|Description|Default|required|
|--------|-----------|-------|--------|
|`druid.auth.authorizer.MyBasicLDAPAuthorizer.enableCacheNotifications`|If true, the Coordinator will notify Druid processes whenever a configuration change to this Authorizer occurs, allowing them to immediately update their state without waiting for polling.|true|No|
|`druid.auth.authorizer.MyBasicLDAPAuthorizer.cacheNotificationTimeout`|The timeout in milliseconds for the cache notifications.|5000|No|
|`druid.auth.authorizer.MyBasicLDAPAuthorizer.initialAdminUser`|The initial admin user with role defined in initialAdminRole property if specified, otherwise the default admin role will be assigned.|admin|No|
|`druid.auth.authorizer.MyBasicLDAPAuthorizer.initialAdminRole`|The initial admin role to create if it doesn't already exists.|admin|No|
|`druid.auth.authorizer.MyBasicLDAPAuthorizer.initialAdminGroupMapping`|The initial admin group mapping with role defined in initialAdminRole property if specified, otherwise the default admin role will be assigned. The name of this initial admin group mapping will be set to adminGroupMapping|null|No|
|`druid.auth.authorizer.MyBasicLDAPAuthorizer.roleProvider.type`|The type of role provider (ldap) to authorize requests credentials.|metadata|No
|`druid.auth.authorizer.MyBasicLDAPAuthorizer.roleProvider.groupFilters`|Array of LDAP group filters used to filter out the allowed set of groups returned from LDAP search. Filters can be begin with *, or end with ,* to provide configurational flexibility to limit or filter allowed set of groups available to LDAP Authorizer.|null|No|

## Usage

### Coordinator Security API
To use these APIs, a user needs read/write permissions for the CONFIG resource type with name "security".

#### Authentication API

Root path: `/druid-ext/basic-security/authentication`

Each API endpoint includes {authenticatorName}, specifying which Authenticator instance is being configured.

##### User/Credential Management
`GET(/druid-ext/basic-security/authentication/db/{authenticatorName}/users)`
Return a list of all user names.

`GET(/druid-ext/basic-security/authentication/db/{authenticatorName}/users/{userName})`
Return the name and credentials information of the user with name {userName}

`POST(/druid-ext/basic-security/authentication/db/{authenticatorName}/users/{userName})`
Create a new user with name {userName}

`DELETE(/druid-ext/basic-security/authentication/db/{authenticatorName}/users/{userName})`
Delete the user with name {userName}

`POST(/druid-ext/basic-security/authentication/db/{authenticatorName}/users/{userName}/credentials)`
Assign a password used for HTTP basic authentication for {userName}
Content: JSON password request object

Example request body:

```
{
  "password": "helloworld"
}
```

##### Cache Load Status
`GET(/druid-ext/basic-security/authentication/loadStatus)`
Return the current load status of the local caches of the authentication Druid metadata store.

#### Authorization API

Root path: `/druid-ext/basic-security/authorization`

Each API endpoint includes {authorizerName}, specifying which Authorizer instance is being configured.

##### User Creation/Deletion
`GET(/druid-ext/basic-security/authorization/db/{authorizerName}/users)`
Return a list of all user names.

`GET(/druid-ext/basic-security/authorization/db/{authorizerName}/users/{userName})`
Return the name and role information of the user with name {userName}

Example output:

```json
{
  "name": "druid2",
  "roles": [
    "druidRole"
  ]
}
```

This API supports the following flags:

- `?full`: The response will also include the full information for each role currently assigned to the user.

Example output:

```json
{
  "name": "druid2",
  "roles": [
    {
      "name": "druidRole",
      "permissions": [
        {
          "resourceAction": {
            "resource": {
              "name": "A",
              "type": "DATASOURCE"
            },
            "action": "READ"
          },
          "resourceNamePattern": "A"
        },
        {
          "resourceAction": {
            "resource": {
              "name": "C",
              "type": "CONFIG"
            },
            "action": "WRITE"
          },
          "resourceNamePattern": "C"
        }
      ]
    }
  ]
}
```

The output format of this API when `?full` is specified is deprecated and in later versions will be switched to the output format used when both `?full` and `?simplifyPermissions` flag is set.

The `resourceNamePattern` is a compiled version of the resource name regex. It is redundant and complicates the use of this API for clients such as frontends that edit the authorization configuration, as the permission format in this output does not match the format used for adding permissions to a role.

- `?full?simplifyPermissions`: When both `?full` and `?simplifyPermissions` are set, the permissions in the output will contain only a list of `resourceAction` objects, without the extraneous `resourceNamePattern` field.

```json
{
  "name": "druid2",
  "roles": [
    {
      "name": "druidRole",
      "users": null,
      "permissions": [
        {
          "resource": {
            "name": "A",
            "type": "DATASOURCE"
          },
          "action": "READ"
        },
        {
          "resource": {
            "name": "C",
            "type": "CONFIG"
          },
          "action": "WRITE"
        }
      ]
    }
  ]
}
```

`POST(/druid-ext/basic-security/authorization/db/{authorizerName}/users/{userName})`
Create a new user with name {userName}

`DELETE(/druid-ext/basic-security/authorization/db/{authorizerName}/users/{userName})`
Delete the user with name {userName}

##### Group mapping Creation/Deletion
`GET(/druid-ext/basic-security/authorization/db/{authorizerName}/groupMappings)`
Return a list of all group mappings.

`GET(/druid-ext/basic-security/authorization/db/{authorizerName}/groupMappings/{groupMappingName})`
Return the group mapping and role information of the group mapping with name {groupMappingName}

`POST(/druid-ext/basic-security/authorization/db/{authorizerName}/groupMappings/{groupMappingName})`
Create a new group mapping with name {groupMappingName}
Content: JSON group mapping object
Example request body:

```
{
    "name": "user",
    "groupPattern": "CN=aaa,OU=aaa,OU=Groupings,DC=corp,DC=company,DC=com",
    "roles": [
        "user"
    ]
}
```

`DELETE(/druid-ext/basic-security/authorization/db/{authorizerName}/groupMappings/{groupMappingName})`
Delete the group mapping with name {groupMappingName}

#### Role Creation/Deletion
`GET(/druid-ext/basic-security/authorization/db/{authorizerName}/roles)`
Return a list of all role names.

`GET(/druid-ext/basic-security/authorization/db/{authorizerName}/roles/{roleName})`
Return name and permissions for the role named {roleName}.

Example output:

```json
{
  "name": "druidRole2",
  "permissions": [
    {
      "resourceAction": {
        "resource": {
          "name": "E",
          "type": "DATASOURCE"
        },
        "action": "WRITE"
      },
      "resourceNamePattern": "E"
    }
  ]
}
```

The default output format of this API is deprecated and in later versions will be switched to the output format used when the `?simplifyPermissions` flag is set. The `resourceNamePattern` is a compiled version of the resource name regex. It is redundant and complicates the use of this API for clients such as frontends that edit the authorization configuration, as the permission format in this output does not match the format used for adding permissions to a role.

This API supports the following flags:

- `?full`: The output will contain an extra `users` list, containing the users that currently have this role.

```json
{"users":["druid"]}
```

- `?simplifyPermissions`: The permissions in the output will contain only a list of `resourceAction` objects, without the extraneous `resourceNamePattern` field. The `users` field will be null when `?full` is not specified.

Example output:

```json
{
  "name": "druidRole2",
  "users": null,
  "permissions": [
    {
      "resource": {
        "name": "E",
        "type": "DATASOURCE"
      },
      "action": "WRITE"
    }
  ]
}
```


`POST(/druid-ext/basic-security/authorization/db/{authorizerName}/roles/{roleName})`
Create a new role with name {roleName}.
Content: username string

`DELETE(/druid-ext/basic-security/authorization/db/{authorizerName}/roles/{roleName})`
Delete the role with name {roleName}.


#### Role Assignment
`POST(/druid-ext/basic-security/authorization/db/{authorizerName}/users/{userName}/roles/{roleName})`
Assign role {roleName} to user {userName}.

`DELETE(/druid-ext/basic-security/authorization/db/{authorizerName}/users/{userName}/roles/{roleName})`
Unassign role {roleName} from user {userName}

`POST(/druid-ext/basic-security/authorization/db/{authorizerName}/groupMappings/{groupMappingName}/roles/{roleName})`
Assign role {roleName} to group mapping {groupMappingName}.

`DELETE(/druid-ext/basic-security/authorization/db/{authorizerName}/groupMappings/{groupMappingName}/roles/{roleName})`
Unassign role {roleName} from group mapping {groupMappingName}


#### Permissions
`POST(/druid-ext/basic-security/authorization/db/{authorizerName}/roles/{roleName}/permissions)`
Set the permissions of {roleName}. This replaces the previous set of permissions on the role.

Content: List of JSON Resource-Action objects, e.g.:

```
[
{
  "resource": {
    "name": "wiki.*",
    "type": "DATASOURCE"
  },
  "action": "READ"
},
{
  "resource": {
    "name": "wikiticker",
    "type": "DATASOURCE"
  },
  "action": "WRITE"
}
]
```

The "name" field for resources in the permission definitions are regexes used to match resource names during authorization checks.

Please see [Defining permissions](#defining-permissions) for more details.

##### Cache Load Status
`GET(/druid-ext/basic-security/authorization/loadStatus)`
Return the current load status of the local caches of the authorization Druid metadata store.
<|MERGE_RESOLUTION|>--- conflicted
+++ resolved
@@ -23,11 +23,7 @@
   -->
 
 
-<<<<<<< HEAD
-This Apache Druid extension builds on the [core Druid security model](../../operations/security-user-auth.md) by adding:
-=======
 The Basic Security extension for Apache Druid adds:
->>>>>>> 6b14bdb3
 
 - an Authenticator which supports [HTTP Basic authentication](https://en.wikipedia.org/wiki/Basic_access_authentication) using the Druid metadata store or LDAP as its credentials store.
 - an Authorizer which implements basic role-based access control for Druid metadata store or LDAP users and groups.
