--- conflicted
+++ resolved
@@ -1,6 +1,6 @@
 ---
 layout: doc_page
-title: "Approximate Histogram aggregator"
+title: "Approximate Histogram aggregators"
 ---
 
 <!--
@@ -22,15 +22,7 @@
   ~ under the License.
   -->
 
-<<<<<<< HEAD
----
-layout: doc_page
----
-
-# Histogram aggregators
-=======
-# Approximate Histogram aggregator
->>>>>>> e8ddd994
+# Approximate Histogram aggregators
 
 Make sure to [include](../../operations/including-extensions.html) `druid-histogram` as an extension.
 
