--- conflicted
+++ resolved
@@ -186,11 +186,7 @@
 |-----|----|-----------|--------|
 |dataSource|String|Druid dataSource name from which you are loading the data.|yes|
 |intervals|List|A list of strings representing ISO-8601 Intervals.|yes|
-<<<<<<< HEAD
-|segments|List|List of segments from which to read data from, by default it is obtained automatically. You can obtain list of segments to put here by making a POST query to Coordinator at url /druid/coordinator/v1/metadata/datasources/segments?full with list of intervals specified in the request payload e.g. ["2012-01-01T00:00:00.000/2012-01-03T00:00:00.000", "2012-01-05T00:00:00.000/2012-01-07T00:00:00.000"]. You may want to provide this list manually in order to ensure that segments read are exactly same as they were at the time of task submission, task would fail if the list provided by the user does not match with state of database when the task actually runs.|no|
-=======
 |segments|List|List of segments from which to read data from, by default it is obtained automatically. You can obtain list of segments to put here by making a POST query to Coordinator at url /druid/coordinator/v1/metadata/datasources/segments?full with list of intervals specified in the request payload, e.g. ["2012-01-01T00:00:00.000/2012-01-03T00:00:00.000", "2012-01-05T00:00:00.000/2012-01-07T00:00:00.000"]. You may want to provide this list manually in order to ensure that segments read are exactly same as they were at the time of task submission, task would fail if the list provided by the user does not match with state of database when the task actually runs.|no|
->>>>>>> 8650ee9f
 |filter|JSON|See [Filters](../querying/filters.md)|no|
 |dimensions|Array of String|Name of dimension columns to load. By default, the list will be constructed from parseSpec. If parseSpec does not have an explicit list of dimensions then all the dimension columns present in stored data will be read.|no|
 |metrics|Array of String|Name of metric columns to load. By default, the list will be constructed from the "name" of all the configured aggregators.|no|
