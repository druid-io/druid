--- conflicted
+++ resolved
@@ -46,18 +46,15 @@
 import org.apache.druid.sql.calcite.expression.UnaryFunctionOperatorConversion;
 import org.apache.druid.sql.calcite.expression.UnaryPrefixOperatorConversion;
 import org.apache.druid.sql.calcite.expression.UnarySuffixOperatorConversion;
-<<<<<<< HEAD
+import org.apache.druid.sql.calcite.expression.builtin.ArrayConstructorOperatorConversion;
+import org.apache.druid.sql.calcite.expression.builtin.ArrayContainsOperatorConversion;
+import org.apache.druid.sql.calcite.expression.builtin.ArrayOverlapOperatorConversion;
 import org.apache.druid.sql.calcite.expression.builtin.ArrayLengthOperatorConversion;
 import org.apache.druid.sql.calcite.expression.builtin.ArrayOffsetOfOperatorConversion;
 import org.apache.druid.sql.calcite.expression.builtin.ArrayOffsetOperatorConversion;
 import org.apache.druid.sql.calcite.expression.builtin.ArrayOrdinalOfOperatorConversion;
 import org.apache.druid.sql.calcite.expression.builtin.ArrayOrdinalOperatorConversion;
 import org.apache.druid.sql.calcite.expression.builtin.ArrayToStringOperatorConversion;
-=======
-import org.apache.druid.sql.calcite.expression.builtin.ArrayConstructorOperatorConversion;
-import org.apache.druid.sql.calcite.expression.builtin.ArrayContainsOperatorConversion;
-import org.apache.druid.sql.calcite.expression.builtin.ArrayOverlapOperatorConversion;
->>>>>>> 93b738bb
 import org.apache.druid.sql.calcite.expression.builtin.BTrimOperatorConversion;
 import org.apache.druid.sql.calcite.expression.builtin.CastOperatorConversion;
 import org.apache.druid.sql.calcite.expression.builtin.CeilOperatorConversion;
@@ -220,8 +217,12 @@
           // value coercion operators
           .add(new CastOperatorConversion())
           .add(new ReinterpretOperatorConversion())
-<<<<<<< HEAD
-          // array/multi-value string operators
+          // array and multi-value string operators
+          .add(new ArrayConstructorOperatorConversion())
+          .add(new ArrayContainsOperatorConversion())
+          .add(new ArrayOverlapOperatorConversion())
+          .add(new AliasedOperatorConversion(new ArrayContainsOperatorConversion(), "MV_CONTAINS"))
+          .add(new AliasedOperatorConversion(new ArrayOverlapOperatorConversion(), "MV_OVERLAP"))
           .add(new ArrayLengthOperatorConversion())
           .add(new AliasedOperatorConversion(new ArrayLengthOperatorConversion(), "MV_LENGTH"))
           .add(new ArrayOffsetOperatorConversion())
@@ -240,14 +241,6 @@
           .add(new MultiValueStringPrependOperatorConversion())
           .add(new MultiValueStringSliceOperatorConversion())
           .add(new StringToMultiValueStringOperatorConversion())
-=======
-          // array and multi-value string operators
-          .add(new ArrayConstructorOperatorConversion())
-          .add(new ArrayContainsOperatorConversion())
-          .add(new ArrayOverlapOperatorConversion())
-          .add(new AliasedOperatorConversion(new ArrayContainsOperatorConversion(), "MV_CONTAINS"))
-          .add(new AliasedOperatorConversion(new ArrayOverlapOperatorConversion(), "MV_OVERLAP"))
->>>>>>> 93b738bb
           .build();
 
   // Operators that have no conversion, but are handled in the convertlet table, so they still need to exist.
