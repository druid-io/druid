/*
 * Licensed to the Apache Software Foundation (ASF) under one
 * or more contributor license agreements.  See the NOTICE file
 * distributed with this work for additional information
 * regarding copyright ownership.  The ASF licenses this file
 * to you under the Apache License, Version 2.0 (the
 * "License"); you may not use this file except in compliance
 * with the License.  You may obtain a copy of the License at
 *
 *   http://www.apache.org/licenses/LICENSE-2.0
 *
 * Unless required by applicable law or agreed to in writing,
 * software distributed under the License is distributed on an
 * "AS IS" BASIS, WITHOUT WARRANTIES OR CONDITIONS OF ANY
 * KIND, either express or implied.  See the License for the
 * specific language governing permissions and limitations
 * under the License.
 */

package org.apache.druid.sql.calcite.schema;

import com.fasterxml.jackson.core.type.TypeReference;
import com.fasterxml.jackson.databind.JavaType;
import com.fasterxml.jackson.databind.ObjectMapper;
import com.google.common.base.Function;
import com.google.common.base.Preconditions;
import com.google.common.collect.FluentIterable;
import com.google.common.collect.ImmutableMap;
import com.google.common.collect.Iterables;
import com.google.common.collect.Maps;
import com.google.common.net.HostAndPort;
import com.google.common.util.concurrent.Futures;
import com.google.inject.Inject;
import org.apache.calcite.DataContext;
import org.apache.calcite.linq4j.DefaultEnumerable;
import org.apache.calcite.linq4j.Enumerable;
import org.apache.calcite.linq4j.Enumerator;
import org.apache.calcite.linq4j.Linq4j;
import org.apache.calcite.rel.type.RelDataType;
import org.apache.calcite.rel.type.RelDataTypeFactory;
import org.apache.calcite.schema.ScannableTable;
import org.apache.calcite.schema.Table;
import org.apache.calcite.schema.impl.AbstractSchema;
import org.apache.calcite.schema.impl.AbstractTable;
import org.apache.druid.client.DruidServer;
import org.apache.druid.client.ImmutableDruidServer;
import org.apache.druid.client.InventoryView;
import org.apache.druid.client.JsonParserIterator;
import org.apache.druid.client.TimelineServerView;
import org.apache.druid.client.coordinator.Coordinator;
import org.apache.druid.client.indexing.IndexingService;
import org.apache.druid.discovery.DataNodeService;
import org.apache.druid.discovery.DiscoveryDruidNode;
import org.apache.druid.discovery.DruidLeaderClient;
import org.apache.druid.discovery.DruidNodeDiscoveryProvider;
import org.apache.druid.discovery.DruidService;
import org.apache.druid.discovery.NodeRole;
import org.apache.druid.indexer.TaskStatusPlus;
import org.apache.druid.indexing.overlord.supervisor.SupervisorStatus;
import org.apache.druid.java.util.common.ISE;
import org.apache.druid.java.util.common.StringUtils;
import org.apache.druid.java.util.common.parsers.CloseableIterator;
import org.apache.druid.java.util.http.client.Request;
import org.apache.druid.java.util.http.client.response.InputStreamFullResponseHandler;
import org.apache.druid.java.util.http.client.response.InputStreamFullResponseHolder;
import org.apache.druid.segment.column.RowSignature;
import org.apache.druid.segment.column.ValueType;
import org.apache.druid.server.DruidNode;
import org.apache.druid.server.security.Access;
import org.apache.druid.server.security.Action;
import org.apache.druid.server.security.AuthenticationResult;
import org.apache.druid.server.security.AuthorizationUtils;
import org.apache.druid.server.security.AuthorizerMapper;
import org.apache.druid.server.security.ForbiddenException;
import org.apache.druid.server.security.Resource;
import org.apache.druid.server.security.ResourceAction;
import org.apache.druid.sql.calcite.planner.PlannerContext;
import org.apache.druid.sql.calcite.table.RowSignatures;
import org.apache.druid.timeline.DataSegment;
import org.apache.druid.timeline.SegmentId;
import org.apache.druid.timeline.SegmentWithOvershadowedStatus;
import org.jboss.netty.handler.codec.http.HttpMethod;

import javax.annotation.Nullable;
import javax.servlet.http.HttpServletResponse;
import java.io.IOException;
import java.util.ArrayList;
import java.util.Arrays;
import java.util.Collections;
import java.util.HashSet;
import java.util.Iterator;
import java.util.List;
import java.util.Map;
import java.util.Map.Entry;
import java.util.Objects;
import java.util.Set;
import java.util.stream.Collectors;

public class SystemSchema extends AbstractSchema
{
  private static final String SEGMENTS_TABLE = "segments";
  private static final String SERVERS_TABLE = "servers";
  private static final String SERVER_SEGMENTS_TABLE = "server_segments";
  private static final String TASKS_TABLE = "tasks";
  private static final String SUPERVISOR_TABLE = "supervisors";

  private static final Function<SegmentWithOvershadowedStatus, Iterable<ResourceAction>>
      SEGMENT_WITH_OVERSHADOWED_STATUS_RA_GENERATOR = segment ->
      Collections.singletonList(AuthorizationUtils.DATASOURCE_READ_RA_GENERATOR.apply(
          segment.getDataSegment().getDataSource())
      );

  private static final Function<DataSegment, Iterable<ResourceAction>> SEGMENT_RA_GENERATOR =
      segment -> Collections.singletonList(AuthorizationUtils.DATASOURCE_READ_RA_GENERATOR.apply(
          segment.getDataSource())
      );

  /**
   * Booleans constants represented as long type,
   * where 1 = true and 0 = false to make it easy to count number of segments
   * which are published, available etc.
   */
  private static final long IS_PUBLISHED_FALSE = 0L;
  private static final long IS_PUBLISHED_TRUE = 1L;
  private static final long IS_AVAILABLE_TRUE = 1L;
  private static final long IS_OVERSHADOWED_FALSE = 0L;
  private static final long IS_OVERSHADOWED_TRUE = 1L;

  static final RowSignature SEGMENTS_SIGNATURE = RowSignature
      .builder()
      .add("segment_id", ValueType.STRING)
      .add("datasource", ValueType.STRING)
      .add("start", ValueType.STRING)
      .add("end", ValueType.STRING)
      .add("size", ValueType.LONG)
      .add("version", ValueType.STRING)
      .add("partition_num", ValueType.LONG)
      .add("num_replicas", ValueType.LONG)
      .add("num_rows", ValueType.LONG)
      .add("is_published", ValueType.LONG)
      .add("is_available", ValueType.LONG)
      .add("is_realtime", ValueType.LONG)
      .add("is_overshadowed", ValueType.LONG)
      .add("shardSpec", ValueType.STRING)
      .add("dimensions", ValueType.STRING)
      .add("metrics", ValueType.STRING)
      .build();

  static final RowSignature SERVERS_SIGNATURE = RowSignature
      .builder()
      .add("server", ValueType.STRING)
      .add("host", ValueType.STRING)
      .add("plaintext_port", ValueType.LONG)
      .add("tls_port", ValueType.LONG)
      .add("server_type", ValueType.STRING)
      .add("tier", ValueType.STRING)
      .add("curr_size", ValueType.LONG)
      .add("max_size", ValueType.LONG)
      .build();

  static final RowSignature SERVER_SEGMENTS_SIGNATURE = RowSignature
      .builder()
      .add("server", ValueType.STRING)
      .add("segment_id", ValueType.STRING)
      .build();

  static final RowSignature TASKS_SIGNATURE = RowSignature
      .builder()
      .add("task_id", ValueType.STRING)
      .add("group_id", ValueType.STRING)
      .add("type", ValueType.STRING)
      .add("datasource", ValueType.STRING)
      .add("created_time", ValueType.STRING)
      .add("queue_insertion_time", ValueType.STRING)
      .add("status", ValueType.STRING)
      .add("runner_status", ValueType.STRING)
      .add("duration", ValueType.LONG)
      .add("location", ValueType.STRING)
      .add("host", ValueType.STRING)
      .add("plaintext_port", ValueType.LONG)
      .add("tls_port", ValueType.LONG)
      .add("error_msg", ValueType.STRING)
      .build();

  static final RowSignature SUPERVISOR_SIGNATURE = RowSignature
      .builder()
      .add("supervisor_id", ValueType.STRING)
      .add("state", ValueType.STRING)
      .add("detailed_state", ValueType.STRING)
      .add("healthy", ValueType.LONG)
      .add("type", ValueType.STRING)
      .add("source", ValueType.STRING)
      .add("suspended", ValueType.LONG)
      .add("spec", ValueType.STRING)
      .build();

  private final Map<String, Table> tableMap;

  @Inject
  public SystemSchema(
      final DruidSchema druidSchema,
      final MetadataSegmentView metadataView,
      final TimelineServerView serverView,
      final InventoryView serverInventoryView,
      final AuthorizerMapper authorizerMapper,
      final @Coordinator DruidLeaderClient coordinatorDruidLeaderClient,
      final @IndexingService DruidLeaderClient overlordDruidLeaderClient,
      final DruidNodeDiscoveryProvider druidNodeDiscoveryProvider,
      final ObjectMapper jsonMapper
  )
  {
    Preconditions.checkNotNull(serverView, "serverView");
<<<<<<< HEAD
    final SegmentsTable segmentsTable = new SegmentsTable(
        druidSchema,
        metadataView,
        jsonMapper,
        authorizerMapper
    );
=======
    BytesAccumulatingResponseHandler responseHandler = new BytesAccumulatingResponseHandler();
>>>>>>> 79dffefb
    this.tableMap = ImmutableMap.of(
        SEGMENTS_TABLE, new SegmentsTable(druidSchema, metadataView, authorizerMapper),
        SERVERS_TABLE, new ServersTable(druidNodeDiscoveryProvider, serverInventoryView, authorizerMapper),
        SERVER_SEGMENTS_TABLE, new ServerSegmentsTable(serverView, authorizerMapper),
        TASKS_TABLE, new TasksTable(overlordDruidLeaderClient, jsonMapper, authorizerMapper),
        SUPERVISOR_TABLE, new SupervisorsTable(overlordDruidLeaderClient, jsonMapper, authorizerMapper)
    );
  }

  @Override
  public Map<String, Table> getTableMap()
  {
    return tableMap;
  }

  /**
   * This table contains row per segment from metadata store as well as served segments.
   */
  static class SegmentsTable extends AbstractTable implements ScannableTable
  {
    private final DruidSchema druidSchema;
    private final AuthorizerMapper authorizerMapper;
    private final MetadataSegmentView metadataView;

    public SegmentsTable(
        DruidSchema druidSchemna,
        MetadataSegmentView metadataView,
        AuthorizerMapper authorizerMapper
    )
    {
      this.druidSchema = druidSchemna;
      this.metadataView = metadataView;
      this.authorizerMapper = authorizerMapper;
    }

    @Override
    public RelDataType getRowType(RelDataTypeFactory typeFactory)
    {
      return RowSignatures.toRelDataType(SEGMENTS_SIGNATURE, typeFactory);
    }

    @Override
    public TableType getJdbcTableType()
    {
      return TableType.SYSTEM_TABLE;
    }

    @Override
    public Enumerable<Object[]> scan(DataContext root)
    {
      //get available segments from druidSchema
      final Map<SegmentId, AvailableSegmentMetadata> availableSegmentMetadata =
          druidSchema.getSegmentMetadataSnapshot();
      final Iterator<Entry<SegmentId, AvailableSegmentMetadata>> availableSegmentEntries =
          availableSegmentMetadata.entrySet().iterator();

      // in memory map to store segment data from available segments
      final Map<SegmentId, PartialSegmentData> partialSegmentDataMap =
          Maps.newHashMapWithExpectedSize(druidSchema.getTotalSegments());
      for (AvailableSegmentMetadata h : availableSegmentMetadata.values()) {
        PartialSegmentData partialSegmentData =
            new PartialSegmentData(IS_AVAILABLE_TRUE, h.isRealtime(), h.getNumReplicas(), h.getNumRows());
        partialSegmentDataMap.put(h.getSegment().getId(), partialSegmentData);
      }

      // Get published segments from metadata segment cache (if enabled in SQL planner config), else directly from
      // Coordinator.
      final Iterator<SegmentWithOvershadowedStatus> metadataStoreSegments = metadataView.getPublishedSegments();

      final Set<SegmentId> segmentsAlreadySeen = new HashSet<>();

      final FluentIterable<Object[]> publishedSegments = FluentIterable
          .from(() -> getAuthorizedPublishedSegments(metadataStoreSegments, root))
          .transform(val -> {
            final DataSegment segment = val.getDataSegment();
            segmentsAlreadySeen.add(segment.getId());
            final PartialSegmentData partialSegmentData = partialSegmentDataMap.get(segment.getId());
            long numReplicas = 0L, numRows = 0L, isRealtime = 0L, isAvailable = 0L;
            if (partialSegmentData != null) {
              numReplicas = partialSegmentData.getNumReplicas();
              numRows = partialSegmentData.getNumRows();
              isAvailable = partialSegmentData.isAvailable();
              isRealtime = partialSegmentData.isRealtime();
            }
            return new Object[]{
                segment.getId(),
                segment.getDataSource(),
                segment.getInterval().getStart().toString(),
                segment.getInterval().getEnd().toString(),
                segment.getSize(),
                segment.getVersion(),
                (long) segment.getShardSpec().getPartitionNum(),
                numReplicas,
                numRows,
                IS_PUBLISHED_TRUE, //is_published is true for published segments
                isAvailable,
                isRealtime,
                val.isOvershadowed() ? IS_OVERSHADOWED_TRUE : IS_OVERSHADOWED_FALSE,
                segment.getShardSpec(),
                segment.getDimensions(),
                segment.getMetrics()
            };
          });

      final FluentIterable<Object[]> availableSegments = FluentIterable
          .from(() -> getAuthorizedAvailableSegments(
              availableSegmentEntries,
              root
          ))
          .transform(val -> {
            if (segmentsAlreadySeen.contains(val.getKey())) {
              return null;
            }
            final PartialSegmentData partialSegmentData = partialSegmentDataMap.get(val.getKey());
            final long numReplicas = partialSegmentData == null ? 0L : partialSegmentData.getNumReplicas();
            return new Object[]{
                val.getKey(),
                val.getKey().getDataSource(),
                val.getKey().getInterval().getStart().toString(),
                val.getKey().getInterval().getEnd().toString(),
                val.getValue().getSegment().getSize(),
                val.getKey().getVersion(),
                (long) val.getValue().getSegment().getShardSpec().getPartitionNum(),
                numReplicas,
                val.getValue().getNumRows(),
                IS_PUBLISHED_FALSE, // is_published is false for unpublished segments
                // is_available is assumed to be always true for segments announced by historicals or realtime tasks
                IS_AVAILABLE_TRUE,
                val.getValue().isRealtime(),
                IS_OVERSHADOWED_FALSE, // there is an assumption here that unpublished segments are never overshadowed
                val.getValue().getSegment().getShardSpec(),
                val.getValue().getSegment().getDimensions(),
                val.getValue().getSegment().getMetrics()
            };
          });

      final Iterable<Object[]> allSegments = Iterables.unmodifiableIterable(
          Iterables.concat(publishedSegments, availableSegments)
      );

      return Linq4j.asEnumerable(allSegments).where(Objects::nonNull);

    }

    private Iterator<SegmentWithOvershadowedStatus> getAuthorizedPublishedSegments(
        Iterator<SegmentWithOvershadowedStatus> it,
        DataContext root
    )
    {
      final AuthenticationResult authenticationResult = (AuthenticationResult) Preconditions.checkNotNull(
          root.get(PlannerContext.DATA_CTX_AUTHENTICATION_RESULT),
          "authenticationResult in dataContext"
      );

      final Iterable<SegmentWithOvershadowedStatus> authorizedSegments = AuthorizationUtils
          .filterAuthorizedResources(
              authenticationResult,
              () -> it,
              SEGMENT_WITH_OVERSHADOWED_STATUS_RA_GENERATOR,
              authorizerMapper
          );
      return authorizedSegments.iterator();
    }

    private Iterator<Entry<SegmentId, AvailableSegmentMetadata>> getAuthorizedAvailableSegments(
        Iterator<Entry<SegmentId, AvailableSegmentMetadata>> availableSegmentEntries,
        DataContext root
    )
    {
      final AuthenticationResult authenticationResult = (AuthenticationResult) Preconditions.checkNotNull(
          root.get(PlannerContext.DATA_CTX_AUTHENTICATION_RESULT),
          "authenticationResult in dataContext"
      );

      Function<Entry<SegmentId, AvailableSegmentMetadata>, Iterable<ResourceAction>> raGenerator = segment ->
          Collections.singletonList(
              AuthorizationUtils.DATASOURCE_READ_RA_GENERATOR.apply(segment.getKey().getDataSource())
          );

      final Iterable<Entry<SegmentId, AvailableSegmentMetadata>> authorizedSegments =
          AuthorizationUtils.filterAuthorizedResources(
              authenticationResult,
              () -> availableSegmentEntries,
              raGenerator,
              authorizerMapper
          );

      return authorizedSegments.iterator();
    }

    private static class PartialSegmentData
    {
      private final long isAvailable;
      private final long isRealtime;
      private final long numReplicas;
      private final long numRows;

      public PartialSegmentData(
          final long isAvailable,
          final long isRealtime,
          final long numReplicas,
          final long numRows
      )

      {
        this.isAvailable = isAvailable;
        this.isRealtime = isRealtime;
        this.numReplicas = numReplicas;
        this.numRows = numRows;
      }

      public long isAvailable()
      {
        return isAvailable;
      }

      public long isRealtime()
      {
        return isRealtime;
      }

      public long getNumReplicas()
      {
        return numReplicas;
      }

      public long getNumRows()
      {
        return numRows;
      }
    }
  }

  /**
   * This table contains row per server. It contains all the discovered servers in Druid cluster.
   * Some columns like tier and size are only applicable to historical nodes which contain segments.
   */
  static class ServersTable extends AbstractTable implements ScannableTable
  {
    // This is used for maxSize and currentSize when they are unknown.
    // The unknown size doesn't have to be 0, it's better to be null.
    // However, this table is returning 0 for them for some reason and we keep the behavior for backwards compatibility.
    // Maybe we can remove this and return nulls instead when we remove the bindable query path which is currently
    // used to query system tables.
    private static final long UNKNOWN_SIZE = 0L;

    private final AuthorizerMapper authorizerMapper;
    private final DruidNodeDiscoveryProvider druidNodeDiscoveryProvider;
    private final InventoryView serverInventoryView;

    public ServersTable(
        DruidNodeDiscoveryProvider druidNodeDiscoveryProvider,
        InventoryView serverInventoryView,
        AuthorizerMapper authorizerMapper
    )
    {
      this.authorizerMapper = authorizerMapper;
      this.druidNodeDiscoveryProvider = druidNodeDiscoveryProvider;
      this.serverInventoryView = serverInventoryView;
    }

    @Override
    public RelDataType getRowType(RelDataTypeFactory typeFactory)
    {
      return RowSignatures.toRelDataType(SERVERS_SIGNATURE, typeFactory);
    }

    @Override
    public TableType getJdbcTableType()
    {
      return TableType.SYSTEM_TABLE;
    }

    @Override
    public Enumerable<Object[]> scan(DataContext root)
    {
      final Iterator<DiscoveryDruidNode> druidServers = getDruidServers(druidNodeDiscoveryProvider);
      final AuthenticationResult authenticationResult = (AuthenticationResult) Preconditions.checkNotNull(
          root.get(PlannerContext.DATA_CTX_AUTHENTICATION_RESULT),
          "authenticationResult in dataContext"
      );
      checkStateReadAccessForServers(authenticationResult, authorizerMapper);

      final FluentIterable<Object[]> results = FluentIterable
          .from(() -> druidServers)
          .transform((DiscoveryDruidNode discoveryDruidNode) -> {
            //noinspection ConstantConditions
            final boolean isDiscoverableDataServer = isDiscoverableDataServer(discoveryDruidNode);

            if (isDiscoverableDataServer) {
              final DruidServer druidServer = serverInventoryView.getInventoryValue(
                  discoveryDruidNode.getDruidNode().getHostAndPortToUse()
              );
              if (druidServer != null || discoveryDruidNode.getNodeRole().equals(NodeRole.HISTORICAL)) {
                // Build a row for the data server if that server is in the server view, or the node type is historical.
                // The historicals are usually supposed to be found in the server view. If some historicals are
                // missing, it could mean that there are some problems in them to announce themselves. We just fill
                // their status with nulls in this case.
                return buildRowForDiscoverableDataServer(discoveryDruidNode, druidServer);
              } else {
                return buildRowForNonDataServer(discoveryDruidNode);
              }
            } else {
              return buildRowForNonDataServer(discoveryDruidNode);
            }
          });
      return Linq4j.asEnumerable(results);
    }

    /**
     * Returns a row for all node types which don't serve data. The returned row contains only static information.
     */
    private static Object[] buildRowForNonDataServer(DiscoveryDruidNode discoveryDruidNode)
    {
      final DruidNode node = discoveryDruidNode.getDruidNode();
      return new Object[]{
          node.getHostAndPortToUse(),
          node.getHost(),
          (long) node.getPlaintextPort(),
          (long) node.getTlsPort(),
          StringUtils.toLowerCase(discoveryDruidNode.getNodeRole().toString()),
          null,
          UNKNOWN_SIZE,
          UNKNOWN_SIZE
      };
    }

    /**
     * Returns a row for discoverable data server. This method prefers the information from
     * {@code serverFromInventoryView} if available which is the current state of the server. Otherwise, it
     * will get the information from {@code discoveryDruidNode} which has only static configurations.
     */
    private static Object[] buildRowForDiscoverableDataServer(
        DiscoveryDruidNode discoveryDruidNode,
        @Nullable DruidServer serverFromInventoryView
    )
    {
      final DruidNode node = discoveryDruidNode.getDruidNode();
      final DruidServer druidServerToUse = serverFromInventoryView == null
                                           ? toDruidServer(discoveryDruidNode)
                                           : serverFromInventoryView;
      final long currentSize;
      if (serverFromInventoryView == null) {
        // If server is missing in serverInventoryView, the currentSize should be unknown
        currentSize = UNKNOWN_SIZE;
      } else {
        currentSize = serverFromInventoryView.getCurrSize();
      }
      return new Object[]{
          node.getHostAndPortToUse(),
          node.getHost(),
          (long) node.getPlaintextPort(),
          (long) node.getTlsPort(),
          StringUtils.toLowerCase(discoveryDruidNode.getNodeRole().toString()),
          druidServerToUse.getTier(),
          currentSize,
          druidServerToUse.getMaxSize()
      };
    }

    private static boolean isDiscoverableDataServer(DiscoveryDruidNode druidNode)
    {
      final DruidService druidService = druidNode.getServices().get(DataNodeService.DISCOVERY_SERVICE_KEY);
      if (druidService == null) {
        return false;
      }
      final DataNodeService dataNodeService = (DataNodeService) druidService;
      return dataNodeService.isDiscoverable();
    }

    private static DruidServer toDruidServer(DiscoveryDruidNode discoveryDruidNode)
    {
      if (isDiscoverableDataServer(discoveryDruidNode)) {
        final DruidNode druidNode = discoveryDruidNode.getDruidNode();
        final DataNodeService dataNodeService = (DataNodeService) discoveryDruidNode
            .getServices()
            .get(DataNodeService.DISCOVERY_SERVICE_KEY);
        return new DruidServer(
            druidNode.getHostAndPortToUse(),
            druidNode.getHostAndPort(),
            druidNode.getHostAndTlsPort(),
            dataNodeService.getMaxSize(),
            dataNodeService.getType(),
            dataNodeService.getTier(),
            dataNodeService.getPriority()
        );
      } else {
        throw new ISE("[%s] is not a discoverable data server", discoveryDruidNode);
      }
    }

    private static Iterator<DiscoveryDruidNode> getDruidServers(DruidNodeDiscoveryProvider druidNodeDiscoveryProvider)
    {
      return Arrays.stream(NodeRole.values())
                   .flatMap(nodeRole -> druidNodeDiscoveryProvider.getForNodeRole(nodeRole).getAllNodes().stream())
                   .collect(Collectors.toList())
                   .iterator();
    }
  }

  /**
   * This table contains row per segment per server.
   */
  static class ServerSegmentsTable extends AbstractTable implements ScannableTable
  {
    private final TimelineServerView serverView;
    final AuthorizerMapper authorizerMapper;

    public ServerSegmentsTable(TimelineServerView serverView, AuthorizerMapper authorizerMapper)
    {
      this.serverView = serverView;
      this.authorizerMapper = authorizerMapper;
    }

    @Override
    public RelDataType getRowType(RelDataTypeFactory typeFactory)
    {
      return RowSignatures.toRelDataType(SERVER_SEGMENTS_SIGNATURE, typeFactory);
    }

    @Override
    public TableType getJdbcTableType()
    {
      return TableType.SYSTEM_TABLE;
    }

    @Override
    public Enumerable<Object[]> scan(DataContext root)
    {
      final AuthenticationResult authenticationResult = (AuthenticationResult) Preconditions.checkNotNull(
          root.get(PlannerContext.DATA_CTX_AUTHENTICATION_RESULT),
          "authenticationResult in dataContext"
      );
      checkStateReadAccessForServers(authenticationResult, authorizerMapper);

      final List<Object[]> rows = new ArrayList<>();
      final List<ImmutableDruidServer> druidServers = serverView.getDruidServers();
      final int serverSegmentsTableSize = SERVER_SEGMENTS_SIGNATURE.size();
      for (ImmutableDruidServer druidServer : druidServers) {
        final Iterable<DataSegment> authorizedServerSegments = AuthorizationUtils.filterAuthorizedResources(
            authenticationResult,
            druidServer.iterateAllSegments(),
            SEGMENT_RA_GENERATOR,
            authorizerMapper
        );

        for (DataSegment segment : authorizedServerSegments) {
          Object[] row = new Object[serverSegmentsTableSize];
          row[0] = druidServer.getHost();
          row[1] = segment.getId();
          rows.add(row);
        }
      }
      return Linq4j.asEnumerable(rows);
    }
  }

  /**
   * This table contains row per task.
   */
  static class TasksTable extends AbstractTable implements ScannableTable
  {
    private final DruidLeaderClient druidLeaderClient;
    private final ObjectMapper jsonMapper;
    private final AuthorizerMapper authorizerMapper;

    public TasksTable(
        DruidLeaderClient druidLeaderClient,
        ObjectMapper jsonMapper,
        AuthorizerMapper authorizerMapper
    )
    {
      this.druidLeaderClient = druidLeaderClient;
      this.jsonMapper = jsonMapper;
      this.authorizerMapper = authorizerMapper;
    }

    @Override
    public RelDataType getRowType(RelDataTypeFactory typeFactory)
    {
      return RowSignatures.toRelDataType(TASKS_SIGNATURE, typeFactory);
    }

    @Override
    public TableType getJdbcTableType()
    {
      return TableType.SYSTEM_TABLE;
    }

    @Override
    public Enumerable<Object[]> scan(DataContext root)
    {
      class TasksEnumerable extends DefaultEnumerable<Object[]>
      {
        private final CloseableIterator<TaskStatusPlus> it;

        public TasksEnumerable(JsonParserIterator<TaskStatusPlus> tasks)
        {
          this.it = getAuthorizedTasks(tasks, root);
        }

        @Override
        public Iterator<Object[]> iterator()
        {
          throw new UnsupportedOperationException("Do not use iterator(), it cannot be closed.");
        }

        @Override
        public Enumerator<Object[]> enumerator()
        {
          return new Enumerator<Object[]>()
          {
            @Override
            public Object[] current()
            {
              final TaskStatusPlus task = it.next();
              @Nullable final String host = task.getLocation().getHost();
              @Nullable final String hostAndPort;

              if (host == null) {
                hostAndPort = null;
              } else {
                final int port;
                if (task.getLocation().getTlsPort() >= 0) {
                  port = task.getLocation().getTlsPort();
                } else {
                  port = task.getLocation().getPort();
                }

                hostAndPort = HostAndPort.fromParts(host, port).toString();
              }
              return new Object[]{
                  task.getId(),
                  task.getGroupId(),
                  task.getType(),
                  task.getDataSource(),
                  toStringOrNull(task.getCreatedTime()),
                  toStringOrNull(task.getQueueInsertionTime()),
                  toStringOrNull(task.getStatusCode()),
                  toStringOrNull(task.getRunnerStatusCode()),
                  task.getDuration() == null ? 0L : task.getDuration(),
                  hostAndPort,
                  host,
                  (long) task.getLocation().getPort(),
                  (long) task.getLocation().getTlsPort(),
                  task.getErrorMsg()
              };
            }

            @Override
            public boolean moveNext()
            {
              return it.hasNext();
            }

            @Override
            public void reset()
            {

            }

            @Override
            public void close()
            {
              try {
                it.close();
              }
              catch (IOException e) {
                throw new RuntimeException(e);
              }
            }
          };
        }
      }

      return new TasksEnumerable(getTasks(druidLeaderClient, jsonMapper));
    }

    private CloseableIterator<TaskStatusPlus> getAuthorizedTasks(
        JsonParserIterator<TaskStatusPlus> it,
        DataContext root
    )
    {
      final AuthenticationResult authenticationResult = (AuthenticationResult) Preconditions.checkNotNull(
          root.get(PlannerContext.DATA_CTX_AUTHENTICATION_RESULT),
          "authenticationResult in dataContext"
      );

      Function<TaskStatusPlus, Iterable<ResourceAction>> raGenerator = task -> Collections.singletonList(
          AuthorizationUtils.DATASOURCE_READ_RA_GENERATOR.apply(task.getDataSource()));

      final Iterable<TaskStatusPlus> authorizedTasks = AuthorizationUtils.filterAuthorizedResources(
          authenticationResult,
          () -> it,
          raGenerator,
          authorizerMapper
      );

      return wrap(authorizedTasks.iterator(), it);
    }

  }

  //Note that overlord must be up to get tasks
  private static JsonParserIterator<TaskStatusPlus> getTasks(
      DruidLeaderClient indexingServiceClient,
      ObjectMapper jsonMapper
  )
  {
    Request request;
    InputStreamFullResponseHolder responseHolder;
    try {
      String query = "/druid/indexer/v1/tasks";

      request = indexingServiceClient.makeRequest(
          HttpMethod.GET,
          query
      );

      responseHolder = indexingServiceClient.go(
          request,
          new InputStreamFullResponseHandler()
      );

      if (responseHolder.getStatus().getCode() != HttpServletResponse.SC_OK) {
        throw new RE(
            "Failed to talk to overlord leader at [%s]. Error code[%d], description[%s].",
            query,
            responseHolder.getStatus().getCode(),
            responseHolder.getStatus().getReasonPhrase()
        );
      }
    }
    catch (IOException | InterruptedException e) {
      throw new RuntimeException(e);
    }

    final JavaType typeRef = jsonMapper.getTypeFactory().constructType(new TypeReference<TaskStatusPlus>()
    {
    });
    return new JsonParserIterator<>(
        typeRef,
        Futures.immediateFuture(responseHolder.getContent()),
        request.getUrl().toString(),
        null,
        request.getUrl().getHost(),
        jsonMapper
    );
  }

  /**
   * This table contains a row per supervisor task.
   */
  static class SupervisorsTable extends AbstractTable implements ScannableTable
  {
    private final DruidLeaderClient druidLeaderClient;
    private final ObjectMapper jsonMapper;
    private final AuthorizerMapper authorizerMapper;

    public SupervisorsTable(
        DruidLeaderClient druidLeaderClient,
        ObjectMapper jsonMapper,
        AuthorizerMapper authorizerMapper
    )
    {
      this.druidLeaderClient = druidLeaderClient;
      this.jsonMapper = jsonMapper;
      this.authorizerMapper = authorizerMapper;
    }


    @Override
    public RelDataType getRowType(RelDataTypeFactory typeFactory)
    {
      return RowSignatures.toRelDataType(SUPERVISOR_SIGNATURE, typeFactory);
    }

    @Override
    public TableType getJdbcTableType()
    {
      return TableType.SYSTEM_TABLE;
    }

    @Override
    public Enumerable<Object[]> scan(DataContext root)
    {
      class SupervisorsEnumerable extends DefaultEnumerable<Object[]>
      {
        private final CloseableIterator<SupervisorStatus> it;

        public SupervisorsEnumerable(JsonParserIterator<SupervisorStatus> tasks)
        {
          this.it = getAuthorizedSupervisors(tasks, root);
        }

        @Override
        public Iterator<Object[]> iterator()
        {
          throw new UnsupportedOperationException("Do not use iterator(), it cannot be closed.");
        }

        @Override
        public Enumerator<Object[]> enumerator()
        {
          return new Enumerator<Object[]>()
          {
            @Override
            public Object[] current()
            {
              final SupervisorStatus supervisor = it.next();
              return new Object[]{
                  supervisor.getId(),
                  supervisor.getState(),
                  supervisor.getDetailedState(),
                  supervisor.isHealthy() ? 1L : 0L,
                  supervisor.getType(),
                  supervisor.getSource(),
                  supervisor.isSuspended() ? 1L : 0L,
                  supervisor.getSpecString()
              };
            }

            @Override
            public boolean moveNext()
            {
              return it.hasNext();
            }

            @Override
            public void reset()
            {

            }

            @Override
            public void close()
            {
              try {
                it.close();
              }
              catch (IOException e) {
                throw new RuntimeException(e);
              }
            }
          };
        }
      }

      return new SupervisorsEnumerable(getSupervisors(druidLeaderClient, jsonMapper));
    }

    private CloseableIterator<SupervisorStatus> getAuthorizedSupervisors(
        JsonParserIterator<SupervisorStatus> it,
        DataContext root
    )
    {
      final AuthenticationResult authenticationResult = (AuthenticationResult) Preconditions.checkNotNull(
          root.get(PlannerContext.DATA_CTX_AUTHENTICATION_RESULT),
          "authenticationResult in dataContext"
      );

      Function<SupervisorStatus, Iterable<ResourceAction>> raGenerator = supervisor -> Collections.singletonList(
          AuthorizationUtils.DATASOURCE_READ_RA_GENERATOR.apply(supervisor.getSource()));

      final Iterable<SupervisorStatus> authorizedSupervisors = AuthorizationUtils.filterAuthorizedResources(
          authenticationResult,
          () -> it,
          raGenerator,
          authorizerMapper
      );

      return wrap(authorizedSupervisors.iterator(), it);
    }
  }

  // Note that overlord must be up to get supervisor tasks, otherwise queries to sys.supervisors table
  // will fail with internal server error (HTTP 500)
  private static JsonParserIterator<SupervisorStatus> getSupervisors(
      DruidLeaderClient indexingServiceClient,
      ObjectMapper jsonMapper
  )
  {
    Request request;
    InputStreamFullResponseHolder responseHolder;
    try {
      String query = "/druid/indexer/v1/supervisor?system";
      request = indexingServiceClient.makeRequest(
          HttpMethod.GET,
          query
      );

      responseHolder = indexingServiceClient.go(
          request,
          new InputStreamFullResponseHandler()
      );

      if (responseHolder.getStatus().getCode() != HttpServletResponse.SC_OK) {
        throw new RE(
            "Failed to talk to overlord leader at [%s]. Error code[%d], description[%s].",
            query,
            responseHolder.getStatus().getCode(),
            responseHolder.getStatus().getReasonPhrase()
        );
      }
    }
    catch (IOException | InterruptedException e) {
      throw new RuntimeException(e);
    }

    final JavaType typeRef = jsonMapper.getTypeFactory().constructType(new TypeReference<SupervisorStatus>()
    {
    });
    return new JsonParserIterator<>(
        typeRef,
        Futures.immediateFuture(responseHolder.getContent()),
        request.getUrl().toString(),
        null,
        request.getUrl().getHost(),
        jsonMapper
    );
  }

  private static <T> CloseableIterator<T> wrap(Iterator<T> iterator, JsonParserIterator<T> it)
  {
    return new CloseableIterator<T>()
    {
      @Override
      public boolean hasNext()
      {
        final boolean hasNext = iterator.hasNext();
        if (!hasNext) {
          try {
            it.close();
          }
          catch (IOException e) {
            throw new RuntimeException(e);
          }
        }
        return hasNext;
      }

      @Override
      public T next()
      {
        return iterator.next();
      }

      @Override
      public void close() throws IOException
      {
        it.close();
      }
    };
  }

  @Nullable
  private static String toStringOrNull(@Nullable final Object object)
  {
    if (object == null) {
      return null;
    }

    return object.toString();
  }

  /**
   * Checks if an authenticated user has the STATE READ permissions needed to view server information.
   */
  private static void checkStateReadAccessForServers(
      AuthenticationResult authenticationResult,
      AuthorizerMapper authorizerMapper
  )
  {
    final Access stateAccess = AuthorizationUtils.authorizeAllResourceActions(
        authenticationResult,
        Collections.singletonList(new ResourceAction(Resource.STATE_RESOURCE, Action.READ)),
        authorizerMapper
    );
    if (!stateAccess.isAllowed()) {
      throw new ForbiddenException("Insufficient permission to view servers : " + stateAccess);
    }
  }
}<|MERGE_RESOLUTION|>--- conflicted
+++ resolved
@@ -58,6 +58,7 @@
 import org.apache.druid.indexer.TaskStatusPlus;
 import org.apache.druid.indexing.overlord.supervisor.SupervisorStatus;
 import org.apache.druid.java.util.common.ISE;
+import org.apache.druid.java.util.common.RE;
 import org.apache.druid.java.util.common.StringUtils;
 import org.apache.druid.java.util.common.parsers.CloseableIterator;
 import org.apache.druid.java.util.http.client.Request;
@@ -210,16 +211,6 @@
   )
   {
     Preconditions.checkNotNull(serverView, "serverView");
-<<<<<<< HEAD
-    final SegmentsTable segmentsTable = new SegmentsTable(
-        druidSchema,
-        metadataView,
-        jsonMapper,
-        authorizerMapper
-    );
-=======
-    BytesAccumulatingResponseHandler responseHandler = new BytesAccumulatingResponseHandler();
->>>>>>> 79dffefb
     this.tableMap = ImmutableMap.of(
         SEGMENTS_TABLE, new SegmentsTable(druidSchema, metadataView, authorizerMapper),
         SERVERS_TABLE, new ServersTable(druidNodeDiscoveryProvider, serverInventoryView, authorizerMapper),
