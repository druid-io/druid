/*
 * Licensed to the Apache Software Foundation (ASF) under one
 * or more contributor license agreements.  See the NOTICE file
 * distributed with this work for additional information
 * regarding copyright ownership.  The ASF licenses this file
 * to you under the Apache License, Version 2.0 (the
 * "License"); you may not use this file except in compliance
 * with the License.  You may obtain a copy of the License at
 *
 *   http://www.apache.org/licenses/LICENSE-2.0
 *
 * Unless required by applicable law or agreed to in writing,
 * software distributed under the License is distributed on an
 * "AS IS" BASIS, WITHOUT WARRANTIES OR CONDITIONS OF ANY
 * KIND, either express or implied.  See the License for the
 * specific language governing permissions and limitations
 * under the License.
 */

package org.apache.druid.sql.calcite.schema;

import com.fasterxml.jackson.core.JsonProcessingException;
import com.fasterxml.jackson.core.type.TypeReference;
import com.fasterxml.jackson.databind.JavaType;
import com.fasterxml.jackson.databind.ObjectMapper;
import com.google.common.base.Function;
import com.google.common.base.Preconditions;
import com.google.common.collect.FluentIterable;
import com.google.common.collect.ImmutableMap;
import com.google.common.collect.Iterables;
import com.google.common.net.HostAndPort;
import com.google.common.util.concurrent.ListenableFuture;
import com.google.inject.Inject;
import org.apache.calcite.DataContext;
import org.apache.calcite.linq4j.DefaultEnumerable;
import org.apache.calcite.linq4j.Enumerable;
import org.apache.calcite.linq4j.Enumerator;
import org.apache.calcite.linq4j.Linq4j;
import org.apache.calcite.rel.type.RelDataType;
import org.apache.calcite.rel.type.RelDataTypeFactory;
import org.apache.calcite.schema.ScannableTable;
import org.apache.calcite.schema.Table;
import org.apache.calcite.schema.impl.AbstractSchema;
import org.apache.calcite.schema.impl.AbstractTable;
import org.apache.druid.client.ImmutableDruidServer;
import org.apache.druid.client.JsonParserIterator;
import org.apache.druid.client.TimelineServerView;
import org.apache.druid.client.coordinator.Coordinator;
import org.apache.druid.client.indexing.IndexingService;
import org.apache.druid.discovery.DruidLeaderClient;
import org.apache.druid.indexer.TaskStatusPlus;
import org.apache.druid.java.util.common.RE;
import org.apache.druid.java.util.common.StringUtils;
import org.apache.druid.java.util.common.parsers.CloseableIterator;
import org.apache.druid.java.util.http.client.Request;
import org.apache.druid.segment.column.ValueType;
import org.apache.druid.server.coordinator.BytesAccumulatingResponseHandler;
import org.apache.druid.server.security.Access;
import org.apache.druid.server.security.Action;
import org.apache.druid.server.security.AuthenticationResult;
import org.apache.druid.server.security.AuthorizationUtils;
import org.apache.druid.server.security.AuthorizerMapper;
import org.apache.druid.server.security.ForbiddenException;
import org.apache.druid.server.security.Resource;
import org.apache.druid.server.security.ResourceAction;
import org.apache.druid.server.security.ResourceType;
import org.apache.druid.sql.calcite.planner.PlannerContext;
import org.apache.druid.sql.calcite.table.RowSignature;
import org.apache.druid.timeline.DataSegment;
import org.apache.druid.timeline.SegmentId;
import org.jboss.netty.handler.codec.http.HttpMethod;

import javax.annotation.Nullable;
import java.io.IOException;
import java.io.InputStream;
import java.util.ArrayList;
import java.util.Collections;
import java.util.HashSet;
import java.util.Iterator;
import java.util.List;
import java.util.Map;
import java.util.Map.Entry;
import java.util.Objects;
import java.util.Set;
import java.util.stream.Collectors;

public class SystemSchema extends AbstractSchema
{
  public static final String NAME = "sys";
  private static final String SEGMENTS_TABLE = "segments";
  private static final String SERVERS_TABLE = "servers";
  private static final String SERVER_SEGMENTS_TABLE = "server_segments";
  private static final String TASKS_TABLE = "tasks";

  static final RowSignature SEGMENTS_SIGNATURE = RowSignature
      .builder()
      .add("segment_id", ValueType.STRING)
      .add("datasource", ValueType.STRING)
      .add("start", ValueType.STRING)
      .add("end", ValueType.STRING)
      .add("size", ValueType.LONG)
      .add("version", ValueType.STRING)
      .add("partition_num", ValueType.LONG)
      .add("num_replicas", ValueType.LONG)
      .add("num_rows", ValueType.LONG)
      .add("is_published", ValueType.LONG)
      .add("is_available", ValueType.LONG)
      .add("is_realtime", ValueType.LONG)
      .add("payload", ValueType.STRING)
      .build();

  static final RowSignature SERVERS_SIGNATURE = RowSignature
      .builder()
      .add("server", ValueType.STRING)
      .add("host", ValueType.STRING)
      .add("plaintext_port", ValueType.LONG)
      .add("tls_port", ValueType.LONG)
      .add("server_type", ValueType.STRING)
      .add("tier", ValueType.STRING)
      .add("curr_size", ValueType.LONG)
      .add("max_size", ValueType.LONG)
      .build();

  static final RowSignature SERVER_SEGMENTS_SIGNATURE = RowSignature
      .builder()
      .add("server", ValueType.STRING)
      .add("segment_id", ValueType.STRING)
      .build();

  static final RowSignature TASKS_SIGNATURE = RowSignature
      .builder()
      .add("task_id", ValueType.STRING)
      .add("type", ValueType.STRING)
      .add("datasource", ValueType.STRING)
      .add("created_time", ValueType.STRING)
      .add("queue_insertion_time", ValueType.STRING)
      .add("status", ValueType.STRING)
      .add("runner_status", ValueType.STRING)
      .add("duration", ValueType.LONG)
      .add("location", ValueType.STRING)
      .add("host", ValueType.STRING)
      .add("plaintext_port", ValueType.LONG)
      .add("tls_port", ValueType.LONG)
      .add("error_msg", ValueType.STRING)
      .build();

  private final Map<String, Table> tableMap;

  @Inject
  public SystemSchema(
      final DruidSchema druidSchema,
      final TimelineServerView serverView,
      final AuthorizerMapper authorizerMapper,
      final @Coordinator DruidLeaderClient coordinatorDruidLeaderClient,
      final @IndexingService DruidLeaderClient overlordDruidLeaderClient,
      final ObjectMapper jsonMapper
  )
  {
    Preconditions.checkNotNull(serverView, "serverView");
    BytesAccumulatingResponseHandler responseHandler = new BytesAccumulatingResponseHandler();
    SegmentsTable segmentsTable = new SegmentsTable(
        druidSchema,
        coordinatorDruidLeaderClient,
        jsonMapper,
        responseHandler,
        authorizerMapper
    );
    this.tableMap = ImmutableMap.of(
        SEGMENTS_TABLE, segmentsTable,
        SERVERS_TABLE, new ServersTable(serverView, authorizerMapper),
        SERVER_SEGMENTS_TABLE, new ServerSegmentsTable(serverView, authorizerMapper),
        TASKS_TABLE, new TasksTable(overlordDruidLeaderClient, jsonMapper, responseHandler, authorizerMapper)
    );
  }

  @Override
  public Map<String, Table> getTableMap()
  {
    return tableMap;
  }

  static class SegmentsTable extends AbstractTable implements ScannableTable
  {
    private final DruidSchema druidSchema;
    private final DruidLeaderClient druidLeaderClient;
    private final ObjectMapper jsonMapper;
    private final BytesAccumulatingResponseHandler responseHandler;
    private final AuthorizerMapper authorizerMapper;

    public SegmentsTable(
        DruidSchema druidSchemna,
        DruidLeaderClient druidLeaderClient,
        ObjectMapper jsonMapper,
        BytesAccumulatingResponseHandler responseHandler,
        AuthorizerMapper authorizerMapper
    )
    {
      this.druidSchema = druidSchemna;
      this.druidLeaderClient = druidLeaderClient;
      this.jsonMapper = jsonMapper;
      this.responseHandler = responseHandler;
      this.authorizerMapper = authorizerMapper;
    }

    @Override
    public RelDataType getRowType(RelDataTypeFactory typeFactory)
    {
      return SEGMENTS_SIGNATURE.getRelDataType(typeFactory);
    }

    @Override
    public TableType getJdbcTableType()
    {
      return TableType.SYSTEM_TABLE;
    }

    @Override
    public Enumerable<Object[]> scan(DataContext root)
    {
      //get available segments from druidSchema
      final Map<DataSegment, SegmentMetadataHolder> availableSegmentMetadata = druidSchema.getSegmentMetadata();
      final Iterator<Entry<DataSegment, SegmentMetadataHolder>> availableSegmentEntries =
          availableSegmentMetadata.entrySet().iterator();

      // in memory map to store segment data from available segments
      final Map<SegmentId, PartialSegmentData> partialSegmentDataMap = availableSegmentMetadata
          .values()
          .stream()
          .collect(
              Collectors.toMap(
                  SegmentMetadataHolder::getSegmentId,
                  h -> new PartialSegmentData(h.isAvailable(), h.isRealtime(), h.getNumReplicas(), h.getNumRows())
              )
          );

      //get published segments from coordinator
      final JsonParserIterator<DataSegment> metadataSegments = getMetadataSegments(
          druidLeaderClient,
          jsonMapper,
          responseHandler
      );

      final Set<SegmentId> segmentsAlreadySeen = new HashSet<>();

      final FluentIterable<Object[]> publishedSegments = FluentIterable
          .from(() -> getAuthorizedPublishedSegments(
              metadataSegments,
              root
          ))
          .transform(val -> {
            try {
<<<<<<< HEAD
              segmentsAlreadySeen.add(val.getId());
              final PartialSegmentData partialSegmentData = partialSegmentDataMap.get(val.getId());
              long numReplicas = 0L, numRows = 0L, isRealtime = 0L, isAvailable = 1L;
=======
              segmentsAlreadySeen.add(val.getIdentifier());
              final PartialSegmentData partialSegmentData = partialSegmentDataMap.get(val.getIdentifier());
              long numReplicas = 0L, numRows = 0L, isRealtime = 0L, isAvailable = 0L;
>>>>>>> b88e6304
              if (partialSegmentData != null) {
                numReplicas = partialSegmentData.getNumReplicas();
                numRows = partialSegmentData.getNumRows();
                isAvailable = partialSegmentData.isAvailable();
                isRealtime = partialSegmentData.isRealtime();
              }
              return new Object[]{
                  val.getId(),
                  val.getDataSource(),
                  val.getInterval().getStart().toString(),
                  val.getInterval().getEnd().toString(),
                  val.getSize(),
                  val.getVersion(),
                  Long.valueOf(val.getShardSpec().getPartitionNum()),
                  numReplicas,
                  numRows,
                  1L, //is_published is true for published segments
                  isAvailable,
                  isRealtime,
                  jsonMapper.writeValueAsString(val)
              };
            }
            catch (JsonProcessingException e) {
              throw new RE(e, "Error getting segment payload for segment %s", val.getId());
            }
          });

      final FluentIterable<Object[]> availableSegments = FluentIterable
          .from(() -> getAuthorizedAvailableSegments(
              availableSegmentEntries,
              root
          ))
          .transform(val -> {
            try {
              if (segmentsAlreadySeen.contains(val.getKey().getId())) {
                return null;
              }
              final PartialSegmentData partialSegmentData = partialSegmentDataMap.get(val.getKey().getId());
              final long numReplicas = partialSegmentData == null ? 0L : partialSegmentData.getNumReplicas();
              return new Object[]{
                  val.getKey().getId(),
                  val.getKey().getDataSource(),
                  val.getKey().getInterval().getStart().toString(),
                  val.getKey().getInterval().getEnd().toString(),
                  val.getKey().getSize(),
                  val.getKey().getVersion(),
                  Long.valueOf(val.getKey().getShardSpec().getPartitionNum()),
                  numReplicas,
                  val.getValue().getNumRows(),
                  val.getValue().isPublished(),
                  val.getValue().isAvailable(),
                  val.getValue().isRealtime(),
                  jsonMapper.writeValueAsString(val.getKey())
              };
            }
            catch (JsonProcessingException e) {
              throw new RE(e, "Error getting segment payload for segment %s", val.getKey().getId());
            }
          });

      final Iterable<Object[]> allSegments = Iterables.unmodifiableIterable(
          Iterables.concat(publishedSegments, availableSegments)
      );

      return Linq4j.asEnumerable(allSegments).where(Objects::nonNull);

    }

    private Iterator<Entry<DataSegment, SegmentMetadataHolder>> getAuthorizedAvailableSegments(
        Iterator<Entry<DataSegment, SegmentMetadataHolder>> availableSegmentEntries,
        DataContext root
    )
    {
      final AuthenticationResult authenticationResult =
          (AuthenticationResult) root.get(PlannerContext.DATA_CTX_AUTHENTICATION_RESULT);

      Function<Entry<DataSegment, SegmentMetadataHolder>, Iterable<ResourceAction>> raGenerator = segment -> Collections
          .singletonList(AuthorizationUtils.DATASOURCE_READ_RA_GENERATOR.apply(segment.getKey().getDataSource()));

      final Iterable<Entry<DataSegment, SegmentMetadataHolder>> authorizedSegments =
          AuthorizationUtils.filterAuthorizedResources(
              authenticationResult,
              () -> availableSegmentEntries,
              raGenerator,
              authorizerMapper
          );

      return authorizedSegments.iterator();
    }

    private CloseableIterator<DataSegment> getAuthorizedPublishedSegments(
        JsonParserIterator<DataSegment> it,
        DataContext root
    )
    {
      final AuthenticationResult authenticationResult =
          (AuthenticationResult) root.get(PlannerContext.DATA_CTX_AUTHENTICATION_RESULT);

      Function<DataSegment, Iterable<ResourceAction>> raGenerator = segment -> Collections.singletonList(
          AuthorizationUtils.DATASOURCE_READ_RA_GENERATOR.apply(segment.getDataSource()));

      final Iterable<DataSegment> authorizedSegments = AuthorizationUtils.filterAuthorizedResources(
          authenticationResult,
          () -> it,
          raGenerator,
          authorizerMapper
      );

      return wrap(authorizedSegments.iterator(), it);
    }

    private static class PartialSegmentData
    {
      private final long isAvailable;
      private final long isRealtime;
      private final long numReplicas;
      private final long numRows;

      public PartialSegmentData(
          final long isAvailable,
          final long isRealtime,
          final long numReplicas,
          final long numRows
      )

      {
        this.isAvailable = isAvailable;
        this.isRealtime = isRealtime;
        this.numReplicas = numReplicas;
        this.numRows = numRows;
      }

      public long isAvailable()
      {
        return isAvailable;
      }

      public long isRealtime()
      {
        return isRealtime;
      }

      public long getNumReplicas()
      {
        return numReplicas;
      }

      public long getNumRows()
      {
        return numRows;
      }
    }
  }

  // Note that coordinator must be up to get segments
  private static JsonParserIterator<DataSegment> getMetadataSegments(
      DruidLeaderClient coordinatorClient,
      ObjectMapper jsonMapper,
      BytesAccumulatingResponseHandler responseHandler
  )
  {

    Request request;
    try {
      request = coordinatorClient.makeRequest(
          HttpMethod.GET,
          StringUtils.format("/druid/coordinator/v1/metadata/segments"),
          false
      );
    }
    catch (IOException e) {
      throw new RuntimeException(e);
    }
    ListenableFuture<InputStream> future = coordinatorClient.goAsync(
        request,
        responseHandler
    );

    final JavaType typeRef = jsonMapper.getTypeFactory().constructType(new TypeReference<DataSegment>()
    {
    });
    return new JsonParserIterator<>(
        typeRef,
        future,
        request.getUrl().toString(),
        null,
        request.getUrl().getHost(),
        jsonMapper,
        responseHandler
    );
  }

  static class ServersTable extends AbstractTable implements ScannableTable
  {
    private final TimelineServerView serverView;
    private final AuthorizerMapper authorizerMapper;

    public ServersTable(TimelineServerView serverView, AuthorizerMapper authorizerMapper)
    {
      this.serverView = serverView;
      this.authorizerMapper = authorizerMapper;
    }

    @Override
    public RelDataType getRowType(RelDataTypeFactory typeFactory)
    {
      return SERVERS_SIGNATURE.getRelDataType(typeFactory);
    }

    @Override
    public TableType getJdbcTableType()
    {
      return TableType.SYSTEM_TABLE;
    }

    @Override
    public Enumerable<Object[]> scan(DataContext root)
    {
      final List<ImmutableDruidServer> druidServers = serverView.getDruidServers();
      final AuthenticationResult authenticationResult =
          (AuthenticationResult) root.get(PlannerContext.DATA_CTX_AUTHENTICATION_RESULT);
      final Access access = AuthorizationUtils.authorizeAllResourceActions(
          authenticationResult,
          Collections.singletonList(new ResourceAction(new Resource("STATE", ResourceType.STATE), Action.READ)),
          authorizerMapper
      );
      if (!access.isAllowed()) {
        throw new ForbiddenException("Insufficient permission to view servers :" + access);
      }
      final FluentIterable<Object[]> results = FluentIterable
          .from(druidServers)
          .transform(val -> new Object[]{
              val.getHost(),
              extractHost(val.getHost()),
              (long) extractPort(val.getHostAndPort()),
              (long) extractPort(val.getHostAndTlsPort()),
              toStringOrNull(val.getType()),
              val.getTier(),
              val.getCurrSize(),
              val.getMaxSize()
          });
      return Linq4j.asEnumerable(results);
    }
  }

  static class ServerSegmentsTable extends AbstractTable implements ScannableTable
  {
    private final TimelineServerView serverView;
    final AuthorizerMapper authorizerMapper;

    public ServerSegmentsTable(TimelineServerView serverView, AuthorizerMapper authorizerMapper)
    {
      this.serverView = serverView;
      this.authorizerMapper = authorizerMapper;
    }

    @Override
    public RelDataType getRowType(RelDataTypeFactory typeFactory)
    {
      return SERVER_SEGMENTS_SIGNATURE.getRelDataType(typeFactory);
    }

    @Override
    public TableType getJdbcTableType()
    {
      return TableType.SYSTEM_TABLE;
    }

    @Override
    public Enumerable<Object[]> scan(DataContext root)
    {
      final List<Object[]> rows = new ArrayList<>();
      final List<ImmutableDruidServer> druidServers = serverView.getDruidServers();
      final int serverSegmentsTableSize = SERVER_SEGMENTS_SIGNATURE.getRowOrder().size();
      for (ImmutableDruidServer druidServer : druidServers) {
        for (DataSegment segment : druidServer.getSegments()) {
          Object[] row = new Object[serverSegmentsTableSize];
          row[0] = druidServer.getHost();
          row[1] = segment.getId();
          rows.add(row);
        }
      }
      return Linq4j.asEnumerable(rows);
    }
  }

  static class TasksTable extends AbstractTable implements ScannableTable
  {
    private final DruidLeaderClient druidLeaderClient;
    private final ObjectMapper jsonMapper;
    private final BytesAccumulatingResponseHandler responseHandler;
    private final AuthorizerMapper authorizerMapper;

    public TasksTable(
        DruidLeaderClient druidLeaderClient,
        ObjectMapper jsonMapper,
        BytesAccumulatingResponseHandler responseHandler,
        AuthorizerMapper authorizerMapper
    )
    {
      this.druidLeaderClient = druidLeaderClient;
      this.jsonMapper = jsonMapper;
      this.responseHandler = responseHandler;
      this.authorizerMapper = authorizerMapper;
    }

    @Override
    public RelDataType getRowType(RelDataTypeFactory typeFactory)
    {
      return TASKS_SIGNATURE.getRelDataType(typeFactory);
    }

    @Override
    public TableType getJdbcTableType()
    {
      return TableType.SYSTEM_TABLE;
    }

    @Override
    public Enumerable<Object[]> scan(DataContext root)
    {
      class TasksEnumerable extends DefaultEnumerable<Object[]>
      {
        private final CloseableIterator<TaskStatusPlus> it;

        public TasksEnumerable(JsonParserIterator<TaskStatusPlus> tasks)
        {
          this.it = getAuthorizedTasks(tasks, root);
        }

        @Override
        public Iterator<Object[]> iterator()
        {
          throw new UnsupportedOperationException("Do not use iterator(), it cannot be closed.");
        }

        @Override
        public Enumerator<Object[]> enumerator()
        {
          return new Enumerator<Object[]>()
          {
            @Override
            public Object[] current()
            {
              final TaskStatusPlus task = it.next();
              final String hostAndPort;

              if (task.getLocation().getHost() == null) {
                hostAndPort = null;
              } else {
                final int port;
                if (task.getLocation().getTlsPort() >= 0) {
                  port = task.getLocation().getTlsPort();
                } else {
                  port = task.getLocation().getPort();
                }

                hostAndPort = HostAndPort.fromParts(task.getLocation().getHost(), port).toString();
              }
              return new Object[]{
                  task.getId(),
                  task.getType(),
                  task.getDataSource(),
                  toStringOrNull(task.getCreatedTime()),
                  toStringOrNull(task.getQueueInsertionTime()),
                  toStringOrNull(task.getStatusCode()),
                  toStringOrNull(task.getRunnerStatusCode()),
                  task.getDuration() == null ? 0L : task.getDuration(),
                  hostAndPort,
                  task.getLocation().getHost(),
                  (long) task.getLocation().getPort(),
                  (long) task.getLocation().getTlsPort(),
                  task.getErrorMsg()
              };
            }

            @Override
            public boolean moveNext()
            {
              return it.hasNext();
            }

            @Override
            public void reset()
            {

            }

            @Override
            public void close()
            {
              try {
                it.close();
              }
              catch (IOException e) {
                throw new RuntimeException(e);
              }
            }
          };
        }
      }

      return new TasksEnumerable(getTasks(druidLeaderClient, jsonMapper, responseHandler));
    }

    private CloseableIterator<TaskStatusPlus> getAuthorizedTasks(
        JsonParserIterator<TaskStatusPlus> it,
        DataContext root
    )
    {
      final AuthenticationResult authenticationResult =
          (AuthenticationResult) root.get(PlannerContext.DATA_CTX_AUTHENTICATION_RESULT);

      Function<TaskStatusPlus, Iterable<ResourceAction>> raGenerator = task -> Collections.singletonList(
          AuthorizationUtils.DATASOURCE_READ_RA_GENERATOR.apply(task.getDataSource()));

      final Iterable<TaskStatusPlus> authorizedTasks = AuthorizationUtils.filterAuthorizedResources(
          authenticationResult,
          () -> it,
          raGenerator,
          authorizerMapper
      );

      return wrap(authorizedTasks.iterator(), it);
    }

  }

  //Note that overlord must be up to get tasks
  private static JsonParserIterator<TaskStatusPlus> getTasks(
      DruidLeaderClient indexingServiceClient,
      ObjectMapper jsonMapper,
      BytesAccumulatingResponseHandler responseHandler
  )
  {
    Request request;
    try {
      request = indexingServiceClient.makeRequest(
          HttpMethod.GET,
          StringUtils.format("/druid/indexer/v1/tasks"),
          false
      );
    }
    catch (IOException e) {
      throw new RuntimeException(e);
    }
    ListenableFuture<InputStream> future = indexingServiceClient.goAsync(
        request,
        responseHandler
    );

    final JavaType typeRef = jsonMapper.getTypeFactory().constructType(new TypeReference<TaskStatusPlus>()
    {
    });
    return new JsonParserIterator<>(
        typeRef,
        future,
        request.getUrl().toString(),
        null,
        request.getUrl().getHost(),
        jsonMapper,
        responseHandler
    );
  }

  private static <T> CloseableIterator<T> wrap(Iterator<T> iterator, JsonParserIterator<T> it)
  {
    return new CloseableIterator<T>()
    {
      @Override
      public boolean hasNext()
      {
        final boolean hasNext = iterator.hasNext();
        if (!hasNext) {
          try {
            it.close();
          }
          catch (IOException e) {
            throw new RuntimeException(e);
          }
        }
        return hasNext;
      }

      @Override
      public T next()
      {
        return iterator.next();
      }

      @Override
      public void close() throws IOException
      {
        it.close();
      }
    };
  }

  @Nullable
  private static String extractHost(@Nullable final String hostAndPort)
  {
    if (hostAndPort == null) {
      return null;
    }

    return HostAndPort.fromString(hostAndPort).getHostText();
  }

  private static int extractPort(@Nullable final String hostAndPort)
  {
    if (hostAndPort == null) {
      return -1;
    }

    return HostAndPort.fromString(hostAndPort).getPortOrDefault(-1);
  }

  @Nullable
  private static String toStringOrNull(@Nullable final Object object)
  {
    if (object == null) {
      return null;
    }

    return object.toString();
  }
}<|MERGE_RESOLUTION|>--- conflicted
+++ resolved
@@ -247,17 +247,11 @@
               metadataSegments,
               root
           ))
-          .transform(val -> {
+          .transform((DataSegment val) -> {
             try {
-<<<<<<< HEAD
               segmentsAlreadySeen.add(val.getId());
               final PartialSegmentData partialSegmentData = partialSegmentDataMap.get(val.getId());
-              long numReplicas = 0L, numRows = 0L, isRealtime = 0L, isAvailable = 1L;
-=======
-              segmentsAlreadySeen.add(val.getIdentifier());
-              final PartialSegmentData partialSegmentData = partialSegmentDataMap.get(val.getIdentifier());
               long numReplicas = 0L, numRows = 0L, isRealtime = 0L, isAvailable = 0L;
->>>>>>> b88e6304
               if (partialSegmentData != null) {
                 numReplicas = partialSegmentData.getNumReplicas();
                 numRows = partialSegmentData.getNumRows();
