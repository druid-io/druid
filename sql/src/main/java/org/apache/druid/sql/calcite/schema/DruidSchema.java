--- conflicted
+++ resolved
@@ -339,20 +339,9 @@
       if (knownSegments == null || !knownSegments.containsKey(segment)) {
         // segmentReplicatable is used to determine if segments are served by realtime servers or not
         final long isRealtime = server.segmentReplicatable() ? 0 : 1;
-<<<<<<< HEAD
-        final long isPublished = server.getType() == ServerType.HISTORICAL ? 1 : 0;
         final SegmentMetadataHolder holder = SegmentMetadataHolder
-            .builder(segment.getId(), isPublished, 1, isRealtime, 1)
+            .builder(segment.getId(), 0, 1, isRealtime, 1)
             .build();
-=======
-        final SegmentMetadataHolder holder = new SegmentMetadataHolder.Builder(
-            segment.getIdentifier(),
-            0,
-            1,
-            isRealtime,
-            1
-        ).build();
->>>>>>> b88e6304
         // Unknown segment.
         setSegmentSignature(segment, holder);
         segmentsNeedingRefresh.add(segment);
