/*
 * Licensed to the Apache Software Foundation (ASF) under one
 * or more contributor license agreements.  See the NOTICE file
 * distributed with this work for additional information
 * regarding copyright ownership.  The ASF licenses this file
 * to you under the Apache License, Version 2.0 (the
 * "License"); you may not use this file except in compliance
 * with the License.  You may obtain a copy of the License at
 *
 *   http://www.apache.org/licenses/LICENSE-2.0
 *
 * Unless required by applicable law or agreed to in writing,
 * software distributed under the License is distributed on an
 * "AS IS" BASIS, WITHOUT WARRANTIES OR CONDITIONS OF ANY
 * KIND, either express or implied.  See the License for the
 * specific language governing permissions and limitations
 * under the License.
 */

package org.apache.druid.sql.calcite.schema;

import com.google.common.annotations.VisibleForTesting;
import com.google.common.base.Preconditions;
import com.google.common.base.Predicates;
import com.google.common.collect.FluentIterable;
import com.google.common.collect.ImmutableMap;
import com.google.common.collect.ImmutableMultimap;
import com.google.common.collect.ImmutableSet;
import com.google.common.collect.Iterables;
import com.google.common.collect.Maps;
import com.google.common.collect.Multimap;
import com.google.common.collect.Sets;
import com.google.inject.Inject;
import org.apache.calcite.schema.Table;
import org.apache.calcite.schema.impl.AbstractSchema;
import org.apache.druid.client.ServerView;
import org.apache.druid.client.TimelineServerView;
import org.apache.druid.guice.ManageLifecycle;
import org.apache.druid.java.util.common.DateTimes;
import org.apache.druid.java.util.common.StringUtils;
import org.apache.druid.java.util.common.concurrent.Execs;
import org.apache.druid.java.util.common.concurrent.ScheduledExecutors;
import org.apache.druid.java.util.common.guava.Sequence;
import org.apache.druid.java.util.common.guava.Yielder;
import org.apache.druid.java.util.common.guava.Yielders;
import org.apache.druid.java.util.common.lifecycle.LifecycleStart;
import org.apache.druid.java.util.common.lifecycle.LifecycleStop;
import org.apache.druid.java.util.emitter.EmittingLogger;
import org.apache.druid.query.TableDataSource;
import org.apache.druid.query.metadata.metadata.AllColumnIncluderator;
import org.apache.druid.query.metadata.metadata.ColumnAnalysis;
import org.apache.druid.query.metadata.metadata.SegmentAnalysis;
import org.apache.druid.query.metadata.metadata.SegmentMetadataQuery;
import org.apache.druid.query.spec.MultipleSpecificSegmentSpec;
import org.apache.druid.segment.column.ValueType;
import org.apache.druid.server.QueryLifecycleFactory;
import org.apache.druid.server.coordination.DruidServerMetadata;
import org.apache.druid.server.security.AuthenticationResult;
import org.apache.druid.server.security.Escalator;
import org.apache.druid.sql.calcite.planner.PlannerConfig;
import org.apache.druid.sql.calcite.table.DruidTable;
import org.apache.druid.sql.calcite.table.RowSignature;
import org.apache.druid.sql.calcite.view.DruidViewMacro;
import org.apache.druid.sql.calcite.view.ViewManager;
import org.apache.druid.timeline.DataSegment;

import java.io.IOException;
import java.util.Comparator;
import java.util.EnumSet;
import java.util.HashMap;
import java.util.HashSet;
import java.util.Map;
import java.util.Set;
import java.util.TreeMap;
import java.util.TreeSet;
import java.util.concurrent.ConcurrentHashMap;
import java.util.concurrent.ConcurrentMap;
import java.util.concurrent.CountDownLatch;
import java.util.concurrent.ExecutorService;
import java.util.function.Function;
import java.util.stream.Collectors;
import java.util.stream.StreamSupport;

@ManageLifecycle
public class DruidSchema extends AbstractSchema
{
  // Newest segments first, so they override older ones.
  private static final Comparator<DataSegment> SEGMENT_ORDER = Comparator
      .comparing((DataSegment segment) -> segment.getInterval().getStart())
      .reversed()
      .thenComparing(Function.identity());

  public static final String NAME = "druid";

  private static final EmittingLogger log = new EmittingLogger(DruidSchema.class);
  private static final int MAX_SEGMENTS_PER_QUERY = 15000;
  private static final long IS_PUBLISHED = 0;
  private static final long IS_AVAILABLE = 1;
  private static final long NUM_ROWS = 0;

  private final QueryLifecycleFactory queryLifecycleFactory;
  private final PlannerConfig config;
  private final ViewManager viewManager;
  private final ExecutorService cacheExec;
  private final ConcurrentMap<String, DruidTable> tables;

  // For awaitInitialization.
  private final CountDownLatch initialized = new CountDownLatch(1);

  // Protects access to segmentSignatures, mutableSegments, segmentsNeedingRefresh, lastRefresh, isServerViewInitialized
  private final Object lock = new Object();

  // DataSource -> Segment -> SegmentMetadataHolder(contains RowSignature) for that segment.
  // Use TreeMap for segments so they are merged in deterministic order, from older to newer.
  // This data structure need to be accessed in a thread-safe way via lock Object
  private final Map<String, TreeMap<DataSegment, SegmentMetadataHolder>> segmentMetadataInfo = new HashMap<>();
  private int totalSegments = 0;

  // All mutable segments.
  private final Set<DataSegment> mutableSegments = new TreeSet<>(SEGMENT_ORDER);

  // All dataSources that need tables regenerated.
  private final Set<String> dataSourcesNeedingRebuild = new HashSet<>();

  // All segments that need to be refreshed.
  private final TreeSet<DataSegment> segmentsNeedingRefresh = new TreeSet<>(SEGMENT_ORDER);

  // Escalator, so we can attach an authentication result to queries we generate.
  private final Escalator escalator;

  private boolean refreshImmediately = false;
  private long lastRefresh = 0L;
  private long lastFailure = 0L;
  private boolean isServerViewInitialized = false;

  @Inject
  public DruidSchema(
      final QueryLifecycleFactory queryLifecycleFactory,
      final TimelineServerView serverView,
      final PlannerConfig config,
      final ViewManager viewManager,
      final Escalator escalator
  )
  {
    this.queryLifecycleFactory = Preconditions.checkNotNull(queryLifecycleFactory, "queryLifecycleFactory");
    Preconditions.checkNotNull(serverView, "serverView");
    this.config = Preconditions.checkNotNull(config, "config");
    this.viewManager = Preconditions.checkNotNull(viewManager, "viewManager");
    this.cacheExec = ScheduledExecutors.fixed(1, "DruidSchema-Cache-%d");
    this.tables = new ConcurrentHashMap<>();
    this.escalator = escalator;

    serverView.registerTimelineCallback(
        Execs.directExecutor(),
        new TimelineServerView.TimelineCallback()
        {
          @Override
          public ServerView.CallbackAction timelineInitialized()
          {
            synchronized (lock) {
              isServerViewInitialized = true;
              lock.notifyAll();
            }

            return ServerView.CallbackAction.CONTINUE;
          }

          @Override
          public ServerView.CallbackAction segmentAdded(final DruidServerMetadata server, final DataSegment segment)
          {
            addSegment(server, segment);
            return ServerView.CallbackAction.CONTINUE;
          }

          @Override
          public ServerView.CallbackAction segmentRemoved(final DataSegment segment)
          {
            removeSegment(segment);
            return ServerView.CallbackAction.CONTINUE;
          }

          @Override
          public ServerView.CallbackAction serverSegmentRemoved(
              final DruidServerMetadata server,
              final DataSegment segment
          )
          {
            removeServerSegment(server, segment);
            return ServerView.CallbackAction.CONTINUE;
          }
        }
    );
  }

  @LifecycleStart
  public void start() throws InterruptedException
  {
    cacheExec.submit(
        new Runnable()
        {
          @Override
          public void run()
          {
            try {
              while (!Thread.currentThread().isInterrupted()) {
                final Set<DataSegment> segmentsToRefresh = new TreeSet<>();
                final Set<String> dataSourcesToRebuild = new TreeSet<>();

                try {
                  synchronized (lock) {
                    final long nextRefreshNoFuzz = DateTimes
                        .utc(lastRefresh)
                        .plus(config.getMetadataRefreshPeriod())
                        .getMillis();

                    // Fuzz a bit to spread load out when we have multiple brokers.
                    final long nextRefresh = nextRefreshNoFuzz + (long) ((nextRefreshNoFuzz - lastRefresh) * 0.10);

                    while (true) {
                      // Do not refresh if it's too soon after a failure (to avoid rapid cycles of failure).
                      final boolean wasRecentFailure = DateTimes.utc(lastFailure)
                                                                .plus(config.getMetadataRefreshPeriod())
                                                                .isAfterNow();

                      if (isServerViewInitialized &&
                          !wasRecentFailure &&
                          (!segmentsNeedingRefresh.isEmpty() || !dataSourcesNeedingRebuild.isEmpty()) &&
                          (refreshImmediately || nextRefresh < System.currentTimeMillis())) {
                        // We need to do a refresh. Break out of the waiting loop.
                        break;
                      }

                      if (isServerViewInitialized) {
                        // Server view is initialized, but we don't need to do a refresh. Could happen if there are
                        // no segments in the system yet. Just mark us as initialized, then.
                        initialized.countDown();
                      }

                      // Wait some more, we'll wake up when it might be time to do another refresh.
                      lock.wait(Math.max(1, nextRefresh - System.currentTimeMillis()));
                    }

                    segmentsToRefresh.addAll(segmentsNeedingRefresh);
                    segmentsNeedingRefresh.clear();

                    // Mutable segments need a refresh every period, since new columns could be added dynamically.
                    segmentsNeedingRefresh.addAll(mutableSegments);

                    lastFailure = 0L;
                    lastRefresh = System.currentTimeMillis();
                    refreshImmediately = false;
                  }

                  // Refresh the segments.
                  final Set<DataSegment> refreshed = refreshSegments(segmentsToRefresh);

                  synchronized (lock) {
                    // Add missing segments back to the refresh list.
                    segmentsNeedingRefresh.addAll(Sets.difference(segmentsToRefresh, refreshed));

                    // Compute the list of dataSources to rebuild tables for.
                    dataSourcesToRebuild.addAll(dataSourcesNeedingRebuild);
                    refreshed.forEach(segment -> dataSourcesToRebuild.add(segment.getDataSource()));
                    dataSourcesNeedingRebuild.clear();

                    lock.notifyAll();
                  }

                  // Rebuild the dataSources.
                  for (String dataSource : dataSourcesToRebuild) {
                    final DruidTable druidTable = buildDruidTable(dataSource);
                    final DruidTable oldTable = tables.put(dataSource, druidTable);
                    if (oldTable == null || !oldTable.getRowSignature().equals(druidTable.getRowSignature())) {
                      log.debug(
                          "Table for dataSource[%s] has new signature[%s].",
                          dataSource,
                          druidTable.getRowSignature()
                      );
                    } else {
                      log.debug("Table for dataSource[%s] signature is unchanged.", dataSource);
                    }
                  }

                  initialized.countDown();
                }
                catch (InterruptedException e) {
                  // Fall through.
                  throw e;
                }
                catch (Exception e) {
                  log.warn(e, "Metadata refresh failed, trying again soon.");

                  synchronized (lock) {
                    // Add our segments and dataSources back to their refresh and rebuild lists.
                    segmentsNeedingRefresh.addAll(segmentsToRefresh);
                    dataSourcesNeedingRebuild.addAll(dataSourcesToRebuild);
                    lastFailure = System.currentTimeMillis();
                    lock.notifyAll();
                  }
                }
              }
            }
            catch (InterruptedException e) {
              // Just exit.
            }
            catch (Throwable e) {
              // Throwables that fall out to here (not caught by an inner try/catch) are potentially gnarly, like
              // OOMEs. Anyway, let's just emit an alert and stop refreshing metadata.
              log.makeAlert(e, "Metadata refresh failed permanently").emit();
              throw e;
            }
            finally {
              log.info("Metadata refresh stopped.");
            }
          }
        }
    );

    if (config.isAwaitInitializationOnStart()) {
      final long startMillis = System.currentTimeMillis();
      log.info("%s waiting for initialization.", getClass().getSimpleName());
      awaitInitialization();
      log.info("%s initialized in [%,d] ms.", getClass().getSimpleName(), System.currentTimeMillis() - startMillis);
    }
  }

  @LifecycleStop
  public void stop()
  {
    cacheExec.shutdownNow();
  }

  public void awaitInitialization() throws InterruptedException
  {
    initialized.await();
  }

  @Override
  protected Map<String, Table> getTableMap()
  {
    return ImmutableMap.copyOf(tables);
  }

  @Override
  protected Multimap<String, org.apache.calcite.schema.Function> getFunctionMultimap()
  {
    final ImmutableMultimap.Builder<String, org.apache.calcite.schema.Function> builder = ImmutableMultimap.builder();
    for (Map.Entry<String, DruidViewMacro> entry : viewManager.getViews().entrySet()) {
      builder.put(entry);
    }
    return builder.build();
  }

  @VisibleForTesting
  protected void addSegment(final DruidServerMetadata server, final DataSegment segment)
  {
    synchronized (lock) {
      final Map<DataSegment, SegmentMetadataHolder> knownSegments = segmentMetadataInfo.get(segment.getDataSource());
      SegmentMetadataHolder holder = knownSegments != null ? knownSegments.get(segment) : null;
      if (holder == null) {
        // segmentReplicatable is used to determine if segments are served by realtime servers or not
        final long isRealtime = server.segmentReplicatable() ? 0 : 1;

        final Set<String> servers = ImmutableSet.of(server.getName());
        holder = SegmentMetadataHolder.builder(
            segment.getId(),
            IS_PUBLISHED,
            IS_AVAILABLE,
            isRealtime,
            servers,
            null,
            NUM_ROWS
        ).build();
        // Unknown segment.
        setSegmentMetadataHolder(segment, holder);
        segmentsNeedingRefresh.add(segment);
        if (!server.segmentReplicatable()) {
          log.debug("Added new mutable segment[%s].", segment.getId());
          mutableSegments.add(segment);
        } else {
          log.debug("Added new immutable segment[%s].", segment.getId());
        }
      } else {
        final Set<String> segmentServers = holder.getReplicas();
        final ImmutableSet<String> servers = new ImmutableSet.Builder<String>()
            .addAll(segmentServers)
            .add(server.getName())
            .build();
        final SegmentMetadataHolder holderWithNumReplicas = SegmentMetadataHolder
            .from(holder)
            .withReplicas(servers)
            .build();
        knownSegments.put(segment, holderWithNumReplicas);
        if (server.segmentReplicatable()) {
          // If a segment shows up on a replicatable (historical) server at any point, then it must be immutable,
          // even if it's also available on non-replicatable (realtime) servers.
          mutableSegments.remove(segment);
          log.debug("Segment[%s] has become immutable.", segment.getId());
        }
      }
      if (!tables.containsKey(segment.getDataSource())) {
        refreshImmediately = true;
      }

      lock.notifyAll();
    }
  }

  @VisibleForTesting
  protected void removeSegment(final DataSegment segment)
  {
    synchronized (lock) {
      log.debug("Segment[%s] is gone.", segment.getId());

      dataSourcesNeedingRebuild.add(segment.getDataSource());
      segmentsNeedingRefresh.remove(segment);
      mutableSegments.remove(segment);

      final Map<DataSegment, SegmentMetadataHolder> dataSourceSegments =
          segmentMetadataInfo.get(segment.getDataSource());
      if (dataSourceSegments.remove(segment) != null) {
        totalSegments--;
      }

      if (dataSourceSegments.isEmpty()) {
        segmentMetadataInfo.remove(segment.getDataSource());
        tables.remove(segment.getDataSource());
        log.info("Removed all metadata for dataSource[%s].", segment.getDataSource());
      }

      lock.notifyAll();
    }
  }

  private void removeServerSegment(final DruidServerMetadata server, final DataSegment segment)
  {
    synchronized (lock) {
      log.debug("Segment[%s] is gone from server[%s]", segment.getId(), server.getName());
      final Map<DataSegment, SegmentMetadataHolder> knownSegments = segmentMetadataInfo.get(segment.getDataSource());
      final SegmentMetadataHolder holder = knownSegments.get(segment);
      final Set<String> segmentServers = holder.getReplicas();
      final ImmutableSet<String> servers = FluentIterable.from(segmentServers)
                                                         .filter(Predicates.not(Predicates.equalTo(server.getName())))
                                                         .toSet();
      final SegmentMetadataHolder holderWithNumReplicas = SegmentMetadataHolder
          .from(holder)
          .withReplicas(servers)
          .build();
      knownSegments.put(segment, holderWithNumReplicas);
      lock.notifyAll();
    }
  }

  /**
   * Attempt to refresh "segmentSignatures" for a set of segments. Returns the set of segments actually refreshed,
   * which may be a subset of the asked-for set.
   */
  @VisibleForTesting
  protected Set<DataSegment> refreshSegments(final Set<DataSegment> segments) throws IOException
  {
    final Set<DataSegment> retVal = new HashSet<>();

    // Organize segments by dataSource.
    final Map<String, TreeSet<DataSegment>> segmentMap = new TreeMap<>();

    for (DataSegment segment : segments) {
      segmentMap.computeIfAbsent(segment.getDataSource(), x -> new TreeSet<>(SEGMENT_ORDER))
                .add(segment);
    }

    for (Map.Entry<String, TreeSet<DataSegment>> entry : segmentMap.entrySet()) {
      final String dataSource = entry.getKey();
      retVal.addAll(refreshSegmentsForDataSource(dataSource, entry.getValue()));
    }

    return retVal;
  }

  /**
   * Attempt to refresh "segmentSignatures" for a set of segments for a particular dataSource. Returns the set of
   * segments actually refreshed, which may be a subset of the asked-for set.
   */
  private Set<DataSegment> refreshSegmentsForDataSource(final String dataSource, final Set<DataSegment> segments)
      throws IOException
  {
    log.debug("Refreshing metadata for dataSource[%s].", dataSource);

    final long startTime = System.currentTimeMillis();

    // Segment id -> segment object.
    final Map<String, DataSegment> segmentMap = Maps.uniqueIndex(segments, segment -> segment.getId().toString());

    final Set<DataSegment> retVal = new HashSet<>();
    final Sequence<SegmentAnalysis> sequence = runSegmentMetadataQuery(
        queryLifecycleFactory,
        Iterables.limit(segments, MAX_SEGMENTS_PER_QUERY),
        escalator.createEscalatedAuthenticationResult()
    );

    Yielder<SegmentAnalysis> yielder = Yielders.each(sequence);

    try {
      while (!yielder.isDone()) {
        final SegmentAnalysis analysis = yielder.get();
        final DataSegment segment = segmentMap.get(analysis.getId());

        if (segment == null) {
          log.warn("Got analysis for segment[%s] we didn't ask for, ignoring.", analysis.getId());
        } else {
          synchronized (lock) {
            final RowSignature rowSignature = analysisToRowSignature(analysis);
            log.debug("Segment[%s] has signature[%s].", segment.getId(), rowSignature);
            final Map<DataSegment, SegmentMetadataHolder> dataSourceSegments =
                segmentMetadataInfo.get(segment.getDataSource());
<<<<<<< HEAD
            SegmentMetadataHolder holder = dataSourceSegments.get(segment);
            SegmentMetadataHolder updatedHolder = SegmentMetadataHolder
                .from(holder)
                .withRowSignature(rowSignature)
                .withNumRows(analysis.getNumRows())
                .build();
            dataSourceSegments.put(segment, updatedHolder);
            setSegmentMetadataHolder(segment, updatedHolder);
            retVal.add(segment);
=======
            if (dataSourceSegments == null) {
              log.warn("No segment map found with datasource[%s], skipping refresh", segment.getDataSource());
            } else {
              SegmentMetadataHolder holder = dataSourceSegments.get(segment);
              if (holder == null) {
                log.warn(
                    "No segment[%s] found, skipping refresh",
                    segment.getId()
                );
              } else {
                SegmentMetadataHolder updatedHolder = SegmentMetadataHolder
                    .from(holder)
                    .withRowSignature(rowSignature)
                    .withNumRows(analysis.getNumRows())
                    .build();
                dataSourceSegments.put(segment, updatedHolder);
                setSegmentSignature(segment, updatedHolder);
                retVal.add(segment);
              }
            }
>>>>>>> ef451d36
          }
        }

        yielder = yielder.next(null);
      }
    }
    finally {
      yielder.close();
    }

    log.info(
        "Refreshed metadata for dataSource[%s] in %,d ms (%d segments queried, %d segments left).",
        dataSource,
        System.currentTimeMillis() - startTime,
        retVal.size(),
        segments.size() - retVal.size()
    );

    return retVal;
  }

  @VisibleForTesting
  protected void setSegmentMetadataHolder(final DataSegment segment, final SegmentMetadataHolder segmentMetadataHolder)
  {
    synchronized (lock) {
      TreeMap<DataSegment, SegmentMetadataHolder> dataSourceSegments = segmentMetadataInfo.computeIfAbsent(
          segment.getDataSource(),
          x -> new TreeMap<>(SEGMENT_ORDER)
      );
      if (dataSourceSegments.put(segment, segmentMetadataHolder) == null) {
        totalSegments++;
      }
    }
  }

  private DruidTable buildDruidTable(final String dataSource)
  {
    synchronized (lock) {
      final Map<DataSegment, SegmentMetadataHolder> segmentMap = segmentMetadataInfo.get(dataSource);
      final Map<String, ValueType> columnTypes = new TreeMap<>();

      if (segmentMap != null) {
        for (SegmentMetadataHolder segmentMetadataHolder : segmentMap.values()) {
          final RowSignature rowSignature = segmentMetadataHolder.getRowSignature();
          if (rowSignature != null) {
            for (String column : rowSignature.getRowOrder()) {
              // Newer column types should override older ones.
              columnTypes.putIfAbsent(column, rowSignature.getColumnType(column));
            }
          }
        }
      }

      final RowSignature.Builder builder = RowSignature.builder();
      columnTypes.forEach(builder::add);
      return new DruidTable(new TableDataSource(dataSource), builder.build());
    }
  }

  private static Sequence<SegmentAnalysis> runSegmentMetadataQuery(
      final QueryLifecycleFactory queryLifecycleFactory,
      final Iterable<DataSegment> segments,
      final AuthenticationResult authenticationResult
  )
  {
    // Sanity check: getOnlyElement of a set, to ensure all segments have the same dataSource.
    final String dataSource = Iterables.getOnlyElement(
        StreamSupport.stream(segments.spliterator(), false)
                     .map(DataSegment::getDataSource).collect(Collectors.toSet())
    );

    final MultipleSpecificSegmentSpec querySegmentSpec = new MultipleSpecificSegmentSpec(
        StreamSupport.stream(segments.spliterator(), false)
                     .map(DataSegment::toDescriptor).collect(Collectors.toList())
    );

    final SegmentMetadataQuery segmentMetadataQuery = new SegmentMetadataQuery(
        new TableDataSource(dataSource),
        querySegmentSpec,
        new AllColumnIncluderator(),
        false,
        ImmutableMap.of(),
        EnumSet.noneOf(SegmentMetadataQuery.AnalysisType.class),
        false,
        false
    );

    return queryLifecycleFactory.factorize().runSimple(segmentMetadataQuery, authenticationResult, null);
  }

  private static RowSignature analysisToRowSignature(final SegmentAnalysis analysis)
  {
    final RowSignature.Builder rowSignatureBuilder = RowSignature.builder();
    for (Map.Entry<String, ColumnAnalysis> entry : analysis.getColumns().entrySet()) {
      if (entry.getValue().isError()) {
        // Skip columns with analysis errors.
        continue;
      }

      ValueType valueType;
      try {
        valueType = ValueType.valueOf(StringUtils.toUpperCase(entry.getValue().getType()));
      }
      catch (IllegalArgumentException e) {
        // Assume unrecognized types are some flavor of COMPLEX. This throws away information about exactly
        // what kind of complex column it is, which we may want to preserve some day.
        valueType = ValueType.COMPLEX;
      }

      rowSignatureBuilder.add(entry.getKey(), valueType);
    }
    return rowSignatureBuilder.build();
  }

  Map<DataSegment, SegmentMetadataHolder> getSegmentMetadata()
  {
    final Map<DataSegment, SegmentMetadataHolder> segmentMetadata = new HashMap<>();
    synchronized (lock) {
      for (TreeMap<DataSegment, SegmentMetadataHolder> val : segmentMetadataInfo.values()) {
        segmentMetadata.putAll(val);
      }
    }
    return segmentMetadata;
  }

  int getTotalSegments()
  {
    return totalSegments;
  }
}<|MERGE_RESOLUTION|>--- conflicted
+++ resolved
@@ -512,17 +512,6 @@
             log.debug("Segment[%s] has signature[%s].", segment.getId(), rowSignature);
             final Map<DataSegment, SegmentMetadataHolder> dataSourceSegments =
                 segmentMetadataInfo.get(segment.getDataSource());
-<<<<<<< HEAD
-            SegmentMetadataHolder holder = dataSourceSegments.get(segment);
-            SegmentMetadataHolder updatedHolder = SegmentMetadataHolder
-                .from(holder)
-                .withRowSignature(rowSignature)
-                .withNumRows(analysis.getNumRows())
-                .build();
-            dataSourceSegments.put(segment, updatedHolder);
-            setSegmentMetadataHolder(segment, updatedHolder);
-            retVal.add(segment);
-=======
             if (dataSourceSegments == null) {
               log.warn("No segment map found with datasource[%s], skipping refresh", segment.getDataSource());
             } else {
@@ -539,11 +528,10 @@
                     .withNumRows(analysis.getNumRows())
                     .build();
                 dataSourceSegments.put(segment, updatedHolder);
-                setSegmentSignature(segment, updatedHolder);
+                setSegmentMetadataHolder(segment, updatedHolder);
                 retVal.add(segment);
               }
             }
->>>>>>> ef451d36
           }
         }
 
