--- conflicted
+++ resolved
@@ -62,6 +62,7 @@
 import org.apache.druid.sql.calcite.view.DruidViewMacro;
 import org.apache.druid.sql.calcite.view.ViewManager;
 import org.apache.druid.timeline.DataSegment;
+import org.apache.druid.timeline.SegmentId;
 
 import java.io.IOException;
 import java.util.Comparator;
@@ -357,23 +358,15 @@
       if (holder == null) {
         // segmentReplicatable is used to determine if segments are served by realtime servers or not
         final long isRealtime = server.segmentReplicatable() ? 0 : 1;
-<<<<<<< HEAD
-        holder = SegmentMetadataHolder.builder(segment.getId(), 0, 1, isRealtime, 1).build();
-=======
-
-        final Map<String, Set<String>> serverSegmentMap = ImmutableMap.of(
-            segment.getIdentifier(),
+
+        final Map<SegmentId, Set<String>> serverSegmentMap = ImmutableMap.of(
+            segment.getId(),
             ImmutableSet.of(server.getName())
         );
 
-        final SegmentMetadataHolder holder = new SegmentMetadataHolder.Builder(
-            segment.getIdentifier(),
-            IS_PUBLISHED,
-            IS_AVAILABLE,
-            isRealtime,
-            serverSegmentMap
-        ).build();
->>>>>>> 5b8a2217
+        holder = SegmentMetadataHolder
+            .builder(segment.getId(), IS_PUBLISHED, IS_AVAILABLE, isRealtime, serverSegmentMap)
+            .build();
         // Unknown segment.
         setSegmentSignature(segment, holder);
         segmentsNeedingRefresh.add(segment);
@@ -384,36 +377,16 @@
           log.debug("Added new immutable segment[%s].", segment.getId());
         }
       } else {
-<<<<<<< HEAD
+        final Map<SegmentId, Set<String>> segmentServerMap = holder.getReplicas();
+        final ImmutableSet<String> servers = new ImmutableSet.Builder<String>()
+            .addAll(segmentServerMap.get(segment.getId()))
+            .add(server.getName())
+            .build();
         final SegmentMetadataHolder holderWithNumReplicas = SegmentMetadataHolder
-            .builder(
-                holder.getSegmentId(),
-                holder.isPublished(),
-                holder.isAvailable(),
-                holder.isRealtime(),
-                holder.getNumReplicas()
-            )
-            .withNumReplicas(holder.getNumReplicas() + 1)
+            .from(holder)
+            .withReplicas(ImmutableMap.of(segment.getId(), servers))
             .build();
         knownSegments.put(segment, holderWithNumReplicas);
-=======
-        if (knownSegments.containsKey(segment)) {
-          final SegmentMetadataHolder holder = knownSegments.get(segment);
-          final Map<String, Set<String>> segmentServerMap = holder.getReplicas();
-          final ImmutableSet<String> servers = new ImmutableSet.Builder<String>()
-              .addAll(segmentServerMap.get(segment.getIdentifier()))
-              .add(server.getName())
-              .build();
-          final SegmentMetadataHolder holderWithNumReplicas = new SegmentMetadataHolder.Builder(
-              holder.getSegmentId(),
-              holder.isPublished(),
-              holder.isAvailable(),
-              holder.isRealtime(),
-              holder.getReplicas()
-          ).withReplicas(ImmutableMap.of(segment.getIdentifier(), servers)).build();
-          knownSegments.put(segment, holderWithNumReplicas);
-        }
->>>>>>> 5b8a2217
         if (server.segmentReplicatable()) {
           // If a segment shows up on a replicatable (historical) server at any point, then it must be immutable,
           // even if it's also available on non-replicatable (realtime) servers.
@@ -457,20 +430,17 @@
   private void removeServerSegment(final DruidServerMetadata server, final DataSegment segment)
   {
     synchronized (lock) {
-      log.debug("Segment[%s] is gone from server[%s]", segment.getIdentifier(), server.getName());
+      log.debug("Segment[%s] is gone from server[%s]", segment.getId(), server.getName());
       final Map<DataSegment, SegmentMetadataHolder> knownSegments = segmentMetadataInfo.get(segment.getDataSource());
       final SegmentMetadataHolder holder = knownSegments.get(segment);
-      final Map<String, Set<String>> segmentServerMap = holder.getReplicas();
-      final ImmutableSet<String> servers = FluentIterable.from(segmentServerMap.get(segment.getIdentifier()))
+      final Map<SegmentId, Set<String>> segmentServerMap = holder.getReplicas();
+      final ImmutableSet<String> servers = FluentIterable.from(segmentServerMap.get(segment.getId()))
                                                          .filter(Predicates.not(Predicates.equalTo(server.getName())))
                                                          .toSet();
-      final SegmentMetadataHolder holderWithNumReplicas = new SegmentMetadataHolder.Builder(
-          holder.getSegmentId(),
-          holder.isPublished(),
-          holder.isAvailable(),
-          holder.isRealtime(),
-          holder.getReplicas()
-      ).withReplicas(ImmutableMap.of(segment.getIdentifier(), servers)).build();
+      final SegmentMetadataHolder holderWithNumReplicas = SegmentMetadataHolder
+          .from(holder)
+          .withReplicas(ImmutableMap.of(segment.getId(), servers))
+          .build();
       knownSegments.put(segment, holderWithNumReplicas);
       lock.notifyAll();
     }
@@ -537,27 +507,11 @@
             final Map<DataSegment, SegmentMetadataHolder> dataSourceSegments =
                 segmentMetadataInfo.get(segment.getDataSource());
             SegmentMetadataHolder holder = dataSourceSegments.get(segment);
-<<<<<<< HEAD
             SegmentMetadataHolder updatedHolder = SegmentMetadataHolder
-                .builder(
-                    holder.getSegmentId(),
-                    holder.isPublished(),
-                    holder.isAvailable(),
-                    holder.isRealtime(),
-                    holder.getNumReplicas()
-                )
+                .from(holder)
                 .withRowSignature(rowSignature)
                 .withNumRows(analysis.getNumRows())
                 .build();
-=======
-            SegmentMetadataHolder updatedHolder = new SegmentMetadataHolder.Builder(
-                holder.getSegmentId(),
-                holder.isPublished(),
-                holder.isAvailable(),
-                holder.isRealtime(),
-                holder.getReplicas()
-            ).withRowSignature(rowSignature).withNumRows(analysis.getNumRows()).build();
->>>>>>> 5b8a2217
             dataSourceSegments.put(segment, updatedHolder);
             setSegmentSignature(segment, updatedHolder);
             retVal.add(segment);
