/*
 * Licensed to the Apache Software Foundation (ASF) under one
 * or more contributor license agreements.  See the NOTICE file
 * distributed with this work for additional information
 * regarding copyright ownership.  The ASF licenses this file
 * to you under the Apache License, Version 2.0 (the
 * "License"); you may not use this file except in compliance
 * with the License.  You may obtain a copy of the License at
 *
 *   http://www.apache.org/licenses/LICENSE-2.0
 *
 * Unless required by applicable law or agreed to in writing,
 * software distributed under the License is distributed on an
 * "AS IS" BASIS, WITHOUT WARRANTIES OR CONDITIONS OF ANY
 * KIND, either express or implied.  See the License for the
 * specific language governing permissions and limitations
 * under the License.
 */

package org.apache.druid.sql.calcite.schema;

import com.google.common.base.Preconditions;
import com.google.common.base.Predicates;
import com.google.common.collect.FluentIterable;
import com.google.common.collect.ImmutableMap;
import com.google.common.collect.ImmutableMultimap;
import com.google.common.collect.ImmutableSet;
import com.google.common.collect.Iterables;
import com.google.common.collect.Maps;
import com.google.common.collect.Multimap;
import com.google.common.collect.Sets;
import com.google.inject.Inject;
import org.apache.calcite.schema.Table;
import org.apache.calcite.schema.impl.AbstractSchema;
import org.apache.druid.client.ServerView;
import org.apache.druid.client.TimelineServerView;
import org.apache.druid.guice.ManageLifecycle;
import org.apache.druid.java.util.common.DateTimes;
import org.apache.druid.java.util.common.StringUtils;
import org.apache.druid.java.util.common.concurrent.Execs;
import org.apache.druid.java.util.common.concurrent.ScheduledExecutors;
import org.apache.druid.java.util.common.guava.Sequence;
import org.apache.druid.java.util.common.guava.Yielder;
import org.apache.druid.java.util.common.guava.Yielders;
import org.apache.druid.java.util.common.lifecycle.LifecycleStart;
import org.apache.druid.java.util.common.lifecycle.LifecycleStop;
import org.apache.druid.java.util.emitter.EmittingLogger;
import org.apache.druid.query.TableDataSource;
import org.apache.druid.query.metadata.metadata.AllColumnIncluderator;
import org.apache.druid.query.metadata.metadata.ColumnAnalysis;
import org.apache.druid.query.metadata.metadata.SegmentAnalysis;
import org.apache.druid.query.metadata.metadata.SegmentMetadataQuery;
import org.apache.druid.query.spec.MultipleSpecificSegmentSpec;
import org.apache.druid.segment.column.ValueType;
import org.apache.druid.server.QueryLifecycleFactory;
import org.apache.druid.server.coordination.DruidServerMetadata;
import org.apache.druid.server.security.AuthenticationResult;
import org.apache.druid.server.security.Escalator;
import org.apache.druid.sql.calcite.planner.PlannerConfig;
import org.apache.druid.sql.calcite.table.DruidTable;
import org.apache.druid.sql.calcite.table.RowSignature;
import org.apache.druid.sql.calcite.view.DruidViewMacro;
import org.apache.druid.sql.calcite.view.ViewManager;
import org.apache.druid.timeline.DataSegment;
import org.apache.druid.timeline.SegmentId;

import java.io.IOException;
import java.util.Comparator;
import java.util.EnumSet;
import java.util.HashMap;
import java.util.HashSet;
import java.util.Map;
import java.util.Set;
import java.util.TreeMap;
import java.util.TreeSet;
import java.util.concurrent.ConcurrentHashMap;
import java.util.concurrent.ConcurrentMap;
import java.util.concurrent.CountDownLatch;
import java.util.concurrent.ExecutorService;
import java.util.function.Function;
import java.util.stream.Collectors;
import java.util.stream.StreamSupport;

@ManageLifecycle
public class DruidSchema extends AbstractSchema
{
  // Newest segments first, so they override older ones.
  private static final Comparator<DataSegment> SEGMENT_ORDER = Comparator
      .comparing((DataSegment segment) -> segment.getInterval().getStart())
      .reversed()
      .thenComparing(Function.identity());

  public static final String NAME = "druid";

  private static final EmittingLogger log = new EmittingLogger(DruidSchema.class);
  private static final int MAX_SEGMENTS_PER_QUERY = 15000;
  private static final long IS_PUBLISHED = 0;
  private static final long IS_AVAILABLE = 1;

  private final QueryLifecycleFactory queryLifecycleFactory;
  private final PlannerConfig config;
  private final ViewManager viewManager;
  private final ExecutorService cacheExec;
  private final ConcurrentMap<String, DruidTable> tables;

  // For awaitInitialization.
  private final CountDownLatch initialized = new CountDownLatch(1);

  // Protects access to segmentSignatures, mutableSegments, segmentsNeedingRefresh, lastRefresh, isServerViewInitialized
  private final Object lock = new Object();

  // DataSource -> Segment -> SegmentMetadataHolder(contains RowSignature) for that segment.
  // Use TreeMap for segments so they are merged in deterministic order, from older to newer.
  // This data structure need to be accessed in a thread-safe way since SystemSchema accesses it
  private final Map<String, TreeMap<DataSegment, SegmentMetadataHolder>> segmentMetadataInfo = new HashMap<>();
  private int totalSegments = 0;

  // All mutable segments.
  private final Set<DataSegment> mutableSegments = new TreeSet<>(SEGMENT_ORDER);

  // All dataSources that need tables regenerated.
  private final Set<String> dataSourcesNeedingRebuild = new HashSet<>();

  // All segments that need to be refreshed.
  private final TreeSet<DataSegment> segmentsNeedingRefresh = new TreeSet<>(SEGMENT_ORDER);

  // Escalator, so we can attach an authentication result to queries we generate.
  private final Escalator escalator;

  private boolean refreshImmediately = false;
  private long lastRefresh = 0L;
  private long lastFailure = 0L;
  private boolean isServerViewInitialized = false;

  @Inject
  public DruidSchema(
      final QueryLifecycleFactory queryLifecycleFactory,
      final TimelineServerView serverView,
      final PlannerConfig config,
      final ViewManager viewManager,
      final Escalator escalator
  )
  {
    this.queryLifecycleFactory = Preconditions.checkNotNull(queryLifecycleFactory, "queryLifecycleFactory");
    Preconditions.checkNotNull(serverView, "serverView");
    this.config = Preconditions.checkNotNull(config, "config");
    this.viewManager = Preconditions.checkNotNull(viewManager, "viewManager");
    this.cacheExec = ScheduledExecutors.fixed(1, "DruidSchema-Cache-%d");
    this.tables = new ConcurrentHashMap<>();
    this.escalator = escalator;

    serverView.registerTimelineCallback(
        Execs.directExecutor(),
        new TimelineServerView.TimelineCallback()
        {
          @Override
          public ServerView.CallbackAction timelineInitialized()
          {
            synchronized (lock) {
              isServerViewInitialized = true;
              lock.notifyAll();
            }

            return ServerView.CallbackAction.CONTINUE;
          }

          @Override
          public ServerView.CallbackAction segmentAdded(final DruidServerMetadata server, final DataSegment segment)
          {
            addSegment(server, segment);
            return ServerView.CallbackAction.CONTINUE;
          }

          @Override
          public ServerView.CallbackAction segmentRemoved(final DataSegment segment)
          {
            removeSegment(segment);
            return ServerView.CallbackAction.CONTINUE;
          }

          @Override
          public ServerView.CallbackAction serverSegmentRemoved(
              final DruidServerMetadata server,
              final DataSegment segment
          )
          {
            removeServerSegment(server, segment);
            return ServerView.CallbackAction.CONTINUE;
          }
        }
    );
  }

  @LifecycleStart
  public void start() throws InterruptedException
  {
    cacheExec.submit(
        new Runnable()
        {
          @Override
          public void run()
          {
            try {
              while (!Thread.currentThread().isInterrupted()) {
                final Set<DataSegment> segmentsToRefresh = new TreeSet<>();
                final Set<String> dataSourcesToRebuild = new TreeSet<>();

                try {
                  synchronized (lock) {
                    final long nextRefreshNoFuzz = DateTimes
                        .utc(lastRefresh)
                        .plus(config.getMetadataRefreshPeriod())
                        .getMillis();

                    // Fuzz a bit to spread load out when we have multiple brokers.
                    final long nextRefresh = nextRefreshNoFuzz + (long) ((nextRefreshNoFuzz - lastRefresh) * 0.10);

                    while (true) {
                      // Do not refresh if it's too soon after a failure (to avoid rapid cycles of failure).
                      final boolean wasRecentFailure = DateTimes.utc(lastFailure)
                                                                .plus(config.getMetadataRefreshPeriod())
                                                                .isAfterNow();

                      if (isServerViewInitialized &&
                          !wasRecentFailure &&
                          (!segmentsNeedingRefresh.isEmpty() || !dataSourcesNeedingRebuild.isEmpty()) &&
                          (refreshImmediately || nextRefresh < System.currentTimeMillis())) {
                        // We need to do a refresh. Break out of the waiting loop.
                        break;
                      }

                      if (isServerViewInitialized) {
                        // Server view is initialized, but we don't need to do a refresh. Could happen if there are
                        // no segments in the system yet. Just mark us as initialized, then.
                        initialized.countDown();
                      }

                      // Wait some more, we'll wake up when it might be time to do another refresh.
                      lock.wait(Math.max(1, nextRefresh - System.currentTimeMillis()));
                    }

                    segmentsToRefresh.addAll(segmentsNeedingRefresh);
                    segmentsNeedingRefresh.clear();

                    // Mutable segments need a refresh every period, since new columns could be added dynamically.
                    segmentsNeedingRefresh.addAll(mutableSegments);

                    lastFailure = 0L;
                    lastRefresh = System.currentTimeMillis();
                    refreshImmediately = false;
                  }

                  // Refresh the segments.
                  final Set<DataSegment> refreshed = refreshSegments(segmentsToRefresh);

                  synchronized (lock) {
                    // Add missing segments back to the refresh list.
                    segmentsNeedingRefresh.addAll(Sets.difference(segmentsToRefresh, refreshed));

                    // Compute the list of dataSources to rebuild tables for.
                    dataSourcesToRebuild.addAll(dataSourcesNeedingRebuild);
                    refreshed.forEach(segment -> dataSourcesToRebuild.add(segment.getDataSource()));
                    dataSourcesNeedingRebuild.clear();

                    lock.notifyAll();
                  }

                  // Rebuild the dataSources.
                  for (String dataSource : dataSourcesToRebuild) {
                    final DruidTable druidTable = buildDruidTable(dataSource);
                    final DruidTable oldTable = tables.put(dataSource, druidTable);
                    if (oldTable == null || !oldTable.getRowSignature().equals(druidTable.getRowSignature())) {
                      log.debug(
                          "Table for dataSource[%s] has new signature[%s].",
                          dataSource,
                          druidTable.getRowSignature()
                      );
                    } else {
                      log.debug("Table for dataSource[%s] signature is unchanged.", dataSource);
                    }
                  }

                  initialized.countDown();
                }
                catch (InterruptedException e) {
                  // Fall through.
                  throw e;
                }
                catch (Exception e) {
                  log.warn(e, "Metadata refresh failed, trying again soon.");

                  synchronized (lock) {
                    // Add our segments and dataSources back to their refresh and rebuild lists.
                    segmentsNeedingRefresh.addAll(segmentsToRefresh);
                    dataSourcesNeedingRebuild.addAll(dataSourcesToRebuild);
                    lastFailure = System.currentTimeMillis();
                    lock.notifyAll();
                  }
                }
              }
            }
            catch (InterruptedException e) {
              // Just exit.
            }
            catch (Throwable e) {
              // Throwables that fall out to here (not caught by an inner try/catch) are potentially gnarly, like
              // OOMEs. Anyway, let's just emit an alert and stop refreshing metadata.
              log.makeAlert(e, "Metadata refresh failed permanently").emit();
              throw e;
            }
            finally {
              log.info("Metadata refresh stopped.");
            }
          }
        }
    );

    if (config.isAwaitInitializationOnStart()) {
      final long startMillis = System.currentTimeMillis();
      log.info("%s waiting for initialization.", getClass().getSimpleName());
      awaitInitialization();
      log.info("%s initialized in [%,d] ms.", getClass().getSimpleName(), System.currentTimeMillis() - startMillis);
    }
  }

  @LifecycleStop
  public void stop()
  {
    cacheExec.shutdownNow();
  }

  public void awaitInitialization() throws InterruptedException
  {
    initialized.await();
  }

  @Override
  protected Map<String, Table> getTableMap()
  {
    return ImmutableMap.copyOf(tables);
  }

  @Override
  protected Multimap<String, org.apache.calcite.schema.Function> getFunctionMultimap()
  {
    final ImmutableMultimap.Builder<String, org.apache.calcite.schema.Function> builder = ImmutableMultimap.builder();
    for (Map.Entry<String, DruidViewMacro> entry : viewManager.getViews().entrySet()) {
      builder.put(entry);
    }
    return builder.build();
  }

  private void addSegment(final DruidServerMetadata server, final DataSegment segment)
  {
    synchronized (lock) {
      final Map<DataSegment, SegmentMetadataHolder> knownSegments = segmentMetadataInfo.get(segment.getDataSource());
      SegmentMetadataHolder holder = knownSegments != null ? knownSegments.get(segment) : null;
      if (holder == null) {
        // segmentReplicatable is used to determine if segments are served by realtime servers or not
        final long isRealtime = server.segmentReplicatable() ? 0 : 1;

        final Map<SegmentId, Set<String>> serverSegmentMap = ImmutableMap.of(
            segment.getId(),
            ImmutableSet.of(server.getName())
        );

        holder = SegmentMetadataHolder
            .builder(segment.getId(), IS_PUBLISHED, IS_AVAILABLE, isRealtime, serverSegmentMap)
            .build();
        // Unknown segment.
        setSegmentSignature(segment, holder);
        segmentsNeedingRefresh.add(segment);
        if (!server.segmentReplicatable()) {
          log.debug("Added new mutable segment[%s].", segment.getId());
          mutableSegments.add(segment);
        } else {
          log.debug("Added new immutable segment[%s].", segment.getId());
        }
      } else {
        final Map<SegmentId, Set<String>> segmentServerMap = holder.getReplicas();
        final ImmutableSet<String> servers = new ImmutableSet.Builder<String>()
            .addAll(segmentServerMap.get(segment.getId()))
            .add(server.getName())
            .build();
        final SegmentMetadataHolder holderWithNumReplicas = SegmentMetadataHolder
            .from(holder)
            .withReplicas(ImmutableMap.of(segment.getId(), servers))
            .build();
        knownSegments.put(segment, holderWithNumReplicas);
        if (server.segmentReplicatable()) {
          // If a segment shows up on a replicatable (historical) server at any point, then it must be immutable,
          // even if it's also available on non-replicatable (realtime) servers.
          mutableSegments.remove(segment);
          log.debug("Segment[%s] has become immutable.", segment.getId());
        }
      }
      if (!tables.containsKey(segment.getDataSource())) {
        refreshImmediately = true;
      }

      lock.notifyAll();
    }
  }

  private void removeSegment(final DataSegment segment)
  {
    synchronized (lock) {
      log.debug("Segment[%s] is gone.", segment.getId());

      dataSourcesNeedingRebuild.add(segment.getDataSource());
      segmentsNeedingRefresh.remove(segment);
      mutableSegments.remove(segment);

      final Map<DataSegment, SegmentMetadataHolder> dataSourceSegments =
          segmentMetadataInfo.get(segment.getDataSource());
      if (dataSourceSegments.remove(segment) != null) {
        totalSegments--;
      }

      if (dataSourceSegments.isEmpty()) {
        segmentMetadataInfo.remove(segment.getDataSource());
        tables.remove(segment.getDataSource());
        log.info("Removed all metadata for dataSource[%s].", segment.getDataSource());
      }

      lock.notifyAll();
    }
  }

  private void removeServerSegment(final DruidServerMetadata server, final DataSegment segment)
  {
    synchronized (lock) {
      log.debug("Segment[%s] is gone from server[%s]", segment.getId(), server.getName());
      final Map<DataSegment, SegmentMetadataHolder> knownSegments = segmentMetadataInfo.get(segment.getDataSource());
      final SegmentMetadataHolder holder = knownSegments.get(segment);
      final Map<SegmentId, Set<String>> segmentServerMap = holder.getReplicas();
      final ImmutableSet<String> servers = FluentIterable.from(segmentServerMap.get(segment.getId()))
                                                         .filter(Predicates.not(Predicates.equalTo(server.getName())))
                                                         .toSet();
      final SegmentMetadataHolder holderWithNumReplicas = SegmentMetadataHolder
          .from(holder)
          .withReplicas(ImmutableMap.of(segment.getId(), servers))
          .build();
      knownSegments.put(segment, holderWithNumReplicas);
      lock.notifyAll();
    }
  }

  /**
   * Attempt to refresh "segmentSignatures" for a set of segments. Returns the set of segments actually refreshed,
   * which may be a subset of the asked-for set.
   */
  private Set<DataSegment> refreshSegments(final Set<DataSegment> segments) throws IOException
  {
    final Set<DataSegment> retVal = new HashSet<>();

    // Organize segments by dataSource.
    final Map<String, TreeSet<DataSegment>> segmentMap = new TreeMap<>();

    for (DataSegment segment : segments) {
      segmentMap.computeIfAbsent(segment.getDataSource(), x -> new TreeSet<>(SEGMENT_ORDER))
                .add(segment);
    }

    for (Map.Entry<String, TreeSet<DataSegment>> entry : segmentMap.entrySet()) {
      final String dataSource = entry.getKey();
      retVal.addAll(refreshSegmentsForDataSource(dataSource, entry.getValue()));
    }

    return retVal;
  }

  /**
   * Attempt to refresh "segmentSignatures" for a set of segments for a particular dataSource. Returns the set of
   * segments actually refreshed, which may be a subset of the asked-for set.
   */
  private Set<DataSegment> refreshSegmentsForDataSource(final String dataSource, final Set<DataSegment> segments)
      throws IOException
  {
    log.debug("Refreshing metadata for dataSource[%s].", dataSource);

    final long startTime = System.currentTimeMillis();

    // Segment id -> segment object.
    final Map<String, DataSegment> segmentMap = Maps.uniqueIndex(segments, segment -> segment.getId().toString());

    final Set<DataSegment> retVal = new HashSet<>();
    final Sequence<SegmentAnalysis> sequence = runSegmentMetadataQuery(
        queryLifecycleFactory,
        Iterables.limit(segments, MAX_SEGMENTS_PER_QUERY),
        escalator.createEscalatedAuthenticationResult()
    );

    Yielder<SegmentAnalysis> yielder = Yielders.each(sequence);

    try {
      while (!yielder.isDone()) {
        final SegmentAnalysis analysis = yielder.get();
        final DataSegment segment = segmentMap.get(analysis.getId());

        if (segment == null) {
          log.warn("Got analysis for segment[%s] we didn't ask for, ignoring.", analysis.getId());
        } else {
          synchronized (lock) {
            final RowSignature rowSignature = analysisToRowSignature(analysis);
<<<<<<< HEAD
            log.debug("Segment[%s] has signature[%s].", segment.getIdentifier(), rowSignature);
            final Map<DataSegment, SegmentMetadataHolder> dataSourceSegments = segmentMetadataInfo.get(segment.getDataSource());
            if (dataSourceSegments == null) {
              log.warn("No segment map found with datasource[%s], skipping refresh", segment.getDataSource());
            } else {
              SegmentMetadataHolder holder = dataSourceSegments.get(segment);
              if (holder == null) {
                log.warn(
                    "No segment[%s] found with datasource[%s], skipping refresh",
                    segment.getIdentifier(),
                    segment.getDataSource()
                );
              } else {
                SegmentMetadataHolder updatedHolder = new SegmentMetadataHolder.Builder(
                    holder.getSegmentId(),
                    holder.isPublished(),
                    holder.isAvailable(),
                    holder.isRealtime(),
                    holder.getReplicas()
                ).withRowSignature(rowSignature).withNumRows(analysis.getNumRows()).build();
                dataSourceSegments.put(segment, updatedHolder);
                setSegmentSignature(segment, updatedHolder);
                retVal.add(segment);
              }
            }
=======
            log.debug("Segment[%s] has signature[%s].", segment.getId(), rowSignature);
            final Map<DataSegment, SegmentMetadataHolder> dataSourceSegments =
                segmentMetadataInfo.get(segment.getDataSource());
            SegmentMetadataHolder holder = dataSourceSegments.get(segment);
            SegmentMetadataHolder updatedHolder = SegmentMetadataHolder
                .from(holder)
                .withRowSignature(rowSignature)
                .withNumRows(analysis.getNumRows())
                .build();
            dataSourceSegments.put(segment, updatedHolder);
            setSegmentSignature(segment, updatedHolder);
            retVal.add(segment);
>>>>>>> 66f64cd8
          }
        }

        yielder = yielder.next(null);
      }
    }
    finally {
      yielder.close();
    }

    log.info(
        "Refreshed metadata for dataSource[%s] in %,d ms (%d segments queried, %d segments left).",
        dataSource,
        System.currentTimeMillis() - startTime,
        retVal.size(),
        segments.size() - retVal.size()
    );

    return retVal;
  }

  private void setSegmentSignature(final DataSegment segment, final SegmentMetadataHolder segmentMetadataHolder)
  {
    synchronized (lock) {
      TreeMap<DataSegment, SegmentMetadataHolder> dataSourceSegments = segmentMetadataInfo.computeIfAbsent(
          segment.getDataSource(),
          x -> new TreeMap<>(SEGMENT_ORDER)
      );
      if (dataSourceSegments.put(segment, segmentMetadataHolder) == null) {
        totalSegments++;
      }
    }
  }

  private DruidTable buildDruidTable(final String dataSource)
  {
    synchronized (lock) {
      final Map<DataSegment, SegmentMetadataHolder> segmentMap = segmentMetadataInfo.get(dataSource);
      final Map<String, ValueType> columnTypes = new TreeMap<>();

      if (segmentMap != null) {
        for (SegmentMetadataHolder segmentMetadataHolder : segmentMap.values()) {
          final RowSignature rowSignature = segmentMetadataHolder.getRowSignature();
          if (rowSignature != null) {
            for (String column : rowSignature.getRowOrder()) {
              // Newer column types should override older ones.
              columnTypes.putIfAbsent(column, rowSignature.getColumnType(column));
            }
          }
        }
      }

      final RowSignature.Builder builder = RowSignature.builder();
      columnTypes.forEach(builder::add);
      return new DruidTable(new TableDataSource(dataSource), builder.build());
    }
  }

  private static Sequence<SegmentAnalysis> runSegmentMetadataQuery(
      final QueryLifecycleFactory queryLifecycleFactory,
      final Iterable<DataSegment> segments,
      final AuthenticationResult authenticationResult
  )
  {
    // Sanity check: getOnlyElement of a set, to ensure all segments have the same dataSource.
    final String dataSource = Iterables.getOnlyElement(
        StreamSupport.stream(segments.spliterator(), false)
                     .map(DataSegment::getDataSource).collect(Collectors.toSet())
    );

    final MultipleSpecificSegmentSpec querySegmentSpec = new MultipleSpecificSegmentSpec(
        StreamSupport.stream(segments.spliterator(), false)
                     .map(DataSegment::toDescriptor).collect(Collectors.toList())
    );

    final SegmentMetadataQuery segmentMetadataQuery = new SegmentMetadataQuery(
        new TableDataSource(dataSource),
        querySegmentSpec,
        new AllColumnIncluderator(),
        false,
        ImmutableMap.of(),
        EnumSet.noneOf(SegmentMetadataQuery.AnalysisType.class),
        false,
        false
    );

    return queryLifecycleFactory.factorize().runSimple(segmentMetadataQuery, authenticationResult, null);
  }

  private static RowSignature analysisToRowSignature(final SegmentAnalysis analysis)
  {
    final RowSignature.Builder rowSignatureBuilder = RowSignature.builder();
    for (Map.Entry<String, ColumnAnalysis> entry : analysis.getColumns().entrySet()) {
      if (entry.getValue().isError()) {
        // Skip columns with analysis errors.
        continue;
      }

      ValueType valueType;
      try {
        valueType = ValueType.valueOf(StringUtils.toUpperCase(entry.getValue().getType()));
      }
      catch (IllegalArgumentException e) {
        // Assume unrecognized types are some flavor of COMPLEX. This throws away information about exactly
        // what kind of complex column it is, which we may want to preserve some day.
        valueType = ValueType.COMPLEX;
      }

      rowSignatureBuilder.add(entry.getKey(), valueType);
    }
    return rowSignatureBuilder.build();
  }

  public Map<DataSegment, SegmentMetadataHolder> getSegmentMetadata()
  {
    final Map<DataSegment, SegmentMetadataHolder> segmentMetadata = new HashMap<>();
    synchronized (lock) {
      for (TreeMap<DataSegment, SegmentMetadataHolder> val : segmentMetadataInfo.values()) {
        segmentMetadata.putAll(val);
      }
    }
    return segmentMetadata;
  }

  int getTotalSegments()
  {
    return totalSegments;
  }
}<|MERGE_RESOLUTION|>--- conflicted
+++ resolved
@@ -503,9 +503,9 @@
         } else {
           synchronized (lock) {
             final RowSignature rowSignature = analysisToRowSignature(analysis);
-<<<<<<< HEAD
-            log.debug("Segment[%s] has signature[%s].", segment.getIdentifier(), rowSignature);
-            final Map<DataSegment, SegmentMetadataHolder> dataSourceSegments = segmentMetadataInfo.get(segment.getDataSource());
+            log.debug("Segment[%s] has signature[%s].", segment.getId(), rowSignature);
+            final Map<DataSegment, SegmentMetadataHolder> dataSourceSegments =
+                segmentMetadataInfo.get(segment.getDataSource());
             if (dataSourceSegments == null) {
               log.warn("No segment map found with datasource[%s], skipping refresh", segment.getDataSource());
             } else {
@@ -513,36 +513,20 @@
               if (holder == null) {
                 log.warn(
                     "No segment[%s] found with datasource[%s], skipping refresh",
-                    segment.getIdentifier(),
+                    segment.getId(),
                     segment.getDataSource()
                 );
               } else {
-                SegmentMetadataHolder updatedHolder = new SegmentMetadataHolder.Builder(
-                    holder.getSegmentId(),
-                    holder.isPublished(),
-                    holder.isAvailable(),
-                    holder.isRealtime(),
-                    holder.getReplicas()
-                ).withRowSignature(rowSignature).withNumRows(analysis.getNumRows()).build();
+                SegmentMetadataHolder updatedHolder = SegmentMetadataHolder
+                    .from(holder)
+                    .withRowSignature(rowSignature)
+                    .withNumRows(analysis.getNumRows())
+                    .build();
                 dataSourceSegments.put(segment, updatedHolder);
                 setSegmentSignature(segment, updatedHolder);
                 retVal.add(segment);
               }
             }
-=======
-            log.debug("Segment[%s] has signature[%s].", segment.getId(), rowSignature);
-            final Map<DataSegment, SegmentMetadataHolder> dataSourceSegments =
-                segmentMetadataInfo.get(segment.getDataSource());
-            SegmentMetadataHolder holder = dataSourceSegments.get(segment);
-            SegmentMetadataHolder updatedHolder = SegmentMetadataHolder
-                .from(holder)
-                .withRowSignature(rowSignature)
-                .withNumRows(analysis.getNumRows())
-                .build();
-            dataSourceSegments.put(segment, updatedHolder);
-            setSegmentSignature(segment, updatedHolder);
-            retVal.add(segment);
->>>>>>> 66f64cd8
           }
         }
 
