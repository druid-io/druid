/*
 * Licensed to the Apache Software Foundation (ASF) under one
 * or more contributor license agreements.  See the NOTICE file
 * distributed with this work for additional information
 * regarding copyright ownership.  The ASF licenses this file
 * to you under the Apache License, Version 2.0 (the
 * "License"); you may not use this file except in compliance
 * with the License.  You may obtain a copy of the License at
 *
 *   http://www.apache.org/licenses/LICENSE-2.0
 *
 * Unless required by applicable law or agreed to in writing,
 * software distributed under the License is distributed on an
 * "AS IS" BASIS, WITHOUT WARRANTIES OR CONDITIONS OF ANY
 * KIND, either express or implied.  See the License for the
 * specific language governing permissions and limitations
 * under the License.
 */

package org.apache.druid.sql.calcite.schema;

import org.apache.druid.sql.calcite.table.RowSignature;
import org.apache.druid.timeline.SegmentId;

import javax.annotation.Nullable;
import java.util.Set;

/**
 * Immutable representation of RowSignature and other segment attributes needed by {@link SystemSchema.SegmentsTable}
 */
public class SegmentMetadataHolder
{
  public static Builder builder(
      SegmentId segmentId,
      long isPublished,
      long isAvailable,
      long isRealtime,
      Map<SegmentId, Set<String>> segmentServerMap
  )
  {
    return new Builder(segmentId, isPublished, isAvailable, isRealtime, segmentServerMap);
  }

  public static Builder from(SegmentMetadataHolder h)
  {
    return new Builder(h.getSegmentId(), h.isPublished(), h.isAvailable(), h.isRealtime(), h.getReplicas());
  }

  private final SegmentId segmentId;
  // Booleans represented as long type, where 1 = true and 0 = false
  // to make it easy to count number of segments which are
  // published, available or realtime etc.
  private final long isPublished;
  private final long isAvailable;
  private final long isRealtime;
<<<<<<< HEAD
  private final String segmentId;
  //set of servers that contain the segment
  private final Set<String> segmentServers;
=======
  //segmentId -> set of servers that contain the segment
  private final Map<SegmentId, Set<String>> segmentServerMap;
>>>>>>> 8eae26fd
  private final long numRows;
  @Nullable
  private final RowSignature rowSignature;

  private SegmentMetadataHolder(Builder builder)
  {
    this.rowSignature = builder.rowSignature;
    this.isPublished = builder.isPublished;
    this.isAvailable = builder.isAvailable;
    this.isRealtime = builder.isRealtime;
    this.segmentServers = builder.segmentServers;
    this.numRows = builder.numRows;
    this.segmentId = builder.segmentId;
  }

  public long isPublished()
  {
    return isPublished;
  }

  public long isAvailable()
  {
    return isAvailable;
  }

  public long isRealtime()
  {
    return isRealtime;
  }

  public SegmentId getSegmentId()
  {
    return segmentId;
  }

<<<<<<< HEAD
  public Set<String> getReplicas()
=======
  public Map<SegmentId, Set<String>> getReplicas()
>>>>>>> 8eae26fd
  {
    return segmentServers;
  }

<<<<<<< HEAD
  public long getNumReplicas()
=======
  public long getNumReplicas(SegmentId segmentId)
>>>>>>> 8eae26fd
  {
    return segmentServers.size();
  }

  public long getNumRows()
  {
    return numRows;
  }

  @Nullable
  public RowSignature getRowSignature()
  {
    return rowSignature;
  }

  public static class Builder
  {
    private final SegmentId segmentId;
    private final long isPublished;
    private final long isAvailable;
    private final long isRealtime;

<<<<<<< HEAD
    private Set<String> segmentServers;
=======
    private Map<SegmentId, Set<String>> segmentServerMap;
>>>>>>> 8eae26fd
    @Nullable
    private RowSignature rowSignature;
    private long numRows;

    private Builder(
        SegmentId segmentId,
        long isPublished,
        long isAvailable,
        long isRealtime,
<<<<<<< HEAD
        Set<String> servers,
        RowSignature rowSignature,
        long numRows
=======
        Map<SegmentId, Set<String>> segmentServerMap
>>>>>>> 8eae26fd
    )
    {
      this.segmentId = segmentId;
      this.isPublished = isPublished;
      this.isAvailable = isAvailable;
      this.isRealtime = isRealtime;
      this.segmentServers = servers;
      this.rowSignature = rowSignature;
      this.numRows = numRows;
    }

    public Builder withRowSignature(RowSignature rowSignature)
    {
      this.rowSignature = rowSignature;
      return this;
    }

    public Builder withNumRows(long numRows)
    {
      this.numRows = numRows;
      return this;
    }

<<<<<<< HEAD
    public Builder withReplicas(Set<String> servers)
=======
    public Builder withReplicas(Map<SegmentId, Set<String>> segmentServerMap)
>>>>>>> 8eae26fd
    {
      this.segmentServers = servers;
      return this;
    }

    public SegmentMetadataHolder build()
    {
      return new SegmentMetadataHolder(this);
    }
  }

}<|MERGE_RESOLUTION|>--- conflicted
+++ resolved
@@ -35,15 +35,25 @@
       long isPublished,
       long isAvailable,
       long isRealtime,
-      Map<SegmentId, Set<String>> segmentServerMap
+      Set<String> segmentServers,
+      RowSignature rowSignature,
+      long numRows
   )
   {
-    return new Builder(segmentId, isPublished, isAvailable, isRealtime, segmentServerMap);
+    return new Builder(segmentId, isPublished, isAvailable, isRealtime, segmentServers, rowSignature, numRows);
   }
 
   public static Builder from(SegmentMetadataHolder h)
   {
-    return new Builder(h.getSegmentId(), h.isPublished(), h.isAvailable(), h.isRealtime(), h.getReplicas());
+    return new Builder(
+        h.getSegmentId(),
+        h.isPublished(),
+        h.isAvailable(),
+        h.isRealtime(),
+        h.getReplicas(),
+        h.getRowSignature(),
+        h.getNumRows()
+    );
   }
 
   private final SegmentId segmentId;
@@ -53,14 +63,8 @@
   private final long isPublished;
   private final long isAvailable;
   private final long isRealtime;
-<<<<<<< HEAD
-  private final String segmentId;
   //set of servers that contain the segment
   private final Set<String> segmentServers;
-=======
-  //segmentId -> set of servers that contain the segment
-  private final Map<SegmentId, Set<String>> segmentServerMap;
->>>>>>> 8eae26fd
   private final long numRows;
   @Nullable
   private final RowSignature rowSignature;
@@ -96,20 +100,12 @@
     return segmentId;
   }
 
-<<<<<<< HEAD
   public Set<String> getReplicas()
-=======
-  public Map<SegmentId, Set<String>> getReplicas()
->>>>>>> 8eae26fd
   {
     return segmentServers;
   }
 
-<<<<<<< HEAD
   public long getNumReplicas()
-=======
-  public long getNumReplicas(SegmentId segmentId)
->>>>>>> 8eae26fd
   {
     return segmentServers.size();
   }
@@ -132,11 +128,7 @@
     private final long isAvailable;
     private final long isRealtime;
 
-<<<<<<< HEAD
     private Set<String> segmentServers;
-=======
-    private Map<SegmentId, Set<String>> segmentServerMap;
->>>>>>> 8eae26fd
     @Nullable
     private RowSignature rowSignature;
     private long numRows;
@@ -146,13 +138,9 @@
         long isPublished,
         long isAvailable,
         long isRealtime,
-<<<<<<< HEAD
         Set<String> servers,
         RowSignature rowSignature,
         long numRows
-=======
-        Map<SegmentId, Set<String>> segmentServerMap
->>>>>>> 8eae26fd
     )
     {
       this.segmentId = segmentId;
@@ -176,11 +164,7 @@
       return this;
     }
 
-<<<<<<< HEAD
     public Builder withReplicas(Set<String> servers)
-=======
-    public Builder withReplicas(Map<SegmentId, Set<String>> segmentServerMap)
->>>>>>> 8eae26fd
     {
       this.segmentServers = servers;
       return this;
