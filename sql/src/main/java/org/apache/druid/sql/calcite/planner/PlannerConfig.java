--- conflicted
+++ resolved
@@ -67,7 +67,6 @@
   private DateTimeZone sqlTimeZone = DateTimeZone.UTC;
 
   @JsonProperty
-<<<<<<< HEAD
   private boolean metadataSegmentCacheEnable = false;
 
   @JsonProperty
@@ -82,9 +81,8 @@
   {
     return metadataSegmentCacheEnable;
   }
-=======
+
   private boolean serializeComplexValues = true;
->>>>>>> 7d4cc287
 
   public Period getMetadataRefreshPeriod()
   {
@@ -176,12 +174,9 @@
     newConfig.requireTimeCondition = isRequireTimeCondition();
     newConfig.sqlTimeZone = getSqlTimeZone();
     newConfig.awaitInitializationOnStart = isAwaitInitializationOnStart();
-<<<<<<< HEAD
     newConfig.metadataSegmentCacheEnable = isMetadataSegmentCacheEnable();
     newConfig.metadataSegmentPollPeriod = getMetadataSegmentPollPeriod();
-=======
     newConfig.serializeComplexValues = shouldSerializeComplexValues();
->>>>>>> 7d4cc287
     return newConfig;
   }
 
@@ -222,12 +217,9 @@
            useFallback == that.useFallback &&
            requireTimeCondition == that.requireTimeCondition &&
            awaitInitializationOnStart == that.awaitInitializationOnStart &&
-<<<<<<< HEAD
            metadataSegmentCacheEnable == that.metadataSegmentCacheEnable &&
            metadataSegmentPollPeriod == that.metadataSegmentPollPeriod &&
-=======
            serializeComplexValues == that.serializeComplexValues &&
->>>>>>> 7d4cc287
            Objects.equals(metadataRefreshPeriod, that.metadataRefreshPeriod) &&
            Objects.equals(sqlTimeZone, that.sqlTimeZone);
   }
@@ -248,12 +240,9 @@
         requireTimeCondition,
         awaitInitializationOnStart,
         sqlTimeZone,
-<<<<<<< HEAD
         metadataSegmentCacheEnable,
-        metadataSegmentPollPeriod
-=======
+        metadataSegmentPollPeriod,
         serializeComplexValues
->>>>>>> 7d4cc287
     );
   }
 
