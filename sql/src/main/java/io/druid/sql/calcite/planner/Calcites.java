/*
 * Licensed to Metamarkets Group Inc. (Metamarkets) under one
 * or more contributor license agreements. See the NOTICE file
 * distributed with this work for additional information
 * regarding copyright ownership. Metamarkets licenses this file
 * to you under the Apache License, Version 2.0 (the
 * "License"); you may not use this file except in compliance
 * with the License. You may obtain a copy of the License at
 *
 * http://www.apache.org/licenses/LICENSE-2.0
 *
 * Unless required by applicable law or agreed to in writing,
 * software distributed under the License is distributed on an
 * "AS IS" BASIS, WITHOUT WARRANTIES OR CONDITIONS OF ANY
 * KIND, either express or implied. See the License for the
 * specific language governing permissions and limitations
 * under the License.
 */

package io.druid.sql.calcite.planner;

import com.google.common.io.BaseEncoding;
import com.google.common.primitives.Chars;
<<<<<<< HEAD
=======
import io.druid.java.util.common.guava.Sequence;
import io.druid.java.util.common.guava.Sequences;
import io.druid.segment.column.ValueType;
import io.druid.sql.calcite.rel.DruidConvention;
import io.druid.sql.calcite.rel.DruidRel;
>>>>>>> ca2b04f0
import io.druid.sql.calcite.schema.DruidSchema;
import io.druid.sql.calcite.schema.InformationSchema;
import org.apache.calcite.jdbc.CalciteSchema;
import org.apache.calcite.schema.Schema;
import org.apache.calcite.schema.SchemaPlus;
import org.apache.calcite.util.ConversionUtil;
import org.joda.time.DateTime;
import org.joda.time.DateTimeZone;
import org.joda.time.Days;

import java.nio.charset.Charset;

/**
 * Utility functions for Calcite.
 */
public class Calcites
{
  private static final Charset DEFAULT_CHARSET = Charset.forName(ConversionUtil.NATIVE_UTF16_CHARSET_NAME);

  private Calcites()
  {
    // No instantiation.
  }

  public static void setSystemProperties()
  {
    // These properties control the charsets used for SQL literals. I don't see a way to change this except through
    // system properties, so we'll have to set those...

    final String charset = ConversionUtil.NATIVE_UTF16_CHARSET_NAME;
    System.setProperty("saffron.default.charset", Calcites.defaultCharset().name());
    System.setProperty("saffron.default.nationalcharset", Calcites.defaultCharset().name());
    System.setProperty("saffron.default.collation.name", String.format("%s$en_US", charset));
  }

  public static Charset defaultCharset()
  {
    return DEFAULT_CHARSET;
  }

  public static SchemaPlus createRootSchema(final Schema druidSchema)
  {
    final SchemaPlus rootSchema = CalciteSchema.createRootSchema(false, false).plus();
    rootSchema.add(DruidSchema.NAME, druidSchema);
    rootSchema.add(InformationSchema.NAME, new InformationSchema(rootSchema));
    return rootSchema;
  }

  public static String escapeStringLiteral(final String s)
  {
    if (s == null) {
      return "''";
    } else {
      boolean isPlainAscii = true;
      final StringBuilder builder = new StringBuilder("'");
      for (int i = 0; i < s.length(); i++) {
        final char c = s.charAt(i);
        if (Character.isLetterOrDigit(c) || c == ' ') {
          builder.append(c);
          if (c > 127) {
            isPlainAscii = false;
          }
        } else {
          builder.append("\\").append(BaseEncoding.base16().encode(Chars.toByteArray(c)));
          isPlainAscii = false;
        }
      }
      builder.append("'");
      return isPlainAscii ? builder.toString() : "U&" + builder.toString();
    }
  }

  /**
   * Calcite expects "TIMESTAMP" types to be an instant that has the expected local time fields if printed as UTC.
   *
   * @param dateTime joda timestamp
   * @param timeZone session time zone
   *
   * @return Calcite style millis
   */
  public static long jodaToCalciteTimestamp(final DateTime dateTime, final DateTimeZone timeZone)
  {
    return dateTime.withZone(timeZone).withZoneRetainFields(DateTimeZone.UTC).getMillis();
  }

<<<<<<< HEAD
  /**
   * Calcite expects "DATE" types to be number of days from the epoch to the UTC date matching the local time fields.
   *
   * @param dateTime joda timestamp
   * @param timeZone session time zone
   *
   * @return Calcite style date
   */
  public static int jodaToCalciteDate(final DateTime dateTime, final DateTimeZone timeZone)
=======
  public static ValueType getValueTypeForSqlTypeName(SqlTypeName sqlTypeName)
  {
    if (SqlTypeName.APPROX_TYPES.contains(sqlTypeName)) {
      return ValueType.FLOAT;
    } else if (SqlTypeName.DATETIME_TYPES.contains(sqlTypeName) || SqlTypeName.EXACT_TYPES.contains(sqlTypeName)) {
      return ValueType.LONG;
    } else if (SqlTypeName.CHAR_TYPES.contains(sqlTypeName)) {
      return ValueType.STRING;
    } else if (SqlTypeName.OTHER == sqlTypeName) {
      return ValueType.COMPLEX;
    } else {
      return null;
    }
  }

  private static PlannerResult planWithDruidConvention(
      final Planner planner,
      final SqlExplain explain,
      final RelRoot root
  ) throws RelConversionException
>>>>>>> ca2b04f0
  {
    final DateTime date = dateTime.withZone(timeZone).dayOfMonth().roundFloorCopy();
    return Days.daysBetween(new DateTime(0L, DateTimeZone.UTC), date.withZoneRetainFields(DateTimeZone.UTC)).getDays();
  }

  /**
   * The inverse of {@link #jodaToCalciteTimestamp(DateTime, DateTimeZone)}.
   *
   * @param timestamp Calcite style timestamp
   * @param timeZone  session time zone
   *
   * @return joda timestamp, with time zone set to the session time zone
   */
  public static DateTime calciteTimestampToJoda(final long timestamp, final DateTimeZone timeZone)
  {
    return new DateTime(timestamp, DateTimeZone.UTC).withZoneRetainFields(timeZone);
  }

  /**
   * The inverse of {@link #jodaToCalciteDate(DateTime, DateTimeZone)}.
   *
   * @param date     Calcite style date
   * @param timeZone session time zone
   *
   * @return joda timestamp, with time zone set to the session time zone
   */
  public static DateTime calciteDateToJoda(final int date, final DateTimeZone timeZone)
  {
    return new DateTime(0L, DateTimeZone.UTC).plusDays(date).withZoneRetainFields(timeZone);
  }
}<|MERGE_RESOLUTION|>--- conflicted
+++ resolved
@@ -21,19 +21,13 @@
 
 import com.google.common.io.BaseEncoding;
 import com.google.common.primitives.Chars;
-<<<<<<< HEAD
-=======
-import io.druid.java.util.common.guava.Sequence;
-import io.druid.java.util.common.guava.Sequences;
 import io.druid.segment.column.ValueType;
-import io.druid.sql.calcite.rel.DruidConvention;
-import io.druid.sql.calcite.rel.DruidRel;
->>>>>>> ca2b04f0
 import io.druid.sql.calcite.schema.DruidSchema;
 import io.druid.sql.calcite.schema.InformationSchema;
 import org.apache.calcite.jdbc.CalciteSchema;
 import org.apache.calcite.schema.Schema;
 import org.apache.calcite.schema.SchemaPlus;
+import org.apache.calcite.sql.type.SqlTypeName;
 import org.apache.calcite.util.ConversionUtil;
 import org.joda.time.DateTime;
 import org.joda.time.DateTimeZone;
@@ -101,6 +95,23 @@
     }
   }
 
+  public static ValueType getValueTypeForSqlTypeName(SqlTypeName sqlTypeName)
+  {
+    if (SqlTypeName.APPROX_TYPES.contains(sqlTypeName)) {
+      return ValueType.FLOAT;
+    } else if (SqlTypeName.TIMESTAMP == sqlTypeName
+               || SqlTypeName.DATE == sqlTypeName
+               || SqlTypeName.EXACT_TYPES.contains(sqlTypeName)) {
+      return ValueType.LONG;
+    } else if (SqlTypeName.CHAR_TYPES.contains(sqlTypeName)) {
+      return ValueType.STRING;
+    } else if (SqlTypeName.OTHER == sqlTypeName) {
+      return ValueType.COMPLEX;
+    } else {
+      return null;
+    }
+  }
+
   /**
    * Calcite expects "TIMESTAMP" types to be an instant that has the expected local time fields if printed as UTC.
    *
@@ -114,7 +125,6 @@
     return dateTime.withZone(timeZone).withZoneRetainFields(DateTimeZone.UTC).getMillis();
   }
 
-<<<<<<< HEAD
   /**
    * Calcite expects "DATE" types to be number of days from the epoch to the UTC date matching the local time fields.
    *
@@ -124,28 +134,6 @@
    * @return Calcite style date
    */
   public static int jodaToCalciteDate(final DateTime dateTime, final DateTimeZone timeZone)
-=======
-  public static ValueType getValueTypeForSqlTypeName(SqlTypeName sqlTypeName)
-  {
-    if (SqlTypeName.APPROX_TYPES.contains(sqlTypeName)) {
-      return ValueType.FLOAT;
-    } else if (SqlTypeName.DATETIME_TYPES.contains(sqlTypeName) || SqlTypeName.EXACT_TYPES.contains(sqlTypeName)) {
-      return ValueType.LONG;
-    } else if (SqlTypeName.CHAR_TYPES.contains(sqlTypeName)) {
-      return ValueType.STRING;
-    } else if (SqlTypeName.OTHER == sqlTypeName) {
-      return ValueType.COMPLEX;
-    } else {
-      return null;
-    }
-  }
-
-  private static PlannerResult planWithDruidConvention(
-      final Planner planner,
-      final SqlExplain explain,
-      final RelRoot root
-  ) throws RelConversionException
->>>>>>> ca2b04f0
   {
     final DateTime date = dateTime.withZone(timeZone).dayOfMonth().roundFloorCopy();
     return Days.daysBetween(new DateTime(0L, DateTimeZone.UTC), date.withZoneRetainFields(DateTimeZone.UTC)).getDays();
