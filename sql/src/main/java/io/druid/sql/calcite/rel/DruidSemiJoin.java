/*
 * Licensed to Metamarkets Group Inc. (Metamarkets) under one
 * or more contributor license agreements. See the NOTICE file
 * distributed with this work for additional information
 * regarding copyright ownership. Metamarkets licenses this file
 * to you under the Apache License, Version 2.0 (the
 * "License"); you may not use this file except in compliance
 * with the License. You may obtain a copy of the License at
 *
 * http://www.apache.org/licenses/LICENSE-2.0
 *
 * Unless required by applicable law or agreed to in writing,
 * software distributed under the License is distributed on an
 * "AS IS" BASIS, WITHOUT WARRANTIES OR CONDITIONS OF ANY
 * KIND, either express or implied. See the License for the
 * specific language governing permissions and limitations
 * under the License.
 */

package io.druid.sql.calcite.rel;

import com.google.common.collect.ImmutableList;
import com.google.common.collect.Lists;
import com.google.common.collect.Sets;
<<<<<<< HEAD
=======
import io.druid.java.util.common.ISE;
import io.druid.java.util.common.Pair;
import io.druid.java.util.common.guava.Accumulator;
import io.druid.java.util.common.guava.Sequence;
import io.druid.java.util.common.guava.Sequences;
>>>>>>> d51f5e05
import io.druid.query.QueryDataSource;
import io.druid.query.ResourceLimitExceededException;
import io.druid.query.filter.AndDimFilter;
import io.druid.query.filter.BoundDimFilter;
import io.druid.query.filter.DimFilter;
import io.druid.query.filter.OrDimFilter;
import io.druid.sql.calcite.expression.RowExtraction;
import io.druid.sql.calcite.planner.PlannerConfig;
import io.druid.sql.calcite.table.RowSignature;
import org.apache.calcite.interpreter.BindableConvention;
import org.apache.calcite.plan.RelOptCluster;
import org.apache.calcite.plan.RelOptCost;
import org.apache.calcite.plan.RelOptPlanner;
import org.apache.calcite.plan.RelTraitSet;
import org.apache.calcite.rel.RelWriter;
import org.apache.calcite.rel.metadata.RelMetadataQuery;
import org.apache.calcite.rel.type.RelDataType;

import java.util.List;
import java.util.Set;

public class DruidSemiJoin extends DruidRel<DruidSemiJoin>
{
  private final DruidRel left;
  private final DruidRel right;
  private final List<RowExtraction> leftRowExtractions;
  private final List<Integer> rightKeys;
  private final int maxSemiJoinRowsInMemory;

  private DruidSemiJoin(
      final RelOptCluster cluster,
      final RelTraitSet traitSet,
      final DruidRel left,
      final DruidRel right,
      final List<RowExtraction> leftRowExtractions,
      final List<Integer> rightKeys,
      final int maxSemiJoinRowsInMemory
  )
  {
    super(cluster, traitSet, left.getQueryMaker());
    this.left = left;
    this.right = right;
    this.leftRowExtractions = ImmutableList.copyOf(leftRowExtractions);
    this.rightKeys = ImmutableList.copyOf(rightKeys);
    this.maxSemiJoinRowsInMemory = maxSemiJoinRowsInMemory;
  }

  public static DruidSemiJoin from(
      final DruidRel left,
      final DruidRel right,
      final List<Integer> leftKeys,
      final List<Integer> rightKeys,
      final PlannerConfig plannerConfig
  )
  {
    final ImmutableList.Builder<RowExtraction> listBuilder = ImmutableList.builder();
    for (Integer key : leftKeys) {
      final RowExtraction rex = RowExtraction.fromQueryBuilder(left.getQueryBuilder(), key);
      if (rex == null) {
        // Can't figure out what to filter the left-hand side on...
        return null;
      }
      listBuilder.add(rex);
    }

    return new DruidSemiJoin(
        left.getCluster(),
        left.getTraitSet(),
        left,
        right,
        listBuilder.build(),
        rightKeys,
        plannerConfig.getMaxSemiJoinRowsInMemory()
    );
  }

  @Override
  public RowSignature getSourceRowSignature()
  {
    return left.getSourceRowSignature();
  }

  @Override
  public DruidQueryBuilder getQueryBuilder()
  {
    return left.getQueryBuilder();
  }

  @Override
  public DruidSemiJoin withQueryBuilder(final DruidQueryBuilder newQueryBuilder)
  {
    return new DruidSemiJoin(
        getCluster(),
        getTraitSet().plusAll(newQueryBuilder.getRelTraits()),
        left.withQueryBuilder(newQueryBuilder),
        right,
        leftRowExtractions,
        rightKeys,
        maxSemiJoinRowsInMemory
    );
  }

  @Override
  public QueryDataSource asDataSource()
  {
    final DruidRel rel = getLeftRelWithFilter();
    return rel != null ? rel.asDataSource() : null;
  }

  @Override
  public DruidSemiJoin asBindable()
  {
    return new DruidSemiJoin(
        getCluster(),
<<<<<<< HEAD
        getTraitSet().plus(BindableConvention.INSTANCE),
=======
        getTraitSet().replace(BindableConvention.INSTANCE),
        semiJoin,
>>>>>>> d51f5e05
        left,
        right,
        leftRowExtractions,
        rightKeys,
        maxSemiJoinRowsInMemory
    );
  }

  @Override
  public DruidSemiJoin asDruidConvention()
  {
    return new DruidSemiJoin(
        getCluster(),
        getTraitSet().replace(DruidConvention.instance()),
        semiJoin,
        left,
        right,
        condition,
        leftRowExtractions,
        rightKeys,
        maxSemiJoinRowsInMemory
    );
  }

  @Override
  public int getQueryCount()
  {
    return left.getQueryCount() + right.getQueryCount();
  }

  @Override
  public Sequence<Object[]> runQuery()
  {
    final DruidRel<?> rel = getLeftRelWithFilter();
    if (rel != null) {
      return rel.runQuery();
    } else {
      return Sequences.empty();
    }
  }

  @Override
  protected RelDataType deriveRowType()
  {
    return left.getRowType();
  }

  @Override
  public RelWriter explainTerms(RelWriter pw)
  {
    return pw
        .item("leftRowExtractions", leftRowExtractions)
        .item("leftQuery", left.getQueryBuilder())
        .item("rightKeys", rightKeys)
        .item("rightQuery", right.getQueryBuilder());
  }

  @Override
  public RelOptCost computeSelfCost(final RelOptPlanner planner, final RelMetadataQuery mq)
  {
    return right.computeSelfCost(planner, mq).plus(left.computeSelfCost(planner, mq).multiplyBy(50));
  }

  /**
   * Returns a copy of the left rel with the filter applied from the right-hand side. This is an expensive operation
   * since it actually executes the right-hand side query.
   */
  private DruidRel<?> getLeftRelWithFilter()
  {
<<<<<<< HEAD
    // Build list of acceptable values from right side.
    final Set<List<String>> valuess = Sets.newHashSet();
    final List<DimFilter> filters = Lists.newArrayList();
    right.accumulate(
        new Function<Row, Void>()
=======
    final Pair<DruidQueryBuilder, List<Integer>> pair = getRightQueryBuilderWithGrouping();
    final DruidRel<?> rightRelAdjusted = right.withQueryBuilder(pair.lhs);
    final List<Integer> rightKeysAdjusted = pair.rhs;

    // Build list of acceptable values from right side.
    final Set<List<String>> valuess = Sets.newHashSet();
    final List<DimFilter> filters = Lists.newArrayList();
    rightRelAdjusted.runQuery().accumulate(
        null,
        new Accumulator<Object, Object[]>()
>>>>>>> d51f5e05
        {
          @Override
          public Object accumulate(final Object dummyValue, final Object[] row)
          {
            final List<String> values = Lists.newArrayListWithCapacity(rightKeys.size());

<<<<<<< HEAD
            for (int i : rightKeys) {
              final Object value = row.getObject(i);
=======
            for (int i : rightKeysAdjusted) {
              final Object value = row[i];
>>>>>>> d51f5e05
              final String stringValue = value != null ? String.valueOf(value) : "";
              values.add(stringValue);
              if (values.size() > maxSemiJoinRowsInMemory) {
                throw new ResourceLimitExceededException(
                    String.format("maxSemiJoinRowsInMemory[%,d] exceeded", maxSemiJoinRowsInMemory)
                );
              }
            }

            if (valuess.add(values)) {
              final List<DimFilter> bounds = Lists.newArrayList();
              for (int i = 0; i < values.size(); i++) {
                bounds.add(
                    new BoundDimFilter(
                        leftRowExtractions.get(i).getColumn(),
                        values.get(i),
                        values.get(i),
                        false,
                        false,
                        null,
                        leftRowExtractions.get(i).getExtractionFn(),
                        getSourceRowSignature().naturalStringComparator(leftRowExtractions.get(i))
                    )
                );
              }
              filters.add(new AndDimFilter(bounds));
            }
            return null;
          }
        }
    );

    valuess.clear();

    if (!filters.isEmpty()) {
      // Add a filter to the left side. Use OR of singleton Bound filters so they can be simplified later.
      final DimFilter semiJoinFilter = new OrDimFilter(filters);
      final DimFilter newFilter = left.getQueryBuilder().getFilter() == null
                                  ? semiJoinFilter
                                  : new AndDimFilter(
                                      ImmutableList.of(
                                          semiJoinFilter,
                                          left.getQueryBuilder().getFilter()
                                      )
                                  );

      return left.withQueryBuilder(left.getQueryBuilder().withFilter(newFilter));
    } else {
      return null;
    }
  }
}<|MERGE_RESOLUTION|>--- conflicted
+++ resolved
@@ -22,14 +22,9 @@
 import com.google.common.collect.ImmutableList;
 import com.google.common.collect.Lists;
 import com.google.common.collect.Sets;
-<<<<<<< HEAD
-=======
-import io.druid.java.util.common.ISE;
-import io.druid.java.util.common.Pair;
 import io.druid.java.util.common.guava.Accumulator;
 import io.druid.java.util.common.guava.Sequence;
 import io.druid.java.util.common.guava.Sequences;
->>>>>>> d51f5e05
 import io.druid.query.QueryDataSource;
 import io.druid.query.ResourceLimitExceededException;
 import io.druid.query.filter.AndDimFilter;
@@ -53,8 +48,8 @@
 
 public class DruidSemiJoin extends DruidRel<DruidSemiJoin>
 {
-  private final DruidRel left;
-  private final DruidRel right;
+  private final DruidRel<?> left;
+  private final DruidRel<?> right;
   private final List<RowExtraction> leftRowExtractions;
   private final List<Integer> rightKeys;
   private final int maxSemiJoinRowsInMemory;
@@ -144,12 +139,7 @@
   {
     return new DruidSemiJoin(
         getCluster(),
-<<<<<<< HEAD
-        getTraitSet().plus(BindableConvention.INSTANCE),
-=======
         getTraitSet().replace(BindableConvention.INSTANCE),
-        semiJoin,
->>>>>>> d51f5e05
         left,
         right,
         leftRowExtractions,
@@ -164,10 +154,8 @@
     return new DruidSemiJoin(
         getCluster(),
         getTraitSet().replace(DruidConvention.instance()),
-        semiJoin,
         left,
         right,
-        condition,
         leftRowExtractions,
         rightKeys,
         maxSemiJoinRowsInMemory
@@ -219,37 +207,20 @@
    */
   private DruidRel<?> getLeftRelWithFilter()
   {
-<<<<<<< HEAD
     // Build list of acceptable values from right side.
     final Set<List<String>> valuess = Sets.newHashSet();
     final List<DimFilter> filters = Lists.newArrayList();
-    right.accumulate(
-        new Function<Row, Void>()
-=======
-    final Pair<DruidQueryBuilder, List<Integer>> pair = getRightQueryBuilderWithGrouping();
-    final DruidRel<?> rightRelAdjusted = right.withQueryBuilder(pair.lhs);
-    final List<Integer> rightKeysAdjusted = pair.rhs;
-
-    // Build list of acceptable values from right side.
-    final Set<List<String>> valuess = Sets.newHashSet();
-    final List<DimFilter> filters = Lists.newArrayList();
-    rightRelAdjusted.runQuery().accumulate(
+    right.runQuery().accumulate(
         null,
         new Accumulator<Object, Object[]>()
->>>>>>> d51f5e05
         {
           @Override
           public Object accumulate(final Object dummyValue, final Object[] row)
           {
             final List<String> values = Lists.newArrayListWithCapacity(rightKeys.size());
 
-<<<<<<< HEAD
             for (int i : rightKeys) {
-              final Object value = row.getObject(i);
-=======
-            for (int i : rightKeysAdjusted) {
               final Object value = row[i];
->>>>>>> d51f5e05
               final String stringValue = value != null ? String.valueOf(value) : "";
               values.add(stringValue);
               if (values.size() > maxSemiJoinRowsInMemory) {
