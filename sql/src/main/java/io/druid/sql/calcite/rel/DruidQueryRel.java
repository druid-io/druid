--- conflicted
+++ resolved
@@ -36,17 +36,13 @@
 import org.apache.calcite.rel.metadata.RelMetadataQuery;
 import org.apache.calcite.rel.type.RelDataType;
 
-<<<<<<< HEAD
 import java.util.List;
-
-=======
 import javax.annotation.Nullable;
 import java.io.IOException;
 
 /**
  * DruidRel that uses a "table" dataSource.
  */
->>>>>>> 33c0928b
 public class DruidQueryRel extends DruidRel<DruidQueryRel>
 {
   // Factors used for computing cost (see computeSelfCost). These are intended to encourage pushing down filters
