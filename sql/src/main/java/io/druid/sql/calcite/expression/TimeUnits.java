/*
 * Licensed to Metamarkets Group Inc. (Metamarkets) under one
 * or more contributor license agreements. See the NOTICE file
 * distributed with this work for additional information
 * regarding copyright ownership. Metamarkets licenses this file
 * to you under the Apache License, Version 2.0 (the
 * "License"); you may not use this file except in compliance
 * with the License. You may obtain a copy of the License at
 *
 * http://www.apache.org/licenses/LICENSE-2.0
 *
 * Unless required by applicable law or agreed to in writing,
 * software distributed under the License is distributed on an
 * "AS IS" BASIS, WITHOUT WARRANTIES OR CONDITIONS OF ANY
 * KIND, either express or implied. See the License for the
 * specific language governing permissions and limitations
 * under the License.
 */

package io.druid.sql.calcite.expression;

import com.google.common.collect.ImmutableMap;
<<<<<<< HEAD
import io.druid.java.util.common.granularity.Granularity;
=======
import io.druid.granularity.PeriodGranularity;
import io.druid.granularity.QueryGranularity;
>>>>>>> bc33b68b
import org.apache.calcite.avatica.util.TimeUnitRange;
import org.joda.time.DateTimeZone;
import org.joda.time.Period;

import java.util.Map;

public class TimeUnits
{
<<<<<<< HEAD
  private static final Map<TimeUnitRange, Granularity> QUERY_GRANULARITY_MAP = ImmutableMap.<TimeUnitRange, Granularity>builder()
      .put(TimeUnitRange.SECOND, Granularity.SECOND)
      .put(TimeUnitRange.MINUTE, Granularity.MINUTE)
      .put(TimeUnitRange.HOUR, Granularity.HOUR)
      .put(TimeUnitRange.DAY, Granularity.DAY)
      .put(TimeUnitRange.WEEK, Granularity.WEEK)
      .put(TimeUnitRange.MONTH, Granularity.MONTH)
      .put(TimeUnitRange.QUARTER, Granularity.QUARTER)
      .put(TimeUnitRange.YEAR, Granularity.YEAR)
=======
  private static final Map<TimeUnitRange, Period> PERIOD_MAP = ImmutableMap.<TimeUnitRange, Period>builder()
      .put(TimeUnitRange.SECOND, Period.seconds(1))
      .put(TimeUnitRange.MINUTE, Period.minutes(1))
      .put(TimeUnitRange.HOUR, Period.hours(1))
      .put(TimeUnitRange.DAY, Period.days(1))
      .put(TimeUnitRange.WEEK, Period.weeks(1))
      .put(TimeUnitRange.MONTH, Period.months(1))
      .put(TimeUnitRange.QUARTER, Period.months(3))
      .put(TimeUnitRange.YEAR, Period.years(1))
>>>>>>> bc33b68b
      .build();

  // Note that QUARTER is not supported here.
  private static final Map<TimeUnitRange, String> EXTRACT_FORMAT_MAP = ImmutableMap.<TimeUnitRange, String>builder()
      .put(TimeUnitRange.SECOND, "s")
      .put(TimeUnitRange.MINUTE, "m")
      .put(TimeUnitRange.HOUR, "H")
      .put(TimeUnitRange.DAY, "d")
      .put(TimeUnitRange.WEEK, "w")
      .put(TimeUnitRange.MONTH, "M")
      .put(TimeUnitRange.YEAR, "Y")
      .build();

  /**
   * Returns the Druid QueryGranularity corresponding to a Calcite TimeUnitRange, or null if there is none.
   *
   * @param timeUnitRange time unit
   * @param timeZone      session time zone
   *
   * @return queryGranularity, or null
   */
<<<<<<< HEAD
  public static Granularity toQueryGranularity(final TimeUnitRange timeUnitRange)
=======
  public static QueryGranularity toQueryGranularity(final TimeUnitRange timeUnitRange, final DateTimeZone timeZone)
>>>>>>> bc33b68b
  {
    final Period period = PERIOD_MAP.get(timeUnitRange);
    if (period == null) {
      return null;
    }

    return new PeriodGranularity(period, null, timeZone);
  }

  /**
   * Returns the Joda format string corresponding to extracting on a Calcite TimeUnitRange, or null if there is none.
   *
   * @param timeUnitRange time unit
   *
   * @return queryGranularity, or null
   */
  public static String toDateTimeFormat(final TimeUnitRange timeUnitRange)
  {
    return EXTRACT_FORMAT_MAP.get(timeUnitRange);
  }
}<|MERGE_RESOLUTION|>--- conflicted
+++ resolved
@@ -20,12 +20,8 @@
 package io.druid.sql.calcite.expression;
 
 import com.google.common.collect.ImmutableMap;
-<<<<<<< HEAD
 import io.druid.java.util.common.granularity.Granularity;
-=======
-import io.druid.granularity.PeriodGranularity;
-import io.druid.granularity.QueryGranularity;
->>>>>>> bc33b68b
+import io.druid.java.util.common.granularity.PeriodGranularity;
 import org.apache.calcite.avatica.util.TimeUnitRange;
 import org.joda.time.DateTimeZone;
 import org.joda.time.Period;
@@ -34,17 +30,6 @@
 
 public class TimeUnits
 {
-<<<<<<< HEAD
-  private static final Map<TimeUnitRange, Granularity> QUERY_GRANULARITY_MAP = ImmutableMap.<TimeUnitRange, Granularity>builder()
-      .put(TimeUnitRange.SECOND, Granularity.SECOND)
-      .put(TimeUnitRange.MINUTE, Granularity.MINUTE)
-      .put(TimeUnitRange.HOUR, Granularity.HOUR)
-      .put(TimeUnitRange.DAY, Granularity.DAY)
-      .put(TimeUnitRange.WEEK, Granularity.WEEK)
-      .put(TimeUnitRange.MONTH, Granularity.MONTH)
-      .put(TimeUnitRange.QUARTER, Granularity.QUARTER)
-      .put(TimeUnitRange.YEAR, Granularity.YEAR)
-=======
   private static final Map<TimeUnitRange, Period> PERIOD_MAP = ImmutableMap.<TimeUnitRange, Period>builder()
       .put(TimeUnitRange.SECOND, Period.seconds(1))
       .put(TimeUnitRange.MINUTE, Period.minutes(1))
@@ -54,7 +39,6 @@
       .put(TimeUnitRange.MONTH, Period.months(1))
       .put(TimeUnitRange.QUARTER, Period.months(3))
       .put(TimeUnitRange.YEAR, Period.years(1))
->>>>>>> bc33b68b
       .build();
 
   // Note that QUARTER is not supported here.
@@ -76,11 +60,7 @@
    *
    * @return queryGranularity, or null
    */
-<<<<<<< HEAD
-  public static Granularity toQueryGranularity(final TimeUnitRange timeUnitRange)
-=======
-  public static QueryGranularity toQueryGranularity(final TimeUnitRange timeUnitRange, final DateTimeZone timeZone)
->>>>>>> bc33b68b
+  public static Granularity toQueryGranularity(final TimeUnitRange timeUnitRange, final DateTimeZone timeZone)
   {
     final Period period = PERIOD_MAP.get(timeUnitRange);
     if (period == null) {
