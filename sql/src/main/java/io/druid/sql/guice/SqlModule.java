/*
 * Licensed to Metamarkets Group Inc. (Metamarkets) under one
 * or more contributor license agreements. See the NOTICE file
 * distributed with this work for additional information
 * regarding copyright ownership. Metamarkets licenses this file
 * to you under the Apache License, Version 2.0 (the
 * "License"); you may not use this file except in compliance
 * with the License. You may obtain a copy of the License at
 *
 * http://www.apache.org/licenses/LICENSE-2.0
 *
 * Unless required by applicable law or agreed to in writing,
 * software distributed under the License is distributed on an
 * "AS IS" BASIS, WITHOUT WARRANTIES OR CONDITIONS OF ANY
 * KIND, either express or implied. See the License for the
 * specific language governing permissions and limitations
 * under the License.
 */

package io.druid.sql.guice;

import com.google.common.base.Preconditions;
import com.google.common.collect.ImmutableList;
import com.google.inject.Binder;
import com.google.inject.Inject;
import com.google.inject.Module;
import com.google.inject.Provider;
import io.druid.guice.Jerseys;
import io.druid.guice.JsonConfigProvider;
import io.druid.guice.LazySingleton;
import io.druid.guice.LifecycleModule;
import io.druid.server.initialization.jetty.JettyBindings;
import io.druid.server.metrics.MetricsModule;
import io.druid.sql.avatica.AvaticaMonitor;
import io.druid.sql.avatica.AvaticaServerConfig;
import io.druid.sql.avatica.DruidAvaticaHandler;
import io.druid.sql.calcite.aggregation.ApproxCountDistinctSqlAggregator;
import io.druid.sql.calcite.aggregation.SqlAggregator;
import io.druid.sql.calcite.expression.CharacterLengthExtractionOperator;
import io.druid.sql.calcite.expression.ExtractExtractionOperator;
import io.druid.sql.calcite.expression.FloorExtractionOperator;
import io.druid.sql.calcite.expression.LookupExtractionOperator;
import io.druid.sql.calcite.expression.SqlExtractionOperator;
import io.druid.sql.calcite.expression.SubstringExtractionOperator;
import io.druid.sql.calcite.planner.Calcites;
import io.druid.sql.calcite.planner.PlannerConfig;
import io.druid.sql.calcite.schema.DruidSchema;
import io.druid.sql.calcite.view.NoopViewManager;
import io.druid.sql.calcite.view.ViewManager;
import io.druid.sql.http.SqlResource;
import org.apache.calcite.schema.SchemaPlus;

import java.util.List;
import java.util.Properties;

public class SqlModule implements Module
{
  public static final List<Class<? extends SqlAggregator>> DEFAULT_AGGREGATOR_CLASSES = ImmutableList.<Class<? extends SqlAggregator>>of(
      ApproxCountDistinctSqlAggregator.class
  );

  public static final List<Class<? extends SqlExtractionOperator>> DEFAULT_EXTRACTION_OPERATOR_CLASSES = ImmutableList.<Class<? extends SqlExtractionOperator>>of(
      CharacterLengthExtractionOperator.class,
      ExtractExtractionOperator.class,
      FloorExtractionOperator.class,
      LookupExtractionOperator.class,
      SubstringExtractionOperator.class
  );

  private static final String PROPERTY_SQL_ENABLE = "druid.sql.enable";
  private static final String PROPERTY_SQL_ENABLE_JSON_OVER_HTTP = "druid.sql.http.enable";
  private static final String PROPERTY_SQL_ENABLE_AVATICA = "druid.sql.avatica.enable";

  @Inject
  private Properties props;

  public SqlModule()
  {
  }

  @Override
  public void configure(Binder binder)
  {
    if (isEnabled()) {
      Calcites.setSystemProperties();

      JsonConfigProvider.bind(binder, "druid.sql.planner", PlannerConfig.class);
      JsonConfigProvider.bind(binder, "druid.sql.avatica", AvaticaServerConfig.class);
      LifecycleModule.register(binder, DruidSchema.class);
<<<<<<< HEAD
      SqlBindings.addAggregator(binder, ApproxCountDistinctSqlAggregator.class);
      binder.bind(ViewManager.class).to(NoopViewManager.class);
      binder.bind(SchemaPlus.class).toProvider(SchemaPlusProvider.class);
=======

      for (Class<? extends SqlAggregator> clazz : DEFAULT_AGGREGATOR_CLASSES) {
        SqlBindings.addAggregator(binder, clazz);
      }

      for (Class<? extends SqlExtractionOperator> clazz : DEFAULT_EXTRACTION_OPERATOR_CLASSES) {
        SqlBindings.addExtractionOperator(binder, clazz);
      }
>>>>>>> e5c0dab1

      if (isJsonOverHttpEnabled()) {
        Jerseys.addResource(binder, SqlResource.class);
      }

      if (isAvaticaEnabled()) {
        binder.bind(AvaticaMonitor.class).in(LazySingleton.class);
        JettyBindings.addHandler(binder, DruidAvaticaHandler.class);
        MetricsModule.register(binder, AvaticaMonitor.class);
      }
    }
  }

  public static class SchemaPlusProvider implements Provider<SchemaPlus>
  {
    @Inject
    private DruidSchema druidSchema;

    @Override
    public SchemaPlus get()
    {
      return Calcites.createRootSchema(druidSchema);
    }
  }

  private boolean isEnabled()
  {
    Preconditions.checkNotNull(props, "props");
    return Boolean.valueOf(props.getProperty(PROPERTY_SQL_ENABLE, "false"));
  }

  private boolean isJsonOverHttpEnabled()
  {
    Preconditions.checkNotNull(props, "props");
    return Boolean.valueOf(props.getProperty(PROPERTY_SQL_ENABLE_JSON_OVER_HTTP, "true"));
  }

  private boolean isAvaticaEnabled()
  {
    Preconditions.checkNotNull(props, "props");
    return Boolean.valueOf(props.getProperty(PROPERTY_SQL_ENABLE_AVATICA, "true"));
  }
}<|MERGE_RESOLUTION|>--- conflicted
+++ resolved
@@ -87,11 +87,8 @@
       JsonConfigProvider.bind(binder, "druid.sql.planner", PlannerConfig.class);
       JsonConfigProvider.bind(binder, "druid.sql.avatica", AvaticaServerConfig.class);
       LifecycleModule.register(binder, DruidSchema.class);
-<<<<<<< HEAD
-      SqlBindings.addAggregator(binder, ApproxCountDistinctSqlAggregator.class);
       binder.bind(ViewManager.class).to(NoopViewManager.class);
       binder.bind(SchemaPlus.class).toProvider(SchemaPlusProvider.class);
-=======
 
       for (Class<? extends SqlAggregator> clazz : DEFAULT_AGGREGATOR_CLASSES) {
         SqlBindings.addAggregator(binder, clazz);
@@ -100,7 +97,6 @@
       for (Class<? extends SqlExtractionOperator> clazz : DEFAULT_EXTRACTION_OPERATOR_CLASSES) {
         SqlBindings.addExtractionOperator(binder, clazz);
       }
->>>>>>> e5c0dab1
 
       if (isJsonOverHttpEnabled()) {
         Jerseys.addResource(binder, SqlResource.class);
