/*
 * Licensed to the Apache Software Foundation (ASF) under one
 * or more contributor license agreements.  See the NOTICE file
 * distributed with this work for additional information
 * regarding copyright ownership.  The ASF licenses this file
 * to you under the Apache License, Version 2.0 (the
 * "License"); you may not use this file except in compliance
 * with the License.  You may obtain a copy of the License at
 *
 *   http://www.apache.org/licenses/LICENSE-2.0
 *
 * Unless required by applicable law or agreed to in writing,
 * software distributed under the License is distributed on an
 * "AS IS" BASIS, WITHOUT WARRANTIES OR CONDITIONS OF ANY
 * KIND, either express or implied.  See the License for the
 * specific language governing permissions and limitations
 * under the License.
 */

package org.apache.druid.sql.calcite.http;

import com.fasterxml.jackson.core.type.TypeReference;
import com.fasterxml.jackson.databind.ObjectMapper;
import com.google.common.base.Splitter;
import com.google.common.collect.ImmutableList;
import com.google.common.collect.ImmutableMap;
import com.google.common.collect.Maps;
import org.apache.calcite.tools.ValidationException;
import org.apache.druid.common.config.NullHandling;
import org.apache.druid.jackson.DefaultObjectMapper;
import org.apache.druid.java.util.common.ISE;
import org.apache.druid.java.util.common.Pair;
import org.apache.druid.java.util.common.StringUtils;
import org.apache.druid.java.util.common.io.Closer;
import org.apache.druid.math.expr.ExprMacroTable;
import org.apache.druid.query.QueryInterruptedException;
import org.apache.druid.query.QueryRunnerFactoryConglomerate;
import org.apache.druid.query.ResourceLimitExceededException;
import org.apache.druid.server.log.TestRequestLogger;
import org.apache.druid.server.metrics.NoopServiceEmitter;
import org.apache.druid.server.security.AuthConfig;
import org.apache.druid.server.security.ForbiddenException;
import org.apache.druid.sql.SqlLifecycleFactory;
import org.apache.druid.sql.calcite.planner.DruidOperatorTable;
import org.apache.druid.sql.calcite.planner.PlannerConfig;
import org.apache.druid.sql.calcite.planner.PlannerContext;
import org.apache.druid.sql.calcite.planner.PlannerFactory;
import org.apache.druid.sql.calcite.schema.DruidSchema;
import org.apache.druid.sql.calcite.schema.SystemSchema;
import org.apache.druid.sql.calcite.util.CalciteTestBase;
import org.apache.druid.sql.calcite.util.CalciteTests;
import org.apache.druid.sql.calcite.util.QueryLogHook;
import org.apache.druid.sql.calcite.util.SpecificSegmentsQuerySegmentWalker;
import org.apache.druid.sql.http.ResultFormat;
import org.apache.druid.sql.http.SqlQuery;
import org.apache.druid.sql.http.SqlResource;
import org.easymock.EasyMock;
import org.junit.After;
import org.junit.AfterClass;
import org.junit.Assert;
import org.junit.Before;
import org.junit.BeforeClass;
import org.junit.Rule;
import org.junit.Test;
import org.junit.rules.TemporaryFolder;

import javax.servlet.http.HttpServletRequest;
import javax.ws.rs.core.Response;
import javax.ws.rs.core.StreamingOutput;
import java.io.ByteArrayOutputStream;
import java.io.IOException;
import java.nio.charset.StandardCharsets;
import java.util.Arrays;
import java.util.List;
import java.util.Map;
import java.util.function.Function;
import java.util.stream.Collectors;

public class SqlResourceTest extends CalciteTestBase
{
  private static final ObjectMapper JSON_MAPPER = new DefaultObjectMapper();
  private static final String DUMMY_SQL_QUERY_ID = "dummy";

  private static QueryRunnerFactoryConglomerate conglomerate;
  private static Closer resourceCloser;
  @Rule
  public TemporaryFolder temporaryFolder = new TemporaryFolder();
  @Rule
  public QueryLogHook queryLogHook = QueryLogHook.create();
  private SpecificSegmentsQuerySegmentWalker walker = null;
  private TestRequestLogger testRequestLogger;
  private SqlResource resource;
  private HttpServletRequest req;

  @BeforeClass
  public static void setUpClass()
  {
    final Pair<QueryRunnerFactoryConglomerate, Closer> conglomerateCloserPair = CalciteTests
        .createQueryRunnerFactoryConglomerate();
    conglomerate = conglomerateCloserPair.lhs;
    resourceCloser = conglomerateCloserPair.rhs;
  }

  @AfterClass
  public static void tearDownClass() throws IOException
  {
    resourceCloser.close();
  }

  @Before
  public void setUp() throws Exception
  {
    walker = CalciteTests.createMockWalker(conglomerate, temporaryFolder.newFolder());

    final PlannerConfig plannerConfig = new PlannerConfig();
    final DruidSchema druidSchema = CalciteTests.createMockSchema(conglomerate, walker, plannerConfig);
    final SystemSchema systemSchema = CalciteTests.createMockSystemSchema(druidSchema, walker);
    final DruidOperatorTable operatorTable = CalciteTests.createOperatorTable();
    final ExprMacroTable macroTable = CalciteTests.createExprMacroTable();
    req = EasyMock.createStrictMock(HttpServletRequest.class);
    EasyMock.expect(req.getRemoteAddr()).andReturn(null).once();
    EasyMock.expect(req.getAttribute(AuthConfig.DRUID_AUTHENTICATION_RESULT))
            .andReturn(CalciteTests.REGULAR_USER_AUTH_RESULT)
            .anyTimes();
    EasyMock.expect(req.getAttribute(AuthConfig.DRUID_ALLOW_UNSECURED_PATH)).andReturn(null).anyTimes();
    EasyMock.expect(req.getAttribute(AuthConfig.DRUID_AUTHORIZATION_CHECKED))
            .andReturn(null)
            .anyTimes();
    EasyMock.expect(req.getAttribute(AuthConfig.DRUID_AUTHENTICATION_RESULT))
            .andReturn(CalciteTests.REGULAR_USER_AUTH_RESULT)
            .anyTimes();
    req.setAttribute(AuthConfig.DRUID_AUTHORIZATION_CHECKED, true);
    EasyMock.expectLastCall().anyTimes();
    EasyMock.expect(req.getAttribute(AuthConfig.DRUID_AUTHENTICATION_RESULT))
            .andReturn(CalciteTests.REGULAR_USER_AUTH_RESULT)
            .anyTimes();
    EasyMock.replay(req);

    testRequestLogger = new TestRequestLogger();

    final PlannerFactory plannerFactory = new PlannerFactory(
        druidSchema,
        CalciteTests.createMockQueryLifecycleFactory(walker, conglomerate),
        operatorTable,
        macroTable,
        plannerConfig,
        CalciteTests.TEST_AUTHORIZER_MAPPER,
        CalciteTests.getJsonMapper()
    );

    resource = new SqlResource(
        JSON_MAPPER,
<<<<<<< HEAD
        new SqlLifecycleFactory(
            plannerFactory,
            new NoopServiceEmitter(),
            testRequestLogger
=======
        new PlannerFactory(
            druidSchema,
            systemSchema,
            CalciteTests.createMockQueryLifecycleFactory(walker, conglomerate),
            operatorTable,
            macroTable,
            plannerConfig,
            AuthTestUtils.TEST_AUTHORIZER_MAPPER,
            CalciteTests.getJsonMapper()
>>>>>>> 359576a8
        )
    );
  }

  @After
  public void tearDown() throws Exception
  {
    walker.close();
    walker = null;
  }

  @Test
  public void testUnauthorized() throws Exception
  {
    HttpServletRequest testRequest = EasyMock.createStrictMock(HttpServletRequest.class);
    EasyMock.expect(testRequest.getRemoteAddr()).andReturn(null).once();
    EasyMock.expect(testRequest.getAttribute(AuthConfig.DRUID_AUTHENTICATION_RESULT))
            .andReturn(CalciteTests.REGULAR_USER_AUTH_RESULT)
            .anyTimes();
    EasyMock.expect(testRequest.getAttribute(AuthConfig.DRUID_ALLOW_UNSECURED_PATH)).andReturn(null).anyTimes();
    EasyMock.expect(testRequest.getAttribute(AuthConfig.DRUID_AUTHORIZATION_CHECKED))
            .andReturn(null)
            .anyTimes();
    EasyMock.expect(testRequest.getAttribute(AuthConfig.DRUID_AUTHENTICATION_RESULT))
            .andReturn(CalciteTests.REGULAR_USER_AUTH_RESULT)
            .anyTimes();
    testRequest.setAttribute(AuthConfig.DRUID_AUTHORIZATION_CHECKED, false);
    EasyMock.expectLastCall().once();
    EasyMock.replay(testRequest);

    try {
      resource.doPost(
          new SqlQuery("select count(*) from forbiddenDatasource", null, false, null),
          testRequest
      );
      Assert.fail("doPost did not throw ForbiddenException for an unauthorized query");
    }
    catch (ForbiddenException e) {
      // expected
    }
    Assert.assertEquals(0, testRequestLogger.getSqlQueryLogs().size());
  }

  @Test
  public void testCountStar() throws Exception
  {
    final List<Map<String, Object>> rows = doPost(
        new SqlQuery("SELECT COUNT(*) AS cnt, 'foo' AS TheFoo FROM druid.foo", null, false, null)
    ).rhs;

    Assert.assertEquals(
        ImmutableList.of(
            ImmutableMap.of("cnt", 6, "TheFoo", "foo")
        ),
        rows
    );
    checkSqlRequestLog(true);
  }

  @Test
  public void testTimestampsInResponse() throws Exception
  {
    final List<Map<String, Object>> rows = doPost(
        new SqlQuery(
            "SELECT __time, CAST(__time AS DATE) AS t2 FROM druid.foo LIMIT 1",
            ResultFormat.OBJECT,
            false,
            null
        )
    ).rhs;

    Assert.assertEquals(
        ImmutableList.of(
            ImmutableMap.of("__time", "2000-01-01T00:00:00.000Z", "t2", "2000-01-01T00:00:00.000Z")
        ),
        rows
    );
  }

  @Test
  public void testTimestampsInResponseLosAngelesTimeZone() throws Exception
  {
    final List<Map<String, Object>> rows = doPost(
        new SqlQuery(
            "SELECT __time, CAST(__time AS DATE) AS t2 FROM druid.foo LIMIT 1",
            ResultFormat.OBJECT,
            false,
            ImmutableMap.of(PlannerContext.CTX_SQL_TIME_ZONE, "America/Los_Angeles")
        )
    ).rhs;

    Assert.assertEquals(
        ImmutableList.of(
            ImmutableMap.of("__time", "1999-12-31T16:00:00.000-08:00", "t2", "1999-12-31T00:00:00.000-08:00")
        ),
        rows
    );
  }

  @Test
  public void testFieldAliasingSelect() throws Exception
  {
    final List<Map<String, Object>> rows = doPost(
        new SqlQuery("SELECT dim2 \"x\", dim2 \"y\" FROM druid.foo LIMIT 1", ResultFormat.OBJECT, false, null)
    ).rhs;

    Assert.assertEquals(
        ImmutableList.of(
            ImmutableMap.of("x", "a", "y", "a")
        ),
        rows
    );
  }

  @Test
  public void testFieldAliasingGroupBy() throws Exception
  {
    final List<Map<String, Object>> rows = doPost(
        new SqlQuery("SELECT dim2 \"x\", dim2 \"y\" FROM druid.foo GROUP BY dim2", ResultFormat.OBJECT, false, null)
    ).rhs;

    Assert.assertEquals(
        NullHandling.replaceWithDefault() ?
        ImmutableList.of(
            ImmutableMap.of("x", "", "y", ""),
            ImmutableMap.of("x", "a", "y", "a"),
            ImmutableMap.of("x", "abc", "y", "abc")
        ) :
        ImmutableList.of(
            // x and y both should be null instead of empty string
            Maps.transformValues(ImmutableMap.of("x", "", "y", ""), (val) -> null),
            ImmutableMap.of("x", "", "y", ""),
            ImmutableMap.of("x", "a", "y", "a"),
            ImmutableMap.of("x", "abc", "y", "abc")
        ),
        rows
    );
  }

  @Test
  public void testArrayResultFormat() throws Exception
  {
    final String query = "SELECT *, CASE dim2 WHEN '' THEN dim2 END FROM foo LIMIT 2";
    final String nullStr = NullHandling.replaceWithDefault() ? "" : null;

    Assert.assertEquals(
        ImmutableList.of(
            Arrays.asList(
                "2000-01-01T00:00:00.000Z",
                1,
                "",
                "a",
                "[\"a\",\"b\"]",
                1.0,
                1.0,
                "org.apache.druid.hll.VersionOneHyperLogLogCollector",
                nullStr
            ),
            Arrays.asList(
                "2000-01-02T00:00:00.000Z",
                1,
                "10.1",
                nullStr,
                "[\"b\",\"c\"]",
                2.0,
                2.0,
                "org.apache.druid.hll.VersionOneHyperLogLogCollector",
                nullStr
            )
        ),
        doPost(new SqlQuery(query, ResultFormat.ARRAY, false, null), new TypeReference<List<List<Object>>>() {}).rhs
    );
  }

  @Test
  public void testArrayResultFormatWithHeader() throws Exception
  {
    final String query = "SELECT *, CASE dim2 WHEN '' THEN dim2 END FROM foo LIMIT 2";
    final String nullStr = NullHandling.replaceWithDefault() ? "" : null;

    Assert.assertEquals(
        ImmutableList.of(
            Arrays.asList("__time", "cnt", "dim1", "dim2", "dim3", "m1", "m2", "unique_dim1", "EXPR$8"),
            Arrays.asList(
                "2000-01-01T00:00:00.000Z",
                1,
                "",
                "a",
                "[\"a\",\"b\"]",
                1.0,
                1.0,
                "org.apache.druid.hll.VersionOneHyperLogLogCollector",
                nullStr
            ),
            Arrays.asList(
                "2000-01-02T00:00:00.000Z",
                1,
                "10.1",
                nullStr,
                "[\"b\",\"c\"]",
                2.0,
                2.0,
                "org.apache.druid.hll.VersionOneHyperLogLogCollector",
                nullStr
            )
        ),
        doPost(new SqlQuery(query, ResultFormat.ARRAY, true, null), new TypeReference<List<List<Object>>>() {}).rhs
    );
  }

  @Test
  public void testArrayLinesResultFormat() throws Exception
  {
    final String query = "SELECT *, CASE dim2 WHEN '' THEN dim2 END FROM foo LIMIT 2";
    final String response = doPostRaw(new SqlQuery(query, ResultFormat.ARRAYLINES, false, null)).rhs;
    final String nullStr = NullHandling.replaceWithDefault() ? "" : null;
    final List<String> lines = Splitter.on('\n').splitToList(response);

    Assert.assertEquals(4, lines.size());
    Assert.assertEquals(
        Arrays.asList(
            "2000-01-01T00:00:00.000Z",
            1,
            "",
            "a",
            "[\"a\",\"b\"]",
            1.0,
            1.0,
            "org.apache.druid.hll.VersionOneHyperLogLogCollector",
            nullStr
        ),
        JSON_MAPPER.readValue(lines.get(0), List.class)
    );
    Assert.assertEquals(
        Arrays.asList(
            "2000-01-02T00:00:00.000Z",
            1,
            "10.1",
            nullStr,
            "[\"b\",\"c\"]",
            2.0,
            2.0,
            "org.apache.druid.hll.VersionOneHyperLogLogCollector",
            nullStr
        ),
        JSON_MAPPER.readValue(lines.get(1), List.class)
    );
    Assert.assertEquals("", lines.get(2));
    Assert.assertEquals("", lines.get(3));
  }

  @Test
  public void testArrayLinesResultFormatWithHeader() throws Exception
  {
    final String query = "SELECT *, CASE dim2 WHEN '' THEN dim2 END FROM foo LIMIT 2";
    final String response = doPostRaw(new SqlQuery(query, ResultFormat.ARRAYLINES, true, null)).rhs;
    final String nullStr = NullHandling.replaceWithDefault() ? "" : null;
    final List<String> lines = Splitter.on('\n').splitToList(response);

    Assert.assertEquals(5, lines.size());
    Assert.assertEquals(
        Arrays.asList("__time", "cnt", "dim1", "dim2", "dim3", "m1", "m2", "unique_dim1", "EXPR$8"),
        JSON_MAPPER.readValue(lines.get(0), List.class)
    );
    Assert.assertEquals(
        Arrays.asList(
            "2000-01-01T00:00:00.000Z",
            1,
            "",
            "a",
            "[\"a\",\"b\"]",
            1.0,
            1.0,
            "org.apache.druid.hll.VersionOneHyperLogLogCollector",
            nullStr
        ),
        JSON_MAPPER.readValue(lines.get(1), List.class)
    );
    Assert.assertEquals(
        Arrays.asList(
            "2000-01-02T00:00:00.000Z",
            1,
            "10.1",
            nullStr,
            "[\"b\",\"c\"]",
            2.0,
            2.0,
            "org.apache.druid.hll.VersionOneHyperLogLogCollector",
            nullStr
        ),
        JSON_MAPPER.readValue(lines.get(2), List.class)
    );
    Assert.assertEquals("", lines.get(3));
    Assert.assertEquals("", lines.get(4));
  }

  @Test
  public void testObjectResultFormat() throws Exception
  {
    final String query = "SELECT *, CASE dim2 WHEN '' THEN dim2 END FROM foo  LIMIT 2";
    final String nullStr = NullHandling.replaceWithDefault() ? "" : null;
    final Function<Map<String, Object>, Map<String, Object>> transformer = m -> {
      return Maps.transformEntries(
          m,
          (k, v) -> "EXPR$8".equals(k) || ("dim2".equals(k) && v.toString().isEmpty()) ? nullStr : v
      );
    };

    Assert.assertEquals(
        ImmutableList.of(
            ImmutableMap
                .<String, Object>builder()
                .put("__time", "2000-01-01T00:00:00.000Z")
                .put("cnt", 1)
                .put("dim1", "")
                .put("dim2", "a")
                .put("dim3", "[\"a\",\"b\"]")
                .put("m1", 1.0)
                .put("m2", 1.0)
                .put("unique_dim1", "org.apache.druid.hll.VersionOneHyperLogLogCollector")
                .put("EXPR$8", "")
                .build(),
            ImmutableMap
                .<String, Object>builder()
                .put("__time", "2000-01-02T00:00:00.000Z")
                .put("cnt", 1)
                .put("dim1", "10.1")
                .put("dim2", "")
                .put("dim3", "[\"b\",\"c\"]")
                .put("m1", 2.0)
                .put("m2", 2.0)
                .put("unique_dim1", "org.apache.druid.hll.VersionOneHyperLogLogCollector")
                .put("EXPR$8", "")
                .build()
        ).stream().map(transformer).collect(Collectors.toList()),
        doPost(
            new SqlQuery(query, ResultFormat.OBJECT, false, null),
            new TypeReference<List<Map<String, Object>>>() {}
        ).rhs
    );
  }

  @Test
  public void testObjectLinesResultFormat() throws Exception
  {
    final String query = "SELECT *, CASE dim2 WHEN '' THEN dim2 END FROM foo LIMIT 2";
    final String response = doPostRaw(new SqlQuery(query, ResultFormat.OBJECTLINES, false, null)).rhs;
    final String nullStr = NullHandling.replaceWithDefault() ? "" : null;
    final Function<Map<String, Object>, Map<String, Object>> transformer = m -> {
      return Maps.transformEntries(
          m,
          (k, v) -> "EXPR$8".equals(k) || ("dim2".equals(k) && v.toString().isEmpty()) ? nullStr : v
      );
    };
    final List<String> lines = Splitter.on('\n').splitToList(response);

    Assert.assertEquals(4, lines.size());
    Assert.assertEquals(
        transformer.apply(
            ImmutableMap
                .<String, Object>builder()
                .put("__time", "2000-01-01T00:00:00.000Z")
                .put("cnt", 1)
                .put("dim1", "")
                .put("dim2", "a")
                .put("dim3", "[\"a\",\"b\"]")
                .put("m1", 1.0)
                .put("m2", 1.0)
                .put("unique_dim1", "org.apache.druid.hll.VersionOneHyperLogLogCollector")
                .put("EXPR$8", "")
                .build()
        ),
        JSON_MAPPER.readValue(lines.get(0), Object.class)
    );
    Assert.assertEquals(
        transformer.apply(
            ImmutableMap
                .<String, Object>builder()
                .put("__time", "2000-01-02T00:00:00.000Z")
                .put("cnt", 1)
                .put("dim1", "10.1")
                .put("dim2", "")
                .put("dim3", "[\"b\",\"c\"]")
                .put("m1", 2.0)
                .put("m2", 2.0)
                .put("unique_dim1", "org.apache.druid.hll.VersionOneHyperLogLogCollector")
                .put("EXPR$8", "")
                .build()
        ),
        JSON_MAPPER.readValue(lines.get(1), Object.class)
    );
    Assert.assertEquals("", lines.get(2));
    Assert.assertEquals("", lines.get(3));
  }

  @Test
  public void testCsvResultFormat() throws Exception
  {
    final String query = "SELECT *, CASE dim2 WHEN '' THEN dim2 END FROM foo LIMIT 2";
    final String response = doPostRaw(new SqlQuery(query, ResultFormat.CSV, false, null)).rhs;
    final List<String> lines = Splitter.on('\n').splitToList(response);

    Assert.assertEquals(
        ImmutableList.of(
            "2000-01-01T00:00:00.000Z,1,,a,\"[\"\"a\"\",\"\"b\"\"]\",1.0,1.0,org.apache.druid.hll.VersionOneHyperLogLogCollector,",
            "2000-01-02T00:00:00.000Z,1,10.1,,\"[\"\"b\"\",\"\"c\"\"]\",2.0,2.0,org.apache.druid.hll.VersionOneHyperLogLogCollector,",
            "",
            ""
        ),
        lines
    );
  }

  @Test
  public void testCsvResultFormatWithHeaders() throws Exception
  {
    final String query = "SELECT *, CASE dim2 WHEN '' THEN dim2 END FROM foo LIMIT 2";
    final String response = doPostRaw(new SqlQuery(query, ResultFormat.CSV, true, null)).rhs;
    final List<String> lines = Splitter.on('\n').splitToList(response);

    Assert.assertEquals(
        ImmutableList.of(
            "__time,cnt,dim1,dim2,dim3,m1,m2,unique_dim1,EXPR$8",
            "2000-01-01T00:00:00.000Z,1,,a,\"[\"\"a\"\",\"\"b\"\"]\",1.0,1.0,org.apache.druid.hll.VersionOneHyperLogLogCollector,",
            "2000-01-02T00:00:00.000Z,1,10.1,,\"[\"\"b\"\",\"\"c\"\"]\",2.0,2.0,org.apache.druid.hll.VersionOneHyperLogLogCollector,",
            "",
            ""
        ),
        lines
    );
  }

  @Test
  public void testExplainCountStar() throws Exception
  {
    Map<String, Object> queryContext = ImmutableMap.of(PlannerContext.CTX_SQL_QUERY_ID, DUMMY_SQL_QUERY_ID);
    final List<Map<String, Object>> rows = doPost(
        new SqlQuery("EXPLAIN PLAN FOR SELECT COUNT(*) AS cnt FROM druid.foo", ResultFormat.OBJECT, false, queryContext)
    ).rhs;

    Assert.assertEquals(
        ImmutableList.of(
            ImmutableMap.<String, Object>of(
                "PLAN",
                StringUtils.format(
                    "DruidQueryRel(query=[{\"queryType\":\"timeseries\",\"dataSource\":{\"type\":\"table\",\"name\":\"foo\"},\"intervals\":{\"type\":\"intervals\",\"intervals\":[\"-146136543-09-08T08:23:32.096Z/146140482-04-24T15:36:27.903Z\"]},\"descending\":false,\"virtualColumns\":[],\"filter\":null,\"granularity\":{\"type\":\"all\"},\"aggregations\":[{\"type\":\"count\",\"name\":\"a0\"}],\"postAggregations\":[],\"limit\":2147483647,\"context\":{\"skipEmptyBuckets\":true,\"sqlQueryId\":\"%s\"}}], signature=[{a0:LONG}])\n",
                    DUMMY_SQL_QUERY_ID
                )
            )
        ),
        rows
    );
  }

  @Test
  public void testCannotValidate() throws Exception
  {
    final QueryInterruptedException exception = doPost(
        new SqlQuery(
            "SELECT dim4 FROM druid.foo",
            ResultFormat.OBJECT,
            false,
            null
        )
    ).lhs;

    Assert.assertNotNull(exception);
    Assert.assertEquals(QueryInterruptedException.UNKNOWN_EXCEPTION, exception.getErrorCode());
    Assert.assertEquals(ValidationException.class.getName(), exception.getErrorClass());
<<<<<<< HEAD
    Assert.assertTrue(exception.getMessage().contains("Column 'dim3' not found in any table"));
    checkSqlRequestLog(false);
=======
    Assert.assertTrue(exception.getMessage().contains("Column 'dim4' not found in any table"));
>>>>>>> 359576a8
  }

  @Test
  public void testCannotConvert() throws Exception
  {
    // SELECT + ORDER unsupported
    final QueryInterruptedException exception = doPost(
        new SqlQuery("SELECT dim1 FROM druid.foo ORDER BY dim1", ResultFormat.OBJECT, false, null)
    ).lhs;

    Assert.assertNotNull(exception);
    Assert.assertEquals(QueryInterruptedException.UNKNOWN_EXCEPTION, exception.getErrorCode());
    Assert.assertEquals(ISE.class.getName(), exception.getErrorClass());
    Assert.assertTrue(
        exception.getMessage()
                 .contains("Cannot build plan for query: SELECT dim1 FROM druid.foo ORDER BY dim1")
    );
    checkSqlRequestLog(false);
  }

  @Test
  public void testResourceLimitExceeded() throws Exception
  {
    final QueryInterruptedException exception = doPost(
        new SqlQuery(
            "SELECT DISTINCT dim1 FROM foo",
            ResultFormat.OBJECT,
            false,
            ImmutableMap.of("maxMergingDictionarySize", 1)
        )
    ).lhs;

    Assert.assertNotNull(exception);
    Assert.assertEquals(exception.getErrorCode(), QueryInterruptedException.RESOURCE_LIMIT_EXCEEDED);
    Assert.assertEquals(exception.getErrorClass(), ResourceLimitExceededException.class.getName());
    checkSqlRequestLog(false);
  }

  @SuppressWarnings("unchecked")
  private void checkSqlRequestLog(boolean success)
  {
    Assert.assertEquals(1, testRequestLogger.getSqlQueryLogs().size());

    final Map<String, Object> stats = testRequestLogger.getSqlQueryLogs().get(0).getQueryStats().getStats();
    final Map<String, Object> queryContext = (Map<String, Object>) stats.get("context");
    Assert.assertEquals(success, stats.get("success"));
    Assert.assertEquals(CalciteTests.REGULAR_USER_AUTH_RESULT.getIdentity(), stats.get("identity"));
    Assert.assertTrue(stats.containsKey("sqlQuery/time"));
    Assert.assertTrue(queryContext.containsKey(PlannerContext.CTX_SQL_QUERY_ID));
    if (success) {
      Assert.assertTrue(stats.containsKey("sqlQuery/bytes"));
    } else {
      Assert.assertTrue(stats.containsKey("exception"));
    }
  }

  // Returns either an error or a result, assuming the result is a JSON object.
  private <T> Pair<QueryInterruptedException, T> doPost(
      final SqlQuery query,
      final TypeReference<T> typeReference
  ) throws Exception
  {
    final Pair<QueryInterruptedException, String> pair = doPostRaw(query);
    if (pair.rhs == null) {
      //noinspection unchecked
      return (Pair<QueryInterruptedException, T>) pair;
    } else {
      return Pair.of(pair.lhs, JSON_MAPPER.readValue(pair.rhs, typeReference));
    }
  }

  // Returns either an error or a result.
  private Pair<QueryInterruptedException, String> doPostRaw(final SqlQuery query) throws Exception
  {
    final Response response = resource.doPost(query, req);
    if (response.getStatus() == 200) {
      final StreamingOutput output = (StreamingOutput) response.getEntity();
      final ByteArrayOutputStream baos = new ByteArrayOutputStream();
      output.write(baos);
      return Pair.of(
          null,
          new String(baos.toByteArray(), StandardCharsets.UTF_8)
      );
    } else {
      return Pair.of(
          JSON_MAPPER.readValue((byte[]) response.getEntity(), QueryInterruptedException.class),
          null
      );
    }
  }

  private Pair<QueryInterruptedException, List<Map<String, Object>>> doPost(final SqlQuery query) throws Exception
  {
    return doPost(query, new TypeReference<List<Map<String, Object>>>()
    {
    });
  }
}<|MERGE_RESOLUTION|>--- conflicted
+++ resolved
@@ -140,6 +140,7 @@
 
     final PlannerFactory plannerFactory = new PlannerFactory(
         druidSchema,
+        systemSchema,
         CalciteTests.createMockQueryLifecycleFactory(walker, conglomerate),
         operatorTable,
         macroTable,
@@ -150,22 +151,10 @@
 
     resource = new SqlResource(
         JSON_MAPPER,
-<<<<<<< HEAD
         new SqlLifecycleFactory(
             plannerFactory,
             new NoopServiceEmitter(),
             testRequestLogger
-=======
-        new PlannerFactory(
-            druidSchema,
-            systemSchema,
-            CalciteTests.createMockQueryLifecycleFactory(walker, conglomerate),
-            operatorTable,
-            macroTable,
-            plannerConfig,
-            AuthTestUtils.TEST_AUTHORIZER_MAPPER,
-            CalciteTests.getJsonMapper()
->>>>>>> 359576a8
         )
     );
   }
@@ -635,12 +624,8 @@
     Assert.assertNotNull(exception);
     Assert.assertEquals(QueryInterruptedException.UNKNOWN_EXCEPTION, exception.getErrorCode());
     Assert.assertEquals(ValidationException.class.getName(), exception.getErrorClass());
-<<<<<<< HEAD
-    Assert.assertTrue(exception.getMessage().contains("Column 'dim3' not found in any table"));
+    Assert.assertTrue(exception.getMessage().contains("Column 'dim4' not found in any table"));
     checkSqlRequestLog(false);
-=======
-    Assert.assertTrue(exception.getMessage().contains("Column 'dim4' not found in any table"));
->>>>>>> 359576a8
   }
 
   @Test
