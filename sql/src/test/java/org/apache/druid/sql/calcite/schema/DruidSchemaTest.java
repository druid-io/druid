--- conflicted
+++ resolved
@@ -247,7 +247,6 @@
   }
 
   @Test
-<<<<<<< HEAD
   public void testSegmentMetadataHolderNumRows()
   {
     Map<DataSegment, SegmentMetadataHolder> segmentsMetadata = schema.getSegmentMetadata();
@@ -273,7 +272,9 @@
     existingSegment = segments.stream().findFirst().orElse(null);
     final SegmentMetadataHolder currentHolder = segmentsMetadata.get(existingSegment);
     Assert.assertEquals(updatedHolder.getNumRows(), currentHolder.getNumRows());
-=======
+  }
+
+  @Test
   public void testNullDatasource() throws IOException
   {
     Map<DataSegment, SegmentMetadataHolder> segmentMetadatas = schema.getSegmentMetadata();
@@ -281,7 +282,10 @@
     Assert.assertEquals(segments.size(), 3);
     // segments contains two segments with datasource "foo" and one with datasource "foo2"
     // let's remove the only segment with datasource "foo2"
-    final DataSegment segmentToRemove = segments.stream().filter(segment -> segment.getDataSource().equals("foo2")).findFirst().orElse(null);
+    final DataSegment segmentToRemove = segments.stream()
+                                                .filter(segment -> segment.getDataSource().equals("foo2"))
+                                                .findFirst()
+                                                .orElse(null);
     Assert.assertFalse(segmentToRemove == null);
     schema.removeSegment(segmentToRemove);
     schema.refreshSegments(segments); // can cause NPE without dataSourceSegments null check in DruidSchema#refreshSegmentsForDataSource
@@ -297,14 +301,16 @@
     Set<DataSegment> segments = segmentMetadatas.keySet();
     Assert.assertEquals(segments.size(), 3);
     //remove one of the segments with datasource "foo"
-    final DataSegment segmentToRemove = segments.stream().filter(segment -> segment.getDataSource().equals("foo")).findFirst().orElse(null);
+    final DataSegment segmentToRemove = segments.stream()
+                                                .filter(segment -> segment.getDataSource().equals("foo"))
+                                                .findFirst()
+                                                .orElse(null);
     Assert.assertFalse(segmentToRemove == null);
     schema.removeSegment(segmentToRemove);
     schema.refreshSegments(segments); // can cause NPE without holder null check in SegmentMetadataHolder#from
     segmentMetadatas = schema.getSegmentMetadata();
     segments = segmentMetadatas.keySet();
     Assert.assertEquals(segments.size(), 2);
->>>>>>> ef451d36
   }
 
 }