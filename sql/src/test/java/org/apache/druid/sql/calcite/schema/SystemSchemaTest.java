/*
 * Licensed to the Apache Software Foundation (ASF) under one
 * or more contributor license agreements.  See the NOTICE file
 * distributed with this work for additional information
 * regarding copyright ownership.  The ASF licenses this file
 * to you under the Apache License, Version 2.0 (the
 * "License"); you may not use this file except in compliance
 * with the License.  You may obtain a copy of the License at
 *
 *   http://www.apache.org/licenses/LICENSE-2.0
 *
 * Unless required by applicable law or agreed to in writing,
 * software distributed under the License is distributed on an
 * "AS IS" BASIS, WITHOUT WARRANTIES OR CONDITIONS OF ANY
 * KIND, either express or implied.  See the License for the
 * specific language governing permissions and limitations
 * under the License.
 */

package org.apache.druid.sql.calcite.schema;

import com.fasterxml.jackson.databind.ObjectMapper;
import com.google.common.collect.ImmutableList;
import com.google.common.collect.ImmutableMap;
import com.google.common.collect.ImmutableSet;
import com.google.common.util.concurrent.SettableFuture;
import org.apache.calcite.DataContext;
import org.apache.calcite.adapter.java.JavaTypeFactory;
import org.apache.calcite.jdbc.JavaTypeFactoryImpl;
import org.apache.calcite.linq4j.QueryProvider;
import org.apache.calcite.rel.type.RelDataType;
import org.apache.calcite.rel.type.RelDataTypeField;
import org.apache.calcite.schema.SchemaPlus;
import org.apache.calcite.schema.Table;
import org.apache.calcite.sql.type.SqlTypeName;
import org.apache.druid.client.DruidServer;
import org.apache.druid.client.ImmutableDruidDataSource;
import org.apache.druid.client.ImmutableDruidServer;
import org.apache.druid.client.TimelineServerView;
import org.apache.druid.data.input.InputRow;
import org.apache.druid.discovery.DruidLeaderClient;
import org.apache.druid.java.util.common.IAE;
import org.apache.druid.java.util.common.Intervals;
import org.apache.druid.java.util.common.Pair;
import org.apache.druid.java.util.common.StringUtils;
import org.apache.druid.java.util.common.io.Closer;
import org.apache.druid.java.util.http.client.Request;
import org.apache.druid.java.util.http.client.io.AppendableByteArrayInputStream;
import org.apache.druid.java.util.http.client.response.FullResponseHolder;
import org.apache.druid.java.util.http.client.response.HttpResponseHandler;
import org.apache.druid.query.QueryRunnerFactoryConglomerate;
import org.apache.druid.query.aggregation.CountAggregatorFactory;
import org.apache.druid.query.aggregation.DoubleSumAggregatorFactory;
import org.apache.druid.query.aggregation.LongSumAggregatorFactory;
import org.apache.druid.query.aggregation.hyperloglog.HyperUniquesAggregatorFactory;
import org.apache.druid.segment.IndexBuilder;
import org.apache.druid.segment.QueryableIndex;
import org.apache.druid.segment.TestHelper;
import org.apache.druid.segment.column.ValueType;
import org.apache.druid.segment.incremental.IncrementalIndexSchema;
import org.apache.druid.segment.writeout.OffHeapMemorySegmentWriteOutMediumFactory;
import org.apache.druid.server.coordination.DruidServerMetadata;
import org.apache.druid.server.coordination.ServerType;
import org.apache.druid.server.coordinator.BytesAccumulatingResponseHandler;
import org.apache.druid.server.security.Access;
import org.apache.druid.server.security.Authorizer;
import org.apache.druid.server.security.AuthorizerMapper;
import org.apache.druid.server.security.NoopEscalator;
import org.apache.druid.sql.calcite.planner.PlannerConfig;
import org.apache.druid.sql.calcite.table.RowSignature;
import org.apache.druid.sql.calcite.util.CalciteTestBase;
import org.apache.druid.sql.calcite.util.CalciteTests;
import org.apache.druid.sql.calcite.util.SpecificSegmentsQuerySegmentWalker;
import org.apache.druid.sql.calcite.util.TestServerInventoryView;
import org.apache.druid.sql.calcite.view.NoopViewManager;
import org.apache.druid.timeline.DataSegment;
<<<<<<< HEAD
import org.apache.druid.timeline.SegmentId;
=======
import org.apache.druid.timeline.partition.NumberedShardSpec;
>>>>>>> b88e6304
import org.easymock.EasyMock;
import org.jboss.netty.handler.codec.http.HttpMethod;
import org.jboss.netty.handler.codec.http.HttpResponse;
import org.junit.AfterClass;
import org.junit.Assert;
import org.junit.Before;
import org.junit.BeforeClass;
import org.junit.Rule;
import org.junit.Test;
import org.junit.rules.TemporaryFolder;

import javax.servlet.http.HttpServletResponse;
import java.io.File;
import java.io.IOException;
import java.io.InputStream;
import java.net.URL;
import java.nio.charset.StandardCharsets;
import java.util.Arrays;
import java.util.Collections;
import java.util.List;
import java.util.Map;

public class SystemSchemaTest extends CalciteTestBase
{
  private static final PlannerConfig PLANNER_CONFIG_DEFAULT = new PlannerConfig();

  private static final List<InputRow> ROWS1 = ImmutableList.of(
      CalciteTests.createRow(ImmutableMap.of("t", "2000-01-01", "m1", "1.0", "dim1", "")),
      CalciteTests.createRow(ImmutableMap.of("t", "2000-01-02", "m1", "2.0", "dim1", "10.1")),
      CalciteTests.createRow(ImmutableMap.of("t", "2000-01-03", "m1", "3.0", "dim1", "2"))
  );

  private static final List<InputRow> ROWS2 = ImmutableList.of(
      CalciteTests.createRow(ImmutableMap.of("t", "2001-01-01", "m1", "4.0", "dim2", ImmutableList.of("a"))),
      CalciteTests.createRow(ImmutableMap.of("t", "2001-01-02", "m1", "5.0", "dim2", ImmutableList.of("abc"))),
      CalciteTests.createRow(ImmutableMap.of("t", "2001-01-03", "m1", "6.0"))
  );

  private SystemSchema schema;
  private SpecificSegmentsQuerySegmentWalker walker;
  private DruidLeaderClient client;
  private TimelineServerView serverView;
  private ObjectMapper mapper;
  private FullResponseHolder responseHolder;
  private BytesAccumulatingResponseHandler responseHandler;
  private Request request;
  private DruidSchema druidSchema;
  private AuthorizerMapper authMapper;
  private static QueryRunnerFactoryConglomerate conglomerate;
  private static Closer resourceCloser;

  @Rule
  public TemporaryFolder temporaryFolder = new TemporaryFolder();

  @BeforeClass
  public static void setUpClass()
  {
    final Pair<QueryRunnerFactoryConglomerate, Closer> conglomerateCloserPair = CalciteTests
        .createQueryRunnerFactoryConglomerate();
    conglomerate = conglomerateCloserPair.lhs;
    resourceCloser = conglomerateCloserPair.rhs;
  }

  @AfterClass
  public static void tearDownClass() throws IOException
  {
    resourceCloser.close();
  }

  @Before
  public void setUp() throws Exception
  {
    serverView = EasyMock.createNiceMock(TimelineServerView.class);
    client = EasyMock.createMock(DruidLeaderClient.class);
    mapper = TestHelper.makeJsonMapper();
    responseHolder = EasyMock.createMock(FullResponseHolder.class);
    responseHandler = EasyMock.createMockBuilder(BytesAccumulatingResponseHandler.class)
                              .withConstructor()
                              .addMockedMethod(
                                  "handleResponse",
                                  HttpResponse.class,
                                  HttpResponseHandler.TrafficCop.class
                              )
                              .addMockedMethod("getStatus")
                              .createMock();
    request = EasyMock.createMock(Request.class);
    authMapper = new AuthorizerMapper(null)
    {
      @Override
      public Authorizer getAuthorizer(String name)
      {
        return (authenticationResult, resource, action) -> new Access(true);
      }
    };

    final File tmpDir = temporaryFolder.newFolder();
    final QueryableIndex index1 = IndexBuilder.create()
                                              .tmpDir(new File(tmpDir, "1"))
                                              .segmentWriteOutMediumFactory(OffHeapMemorySegmentWriteOutMediumFactory.instance())
                                              .schema(
                                                  new IncrementalIndexSchema.Builder()
                                                      .withMetrics(
                                                          new CountAggregatorFactory("cnt"),
                                                          new DoubleSumAggregatorFactory("m1", "m1"),
                                                          new HyperUniquesAggregatorFactory("unique_dim1", "dim1")
                                                      )
                                                      .withRollup(false)
                                                      .build()
                                              )
                                              .rows(ROWS1)
                                              .buildMMappedIndex();

    final QueryableIndex index2 = IndexBuilder.create()
                                              .tmpDir(new File(tmpDir, "2"))
                                              .segmentWriteOutMediumFactory(OffHeapMemorySegmentWriteOutMediumFactory.instance())
                                              .schema(
                                                  new IncrementalIndexSchema.Builder()
                                                      .withMetrics(new LongSumAggregatorFactory("m1", "m1"))
                                                      .withRollup(false)
                                                      .build()
                                              )
                                              .rows(ROWS2)
                                              .buildMMappedIndex();

    walker = new SpecificSegmentsQuerySegmentWalker(conglomerate)
        .add(segment1, index1)
        .add(segment2, index2)
        .add(segment2, index2)
        .add(segment3, index2);

    druidSchema = new DruidSchema(
        CalciteTests.createMockQueryLifecycleFactory(walker, conglomerate),
        new TestServerInventoryView(walker.getSegments(), realtimeSegments),
        PLANNER_CONFIG_DEFAULT,
        new NoopViewManager(),
        new NoopEscalator()
    );
    druidSchema.start();
    druidSchema.awaitInitialization();
    schema = new SystemSchema(
        druidSchema,
        serverView,
        EasyMock.createStrictMock(AuthorizerMapper.class),
        client,
        client,
        mapper
    );
  }

  private final DataSegment segment1 = new DataSegment(
      "test1",
      Intervals.of("2010/2011"),
      "version1",
      null,
      ImmutableList.of("dim1", "dim2"),
      ImmutableList.of("met1", "met2"),
      null,
      1,
      100L,
      DataSegment.PruneLoadSpecHolder.DEFAULT
  );
  private final DataSegment segment2 = new DataSegment(
      "test2",
      Intervals.of("2011/2012"),
      "version2",
      null,
      ImmutableList.of("dim1", "dim2"),
      ImmutableList.of("met1", "met2"),
      null,
      1,
      100L,
      DataSegment.PruneLoadSpecHolder.DEFAULT
  );
  private final DataSegment segment3 = new DataSegment(
      "test3",
      Intervals.of("2012/2013"),
      "version3",
      null,
      ImmutableList.of("dim1", "dim2"),
      ImmutableList.of("met1", "met2"),
      new NumberedShardSpec(2, 3),
      1,
      100L,
      DataSegment.PruneLoadSpecHolder.DEFAULT
  );
  private final DataSegment segment4 = new DataSegment(
      "test4",
      Intervals.of("2017/2018"),
      "version4",
      null,
      ImmutableList.of("dim1", "dim2"),
      ImmutableList.of("met1", "met2"),
      null,
      1,
      100L,
      DataSegment.PruneLoadSpecHolder.DEFAULT
  );
  private final DataSegment segment5 = new DataSegment(
      "test5",
      Intervals.of("2017/2018"),
      "version5",
      null,
      ImmutableList.of("dim1", "dim2"),
      ImmutableList.of("met1", "met2"),
      null,
      1,
      100L,
      DataSegment.PruneLoadSpecHolder.DEFAULT
  );

  final List<DataSegment> realtimeSegments = ImmutableList.of(segment4, segment5);

  private final ImmutableDruidServer druidServer1 = new ImmutableDruidServer(
      new DruidServerMetadata("server1", "localhost:0000", null, 5L, ServerType.REALTIME, DruidServer.DEFAULT_TIER, 0),
      1L,
      ImmutableMap.of(
          "dummy",
          new ImmutableDruidDataSource("dummy", Collections.emptyMap(), Arrays.asList(segment1, segment2))
      ),
      2
  );

  private final ImmutableDruidServer druidServer2 = new ImmutableDruidServer(
      new DruidServerMetadata("server2", "server2:1234", null, 5L, ServerType.HISTORICAL, DruidServer.DEFAULT_TIER, 0),
      1L,
      ImmutableMap.of(
          "dummy",
          new ImmutableDruidDataSource("dummy", Collections.emptyMap(), Arrays.asList(segment3, segment4, segment5))
      ),
      3
  );

  private final List<ImmutableDruidServer> immutableDruidServers = ImmutableList.of(druidServer1, druidServer2);

  @Test
  public void testGetTableMap()
  {
    Assert.assertEquals(ImmutableSet.of("segments", "servers", "server_segments", "tasks"), schema.getTableNames());

    final Map<String, Table> tableMap = schema.getTableMap();
    Assert.assertEquals(ImmutableSet.of("segments", "servers", "server_segments", "tasks"), tableMap.keySet());
    final SystemSchema.SegmentsTable segmentsTable = (SystemSchema.SegmentsTable) schema.getTableMap().get("segments");
    final RelDataType rowType = segmentsTable.getRowType(new JavaTypeFactoryImpl());
    final List<RelDataTypeField> fields = rowType.getFieldList();

    Assert.assertEquals(13, fields.size());

    final SystemSchema.TasksTable tasksTable = (SystemSchema.TasksTable) schema.getTableMap().get("tasks");
    final RelDataType sysRowType = tasksTable.getRowType(new JavaTypeFactoryImpl());
    final List<RelDataTypeField> sysFields = sysRowType.getFieldList();
    Assert.assertEquals(13, sysFields.size());

    Assert.assertEquals("task_id", sysFields.get(0).getName());
    Assert.assertEquals(SqlTypeName.VARCHAR, sysFields.get(0).getType().getSqlTypeName());

    final SystemSchema.ServersTable serversTable = (SystemSchema.ServersTable) schema.getTableMap().get("servers");
    final RelDataType serverRowType = serversTable.getRowType(new JavaTypeFactoryImpl());
    final List<RelDataTypeField> serverFields = serverRowType.getFieldList();
    Assert.assertEquals(8, serverFields.size());
    Assert.assertEquals("server", serverFields.get(0).getName());
    Assert.assertEquals(SqlTypeName.VARCHAR, serverFields.get(0).getType().getSqlTypeName());
  }

  @Test
  public void testSegmentsTable() throws Exception
  {

    final SystemSchema.SegmentsTable segmentsTable = EasyMock
        .createMockBuilder(SystemSchema.SegmentsTable.class)
        .withConstructor(druidSchema, client, mapper, responseHandler, authMapper)
        .createMock();
    EasyMock.replay(segmentsTable);

    EasyMock
        .expect(client.makeRequest(HttpMethod.GET, "/druid/coordinator/v1/metadata/segments", false))
        .andReturn(request)
        .anyTimes();
    SettableFuture<InputStream> future = SettableFuture.create();
    EasyMock.expect(client.goAsync(request, responseHandler)).andReturn(future).once();
    final int ok = HttpServletResponse.SC_OK;
    EasyMock.expect(responseHandler.getStatus()).andReturn(ok).anyTimes();

    EasyMock
        .expect(request.getUrl())
        .andReturn(new URL("http://test-host:1234/druid/coordinator/v1/metadata/segments"))
        .anyTimes();

    AppendableByteArrayInputStream in = new AppendableByteArrayInputStream();
    //segments in metadata store : wikipedia1, wikipedia2, wikipedia3, test1, test2
    final String json = "[{\n"
                        + "\t\"dataSource\": \"wikipedia1\",\n"
                        + "\t\"interval\": \"2018-08-07T23:00:00.000Z/2018-08-08T00:00:00.000Z\",\n"
                        + "\t\"version\": \"2018-08-07T23:00:00.059Z\",\n"
                        + "\t\"loadSpec\": {\n"
                        + "\t\t\"type\": \"local\",\n"
                        + "\t\t\"path\": \"/var/druid/segments/wikipedia-kafka/2018-08-07T23:00:00.000Z_2018-08-08T00:00:00.000Z/2018-08-07T23:00:00.059Z/51/1578eb79-0e44-4b41-a87b-65e40c52be53/index.zip\"\n"
                        + "\t},\n"
                        + "\t\"dimensions\": \"isRobot,channel,flags,isUnpatrolled,page,diffUrl,comment,isNew,isMinor,user,namespace,commentLength,deltaBucket,cityName,countryIsoCode,countryName,isAnonymous,regionIsoCode,regionName,added,deleted,delta\",\n"
                        + "\t\"metrics\": \"count,user_unique\",\n"
                        + "\t\"shardSpec\": {\n"
                        + "\t\t\"type\": \"none\",\n"
                        + "\t\t\"partitionNum\": 51,\n"
                        + "\t\t\"partitions\": 0\n"
                        + "\t},\n"
                        + "\t\"binaryVersion\": 9,\n"
                        + "\t\"size\": 47406,\n"
                        + "\t\"identifier\": \"wikipedia-kafka_2018-08-07T23:00:00.000Z_2018-08-08T00:00:00.000Z_2018-08-07T23:00:00.059Z_51\"\n"
                        + "}, {\n"
                        + "\t\"dataSource\": \"wikipedia2\",\n"
                        + "\t\"interval\": \"2018-08-07T18:00:00.000Z/2018-08-07T19:00:00.000Z\",\n"
                        + "\t\"version\": \"2018-08-07T18:00:00.117Z\",\n"
                        + "\t\"loadSpec\": {\n"
                        + "\t\t\"type\": \"local\",\n"
                        + "\t\t\"path\": \"/var/druid/segments/wikipedia-kafka/2018-08-07T18:00:00.000Z_2018-08-07T19:00:00.000Z/2018-08-07T18:00:00.117Z/9/a2646827-b782-424c-9eed-e48aa448d2c5/index.zip\"\n"
                        + "\t},\n"
                        + "\t\"dimensions\": \"isRobot,channel,flags,isUnpatrolled,page,diffUrl,comment,isNew,isMinor,user,namespace,commentLength,deltaBucket,cityName,countryIsoCode,countryName,isAnonymous,metroCode,regionIsoCode,regionName,added,deleted,delta\",\n"
                        + "\t\"metrics\": \"count,user_unique\",\n"
                        + "\t\"shardSpec\": {\n"
                        + "\t\t\"type\": \"none\",\n"
                        + "\t\t\"partitionNum\": 9,\n"
                        + "\t\t\"partitions\": 0\n"
                        + "\t},\n"
                        + "\t\"binaryVersion\": 9,\n"
                        + "\t\"size\": 83846,\n"
                        + "\t\"identifier\": \"wikipedia-kafka_2018-08-07T18:00:00.000Z_2018-08-07T19:00:00.000Z_2018-08-07T18:00:00.117Z_9\"\n"
                        + "}, {\n"
                        + "\t\"dataSource\": \"wikipedia3\",\n"
                        + "\t\"interval\": \"2018-08-07T23:00:00.000Z/2018-08-08T00:00:00.000Z\",\n"
                        + "\t\"version\": \"2018-08-07T23:00:00.059Z\",\n"
                        + "\t\"loadSpec\": {\n"
                        + "\t\t\"type\": \"local\",\n"
                        + "\t\t\"path\": \"/var/druid/segments/wikipedia-kafka/2018-08-07T23:00:00.000Z_2018-08-08T00:00:00.000Z/2018-08-07T23:00:00.059Z/50/87c5457e-c39b-4c03-9df8-e2b20b210dfc/index.zip\"\n"
                        + "\t},\n"
                        + "\t\"dimensions\": \"isRobot,channel,flags,isUnpatrolled,page,diffUrl,comment,isNew,isMinor,user,namespace,commentLength,deltaBucket,cityName,countryIsoCode,countryName,isAnonymous,metroCode,regionIsoCode,regionName,added,deleted,delta\",\n"
                        + "\t\"metrics\": \"count,user_unique\",\n"
                        + "\t\"shardSpec\": {\n"
                        + "\t\t\"type\": \"none\",\n"
                        + "\t\t\"partitionNum\": 50,\n"
                        + "\t\t\"partitions\": 0\n"
                        + "\t},\n"
                        + "\t\"binaryVersion\": 9,\n"
                        + "\t\"size\": 53527,\n"
                        + "\t\"identifier\": \"wikipedia-kafka_2018-08-07T23:00:00.000Z_2018-08-08T00:00:00.000Z_2018-08-07T23:00:00.059Z_50\"\n"
                        + "}, {\n"
                        + "\t\"dataSource\": \"test1\",\n"
                        + "\t\"interval\": \"2010-01-01T00:00:00.000Z/2011-01-01T00:00:00.000Z\",\n"
                        + "\t\"version\": \"version1\",\n"
                        + "\t\"loadSpec\": null,\n"
                        + "\t\"dimensions\": \"dim1,dim2\",\n"
                        + "\t\"metrics\": \"met1,met2\",\n"
                        + "\t\"shardSpec\": {\n"
                        + "\t\t\"type\": \"none\",\n"
                        + "\t\t\"domainDimensions\": []\n"
                        + "\t},\n"
                        + "\t\"binaryVersion\": 1,\n"
                        + "\t\"size\": 100,\n"
                        + "\t\"identifier\": \"test1_2010-01-01T00:00:00.000Z_2011-01-01T00:00:00.000Z_version1\"\n"
                        + "}, {\n"
                        + "\t\"dataSource\": \"test2\",\n"
                        + "\t\"interval\": \"2011-01-01T00:00:00.000Z/2012-01-01T00:00:00.000Z\",\n"
                        + "\t\"version\": \"version2\",\n"
                        + "\t\"loadSpec\": null,\n"
                        + "\t\"dimensions\": \"dim1,dim2\",\n"
                        + "\t\"metrics\": \"met1,met2\",\n"
                        + "\t\"shardSpec\": {\n"
                        + "\t\t\"type\": \"none\",\n"
                        + "\t\t\"domainDimensions\": []\n"
                        + "\t},\n"
                        + "\t\"binaryVersion\": 1,\n"
                        + "\t\"size\": 100,\n"
                        + "\t\"identifier\": \"test2_2011-01-01T00:00:00.000Z_2012-01-01T00:00:00.000Z_version2\"\n"
                        + "}]";
    byte[] bytesToWrite = json.getBytes(StandardCharsets.UTF_8);
    in.add(bytesToWrite);
    in.done();
    future.set(in);

    EasyMock.replay(client, request, responseHolder, responseHandler);
    DataContext dataContext = new DataContext()
    {
      @Override
      public SchemaPlus getRootSchema()
      {
        return null;
      }

      @Override
      public JavaTypeFactory getTypeFactory()
      {
        return null;
      }

      @Override
      public QueryProvider getQueryProvider()
      {
        return null;
      }

      @Override
      public Object get(String name)
      {
        return CalciteTests.SUPER_USER_AUTH_RESULT;
      }
    };

    final List<Object[]> rows = segmentsTable.scan(dataContext).toList();

    // total segments = 8
    // segment wikipedia1, wikipedia2, wikipedia3 are published but unavailable
    // segments test1, test2  are published and available
    // segment test3 is served by historical but unpublished or unused
    // segments test4, test5 are not published but available (realtime segments)

    Assert.assertEquals(8, rows.size());

    Object[] row0 = rows.get(0);
    //segment 0 is published and unavailable, num_replicas is 0
    Assert.assertEquals(
        "wikipedia1_2018-08-07T23:00:00.000Z_2018-08-08T00:00:00.000Z_2018-08-07T23:00:00.059Z",
        row0[0]
    );
    Assert.assertEquals("wikipedia1", row0[1]);
    Assert.assertEquals("2018-08-07T23:00:00.000Z", row0[2]);
    Assert.assertEquals("2018-08-08T00:00:00.000Z", row0[3]);
    Assert.assertEquals(47406L, row0[4]);
    Assert.assertEquals("2018-08-07T23:00:00.059Z", row0[5]);
    Assert.assertEquals(0L, row0[6]); //partition_num
    Assert.assertEquals(0L, row0[7]); //num_replicas
    Assert.assertEquals(0L, row0[8]); //numRows = 0
    Assert.assertEquals(1L, row0[9]); //is_published
    Assert.assertEquals(0L, row0[10]); //is_available
    Assert.assertEquals(0L, row0[11]); //is_realtime

    Object[] row1 = rows.get(1);
    Assert.assertEquals(
        "wikipedia2_2018-08-07T18:00:00.000Z_2018-08-07T19:00:00.000Z_2018-08-07T18:00:00.117Z",
        row1[0]
    );
    Assert.assertEquals("wikipedia2", row1[1]);
    Assert.assertEquals("2018-08-07T18:00:00.000Z", row1[2]);
    Assert.assertEquals("2018-08-07T19:00:00.000Z", row1[3]);
    Assert.assertEquals(83846L, row1[4]);
    Assert.assertEquals("2018-08-07T18:00:00.117Z", row1[5]);
    Assert.assertEquals(0L, row1[6]); //partition_num
    Assert.assertEquals(0L, row1[7]); //num_replicas
    Assert.assertEquals(0L, row1[8]); //numRows = 0
    Assert.assertEquals(1L, row1[9]); //is_published
    Assert.assertEquals(0L, row1[10]); //is_available
    Assert.assertEquals(0L, row1[11]); //is_realtime


    Object[] row2 = rows.get(2);
    Assert.assertEquals(
        "wikipedia3_2018-08-07T23:00:00.000Z_2018-08-08T00:00:00.000Z_2018-08-07T23:00:00.059Z",
        row2[0]
    );
    Assert.assertEquals("wikipedia3", row2[1]);
    Assert.assertEquals("2018-08-07T23:00:00.000Z", row2[2]);
    Assert.assertEquals("2018-08-08T00:00:00.000Z", row2[3]);
    Assert.assertEquals(53527L, row2[4]);
    Assert.assertEquals("2018-08-07T23:00:00.059Z", row2[5]);
    Assert.assertEquals(0L, row2[6]); //partition_num
    Assert.assertEquals(0L, row2[7]); //num_replicas
    Assert.assertEquals(0L, row2[8]); //numRows = 0
    Assert.assertEquals(1L, row2[9]); //is_published
    Assert.assertEquals(0L, row2[10]); //is_available
    Assert.assertEquals(0L, row2[11]); //is_realtime

    Object[] row3 = rows.get(3);
    Assert.assertEquals("test1_2010-01-01T00:00:00.000Z_2011-01-01T00:00:00.000Z_version1", row3[0]);
    Assert.assertEquals("test1", row3[1]);
    Assert.assertEquals("2010-01-01T00:00:00.000Z", row3[2]);
    Assert.assertEquals("2011-01-01T00:00:00.000Z", row3[3]);
    Assert.assertEquals(100L, row3[4]);
    Assert.assertEquals("version1", row3[5]);
    Assert.assertEquals(0L, row3[6]); //partition_num
    Assert.assertEquals(1L, row3[7]); //num_replicas
    Assert.assertEquals(3L, row3[8]); //numRows = 3
    Assert.assertEquals(1L, row3[9]); //is_published
    Assert.assertEquals(1L, row3[10]); //is_available
    Assert.assertEquals(0L, row3[11]); //is_realtime

    Object[] row4 = rows.get(4);
    Assert.assertEquals("test2_2011-01-01T00:00:00.000Z_2012-01-01T00:00:00.000Z_version2", row4[0]);
    Assert.assertEquals("test2", row4[1]);
    Assert.assertEquals("2011-01-01T00:00:00.000Z", row4[2]);
    Assert.assertEquals("2012-01-01T00:00:00.000Z", row4[3]);
    Assert.assertEquals(100L, row4[4]);
    Assert.assertEquals("version2", row4[5]);
    Assert.assertEquals(0L, row4[6]); //partition_num
    Assert.assertEquals(2L, row4[7]); //segment test2 is served by 2 servers, so num_replicas=2
    Assert.assertEquals(3L, row4[8]); //numRows = 3
    Assert.assertEquals(1L, row4[9]); //is_published
    Assert.assertEquals(1L, row4[10]); //is_available
    Assert.assertEquals(0L, row4[11]); //is_realtime

    Object[] row5 = rows.get(5);
    //segment test3 is unpublished and has a NumberedShardSpec with partitionNum = 2
    Assert.assertEquals("test3_2012-01-01T00:00:00.000Z_2013-01-01T00:00:00.000Z_version3_2", row5[0]);
    Assert.assertEquals("test3", row5[1]);
    Assert.assertEquals("2012-01-01T00:00:00.000Z", row5[2]);
    Assert.assertEquals("2013-01-01T00:00:00.000Z", row5[3]);
    Assert.assertEquals(100L, row5[4]);
    Assert.assertEquals("version3", row5[5]);
    Assert.assertEquals(2L, row5[6]); //partition_num = 2
    Assert.assertEquals(1L, row5[7]); //num_replicas
    Assert.assertEquals(3L, row5[8]); //numRows = 3
    Assert.assertEquals(0L, row5[9]); //is_published
    Assert.assertEquals(1L, row5[10]); //is_available
    Assert.assertEquals(0L, row5[11]); //is_realtime

    Object[] row6 = rows.get(6);
    Assert.assertEquals("test5_2017-01-01T00:00:00.000Z_2018-01-01T00:00:00.000Z_version5", row6[0]);
    Assert.assertEquals("test5", row6[1]);
    Assert.assertEquals("2017-01-01T00:00:00.000Z", row6[2]);
    Assert.assertEquals("2018-01-01T00:00:00.000Z", row6[3]);
    Assert.assertEquals(100L, row6[4]);
    Assert.assertEquals("version5", row6[5]);
    Assert.assertEquals(0L, row6[6]); //partition_num
    Assert.assertEquals(1L, row6[7]); //num_replicas
    Assert.assertEquals(0L, row6[8]); //numRows = 0
    Assert.assertEquals(0L, row6[9]); //is_published
    Assert.assertEquals(1L, row6[10]); //is_available
    Assert.assertEquals(1L, row6[11]); //is_realtime

    Object[] row7 = rows.get(7);
    Assert.assertEquals("test4_2017-01-01T00:00:00.000Z_2018-01-01T00:00:00.000Z_version4", row7[0]);
    Assert.assertEquals("test4", row7[1]);
    Assert.assertEquals("2017-01-01T00:00:00.000Z", row7[2]);
    Assert.assertEquals("2018-01-01T00:00:00.000Z", row7[3]);
    Assert.assertEquals(100L, row7[4]);
    Assert.assertEquals("version4", row7[5]);
    Assert.assertEquals(0L, row7[6]); //partition_num
    Assert.assertEquals(1L, row7[7]); //num_replicas
    Assert.assertEquals(0L, row7[8]); //numRows
    Assert.assertEquals(0L, row7[9]); //is_published
    Assert.assertEquals(1L, row7[10]); //is_available
    Assert.assertEquals(1L, row7[11]); //is_realtime

    // Verify value types.
    verifyTypes(rows, SystemSchema.SEGMENTS_SIGNATURE);
  }

  @Test
  public void testServersTable()
  {

    SystemSchema.ServersTable serversTable = EasyMock.createMockBuilder(SystemSchema.ServersTable.class)
                                                     .withConstructor(serverView, authMapper)
                                                     .createMock();
    EasyMock.replay(serversTable);

    EasyMock.expect(serverView.getDruidServers())
            .andReturn(immutableDruidServers)
            .once();
    EasyMock.replay(serverView);
    DataContext dataContext = new DataContext()
    {
      @Override
      public SchemaPlus getRootSchema()
      {
        return null;
      }

      @Override
      public JavaTypeFactory getTypeFactory()
      {
        return null;
      }

      @Override
      public QueryProvider getQueryProvider()
      {
        return null;
      }

      @Override
      public Object get(String name)
      {
        return CalciteTests.SUPER_USER_AUTH_RESULT;
      }
    };
    final List<Object[]> rows = serversTable.scan(dataContext).toList();
    Assert.assertEquals(2, rows.size());
    Object[] row1 = rows.get(0);
    Assert.assertEquals("localhost:0000", row1[0]);
    Assert.assertEquals("realtime", row1[4].toString());
    Object[] row2 = rows.get(1);
    Assert.assertEquals("server2:1234", row2[0]);
    Assert.assertEquals("historical", row2[4].toString());

    // Verify value types.
    verifyTypes(rows, SystemSchema.SERVERS_SIGNATURE);
  }

  @Test
  public void testServerSegmentsTable()
  {
    SystemSchema.ServerSegmentsTable serverSegmentsTable = EasyMock
        .createMockBuilder(SystemSchema.ServerSegmentsTable.class)
        .withConstructor(serverView, authMapper)
        .createMock();
    EasyMock.replay(serverSegmentsTable);
    EasyMock.expect(serverView.getDruidServers())
            .andReturn(immutableDruidServers)
            .once();
    EasyMock.replay(serverView);
    DataContext dataContext = new DataContext()
    {
      @Override
      public SchemaPlus getRootSchema()
      {
        return null;
      }

      @Override
      public JavaTypeFactory getTypeFactory()
      {
        return null;
      }

      @Override
      public QueryProvider getQueryProvider()
      {
        return null;
      }

      @Override
      public Object get(String name)
      {
        return CalciteTests.SUPER_USER_AUTH_RESULT;
      }
    };

    //server_segments table is the join of servers and segments table
    // it will have 5 rows as follows
    // localhost:0000 |  test1_2010-01-01T00:00:00.000Z_2011-01-01T00:00:00.000Z_version1(segment1)
    // localhost:0000 |  test2_2011-01-01T00:00:00.000Z_2012-01-01T00:00:00.000Z_version2(segment2)
    // server2:1234   |  test3_2012-01-01T00:00:00.000Z_2013-01-01T00:00:00.000Z_version3(segment3)
    // server2:1234   |  test4_2017-01-01T00:00:00.000Z_2018-01-01T00:00:00.000Z_version4(segment4)
    // server2:1234   |  test5_2017-01-01T00:00:00.000Z_2018-01-01T00:00:00.000Z_version5(segment5)

    final List<Object[]> rows = serverSegmentsTable.scan(dataContext).toList();
    Assert.assertEquals(5, rows.size());

    Object[] row0 = rows.get(0);
    Assert.assertEquals("localhost:0000", row0[0]);
    Assert.assertEquals("test1_2010-01-01T00:00:00.000Z_2011-01-01T00:00:00.000Z_version1", row0[1].toString());

    Object[] row1 = rows.get(1);
    Assert.assertEquals("localhost:0000", row1[0]);
    Assert.assertEquals("test2_2011-01-01T00:00:00.000Z_2012-01-01T00:00:00.000Z_version2", row1[1].toString());

    Object[] row2 = rows.get(2);
    Assert.assertEquals("server2:1234", row2[0]);
<<<<<<< HEAD
    Assert.assertEquals("test3_2012-01-01T00:00:00.000Z_2013-01-01T00:00:00.000Z_version3", row2[1].toString());
=======
    Assert.assertEquals("test3_2012-01-01T00:00:00.000Z_2013-01-01T00:00:00.000Z_version3_2", row2[1]);
>>>>>>> b88e6304

    Object[] row3 = rows.get(3);
    Assert.assertEquals("server2:1234", row3[0]);
    Assert.assertEquals("test4_2017-01-01T00:00:00.000Z_2018-01-01T00:00:00.000Z_version4", row3[1].toString());

    Object[] row4 = rows.get(4);
    Assert.assertEquals("server2:1234", row4[0]);
    Assert.assertEquals("test5_2017-01-01T00:00:00.000Z_2018-01-01T00:00:00.000Z_version5", row4[1].toString());

    // Verify value types.
    verifyTypes(rows, SystemSchema.SERVER_SEGMENTS_SIGNATURE);
  }

  @Test
  public void testTasksTable() throws Exception
  {

    SystemSchema.TasksTable tasksTable = EasyMock.createMockBuilder(SystemSchema.TasksTable.class)
                                                 .withConstructor(client, mapper, responseHandler, authMapper)
                                                 .createMock();
    EasyMock.replay(tasksTable);
    EasyMock.expect(client.makeRequest(HttpMethod.GET, "/druid/indexer/v1/tasks", false)).andReturn(request).anyTimes();
    SettableFuture<InputStream> future = SettableFuture.create();
    EasyMock.expect(client.goAsync(request, responseHandler)).andReturn(future).once();
    final int ok = HttpServletResponse.SC_OK;
    EasyMock.expect(responseHandler.getStatus()).andReturn(ok).anyTimes();
    EasyMock.expect(request.getUrl()).andReturn(new URL("http://test-host:1234/druid/indexer/v1/tasks")).anyTimes();

    AppendableByteArrayInputStream in = new AppendableByteArrayInputStream();


    String json = "[{\n"
                  + "\t\"id\": \"index_wikipedia_2018-09-20T22:33:44.911Z\",\n"
                  + "\t\"type\": \"index\",\n"
                  + "\t\"createdTime\": \"2018-09-20T22:33:44.922Z\",\n"
                  + "\t\"queueInsertionTime\": \"1970-01-01T00:00:00.000Z\",\n"
                  + "\t\"statusCode\": \"FAILED\",\n"
                  + "\t\"runnerStatusCode\": \"NONE\",\n"
                  + "\t\"duration\": -1,\n"
                  + "\t\"location\": {\n"
                  + "\t\t\"host\": \"testHost\",\n"
                  + "\t\t\"port\": 1234,\n"
                  + "\t\t\"tlsPort\": -1\n"
                  + "\t},\n"
                  + "\t\"dataSource\": \"wikipedia\",\n"
                  + "\t\"errorMsg\": null\n"
                  + "}, {\n"
                  + "\t\"id\": \"index_wikipedia_2018-09-21T18:38:47.773Z\",\n"
                  + "\t\"type\": \"index\",\n"
                  + "\t\"createdTime\": \"2018-09-21T18:38:47.873Z\",\n"
                  + "\t\"queueInsertionTime\": \"2018-09-21T18:38:47.910Z\",\n"
                  + "\t\"statusCode\": \"RUNNING\",\n"
                  + "\t\"runnerStatusCode\": \"RUNNING\",\n"
                  + "\t\"duration\": null,\n"
                  + "\t\"location\": {\n"
                  + "\t\t\"host\": \"192.168.1.6\",\n"
                  + "\t\t\"port\": 8100,\n"
                  + "\t\t\"tlsPort\": -1\n"
                  + "\t},\n"
                  + "\t\"dataSource\": \"wikipedia\",\n"
                  + "\t\"errorMsg\": null\n"
                  + "}]";
    byte[] bytesToWrite = json.getBytes(StandardCharsets.UTF_8);
    in.add(bytesToWrite);
    in.done();
    future.set(in);

    EasyMock.replay(client, request, responseHandler);
    DataContext dataContext = new DataContext()
    {
      @Override
      public SchemaPlus getRootSchema()
      {
        return null;
      }

      @Override
      public JavaTypeFactory getTypeFactory()
      {
        return null;
      }

      @Override
      public QueryProvider getQueryProvider()
      {
        return null;
      }

      @Override
      public Object get(String name)
      {
        return CalciteTests.SUPER_USER_AUTH_RESULT;
      }
    };
    final List<Object[]> rows = tasksTable.scan(dataContext).toList();

    Object[] row0 = rows.get(0);
    Assert.assertEquals("index_wikipedia_2018-09-20T22:33:44.911Z", row0[0].toString());
    Assert.assertEquals("FAILED", row0[5].toString());
    Assert.assertEquals("NONE", row0[6].toString());
    Assert.assertEquals(-1L, row0[7]);
    Assert.assertEquals("testHost:1234", row0[8]);

    Object[] row1 = rows.get(1);
    Assert.assertEquals("index_wikipedia_2018-09-21T18:38:47.773Z", row1[0].toString());
    Assert.assertEquals("RUNNING", row1[5].toString());
    Assert.assertEquals("RUNNING", row1[6].toString());
    Assert.assertEquals(0L, row1[7]);
    Assert.assertEquals("192.168.1.6:8100", row1[8]);

    // Verify value types.
    verifyTypes(rows, SystemSchema.TASKS_SIGNATURE);
  }

  private static void verifyTypes(final List<Object[]> rows, final RowSignature signature)
  {
    final RelDataType rowType = signature.getRelDataType(new JavaTypeFactoryImpl());

    for (Object[] row : rows) {
      Assert.assertEquals(row.length, signature.getRowOrder().size());

      for (int i = 0; i < row.length; i++) {
        final Class<?> expectedClass;

        final ValueType columnType = signature.getColumnType(signature.getRowOrder().get(i));
        final boolean nullable = rowType.getFieldList().get(i).getType().isNullable();

        switch (columnType) {
          case LONG:
            expectedClass = Long.class;
            break;
          case FLOAT:
            expectedClass = Float.class;
            break;
          case DOUBLE:
            expectedClass = Double.class;
            break;
          case STRING:
            if (signature.getRowOrder().get(i).equals("segment_id")) {
              expectedClass = SegmentId.class;
            } else {
              expectedClass = String.class;
            }
            break;
          default:
            throw new IAE("Don't know what class to expect for valueType[%s]", columnType);
        }

        if (nullable) {
          Assert.assertTrue(
              StringUtils.format(
                  "Column[%s] is a [%s] or null (was %s)",
                  signature.getRowOrder().get(i),
                  expectedClass.getName(),
                  row[i] == null ? null : row[i].getClass().getName()
              ),
              row[i] == null || expectedClass.isAssignableFrom(row[i].getClass())
          );
        } else {
          Assert.assertTrue(
              StringUtils.format(
                  "Column[%s] is a [%s] (was %s)",
                  signature.getRowOrder().get(i),
                  expectedClass.getName(),
                  row[i] == null ? null : row[i].getClass().getName()
              ),
              row[i] != null && expectedClass.isAssignableFrom(row[i].getClass())
          );
        }
      }
    }
  }
}<|MERGE_RESOLUTION|>--- conflicted
+++ resolved
@@ -74,11 +74,8 @@
 import org.apache.druid.sql.calcite.util.TestServerInventoryView;
 import org.apache.druid.sql.calcite.view.NoopViewManager;
 import org.apache.druid.timeline.DataSegment;
-<<<<<<< HEAD
 import org.apache.druid.timeline.SegmentId;
-=======
 import org.apache.druid.timeline.partition.NumberedShardSpec;
->>>>>>> b88e6304
 import org.easymock.EasyMock;
 import org.jboss.netty.handler.codec.http.HttpMethod;
 import org.jboss.netty.handler.codec.http.HttpResponse;
@@ -498,7 +495,7 @@
     //segment 0 is published and unavailable, num_replicas is 0
     Assert.assertEquals(
         "wikipedia1_2018-08-07T23:00:00.000Z_2018-08-08T00:00:00.000Z_2018-08-07T23:00:00.059Z",
-        row0[0]
+        row0[0].toString()
     );
     Assert.assertEquals("wikipedia1", row0[1]);
     Assert.assertEquals("2018-08-07T23:00:00.000Z", row0[2]);
@@ -515,7 +512,7 @@
     Object[] row1 = rows.get(1);
     Assert.assertEquals(
         "wikipedia2_2018-08-07T18:00:00.000Z_2018-08-07T19:00:00.000Z_2018-08-07T18:00:00.117Z",
-        row1[0]
+        row1[0].toString()
     );
     Assert.assertEquals("wikipedia2", row1[1]);
     Assert.assertEquals("2018-08-07T18:00:00.000Z", row1[2]);
@@ -533,7 +530,7 @@
     Object[] row2 = rows.get(2);
     Assert.assertEquals(
         "wikipedia3_2018-08-07T23:00:00.000Z_2018-08-08T00:00:00.000Z_2018-08-07T23:00:00.059Z",
-        row2[0]
+        row2[0].toString()
     );
     Assert.assertEquals("wikipedia3", row2[1]);
     Assert.assertEquals("2018-08-07T23:00:00.000Z", row2[2]);
@@ -548,7 +545,7 @@
     Assert.assertEquals(0L, row2[11]); //is_realtime
 
     Object[] row3 = rows.get(3);
-    Assert.assertEquals("test1_2010-01-01T00:00:00.000Z_2011-01-01T00:00:00.000Z_version1", row3[0]);
+    Assert.assertEquals("test1_2010-01-01T00:00:00.000Z_2011-01-01T00:00:00.000Z_version1", row3[0].toString());
     Assert.assertEquals("test1", row3[1]);
     Assert.assertEquals("2010-01-01T00:00:00.000Z", row3[2]);
     Assert.assertEquals("2011-01-01T00:00:00.000Z", row3[3]);
@@ -562,7 +559,7 @@
     Assert.assertEquals(0L, row3[11]); //is_realtime
 
     Object[] row4 = rows.get(4);
-    Assert.assertEquals("test2_2011-01-01T00:00:00.000Z_2012-01-01T00:00:00.000Z_version2", row4[0]);
+    Assert.assertEquals("test2_2011-01-01T00:00:00.000Z_2012-01-01T00:00:00.000Z_version2", row4[0].toString());
     Assert.assertEquals("test2", row4[1]);
     Assert.assertEquals("2011-01-01T00:00:00.000Z", row4[2]);
     Assert.assertEquals("2012-01-01T00:00:00.000Z", row4[3]);
@@ -577,7 +574,7 @@
 
     Object[] row5 = rows.get(5);
     //segment test3 is unpublished and has a NumberedShardSpec with partitionNum = 2
-    Assert.assertEquals("test3_2012-01-01T00:00:00.000Z_2013-01-01T00:00:00.000Z_version3_2", row5[0]);
+    Assert.assertEquals("test3_2012-01-01T00:00:00.000Z_2013-01-01T00:00:00.000Z_version3_2", row5[0].toString());
     Assert.assertEquals("test3", row5[1]);
     Assert.assertEquals("2012-01-01T00:00:00.000Z", row5[2]);
     Assert.assertEquals("2013-01-01T00:00:00.000Z", row5[3]);
@@ -591,7 +588,7 @@
     Assert.assertEquals(0L, row5[11]); //is_realtime
 
     Object[] row6 = rows.get(6);
-    Assert.assertEquals("test5_2017-01-01T00:00:00.000Z_2018-01-01T00:00:00.000Z_version5", row6[0]);
+    Assert.assertEquals("test5_2017-01-01T00:00:00.000Z_2018-01-01T00:00:00.000Z_version5", row6[0].toString());
     Assert.assertEquals("test5", row6[1]);
     Assert.assertEquals("2017-01-01T00:00:00.000Z", row6[2]);
     Assert.assertEquals("2018-01-01T00:00:00.000Z", row6[3]);
@@ -605,7 +602,7 @@
     Assert.assertEquals(1L, row6[11]); //is_realtime
 
     Object[] row7 = rows.get(7);
-    Assert.assertEquals("test4_2017-01-01T00:00:00.000Z_2018-01-01T00:00:00.000Z_version4", row7[0]);
+    Assert.assertEquals("test4_2017-01-01T00:00:00.000Z_2018-01-01T00:00:00.000Z_version4", row7[0].toString());
     Assert.assertEquals("test4", row7[1]);
     Assert.assertEquals("2017-01-01T00:00:00.000Z", row7[2]);
     Assert.assertEquals("2018-01-01T00:00:00.000Z", row7[3]);
@@ -734,11 +731,7 @@
 
     Object[] row2 = rows.get(2);
     Assert.assertEquals("server2:1234", row2[0]);
-<<<<<<< HEAD
-    Assert.assertEquals("test3_2012-01-01T00:00:00.000Z_2013-01-01T00:00:00.000Z_version3", row2[1].toString());
-=======
-    Assert.assertEquals("test3_2012-01-01T00:00:00.000Z_2013-01-01T00:00:00.000Z_version3_2", row2[1]);
->>>>>>> b88e6304
+    Assert.assertEquals("test3_2012-01-01T00:00:00.000Z_2013-01-01T00:00:00.000Z_version3_2", row2[1].toString());
 
     Object[] row3 = rows.get(3);
     Assert.assertEquals("server2:1234", row3[0]);
