--- conflicted
+++ resolved
@@ -548,11 +548,6 @@
   ) throws Exception
   {
     log.info("SQL: %s", sql);
-<<<<<<< HEAD
-    queryLogHook.clearRecordedQueries();
-    final List<Object[]> plannerResults = getResults(plannerConfig, queryContext, parameters, sql, authenticationResult);
-    verifyResults(sql, expectedQueries, expectedResults, plannerResults);
-=======
 
     final List<String> vectorizeValues = new ArrayList<>();
 
@@ -582,10 +577,9 @@
         expectedException.expectMessage("Cannot vectorize");
       }
 
-      final List<Object[]> plannerResults = getResults(plannerConfig, theQueryContext, sql, authenticationResult);
+      final List<Object[]> plannerResults = getResults(plannerConfig, theQueryContext, parameters, sql, authenticationResult);
       verifyResults(sql, theQueries, expectedResults, plannerResults);
     }
->>>>>>> ffa25b78
   }
 
   public List<Object[]> getResults(
