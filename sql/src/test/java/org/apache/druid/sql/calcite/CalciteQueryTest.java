/*
 * Licensed to the Apache Software Foundation (ASF) under one
 * or more contributor license agreements.  See the NOTICE file
 * distributed with this work for additional information
 * regarding copyright ownership.  The ASF licenses this file
 * to you under the Apache License, Version 2.0 (the
 * "License"); you may not use this file except in compliance
 * with the License.  You may obtain a copy of the License at
 *
 *   http://www.apache.org/licenses/LICENSE-2.0
 *
 * Unless required by applicable law or agreed to in writing,
 * software distributed under the License is distributed on an
 * "AS IS" BASIS, WITHOUT WARRANTIES OR CONDITIONS OF ANY
 * KIND, either express or implied.  See the License for the
 * specific language governing permissions and limitations
 * under the License.
 */

package org.apache.druid.sql.calcite;

import com.google.common.base.Joiner;
import com.google.common.collect.ImmutableList;
import org.apache.calcite.runtime.CalciteContextException;
import org.apache.calcite.tools.ValidationException;
import org.apache.druid.common.config.NullHandling;
import org.apache.druid.java.util.common.DateTimes;
import org.apache.druid.java.util.common.Intervals;
import org.apache.druid.java.util.common.JodaUtils;
import org.apache.druid.java.util.common.granularity.Granularities;
import org.apache.druid.java.util.common.granularity.PeriodGranularity;
import org.apache.druid.math.expr.ExprMacroTable;
import org.apache.druid.query.Druids;
import org.apache.druid.query.QueryDataSource;
import org.apache.druid.query.ResourceLimitExceededException;
import org.apache.druid.query.aggregation.CountAggregatorFactory;
import org.apache.druid.query.aggregation.DoubleMaxAggregatorFactory;
import org.apache.druid.query.aggregation.DoubleSumAggregatorFactory;
import org.apache.druid.query.aggregation.FilteredAggregatorFactory;
import org.apache.druid.query.aggregation.FloatMaxAggregatorFactory;
import org.apache.druid.query.aggregation.FloatMinAggregatorFactory;
import org.apache.druid.query.aggregation.LongMaxAggregatorFactory;
import org.apache.druid.query.aggregation.LongMinAggregatorFactory;
import org.apache.druid.query.aggregation.LongSumAggregatorFactory;
import org.apache.druid.query.aggregation.cardinality.CardinalityAggregatorFactory;
import org.apache.druid.query.aggregation.hyperloglog.HyperUniqueFinalizingPostAggregator;
import org.apache.druid.query.aggregation.hyperloglog.HyperUniquesAggregatorFactory;
import org.apache.druid.query.aggregation.post.ArithmeticPostAggregator;
import org.apache.druid.query.aggregation.post.FieldAccessPostAggregator;
import org.apache.druid.query.dimension.DefaultDimensionSpec;
import org.apache.druid.query.dimension.ExtractionDimensionSpec;
import org.apache.druid.query.extraction.RegexDimExtractionFn;
import org.apache.druid.query.extraction.SubstringDimExtractionFn;
import org.apache.druid.query.filter.BoundDimFilter;
import org.apache.druid.query.filter.DimFilter;
import org.apache.druid.query.filter.InDimFilter;
import org.apache.druid.query.filter.LikeDimFilter;
import org.apache.druid.query.filter.SelectorDimFilter;
import org.apache.druid.query.groupby.GroupByQuery;
import org.apache.druid.query.groupby.orderby.DefaultLimitSpec;
import org.apache.druid.query.groupby.orderby.OrderByColumnSpec;
import org.apache.druid.query.groupby.orderby.OrderByColumnSpec.Direction;
import org.apache.druid.query.lookup.RegisteredLookupExtractionFn;
import org.apache.druid.query.ordering.StringComparators;
import org.apache.druid.query.scan.ScanQuery;
import org.apache.druid.query.topn.DimensionTopNMetricSpec;
import org.apache.druid.query.topn.InvertedTopNMetricSpec;
import org.apache.druid.query.topn.NumericTopNMetricSpec;
import org.apache.druid.query.topn.TopNQueryBuilder;
import org.apache.druid.segment.column.ValueType;
import org.apache.druid.sql.calcite.expression.DruidExpression;
import org.apache.druid.sql.calcite.filtration.Filtration;
import org.apache.druid.sql.calcite.planner.Calcites;
import org.apache.druid.sql.calcite.rel.CannotBuildQueryException;
import org.apache.druid.sql.calcite.util.CalciteTests;
import org.hamcrest.CoreMatchers;
import org.joda.time.DateTime;
import org.joda.time.DateTimeZone;
import org.joda.time.Interval;
import org.joda.time.Period;
import org.junit.Ignore;
import org.junit.Test;
import org.junit.internal.matchers.ThrowableMessageMatcher;

import java.util.ArrayList;
import java.util.Arrays;
import java.util.Collections;
import java.util.List;

public class CalciteQueryTest extends BaseCalciteQueryTest
{
  @Test
  public void testSelectConstantExpression() throws Exception
  {
    // Test with a Druid-specific function, to make sure they are hooked up correctly even when not selecting
    // from a table.
    testQuery(
        "SELECT REGEXP_EXTRACT('foo', '^(.)')",
        ImmutableList.of(),
        ImmutableList.of(
            new Object[]{"f"}
        )
    );
  }

  @Test
  public void testSelectConstantExpressionFromTable() throws Exception
  {
    testQuery(
        "SELECT 1 + 1, dim1 FROM foo LIMIT 1",
        ImmutableList.of(
            newScanQueryBuilder()
                .dataSource(CalciteTests.DATASOURCE1)
                .intervals(querySegmentSpec(Filtration.eternity()))
                .virtualColumns(expressionVirtualColumn("v0", "2", ValueType.LONG))
                .columns("dim1", "v0")
                .resultFormat(ScanQuery.ResultFormat.RESULT_FORMAT_COMPACTED_LIST)
                .limit(1)
                .context(QUERY_CONTEXT_DEFAULT)
                .build()
        ),
        ImmutableList.of(
            new Object[]{2, ""}
        )
    );
  }


  @Test
  public void testSelectCountStart() throws Exception
  {
    testQuery(
        PLANNER_CONFIG_DEFAULT,
        QUERY_CONTEXT_DONT_SKIP_EMPTY_BUCKETS,
        "SELECT exp(count(*)) + 10, sum(m2)  FROM druid.foo WHERE  dim2 = 0",
        CalciteTests.REGULAR_USER_AUTH_RESULT,
        ImmutableList.of(Druids.newTimeseriesQueryBuilder()
                               .dataSource(CalciteTests.DATASOURCE1)
                               .intervals(querySegmentSpec(Filtration.eternity()))
                               .filters(selector("dim2", "0", null))
                               .granularity(Granularities.ALL)
                               .aggregators(aggregators(
                                   new CountAggregatorFactory("a0"),
                                   new DoubleSumAggregatorFactory("a1", "m2")
                               ))
                               .postAggregators(
                                   expressionPostAgg("p0", "(exp(\"a0\") + 10)")
                               )
                               .context(QUERY_CONTEXT_DONT_SKIP_EMPTY_BUCKETS)
                               .build()),
        ImmutableList.of(
            new Object[]{11.0, NullHandling.defaultDoubleValue()}
        )
    );

    testQuery(
        PLANNER_CONFIG_DEFAULT,
        QUERY_CONTEXT_DONT_SKIP_EMPTY_BUCKETS,
        "SELECT exp(count(*)) + 10, sum(m2)  FROM druid.foo WHERE  __time >= TIMESTAMP '2999-01-01 00:00:00'",
        CalciteTests.REGULAR_USER_AUTH_RESULT,
        ImmutableList.of(Druids.newTimeseriesQueryBuilder()
                               .dataSource(CalciteTests.DATASOURCE1)
                               .intervals(querySegmentSpec(Intervals.of(
                                   "2999-01-01T00:00:00.000Z/146140482-04-24T15:36:27.903Z"))
                               )
                               .granularity(Granularities.ALL)
                               .aggregators(aggregators(
                                   new CountAggregatorFactory("a0"),
                                   new DoubleSumAggregatorFactory("a1", "m2")
                               ))
                               .postAggregators(
                                   expressionPostAgg("p0", "(exp(\"a0\") + 10)")
                               )
                               .context(QUERY_CONTEXT_DONT_SKIP_EMPTY_BUCKETS)
                               .build()),
        ImmutableList.of(
            new Object[]{11.0, NullHandling.defaultDoubleValue()}
        )
    );

    testQuery(
        "SELECT COUNT(*) FROM foo WHERE dim1 = 'nonexistent' GROUP BY FLOOR(__time TO DAY)",
        ImmutableList.of(Druids.newTimeseriesQueryBuilder()
                               .dataSource(CalciteTests.DATASOURCE1)
                               .intervals(querySegmentSpec(Filtration.eternity()))
                               .filters(selector("dim1", "nonexistent", null))
                               .granularity(Granularities.DAY)
                               .aggregators(aggregators(
                                   new CountAggregatorFactory("a0")
                               ))
                               .context(TIMESERIES_CONTEXT_DEFAULT)
                               .build()),
        ImmutableList.of()
    );
  }

  @Test
  public void testSelectTrimFamily() throws Exception
  {
    // TRIM has some whacky parsing. Make sure the different forms work.

    testQuery(
        "SELECT\n"
        + "TRIM(BOTH 'x' FROM 'xfoox'),\n"
        + "TRIM(TRAILING 'x' FROM 'xfoox'),\n"
        + "TRIM(' ' FROM ' foo '),\n"
        + "TRIM(TRAILING FROM ' foo '),\n"
        + "TRIM(' foo '),\n"
        + "BTRIM(' foo '),\n"
        + "BTRIM('xfoox', 'x'),\n"
        + "LTRIM(' foo '),\n"
        + "LTRIM('xfoox', 'x'),\n"
        + "RTRIM(' foo '),\n"
        + "RTRIM('xfoox', 'x'),\n"
        + "COUNT(*)\n"
        + "FROM foo",
        ImmutableList.of(
            Druids.newTimeseriesQueryBuilder()
                  .dataSource(CalciteTests.DATASOURCE1)
                  .intervals(querySegmentSpec(Filtration.eternity()))
                  .granularity(Granularities.ALL)
                  .aggregators(aggregators(new CountAggregatorFactory("a0")))
                  .postAggregators(
                      expressionPostAgg("p0", "'foo'"),
                      expressionPostAgg("p1", "'xfoo'"),
                      expressionPostAgg("p2", "'foo'"),
                      expressionPostAgg("p3", "' foo'"),
                      expressionPostAgg("p4", "'foo'"),
                      expressionPostAgg("p5", "'foo'"),
                      expressionPostAgg("p6", "'foo'"),
                      expressionPostAgg("p7", "'foo '"),
                      expressionPostAgg("p8", "'foox'"),
                      expressionPostAgg("p9", "' foo'"),
                      expressionPostAgg("p10", "'xfoo'")
                  )
                  .context(TIMESERIES_CONTEXT_DEFAULT)
                  .build()
        ),
        ImmutableList.of(
            new Object[]{"foo", "xfoo", "foo", " foo", "foo", "foo", "foo", "foo ", "foox", " foo", "xfoo", 6L}
        )
    );
  }

  @Test
  public void testSelectPadFamily() throws Exception
  {
    testQuery(
        "SELECT\n"
        + "LPAD('foo', 5, 'x'),\n"
        + "LPAD('foo', 2, 'x'),\n"
        + "LPAD('foo', 5),\n"
        + "RPAD('foo', 5, 'x'),\n"
        + "RPAD('foo', 2, 'x'),\n"
        + "RPAD('foo', 5),\n"
        + "COUNT(*)\n"
        + "FROM foo",
        ImmutableList.of(
            Druids.newTimeseriesQueryBuilder()
                  .dataSource(CalciteTests.DATASOURCE1)
                  .intervals(querySegmentSpec(Filtration.eternity()))
                  .granularity(Granularities.ALL)
                  .aggregators(aggregators(new CountAggregatorFactory("a0")))
                  .postAggregators(
                      expressionPostAgg("p0", "'xxfoo'"),
                      expressionPostAgg("p1", "'fo'"),
                      expressionPostAgg("p2", "'  foo'"),
                      expressionPostAgg("p3", "'fooxx'"),
                      expressionPostAgg("p4", "'fo'"),
                      expressionPostAgg("p5", "'foo  '")
                  )
                  .context(TIMESERIES_CONTEXT_DEFAULT)
                  .build()
        ),
        ImmutableList.of(
            new Object[]{"xxfoo", "fo", "  foo", "fooxx", "fo", "foo  ", 6L}
        )
    );
  }


  @Test
  public void testExplainSelectConstantExpression() throws Exception
  {
    testQuery(
        "EXPLAIN PLAN FOR SELECT 1 + 1",
        ImmutableList.of(),
        ImmutableList.of(
            new Object[]{"BindableValues(tuples=[[{ 2 }]])\n"}
        )
    );
  }

  @Test
  public void testInformationSchemaSchemata() throws Exception
  {
    testQuery(
        "SELECT DISTINCT SCHEMA_NAME FROM INFORMATION_SCHEMA.SCHEMATA",
        ImmutableList.of(),
        ImmutableList.of(
            new Object[]{"druid"},
            new Object[]{"sys"},
            new Object[]{"INFORMATION_SCHEMA"}
        )
    );
  }

  @Test
  public void testInformationSchemaTables() throws Exception
  {
    testQuery(
        "SELECT TABLE_SCHEMA, TABLE_NAME, TABLE_TYPE\n"
        + "FROM INFORMATION_SCHEMA.TABLES\n"
        + "WHERE TABLE_TYPE IN ('SYSTEM_TABLE', 'TABLE', 'VIEW')",
        ImmutableList.of(),
        ImmutableList.of(
            new Object[]{"druid", CalciteTests.DATASOURCE1, "TABLE"},
            new Object[]{"druid", CalciteTests.DATASOURCE2, "TABLE"},
            new Object[]{"druid", CalciteTests.DATASOURCE3, "TABLE"},
            new Object[]{"druid", "aview", "VIEW"},
            new Object[]{"druid", "bview", "VIEW"},
            new Object[]{"INFORMATION_SCHEMA", "COLUMNS", "SYSTEM_TABLE"},
            new Object[]{"INFORMATION_SCHEMA", "SCHEMATA", "SYSTEM_TABLE"},
            new Object[]{"INFORMATION_SCHEMA", "TABLES", "SYSTEM_TABLE"},
            new Object[]{"sys", "segments", "SYSTEM_TABLE"},
            new Object[]{"sys", "server_segments", "SYSTEM_TABLE"},
            new Object[]{"sys", "servers", "SYSTEM_TABLE"},
            new Object[]{"sys", "tasks", "SYSTEM_TABLE"}
        )
    );

    testQuery(
        PLANNER_CONFIG_DEFAULT,
        "SELECT TABLE_SCHEMA, TABLE_NAME, TABLE_TYPE\n"
        + "FROM INFORMATION_SCHEMA.TABLES\n"
        + "WHERE TABLE_TYPE IN ('SYSTEM_TABLE', 'TABLE', 'VIEW')",
        CalciteTests.SUPER_USER_AUTH_RESULT,
        ImmutableList.of(),
        ImmutableList.<Object[]>builder()
            .add(new Object[]{"druid", CalciteTests.DATASOURCE1, "TABLE"})
            .add(new Object[]{"druid", CalciteTests.DATASOURCE2, "TABLE"})
            .add(new Object[]{"druid", CalciteTests.FORBIDDEN_DATASOURCE, "TABLE"})
            .add(new Object[]{"druid", CalciteTests.DATASOURCE3, "TABLE"})
            .add(new Object[]{"druid", "aview", "VIEW"})
            .add(new Object[]{"druid", "bview", "VIEW"})
            .add(new Object[]{"INFORMATION_SCHEMA", "COLUMNS", "SYSTEM_TABLE"})
            .add(new Object[]{"INFORMATION_SCHEMA", "SCHEMATA", "SYSTEM_TABLE"})
            .add(new Object[]{"INFORMATION_SCHEMA", "TABLES", "SYSTEM_TABLE"})
            .add(new Object[]{"sys", "segments", "SYSTEM_TABLE"})
            .add(new Object[]{"sys", "server_segments", "SYSTEM_TABLE"})
            .add(new Object[]{"sys", "servers", "SYSTEM_TABLE"})
            .add(new Object[]{"sys", "tasks", "SYSTEM_TABLE"})
            .build()
    );
  }

  @Test
  public void testInformationSchemaColumnsOnTable() throws Exception
  {
    testQuery(
        "SELECT COLUMN_NAME, DATA_TYPE, IS_NULLABLE\n"
        + "FROM INFORMATION_SCHEMA.COLUMNS\n"
        + "WHERE TABLE_SCHEMA = 'druid' AND TABLE_NAME = 'foo'",
        ImmutableList.of(),
        ImmutableList.of(
            new Object[]{"__time", "TIMESTAMP", "NO"},
            new Object[]{"cnt", "BIGINT", "NO"},
            new Object[]{"dim1", "VARCHAR", "YES"},
            new Object[]{"dim2", "VARCHAR", "YES"},
            new Object[]{"dim3", "VARCHAR", "YES"},
            new Object[]{"m1", "FLOAT", "NO"},
            new Object[]{"m2", "DOUBLE", "NO"},
            new Object[]{"unique_dim1", "OTHER", "YES"}
        )
    );
  }

  @Test
  public void testInformationSchemaColumnsOnForbiddenTable() throws Exception
  {
    testQuery(
        "SELECT COLUMN_NAME, DATA_TYPE, IS_NULLABLE\n"
        + "FROM INFORMATION_SCHEMA.COLUMNS\n"
        + "WHERE TABLE_SCHEMA = 'druid' AND TABLE_NAME = 'forbiddenDatasource'",
        ImmutableList.of(),
        ImmutableList.of()
    );

    testQuery(
        PLANNER_CONFIG_DEFAULT,
        "SELECT COLUMN_NAME, DATA_TYPE, IS_NULLABLE\n"
        + "FROM INFORMATION_SCHEMA.COLUMNS\n"
        + "WHERE TABLE_SCHEMA = 'druid' AND TABLE_NAME = 'forbiddenDatasource'",
        CalciteTests.SUPER_USER_AUTH_RESULT,
        ImmutableList.of(),
        ImmutableList.of(
            new Object[]{"__time", "TIMESTAMP", "NO"},
            new Object[]{"cnt", "BIGINT", "NO"},
            new Object[]{"dim1", "VARCHAR", "YES"},
            new Object[]{"dim2", "VARCHAR", "YES"},
            new Object[]{"m1", "FLOAT", "NO"},
            new Object[]{"m2", "DOUBLE", "NO"},
            new Object[]{"unique_dim1", "OTHER", "YES"}
        )
    );
  }

  @Test
  public void testInformationSchemaColumnsOnView() throws Exception
  {
    testQuery(
        "SELECT COLUMN_NAME, DATA_TYPE, IS_NULLABLE\n"
        + "FROM INFORMATION_SCHEMA.COLUMNS\n"
        + "WHERE TABLE_SCHEMA = 'druid' AND TABLE_NAME = 'aview'",
        ImmutableList.of(),
        ImmutableList.of(
            new Object[]{"dim1_firstchar", "VARCHAR", "YES"}
        )
    );
  }

  @Test
  public void testExplainInformationSchemaColumns() throws Exception
  {
    final String explanation =
        "BindableProject(COLUMN_NAME=[$3], DATA_TYPE=[$7])\n"
        + "  BindableFilter(condition=[AND(=($1, 'druid'), =($2, 'foo'))])\n"
        + "    BindableTableScan(table=[[INFORMATION_SCHEMA, COLUMNS]])\n";

    testQuery(
        "EXPLAIN PLAN FOR\n"
        + "SELECT COLUMN_NAME, DATA_TYPE\n"
        + "FROM INFORMATION_SCHEMA.COLUMNS\n"
        + "WHERE TABLE_SCHEMA = 'druid' AND TABLE_NAME = 'foo'",
        ImmutableList.of(),
        ImmutableList.of(
            new Object[]{explanation}
        )
    );
  }

  @Test
  public void testAggregatorsOnInformationSchemaColumns() throws Exception
  {
    // Not including COUNT DISTINCT, since it isn't supported by BindableAggregate, and so it can't work.
    testQuery(
        "SELECT\n"
        + "  COUNT(JDBC_TYPE),\n"
        + "  SUM(JDBC_TYPE),\n"
        + "  AVG(JDBC_TYPE),\n"
        + "  MIN(JDBC_TYPE),\n"
        + "  MAX(JDBC_TYPE)\n"
        + "FROM INFORMATION_SCHEMA.COLUMNS\n"
        + "WHERE TABLE_SCHEMA = 'druid' AND TABLE_NAME = 'foo'",
        ImmutableList.of(),
        ImmutableList.of(
            new Object[]{8L, 1249L, 156L, -5L, 1111L}
        )
    );
  }

  @Test
  public void testSelectStar() throws Exception
  {
    String hyperLogLogCollectorClassName = HLLC_STRING;
    testQuery(
        PLANNER_CONFIG_DEFAULT_NO_COMPLEX_SERDE,
        QUERY_CONTEXT_DEFAULT,
        "SELECT * FROM druid.foo",
        CalciteTests.REGULAR_USER_AUTH_RESULT,
        ImmutableList.of(
            newScanQueryBuilder()
                .dataSource(CalciteTests.DATASOURCE1)
                .intervals(querySegmentSpec(Filtration.eternity()))
                .columns("__time", "cnt", "dim1", "dim2", "dim3", "m1", "m2", "unique_dim1")
                .resultFormat(ScanQuery.ResultFormat.RESULT_FORMAT_COMPACTED_LIST)
                .context(QUERY_CONTEXT_DEFAULT)
                .build()
        ),
        ImmutableList.of(
            new Object[]{timestamp("2000-01-01"), 1L, "", "a", "[\"a\",\"b\"]", 1f, 1.0, hyperLogLogCollectorClassName},
            new Object[]{
                timestamp("2000-01-02"), 1L, "10.1", NULL_VALUE, "[\"b\",\"c\"]", 2f, 2.0, hyperLogLogCollectorClassName
            },
            new Object[]{timestamp("2000-01-03"), 1L, "2", "", "d", 3f, 3.0, hyperLogLogCollectorClassName},
            new Object[]{timestamp("2001-01-01"), 1L, "1", "a", "", 4f, 4.0, hyperLogLogCollectorClassName},
            new Object[]{timestamp("2001-01-02"), 1L, "def", "abc", NULL_VALUE, 5f, 5.0, hyperLogLogCollectorClassName},
            new Object[]{
                timestamp("2001-01-03"),
                1L,
                "abc",
                NULL_VALUE,
                NULL_VALUE,
                6f,
                6.0,
                hyperLogLogCollectorClassName
            }
        )
    );
  }

  @Test
  public void testSelectStarOnForbiddenTable() throws Exception
  {
    assertQueryIsForbidden(
        "SELECT * FROM druid.forbiddenDatasource",
        CalciteTests.REGULAR_USER_AUTH_RESULT
    );

    testQuery(
        PLANNER_CONFIG_DEFAULT,
        "SELECT * FROM druid.forbiddenDatasource",
        CalciteTests.SUPER_USER_AUTH_RESULT,
        ImmutableList.of(
            newScanQueryBuilder()
                .dataSource(CalciteTests.FORBIDDEN_DATASOURCE)
                .intervals(querySegmentSpec(Filtration.eternity()))
                .columns("__time", "cnt", "dim1", "dim2", "m1", "m2", "unique_dim1")
                .resultFormat(ScanQuery.ResultFormat.RESULT_FORMAT_COMPACTED_LIST)
                .context(QUERY_CONTEXT_DEFAULT)
                .build()
        ),
        ImmutableList.of(
            new Object[]{
                timestamp("2000-01-01"),
                1L,
                "forbidden",
                "abcd",
                9999.0f,
                NullHandling.defaultDoubleValue(),
                "\"AQAAAQAAAALFBA==\""
            }
        )
    );
  }

  @Test
  public void testUnqualifiedTableName() throws Exception
  {
    testQuery(
        "SELECT COUNT(*) FROM foo",
        ImmutableList.of(
            Druids.newTimeseriesQueryBuilder()
                  .dataSource(CalciteTests.DATASOURCE1)
                  .intervals(querySegmentSpec(Filtration.eternity()))
                  .granularity(Granularities.ALL)
                  .aggregators(aggregators(new CountAggregatorFactory("a0")))
                  .context(TIMESERIES_CONTEXT_DEFAULT)
                  .build()
        ),
        ImmutableList.of(
            new Object[]{6L}
        )
    );
  }

  @Test
  public void testExplainSelectStar() throws Exception
  {
    testQuery(
        "EXPLAIN PLAN FOR SELECT * FROM druid.foo",
        ImmutableList.of(),
        ImmutableList.of(
            new Object[]{
                "DruidQueryRel(query=[{\"queryType\":\"scan\",\"dataSource\":{\"type\":\"table\",\"name\":\"foo\"},\"intervals\":{\"type\":\"intervals\",\"intervals\":[\"-146136543-09-08T08:23:32.096Z/146140482-04-24T15:36:27.903Z\"]},\"virtualColumns\":[],\"resultFormat\":\"compactedList\",\"batchSize\":20480,\"limit\":9223372036854775807,\"order\":\"none\",\"filter\":null,\"columns\":[\"__time\",\"cnt\",\"dim1\",\"dim2\",\"dim3\",\"m1\",\"m2\",\"unique_dim1\"],\"legacy\":false,\"context\":{\"defaultTimeout\":300000,\"maxScatterGatherBytes\":9223372036854775807,\"sqlCurrentTimestamp\":\"2000-01-01T00:00:00Z\",\"sqlQueryId\":\"dummy\"},\"descending\":false,\"granularity\":{\"type\":\"all\"}}], signature=[{__time:LONG, cnt:LONG, dim1:STRING, dim2:STRING, dim3:STRING, m1:FLOAT, m2:DOUBLE, unique_dim1:COMPLEX}])\n"
            }
        )
    );
  }

  @Test
  public void testSelectStarWithLimit() throws Exception
  {
    testQuery(
        PLANNER_CONFIG_DEFAULT_NO_COMPLEX_SERDE,
        QUERY_CONTEXT_DEFAULT,
        "SELECT * FROM druid.foo LIMIT 2",
        CalciteTests.REGULAR_USER_AUTH_RESULT,
        ImmutableList.of(
            newScanQueryBuilder()
                .dataSource(CalciteTests.DATASOURCE1)
                .intervals(querySegmentSpec(Filtration.eternity()))
                .columns("__time", "cnt", "dim1", "dim2", "dim3", "m1", "m2", "unique_dim1")
                .limit(2)
                .resultFormat(ScanQuery.ResultFormat.RESULT_FORMAT_COMPACTED_LIST)
                .context(QUERY_CONTEXT_DEFAULT)
                .build()
        ),
        ImmutableList.of(
            new Object[]{timestamp("2000-01-01"), 1L, "", "a", "[\"a\",\"b\"]", 1.0f, 1.0, HLLC_STRING},
            new Object[]{timestamp("2000-01-02"), 1L, "10.1", NULL_VALUE, "[\"b\",\"c\"]", 2.0f, 2.0, HLLC_STRING}
        )
    );
  }

  @Test
  public void testSelectWithProjection() throws Exception
  {
    testQuery(
        "SELECT SUBSTRING(dim2, 1, 1) FROM druid.foo LIMIT 2",
        ImmutableList.of(
            newScanQueryBuilder()
                .dataSource(CalciteTests.DATASOURCE1)
                .intervals(querySegmentSpec(Filtration.eternity()))
                .virtualColumns(
                    expressionVirtualColumn("v0", "substring(\"dim2\", 0, 1)", ValueType.STRING)
                )
                .columns("v0")
                .limit(2)
                .resultFormat(ScanQuery.ResultFormat.RESULT_FORMAT_COMPACTED_LIST)
                .context(QUERY_CONTEXT_DEFAULT)
                .build()
        ),
        ImmutableList.of(
            new Object[]{"a"},
            new Object[]{NULL_VALUE}
        )
    );
  }

  @Test
  public void testSelectWithExpressionFilter() throws Exception
  {
    testQuery(
        "SELECT dim1 FROM druid.foo WHERE m1 + 1 = 7",
        ImmutableList.of(
            newScanQueryBuilder()
                .dataSource(CalciteTests.DATASOURCE1)
                .intervals(querySegmentSpec(Filtration.eternity()))
                .virtualColumns(
                    expressionVirtualColumn("v0", "(\"m1\" + 1)", ValueType.FLOAT)
                )
                .filters(selector("v0", "7", null))
                .columns("dim1")
                .resultFormat(ScanQuery.ResultFormat.RESULT_FORMAT_COMPACTED_LIST)
                .context(QUERY_CONTEXT_DEFAULT)
                .build()
        ),
        ImmutableList.of(
            new Object[]{"abc"}
        )
    );
  }

  @Test
  public void testSelectStarWithLimitTimeDescending() throws Exception
  {
    testQuery(
        PLANNER_CONFIG_DEFAULT_NO_COMPLEX_SERDE,
        QUERY_CONTEXT_DEFAULT,
        "SELECT * FROM druid.foo ORDER BY __time DESC LIMIT 2",
        CalciteTests.REGULAR_USER_AUTH_RESULT,
        ImmutableList.of(
            newScanQueryBuilder()
                .dataSource(CalciteTests.DATASOURCE1)
                .intervals(querySegmentSpec(Filtration.eternity()))
                .columns(ImmutableList.of("__time", "cnt", "dim1", "dim2", "dim3", "m1", "m2", "unique_dim1"))
                .limit(2)
                .order(ScanQuery.Order.DESCENDING)
                .resultFormat(ScanQuery.ResultFormat.RESULT_FORMAT_COMPACTED_LIST)
                .context(QUERY_CONTEXT_DEFAULT)
                .build()
        ),
        ImmutableList.of(
            new Object[]{timestamp("2001-01-03"), 1L, "abc", NULL_VALUE, NULL_VALUE, 6f, 6d, HLLC_STRING},
            new Object[]{timestamp("2001-01-02"), 1L, "def", "abc", NULL_VALUE, 5f, 5d, HLLC_STRING}
        )
    );
  }

  @Test
  public void testSelectStarWithoutLimitTimeAscending() throws Exception
  {
    testQuery(
        PLANNER_CONFIG_DEFAULT_NO_COMPLEX_SERDE,
        QUERY_CONTEXT_DEFAULT,
        "SELECT * FROM druid.foo ORDER BY __time",
        CalciteTests.REGULAR_USER_AUTH_RESULT,
        ImmutableList.of(
            newScanQueryBuilder()
                .dataSource(CalciteTests.DATASOURCE1)
                .intervals(querySegmentSpec(Filtration.eternity()))
                .columns(ImmutableList.of("__time", "cnt", "dim1", "dim2", "dim3", "m1", "m2", "unique_dim1"))
                .limit(Long.MAX_VALUE)
                .order(ScanQuery.Order.ASCENDING)
                .resultFormat(ScanQuery.ResultFormat.RESULT_FORMAT_COMPACTED_LIST)
                .context(QUERY_CONTEXT_DEFAULT)
                .build()
        ),
        ImmutableList.of(
            new Object[]{timestamp("2000-01-01"), 1L, "", "a", "[\"a\",\"b\"]", 1f, 1.0, HLLC_STRING},
            new Object[]{timestamp("2000-01-02"), 1L, "10.1", NULL_VALUE, "[\"b\",\"c\"]", 2f, 2.0, HLLC_STRING},
            new Object[]{timestamp("2000-01-03"), 1L, "2", "", "d", 3f, 3.0, HLLC_STRING},
            new Object[]{timestamp("2001-01-01"), 1L, "1", "a", "", 4f, 4.0, HLLC_STRING},
            new Object[]{timestamp("2001-01-02"), 1L, "def", "abc", NULL_VALUE, 5f, 5.0, HLLC_STRING},
            new Object[]{timestamp("2001-01-03"), 1L, "abc", NULL_VALUE, NULL_VALUE, 6f, 6.0, HLLC_STRING}
        )
    );
  }

  @Test
  public void testSelectSingleColumnTwice() throws Exception
  {
    testQuery(
        "SELECT dim2 x, dim2 y FROM druid.foo LIMIT 2",
        ImmutableList.of(
            newScanQueryBuilder()
                .dataSource(CalciteTests.DATASOURCE1)
                .intervals(querySegmentSpec(Filtration.eternity()))
                .columns("dim2")
                .limit(2)
                .resultFormat(ScanQuery.ResultFormat.RESULT_FORMAT_COMPACTED_LIST)
                .context(QUERY_CONTEXT_DEFAULT)
                .build()
        ),
        ImmutableList.of(
            new Object[]{"a", "a"},
            new Object[]{NULL_VALUE, NULL_VALUE}
        )
    );
  }

  @Test
  public void testSelectSingleColumnWithLimitDescending() throws Exception
  {
    testQuery(
        "SELECT dim1 FROM druid.foo ORDER BY __time DESC LIMIT 2",
        ImmutableList.of(
            newScanQueryBuilder()
                .dataSource(CalciteTests.DATASOURCE1)
                .intervals(querySegmentSpec(Filtration.eternity()))
                .columns(ImmutableList.of("__time", "dim1"))
                .limit(2)
                .order(ScanQuery.Order.DESCENDING)
                .resultFormat(ScanQuery.ResultFormat.RESULT_FORMAT_COMPACTED_LIST)
                .context(QUERY_CONTEXT_DEFAULT)
                .build()
        ),
        ImmutableList.of(
            new Object[]{"abc"},
            new Object[]{"def"}
        )
    );
  }

  @Test
  public void testSelectStarFromSelectSingleColumnWithLimitDescending() throws Exception
  {
    testQuery(
        "SELECT * FROM (SELECT dim1 FROM druid.foo ORDER BY __time DESC) LIMIT 2",
        ImmutableList.of(
            newScanQueryBuilder()
                .dataSource(CalciteTests.DATASOURCE1)
                .intervals(querySegmentSpec(Filtration.eternity()))
                .columns(ImmutableList.of("__time", "dim1"))
                .limit(2)
                .order(ScanQuery.Order.DESCENDING)
                .resultFormat(ScanQuery.ResultFormat.RESULT_FORMAT_COMPACTED_LIST)
                .context(QUERY_CONTEXT_DEFAULT)
                .build()
        ),
        ImmutableList.of(
            new Object[]{"abc"},
            new Object[]{"def"}
        )
    );
  }

  @Test
  public void testSelectProjectionFromSelectSingleColumnWithInnerLimitDescending() throws Exception
  {
    testQuery(
        "SELECT 'beep ' || dim1 FROM (SELECT dim1 FROM druid.foo ORDER BY __time DESC LIMIT 2)",
        ImmutableList.of(
            newScanQueryBuilder()
                .dataSource(CalciteTests.DATASOURCE1)
                .intervals(querySegmentSpec(Filtration.eternity()))
                .virtualColumns(expressionVirtualColumn("v0", "concat('beep ',\"dim1\")", ValueType.STRING))
                .columns(ImmutableList.of("__time", "v0"))
                .limit(2)
                .order(ScanQuery.Order.DESCENDING)
                .resultFormat(ScanQuery.ResultFormat.RESULT_FORMAT_COMPACTED_LIST)
                .context(QUERY_CONTEXT_DEFAULT)
                .build()
        ),
        ImmutableList.of(
            new Object[]{"beep abc"},
            new Object[]{"beep def"}
        )
    );
  }

  @Test
  public void testSelectProjectionFromSelectSingleColumnDescending() throws Exception
  {
    // Regression test for https://github.com/apache/incubator-druid/issues/7768.

    testQuery(
        "SELECT 'beep ' || dim1 FROM (SELECT dim1 FROM druid.foo ORDER BY __time DESC)",
        ImmutableList.of(
            newScanQueryBuilder()
                .dataSource(CalciteTests.DATASOURCE1)
                .intervals(querySegmentSpec(Filtration.eternity()))
                .virtualColumns(expressionVirtualColumn("v0", "concat('beep ',\"dim1\")", ValueType.STRING))
                .columns(ImmutableList.of("__time", "v0"))
                .order(ScanQuery.Order.DESCENDING)
                .resultFormat(ScanQuery.ResultFormat.RESULT_FORMAT_COMPACTED_LIST)
                .context(QUERY_CONTEXT_DEFAULT)
                .build()
        ),
        ImmutableList.of(
            new Object[]{"beep abc"},
            new Object[]{"beep def"},
            new Object[]{"beep 1"},
            new Object[]{"beep 2"},
            new Object[]{"beep 10.1"},
            new Object[]{"beep "}
        )
    );
  }

  @Test
  public void testSelectProjectionFromSelectSingleColumnWithInnerAndOuterLimitDescending() throws Exception
  {
    testQuery(
        "SELECT 'beep ' || dim1 FROM (SELECT dim1 FROM druid.foo ORDER BY __time DESC LIMIT 4) LIMIT 2",
        ImmutableList.of(
            newScanQueryBuilder()
                .dataSource(CalciteTests.DATASOURCE1)
                .intervals(querySegmentSpec(Filtration.eternity()))
                .virtualColumns(expressionVirtualColumn("v0", "concat('beep ',\"dim1\")", ValueType.STRING))
                .columns(ImmutableList.of("__time", "v0"))
                .limit(2)
                .order(ScanQuery.Order.DESCENDING)
                .resultFormat(ScanQuery.ResultFormat.RESULT_FORMAT_COMPACTED_LIST)
                .context(QUERY_CONTEXT_DEFAULT)
                .build()
        ),
        ImmutableList.of(
            new Object[]{"beep abc"},
            new Object[]{"beep def"}
        )
    );
  }

  @Test
  public void testGroupBySingleColumnDescendingNoTopN() throws Exception
  {
    testQuery(
        PLANNER_CONFIG_DEFAULT,
        "SELECT dim1 FROM druid.foo GROUP BY dim1 ORDER BY dim1 DESC",
        CalciteTests.REGULAR_USER_AUTH_RESULT,
        ImmutableList.of(
            new GroupByQuery.Builder()
                .setDataSource(CalciteTests.DATASOURCE1)
                .setInterval(querySegmentSpec(Filtration.eternity()))
                .setDimensions(dimensions(new DefaultDimensionSpec("dim1", "d0")))
                .setGranularity(Granularities.ALL)
                .setLimitSpec(
                    new DefaultLimitSpec(
                        ImmutableList.of(
                            new OrderByColumnSpec(
                                "d0",
                                OrderByColumnSpec.Direction.DESCENDING,
                                StringComparators.LEXICOGRAPHIC
                            )
                        ),
                        Integer.MAX_VALUE
                    )
                )
                .setContext(QUERY_CONTEXT_DEFAULT)
                .build()
        ),
        ImmutableList.of(
            new Object[]{"def"},
            new Object[]{"abc"},
            new Object[]{"2"},
            new Object[]{"10.1"},
            new Object[]{"1"},
            new Object[]{""}
        )
    );
  }

  @Test
  public void testGroupByLong() throws Exception
  {
    testQuery(
        "SELECT cnt, COUNT(*) FROM druid.foo GROUP BY cnt",
        ImmutableList.of(
            GroupByQuery.builder()
                        .setDataSource(CalciteTests.DATASOURCE1)
                        .setInterval(querySegmentSpec(Filtration.eternity()))
                        .setGranularity(Granularities.ALL)
                        .setDimensions(dimensions(new DefaultDimensionSpec("cnt", "d0", ValueType.LONG)))
                        .setAggregatorSpecs(aggregators(new CountAggregatorFactory("a0")))
                        .setContext(QUERY_CONTEXT_DEFAULT)
                        .build()
        ),
        ImmutableList.of(
            new Object[]{1L, 6L}
        )
    );
  }

  @Test
  public void testGroupByOrdinal() throws Exception
  {
    testQuery(
        "SELECT cnt, COUNT(*) FROM druid.foo GROUP BY 1",
        ImmutableList.of(
            GroupByQuery.builder()
                        .setDataSource(CalciteTests.DATASOURCE1)
                        .setInterval(querySegmentSpec(Filtration.eternity()))
                        .setGranularity(Granularities.ALL)
                        .setDimensions(dimensions(new DefaultDimensionSpec("cnt", "d0", ValueType.LONG)))
                        .setAggregatorSpecs(aggregators(new CountAggregatorFactory("a0")))
                        .setContext(QUERY_CONTEXT_DEFAULT)
                        .build()
        ),
        ImmutableList.of(
            new Object[]{1L, 6L}
        )
    );
  }

  @Test
  @Ignore // Disabled since GROUP BY alias can confuse the validator; see DruidConformance::isGroupByAlias
  public void testGroupByAndOrderByAlias() throws Exception
  {
    testQuery(
        "SELECT cnt AS theCnt, COUNT(*) FROM druid.foo GROUP BY theCnt ORDER BY theCnt ASC",
        ImmutableList.of(
            GroupByQuery.builder()
                        .setDataSource(CalciteTests.DATASOURCE1)
                        .setInterval(querySegmentSpec(Filtration.eternity()))
                        .setGranularity(Granularities.ALL)
                        .setDimensions(dimensions(new DefaultDimensionSpec("cnt", "d0", ValueType.LONG)))
                        .setAggregatorSpecs(aggregators(new CountAggregatorFactory("a0")))
                        .setLimitSpec(
                            new DefaultLimitSpec(
                                ImmutableList.of(
                                    new OrderByColumnSpec(
                                        "d0",
                                        OrderByColumnSpec.Direction.ASCENDING,
                                        StringComparators.NUMERIC
                                    )
                                ),
                                Integer.MAX_VALUE
                            )
                        )
                        .setContext(QUERY_CONTEXT_DEFAULT)
                        .build()
        ),
        ImmutableList.of(
            new Object[]{1L, 6L}
        )
    );
  }

  @Test
  public void testGroupByExpressionAliasedAsOriginalColumnName() throws Exception
  {
    testQuery(
        "SELECT\n"
        + "FLOOR(__time TO MONTH) AS __time,\n"
        + "COUNT(*)\n"
        + "FROM druid.foo\n"
        + "GROUP BY FLOOR(__time TO MONTH)",
        ImmutableList.of(
            Druids.newTimeseriesQueryBuilder()
                  .dataSource(CalciteTests.DATASOURCE1)
                  .intervals(querySegmentSpec(Filtration.eternity()))
                  .granularity(Granularities.MONTH)
                  .aggregators(aggregators(new CountAggregatorFactory("a0")))
                  .context(TIMESERIES_CONTEXT_DEFAULT)
                  .build()
        ),
        ImmutableList.of(
            new Object[]{timestamp("2000-01-01"), 3L},
            new Object[]{timestamp("2001-01-01"), 3L}
        )
    );
  }

  @Test
  public void testGroupByAndOrderByOrdinalOfAlias() throws Exception
  {
    testQuery(
        "SELECT cnt as theCnt, COUNT(*) FROM druid.foo GROUP BY 1 ORDER BY 1 ASC",
        ImmutableList.of(
            GroupByQuery.builder()
                        .setDataSource(CalciteTests.DATASOURCE1)
                        .setInterval(querySegmentSpec(Filtration.eternity()))
                        .setGranularity(Granularities.ALL)
                        .setDimensions(dimensions(new DefaultDimensionSpec("cnt", "d0", ValueType.LONG)))
                        .setAggregatorSpecs(aggregators(new CountAggregatorFactory("a0")))
                        .setLimitSpec(
                            new DefaultLimitSpec(
                                ImmutableList.of(
                                    new OrderByColumnSpec(
                                        "d0",
                                        OrderByColumnSpec.Direction.ASCENDING,
                                        StringComparators.NUMERIC
                                    )
                                ),
                                Integer.MAX_VALUE
                            )
                        )
                        .setContext(QUERY_CONTEXT_DEFAULT)
                        .build()
        ),
        ImmutableList.of(
            new Object[]{1L, 6L}
        )
    );
  }

  @Test
  public void testGroupByFloat() throws Exception
  {
    testQuery(
        "SELECT m1, COUNT(*) FROM druid.foo GROUP BY m1",
        ImmutableList.of(
            GroupByQuery.builder()
                        .setDataSource(CalciteTests.DATASOURCE1)
                        .setInterval(querySegmentSpec(Filtration.eternity()))
                        .setGranularity(Granularities.ALL)
                        .setDimensions(dimensions(new DefaultDimensionSpec("m1", "d0", ValueType.FLOAT)))
                        .setAggregatorSpecs(aggregators(new CountAggregatorFactory("a0")))
                        .setContext(QUERY_CONTEXT_DEFAULT)
                        .build()
        ),
        ImmutableList.of(
            new Object[]{1.0f, 1L},
            new Object[]{2.0f, 1L},
            new Object[]{3.0f, 1L},
            new Object[]{4.0f, 1L},
            new Object[]{5.0f, 1L},
            new Object[]{6.0f, 1L}
        )
    );
  }

  @Test
  public void testGroupByDouble() throws Exception
  {
    testQuery(
        "SELECT m2, COUNT(*) FROM druid.foo GROUP BY m2",
        ImmutableList.of(
            GroupByQuery.builder()
                        .setDataSource(CalciteTests.DATASOURCE1)
                        .setInterval(querySegmentSpec(Filtration.eternity()))
                        .setGranularity(Granularities.ALL)
                        .setDimensions(dimensions(new DefaultDimensionSpec("m2", "d0", ValueType.DOUBLE)))
                        .setAggregatorSpecs(aggregators(new CountAggregatorFactory("a0")))
                        .setContext(QUERY_CONTEXT_DEFAULT)
                        .build()
        ),
        ImmutableList.of(
            new Object[]{1.0d, 1L},
            new Object[]{2.0d, 1L},
            new Object[]{3.0d, 1L},
            new Object[]{4.0d, 1L},
            new Object[]{5.0d, 1L},
            new Object[]{6.0d, 1L}
        )
    );
  }

  @Test
  public void testFilterOnFloat() throws Exception
  {
    testQuery(
        "SELECT COUNT(*) FROM druid.foo WHERE m1 = 1.0",
        ImmutableList.of(
            Druids.newTimeseriesQueryBuilder()
                  .dataSource(CalciteTests.DATASOURCE1)
                  .intervals(querySegmentSpec(Filtration.eternity()))
                  .granularity(Granularities.ALL)
                  .aggregators(aggregators(new CountAggregatorFactory("a0")))
                  .filters(selector("m1", "1.0", null))
                  .context(TIMESERIES_CONTEXT_DEFAULT)
                  .build()
        ),
        ImmutableList.of(
            new Object[]{1L}
        )
    );
  }

  @Test
  public void testFilterOnDouble() throws Exception
  {
    testQuery(
        "SELECT COUNT(*) FROM druid.foo WHERE m2 = 1.0",
        ImmutableList.of(
            Druids.newTimeseriesQueryBuilder()
                  .dataSource(CalciteTests.DATASOURCE1)
                  .intervals(querySegmentSpec(Filtration.eternity()))
                  .granularity(Granularities.ALL)
                  .aggregators(aggregators(new CountAggregatorFactory("a0")))
                  .filters(selector("m2", "1.0", null))
                  .context(TIMESERIES_CONTEXT_DEFAULT)
                  .build()
        ),
        ImmutableList.of(
            new Object[]{1L}
        )
    );
  }

  @Test
  public void testHavingOnGrandTotal() throws Exception
  {
    testQuery(
        "SELECT SUM(m1) AS m1_sum FROM foo HAVING m1_sum = 21",
        ImmutableList.of(
            GroupByQuery.builder()
                        .setDataSource(CalciteTests.DATASOURCE1)
                        .setInterval(querySegmentSpec(Filtration.eternity()))
                        .setGranularity(Granularities.ALL)
                        .setAggregatorSpecs(aggregators(new DoubleSumAggregatorFactory("a0", "m1")))
                        .setHavingSpec(having(selector("a0", "21", null)))
                        .setContext(QUERY_CONTEXT_DEFAULT)
                        .build()
        ),
        ImmutableList.of(
            new Object[]{21d}
        )
    );
  }

  @Test
  public void testHavingOnDoubleSum() throws Exception
  {
    testQuery(
        "SELECT dim1, SUM(m1) AS m1_sum FROM druid.foo GROUP BY dim1 HAVING SUM(m1) > 1",
        ImmutableList.of(
            GroupByQuery.builder()
                        .setDataSource(CalciteTests.DATASOURCE1)
                        .setInterval(querySegmentSpec(Filtration.eternity()))
                        .setGranularity(Granularities.ALL)
                        .setDimensions(dimensions(new DefaultDimensionSpec("dim1", "d0")))
                        .setAggregatorSpecs(aggregators(new DoubleSumAggregatorFactory("a0", "m1")))
                        .setHavingSpec(
                            having(
                                new BoundDimFilter(
                                    "a0",
                                    "1",
                                    null,
                                    true,
                                    false,
                                    false,
                                    null,
                                    StringComparators.NUMERIC
                                )
                            )
                        )
                        .setContext(QUERY_CONTEXT_DEFAULT)
                        .build()
        ),
        ImmutableList.of(
            new Object[]{"1", 4.0d},
            new Object[]{"10.1", 2.0d},
            new Object[]{"2", 3.0d},
            new Object[]{"abc", 6.0d},
            new Object[]{"def", 5.0d}
        )
    );
  }

  @Test
  public void testHavingOnApproximateCountDistinct() throws Exception
  {
    testQuery(
        "SELECT dim2, COUNT(DISTINCT m1) FROM druid.foo GROUP BY dim2 HAVING COUNT(DISTINCT m1) > 1",
        ImmutableList.of(
            GroupByQuery.builder()
                        .setDataSource(CalciteTests.DATASOURCE1)
                        .setInterval(querySegmentSpec(Filtration.eternity()))
                        .setGranularity(Granularities.ALL)
                        .setDimensions(dimensions(new DefaultDimensionSpec("dim2", "d0")))
                        .setAggregatorSpecs(
                            aggregators(
                                new CardinalityAggregatorFactory(
                                    "a0",
                                    null,
                                    ImmutableList.of(
                                        new DefaultDimensionSpec("m1", "m1", ValueType.FLOAT)
                                    ),
                                    false,
                                    true
                                )
                            )
                        )
                        .setHavingSpec(
                            having(
                                bound(
                                    "a0",
                                    "1",
                                    null,
                                    true,
                                    false,
                                    null,
                                    StringComparators.NUMERIC
                                )
                            )
                        )
                        .setContext(QUERY_CONTEXT_DEFAULT)
                        .build()
        ),
        NullHandling.replaceWithDefault() ?
        ImmutableList.of(
            new Object[]{"", 3L},
            new Object[]{"a", 2L}
        ) :
        ImmutableList.of(
            new Object[]{null, 2L},
            new Object[]{"a", 2L}
        )
    );
  }

  @Test
  public void testHavingOnExactCountDistinct() throws Exception
  {
    testQuery(
        PLANNER_CONFIG_NO_HLL,
        "SELECT dim2, COUNT(DISTINCT m1) FROM druid.foo GROUP BY dim2 HAVING COUNT(DISTINCT m1) > 1",
        CalciteTests.REGULAR_USER_AUTH_RESULT,
        ImmutableList.of(
            GroupByQuery.builder()
                        .setDataSource(
                            new QueryDataSource(
                                GroupByQuery.builder()
                                            .setDataSource(CalciteTests.DATASOURCE1)
                                            .setInterval(querySegmentSpec(Filtration.eternity()))
                                            .setGranularity(Granularities.ALL)
                                            .setDimensions(
                                                dimensions(
                                                    new DefaultDimensionSpec("dim2", "d0", ValueType.STRING),
                                                    new DefaultDimensionSpec("m1", "d1", ValueType.FLOAT)
                                                )
                                            )
                                            .setContext(QUERY_CONTEXT_DEFAULT)
                                            .build()
                            )
                        )
                        .setInterval(querySegmentSpec(Filtration.eternity()))
                        .setGranularity(Granularities.ALL)
                        .setDimensions(dimensions(new DefaultDimensionSpec("d0", "_d0", ValueType.STRING)))
                        .setAggregatorSpecs(aggregators(new CountAggregatorFactory("a0")))
                        .setHavingSpec(
                            having(
                                bound(
                                    "a0",
                                    "1",
                                    null,
                                    true,
                                    false,
                                    null,
                                    StringComparators.NUMERIC
                                )
                            )
                        )
                        .setContext(QUERY_CONTEXT_DEFAULT)
                        .build()
        ),
        NullHandling.replaceWithDefault() ?
        ImmutableList.of(
            new Object[]{"", 3L},
            new Object[]{"a", 2L}
        ) :
        ImmutableList.of(
            new Object[]{null, 2L},
            new Object[]{"a", 2L}
        )
    );
  }

  @Test
  public void testHavingOnFloatSum() throws Exception
  {
    testQuery(
        "SELECT dim1, CAST(SUM(m1) AS FLOAT) AS m1_sum FROM druid.foo GROUP BY dim1 HAVING CAST(SUM(m1) AS FLOAT) > 1",
        ImmutableList.of(
            GroupByQuery.builder()
                        .setDataSource(CalciteTests.DATASOURCE1)
                        .setInterval(querySegmentSpec(Filtration.eternity()))
                        .setGranularity(Granularities.ALL)
                        .setDimensions(dimensions(new DefaultDimensionSpec("dim1", "d0")))
                        .setAggregatorSpecs(aggregators(new DoubleSumAggregatorFactory("a0", "m1")))
                        .setHavingSpec(
                            having(
                                new BoundDimFilter(
                                    "a0",
                                    "1",
                                    null,
                                    true,
                                    false,
                                    false,
                                    null,
                                    StringComparators.NUMERIC
                                )
                            )
                        )
                        .setContext(QUERY_CONTEXT_DEFAULT)
                        .build()
        ),
        ImmutableList.of(
            new Object[]{"1", 4.0f},
            new Object[]{"10.1", 2.0f},
            new Object[]{"2", 3.0f},
            new Object[]{"abc", 6.0f},
            new Object[]{"def", 5.0f}
        )
    );
  }

  @Test
  public void testColumnComparison() throws Exception
  {
    testQuery(
        "SELECT dim1, m1, COUNT(*) FROM druid.foo WHERE m1 - 1 = dim1 GROUP BY dim1, m1",
        ImmutableList.of(
            GroupByQuery.builder()
                        .setDataSource(CalciteTests.DATASOURCE1)
                        .setInterval(querySegmentSpec(Filtration.eternity()))
                        .setGranularity(Granularities.ALL)
                        .setDimFilter(expressionFilter("((\"m1\" - 1) == \"dim1\")"))
                        .setDimensions(dimensions(
                            new DefaultDimensionSpec("dim1", "d0"),
                            new DefaultDimensionSpec("m1", "d1", ValueType.FLOAT)
                        ))
                        .setAggregatorSpecs(aggregators(new CountAggregatorFactory("a0")))
                        .setContext(QUERY_CONTEXT_DEFAULT)
                        .build()
        ),
        NullHandling.replaceWithDefault() ?
        ImmutableList.of(
            new Object[]{"", 1.0f, 1L},
            new Object[]{"2", 3.0f, 1L}
        ) :
        ImmutableList.of(
            new Object[]{"2", 3.0f, 1L}
        )
    );
  }

  @Test
  public void testHavingOnRatio() throws Exception
  {
    // Test for https://github.com/apache/incubator-druid/issues/4264

    testQuery(
        "SELECT\n"
        + "  dim1,\n"
        + "  COUNT(*) FILTER(WHERE dim2 <> 'a')/COUNT(*) as ratio\n"
        + "FROM druid.foo\n"
        + "GROUP BY dim1\n"
        + "HAVING COUNT(*) FILTER(WHERE dim2 <> 'a')/COUNT(*) = 1",
        ImmutableList.of(
            GroupByQuery.builder()
                        .setDataSource(CalciteTests.DATASOURCE1)
                        .setInterval(querySegmentSpec(Filtration.eternity()))
                        .setGranularity(Granularities.ALL)
                        .setDimensions(dimensions(new DefaultDimensionSpec("dim1", "d0")))
                        .setAggregatorSpecs(aggregators(
                            new FilteredAggregatorFactory(
                                new CountAggregatorFactory("a0"),
                                not(selector("dim2", "a", null))
                            ),
                            new CountAggregatorFactory("a1")
                        ))
                        .setPostAggregatorSpecs(ImmutableList.of(
                            expressionPostAgg("p0", "(\"a0\" / \"a1\")")
                        ))
                        .setHavingSpec(having(expressionFilter("((\"a0\" / \"a1\") == 1)")))
                        .setContext(QUERY_CONTEXT_DEFAULT)
                        .build()
        ),
        ImmutableList.of(
            new Object[]{"10.1", 1L},
            new Object[]{"2", 1L},
            new Object[]{"abc", 1L},
            new Object[]{"def", 1L}
        )
    );
  }

  @Test
  public void testGroupByWithSelectProjections() throws Exception
  {
    testQuery(
        "SELECT\n"
        + "  dim1,"
        + "  SUBSTRING(dim1, 2)\n"
        + "FROM druid.foo\n"
        + "GROUP BY dim1\n",
        ImmutableList.of(
            GroupByQuery.builder()
                        .setDataSource(CalciteTests.DATASOURCE1)
                        .setInterval(querySegmentSpec(Filtration.eternity()))
                        .setGranularity(Granularities.ALL)
                        .setDimensions(dimensions(new DefaultDimensionSpec("dim1", "d0")))
                        .setPostAggregatorSpecs(ImmutableList.of(
                            expressionPostAgg("p0", "substring(\"d0\", 1, -1)")
                        ))
                        .setContext(QUERY_CONTEXT_DEFAULT)
                        .build()
        ),
        ImmutableList.of(
            new Object[]{"", NULL_VALUE},
            new Object[]{"1", NULL_VALUE},
            new Object[]{"10.1", "0.1"},
            new Object[]{"2", NULL_VALUE},
            new Object[]{"abc", "bc"},
            new Object[]{"def", "ef"}
        )
    );
  }

  @Test
  public void testGroupByWithSelectAndOrderByProjections() throws Exception
  {
    testQuery(
        "SELECT\n"
        + "  dim1,"
        + "  SUBSTRING(dim1, 2)\n"
        + "FROM druid.foo\n"
        + "GROUP BY dim1\n"
        + "ORDER BY CHARACTER_LENGTH(dim1) DESC, dim1",
        ImmutableList.of(
            GroupByQuery.builder()
                        .setDataSource(CalciteTests.DATASOURCE1)
                        .setInterval(querySegmentSpec(Filtration.eternity()))
                        .setGranularity(Granularities.ALL)
                        .setDimensions(dimensions(new DefaultDimensionSpec("dim1", "d0")))
                        .setPostAggregatorSpecs(ImmutableList.of(
                            expressionPostAgg("p0", "substring(\"d0\", 1, -1)"),
                            expressionPostAgg("p1", "strlen(\"d0\")")
                        ))
                        .setLimitSpec(new DefaultLimitSpec(
                            ImmutableList.of(
                                new OrderByColumnSpec(
                                    "p1",
                                    OrderByColumnSpec.Direction.DESCENDING,
                                    StringComparators.NUMERIC
                                ),
                                new OrderByColumnSpec(
                                    "d0",
                                    OrderByColumnSpec.Direction.ASCENDING,
                                    StringComparators.LEXICOGRAPHIC
                                )
                            ),
                            Integer.MAX_VALUE
                        ))
                        .setContext(QUERY_CONTEXT_DEFAULT)
                        .build()
        ),
        ImmutableList.of(
            new Object[]{"10.1", "0.1"},
            new Object[]{"abc", "bc"},
            new Object[]{"def", "ef"},
            new Object[]{"1", NULL_VALUE},
            new Object[]{"2", NULL_VALUE},
            new Object[]{"", NULL_VALUE}
        )
    );
  }

  @Test
  public void testTopNWithSelectProjections() throws Exception
  {
    testQuery(
        "SELECT\n"
        + "  dim1,"
        + "  SUBSTRING(dim1, 2)\n"
        + "FROM druid.foo\n"
        + "GROUP BY dim1\n"
        + "LIMIT 10",
        ImmutableList.of(
            new TopNQueryBuilder()
                .dataSource(CalciteTests.DATASOURCE1)
                .intervals(querySegmentSpec(Filtration.eternity()))
                .granularity(Granularities.ALL)
                .dimension(new DefaultDimensionSpec("dim1", "d0"))
                .postAggregators(ImmutableList.of(
                    expressionPostAgg("p0", "substring(\"d0\", 1, -1)")
                ))
                .metric(new DimensionTopNMetricSpec(null, StringComparators.LEXICOGRAPHIC))
                .threshold(10)
                .context(QUERY_CONTEXT_DEFAULT)
                .build()
        ),
        ImmutableList.of(
            new Object[]{"", NULL_VALUE},
            new Object[]{"1", NULL_VALUE},
            new Object[]{"10.1", "0.1"},
            new Object[]{"2", NULL_VALUE},
            new Object[]{"abc", "bc"},
            new Object[]{"def", "ef"}
        )
    );
  }

  @Test
  public void testTopNWithSelectAndOrderByProjections() throws Exception
  {

    testQuery(
        "SELECT\n"
        + "  dim1,"
        + "  SUBSTRING(dim1, 2)\n"
        + "FROM druid.foo\n"
        + "GROUP BY dim1\n"
        + "ORDER BY CHARACTER_LENGTH(dim1) DESC\n"
        + "LIMIT 10",
        ImmutableList.of(
            new TopNQueryBuilder()
                .dataSource(CalciteTests.DATASOURCE1)
                .intervals(querySegmentSpec(Filtration.eternity()))
                .granularity(Granularities.ALL)
                .dimension(new DefaultDimensionSpec("dim1", "d0"))
                .postAggregators(ImmutableList.of(
                    expressionPostAgg("p0", "substring(\"d0\", 1, -1)"),
                    expressionPostAgg("p1", "strlen(\"d0\")")
                ))
                .metric(new NumericTopNMetricSpec("p1"))
                .threshold(10)
                .context(QUERY_CONTEXT_DEFAULT)
                .build()
        ),
        ImmutableList.of(
            new Object[]{"10.1", "0.1"},
            new Object[]{"abc", "bc"},
            new Object[]{"def", "ef"},
            new Object[]{"1", NULL_VALUE},
            new Object[]{"2", NULL_VALUE},
            new Object[]{"", NULL_VALUE}
        )
    );
  }

  @Test
  public void testUnionAll() throws Exception
  {
    testQuery(
        "SELECT COUNT(*) FROM foo UNION ALL SELECT SUM(cnt) FROM foo UNION ALL SELECT COUNT(*) FROM foo",
        ImmutableList.of(
            Druids.newTimeseriesQueryBuilder()
                  .dataSource(CalciteTests.DATASOURCE1)
                  .intervals(querySegmentSpec(Filtration.eternity()))
                  .granularity(Granularities.ALL)
                  .aggregators(aggregators(new CountAggregatorFactory("a0")))
                  .context(TIMESERIES_CONTEXT_DEFAULT)
                  .build(),
            Druids.newTimeseriesQueryBuilder()
                  .dataSource(CalciteTests.DATASOURCE1)
                  .intervals(querySegmentSpec(Filtration.eternity()))
                  .granularity(Granularities.ALL)
                  .aggregators(aggregators(new LongSumAggregatorFactory("a0", "cnt")))
                  .context(TIMESERIES_CONTEXT_DEFAULT)
                  .build(),
            Druids.newTimeseriesQueryBuilder()
                  .dataSource(CalciteTests.DATASOURCE1)
                  .intervals(querySegmentSpec(Filtration.eternity()))
                  .granularity(Granularities.ALL)
                  .aggregators(aggregators(new CountAggregatorFactory("a0")))
                  .context(TIMESERIES_CONTEXT_DEFAULT)
                  .build()
        ),
        ImmutableList.of(new Object[]{6L}, new Object[]{6L}, new Object[]{6L})
    );
  }

  @Test
  public void testUnionAllWithLimit() throws Exception
  {
    testQuery(
        "SELECT * FROM ("
        + "SELECT COUNT(*) FROM foo UNION ALL SELECT SUM(cnt) FROM foo UNION ALL SELECT COUNT(*) FROM foo"
        + ") LIMIT 2",
        ImmutableList.of(
            Druids.newTimeseriesQueryBuilder()
                  .dataSource(CalciteTests.DATASOURCE1)
                  .intervals(querySegmentSpec(Filtration.eternity()))
                  .granularity(Granularities.ALL)
                  .aggregators(aggregators(new CountAggregatorFactory("a0")))
                  .context(TIMESERIES_CONTEXT_DEFAULT)
                  .build(),
            Druids.newTimeseriesQueryBuilder()
                  .dataSource(CalciteTests.DATASOURCE1)
                  .intervals(querySegmentSpec(Filtration.eternity()))
                  .granularity(Granularities.ALL)
                  .aggregators(aggregators(new LongSumAggregatorFactory("a0", "cnt")))
                  .context(TIMESERIES_CONTEXT_DEFAULT)
                  .build()
        ),
        ImmutableList.of(new Object[]{6L}, new Object[]{6L})
    );
  }

  @Test
  public void testPruneDeadAggregators() throws Exception
  {
    // Test for ProjectAggregatePruneUnusedCallRule.

    testQuery(
        "SELECT\n"
        + "  CASE 'foo'\n"
        + "  WHEN 'bar' THEN SUM(cnt)\n"
        + "  WHEN 'foo' THEN SUM(m1)\n"
        + "  WHEN 'baz' THEN SUM(m2)\n"
        + "  END\n"
        + "FROM foo",
        ImmutableList.of(
            Druids.newTimeseriesQueryBuilder()
                  .dataSource(CalciteTests.DATASOURCE1)
                  .intervals(querySegmentSpec(Filtration.eternity()))
                  .granularity(Granularities.ALL)
                  .aggregators(aggregators(new DoubleSumAggregatorFactory("a0", "m1")))
                  .context(TIMESERIES_CONTEXT_DEFAULT)
                  .build()
        ),
        ImmutableList.of(new Object[]{21.0})
    );
  }

  @Test
  public void testPruneDeadAggregatorsThroughPostProjection() throws Exception
  {
    // Test for ProjectAggregatePruneUnusedCallRule.

    testQuery(
        "SELECT\n"
        + "  CASE 'foo'\n"
        + "  WHEN 'bar' THEN SUM(cnt) / 10\n"
        + "  WHEN 'foo' THEN SUM(m1) / 10\n"
        + "  WHEN 'baz' THEN SUM(m2) / 10\n"
        + "  END\n"
        + "FROM foo",
        ImmutableList.of(
            Druids.newTimeseriesQueryBuilder()
                  .dataSource(CalciteTests.DATASOURCE1)
                  .intervals(querySegmentSpec(Filtration.eternity()))
                  .granularity(Granularities.ALL)
                  .aggregators(aggregators(new DoubleSumAggregatorFactory("a0", "m1")))
                  .postAggregators(ImmutableList.of(expressionPostAgg("p0", "(\"a0\" / 10)")))
                  .context(TIMESERIES_CONTEXT_DEFAULT)
                  .build()
        ),
        ImmutableList.of(new Object[]{2.1})
    );
  }

  @Test
  public void testPruneDeadAggregatorsThroughHaving() throws Exception
  {
    // Test for ProjectAggregatePruneUnusedCallRule.

    testQuery(
        "SELECT\n"
        + "  CASE 'foo'\n"
        + "  WHEN 'bar' THEN SUM(cnt)\n"
        + "  WHEN 'foo' THEN SUM(m1)\n"
        + "  WHEN 'baz' THEN SUM(m2)\n"
        + "  END AS theCase\n"
        + "FROM foo\n"
        + "HAVING theCase = 21",
        ImmutableList.of(
            GroupByQuery.builder()
                        .setDataSource(CalciteTests.DATASOURCE1)
                        .setInterval(querySegmentSpec(Filtration.eternity()))
                        .setGranularity(Granularities.ALL)
                        .setAggregatorSpecs(aggregators(new DoubleSumAggregatorFactory("a0", "m1")))
                        .setHavingSpec(having(selector("a0", "21", null)))
                        .setContext(QUERY_CONTEXT_DEFAULT)
                        .build()
        ),
        ImmutableList.of(new Object[]{21.0})
    );
  }

  @Test
  public void testGroupByCaseWhen() throws Exception
  {
    testQuery(
        "SELECT\n"
        + "  CASE EXTRACT(DAY FROM __time)\n"
        + "    WHEN m1 THEN 'match-m1'\n"
        + "    WHEN cnt THEN 'match-cnt'\n"
        + "    WHEN 0 THEN 'zero'"
        + "    END,"
        + "  COUNT(*)\n"
        + "FROM druid.foo\n"
        + "GROUP BY"
        + "  CASE EXTRACT(DAY FROM __time)\n"
        + "    WHEN m1 THEN 'match-m1'\n"
        + "    WHEN cnt THEN 'match-cnt'\n"
        + "    WHEN 0 THEN 'zero'"
        + "    END",
        ImmutableList.of(
            GroupByQuery.builder()
                        .setDataSource(CalciteTests.DATASOURCE1)
                        .setInterval(querySegmentSpec(Filtration.eternity()))
                        .setGranularity(Granularities.ALL)
                        .setVirtualColumns(
                            expressionVirtualColumn(
                                "v0",
                                "case_searched("
                                + "(CAST(timestamp_extract(\"__time\",'DAY','UTC'), 'DOUBLE') == \"m1\"),"
                                + "'match-m1',"
                                + "(timestamp_extract(\"__time\",'DAY','UTC') == \"cnt\"),"
                                + "'match-cnt',"
                                + "(timestamp_extract(\"__time\",'DAY','UTC') == 0),"
                                + "'zero',"
                                + DruidExpression.nullLiteral() + ")",
                                ValueType.STRING
                            )
                        )
                        .setDimensions(dimensions(new DefaultDimensionSpec("v0", "v0")))
                        .setAggregatorSpecs(aggregators(new CountAggregatorFactory("a0")))
                        .setContext(QUERY_CONTEXT_DEFAULT)
                        .build()
        ),
        ImmutableList.of(
            new Object[]{NullHandling.defaultStringValue(), 2L},
            new Object[]{"match-cnt", 1L},
            new Object[]{"match-m1", 3L}
        )
    );
  }

  @Test
  public void testGroupByCaseWhenOfTripleAnd() throws Exception
  {
    testQuery(
        "SELECT\n"
        + "  CASE WHEN m1 > 1 AND m1 < 5 AND cnt = 1 THEN 'x' ELSE NULL END,"
        + "  COUNT(*)\n"
        + "FROM druid.foo\n"
        + "GROUP BY 1",
        ImmutableList.of(
            GroupByQuery.builder()
                        .setDataSource(CalciteTests.DATASOURCE1)
                        .setInterval(querySegmentSpec(Filtration.eternity()))
                        .setGranularity(Granularities.ALL)
                        .setVirtualColumns(
                            expressionVirtualColumn(
                                "v0",
                                "case_searched(((\"m1\" > 1) && (\"m1\" < 5) && (\"cnt\" == 1)),'x',null)",
                                ValueType.STRING
                            )
                        )
                        .setDimensions(dimensions(new DefaultDimensionSpec("v0", "v0")))
                        .setAggregatorSpecs(aggregators(new CountAggregatorFactory("a0")))
                        .setContext(QUERY_CONTEXT_DEFAULT)
                        .build()
        ),
        ImmutableList.of(
            new Object[]{NullHandling.defaultStringValue(), 3L},
            new Object[]{"x", 3L}
        )
    );
  }

  @Test
  public void testNullEmptyStringEquality() throws Exception
  {
    testQuery(
        "SELECT COUNT(*)\n"
        + "FROM druid.foo\n"
        + "WHERE NULLIF(dim2, 'a') IS NULL",
        ImmutableList.of(
            Druids.newTimeseriesQueryBuilder()
                  .dataSource(CalciteTests.DATASOURCE1)
                  .intervals(querySegmentSpec(Filtration.eternity()))
                  .granularity(Granularities.ALL)
                  .filters(expressionFilter("case_searched((\"dim2\" == 'a'),1,isnull(\"dim2\"))"))
                  .aggregators(aggregators(new CountAggregatorFactory("a0")))
                  .context(TIMESERIES_CONTEXT_DEFAULT)
                  .build()
        ),
        ImmutableList.of(
            NullHandling.replaceWithDefault() ?
            // Matches everything but "abc"
            new Object[]{5L} :
            // match only null values
            new Object[]{4L}
        )
    );
  }

  @Test
  public void testEmptyStringEquality() throws Exception
  {
    testQuery(
        "SELECT COUNT(*)\n"
        + "FROM druid.foo\n"
        + "WHERE NULLIF(dim2, 'a') = ''",
        ImmutableList.of(
            Druids.newTimeseriesQueryBuilder()
                  .dataSource(CalciteTests.DATASOURCE1)
                  .intervals(querySegmentSpec(Filtration.eternity()))
                  .granularity(Granularities.ALL)
                  .filters(expressionFilter("case_searched((\"dim2\" == 'a'),"
                                            + (NullHandling.replaceWithDefault() ? "1" : "0")
                                            + ",(\"dim2\" == ''))"))
                  .aggregators(aggregators(new CountAggregatorFactory("a0")))
                  .context(TIMESERIES_CONTEXT_DEFAULT)
                  .build()
        ),
        ImmutableList.of(
            NullHandling.replaceWithDefault() ?
            // Matches everything but "abc"
            new Object[]{5L} :
            // match only empty string
            new Object[]{1L}
        )
    );
  }

  @Test
  public void testNullStringEquality() throws Exception
  {
    testQuery(
        "SELECT COUNT(*)\n"
        + "FROM druid.foo\n"
        + "WHERE NULLIF(dim2, 'a') = null",
        ImmutableList.of(
            Druids.newTimeseriesQueryBuilder()
                  .dataSource(CalciteTests.DATASOURCE1)
                  .intervals(querySegmentSpec(Filtration.eternity()))
                  .granularity(Granularities.ALL)
                  .filters(expressionFilter("case_searched((\"dim2\" == 'a'),"
                                            + (NullHandling.replaceWithDefault() ? "1" : "0")
                                            + ",(\"dim2\" == null))"))
                  .aggregators(aggregators(new CountAggregatorFactory("a0")))
                  .context(TIMESERIES_CONTEXT_DEFAULT)
                  .build()
        ),
        NullHandling.replaceWithDefault() ?
        // Matches everything but "abc"
        ImmutableList.of(new Object[]{5L}) :
        // null is not eqaual to null or any other value
        ImmutableList.of()
    );

  }

  @Test
  public void testCoalesceColumns() throws Exception
  {
    // Doesn't conform to the SQL standard, but it's how we do it.
    // This example is used in the sql.md doc.

    testQuery(
        "SELECT COALESCE(dim2, dim1), COUNT(*) FROM druid.foo GROUP BY COALESCE(dim2, dim1)\n",
        ImmutableList.of(
            GroupByQuery.builder()
                        .setDataSource(CalciteTests.DATASOURCE1)
                        .setInterval(querySegmentSpec(Filtration.eternity()))
                        .setGranularity(Granularities.ALL)
                        .setVirtualColumns(
                            expressionVirtualColumn(
                                "v0",
                                "case_searched(notnull(\"dim2\"),\"dim2\",\"dim1\")",
                                ValueType.STRING
                            )
                        )
                        .setDimensions(dimensions(new DefaultDimensionSpec("v0", "v0", ValueType.STRING)))
                        .setAggregatorSpecs(aggregators(new CountAggregatorFactory("a0")))
                        .setContext(QUERY_CONTEXT_DEFAULT)
                        .build()
        ),
        NullHandling.replaceWithDefault() ?
        ImmutableList.of(
            new Object[]{"10.1", 1L},
            new Object[]{"2", 1L},
            new Object[]{"a", 2L},
            new Object[]{"abc", 2L}
        ) :
        ImmutableList.of(
            new Object[]{"", 1L},
            new Object[]{"10.1", 1L},
            new Object[]{"a", 2L},
            new Object[]{"abc", 2L}
        )
    );
  }

  @Test
  public void testColumnIsNull() throws Exception
  {
    // Doesn't conform to the SQL standard, but it's how we do it.
    // This example is used in the sql.md doc.

    testQuery(
        "SELECT COUNT(*) FROM druid.foo WHERE dim2 IS NULL\n",
        ImmutableList.of(
            Druids.newTimeseriesQueryBuilder()
                  .dataSource(CalciteTests.DATASOURCE1)
                  .intervals(querySegmentSpec(Filtration.eternity()))
                  .granularity(Granularities.ALL)
                  .filters(selector("dim2", null, null))
                  .aggregators(aggregators(new CountAggregatorFactory("a0")))
                  .context(TIMESERIES_CONTEXT_DEFAULT)
                  .build()
        ),
        ImmutableList.of(
            new Object[]{NullHandling.replaceWithDefault() ? 3L : 2L}
        )
    );
  }

  @Test
  public void testUnplannableQueries()
  {
    // All of these queries are unplannable because they rely on features Druid doesn't support.
    // This test is here to confirm that we don't fall back to Calcite's interpreter or enumerable implementation.
    // It's also here so when we do support these features, we can have "real" tests for these queries.

    final List<String> queries = ImmutableList.of(
        "SELECT dim1 FROM druid.foo ORDER BY dim1", // SELECT query with order by non-__time
        "SELECT COUNT(*) FROM druid.foo x, druid.foo y", // Self-join
        "SELECT DISTINCT dim2 FROM druid.foo ORDER BY dim2 LIMIT 2 OFFSET 5", // DISTINCT with OFFSET
        "SELECT COUNT(*) FROM foo WHERE dim1 NOT IN (SELECT dim1 FROM foo WHERE dim2 = 'a')", // NOT IN subquery
        "EXPLAIN PLAN FOR SELECT COUNT(*) FROM foo WHERE dim1 IN (SELECT dim1 FROM foo WHERE dim2 = 'a')\n"
        + "AND dim1 IN (SELECT dim1 FROM foo WHERE m2 > 2)" // AND of two IN subqueries
    );

    for (final String query : queries) {
      assertQueryIsUnplannable(query);
    }
  }

  @Test
  public void testUnplannableExactCountDistinctQueries()
  {
    // All of these queries are unplannable in exact COUNT DISTINCT mode.

    final List<String> queries = ImmutableList.of(
        "SELECT COUNT(distinct dim1), COUNT(distinct dim2) FROM druid.foo", // two COUNT DISTINCTs, same query
        "SELECT dim1, COUNT(distinct dim1), COUNT(distinct dim2) FROM druid.foo GROUP BY dim1", // two COUNT DISTINCTs
        "SELECT COUNT(distinct unique_dim1) FROM druid.foo" // COUNT DISTINCT on sketch cannot be exact
    );

    for (final String query : queries) {
      assertQueryIsUnplannable(PLANNER_CONFIG_NO_HLL, query);
    }
  }

  @Test
  public void testSelectStarWithDimFilter() throws Exception
  {
    testQuery(
        PLANNER_CONFIG_DEFAULT_NO_COMPLEX_SERDE,
        QUERY_CONTEXT_DEFAULT,
        "SELECT * FROM druid.foo WHERE dim1 > 'd' OR dim2 = 'a'",
        CalciteTests.REGULAR_USER_AUTH_RESULT,
        ImmutableList.of(
            newScanQueryBuilder()
                .dataSource(CalciteTests.DATASOURCE1)
                .intervals(querySegmentSpec(Filtration.eternity()))
                .filters(
                    or(
                        bound("dim1", "d", null, true, false, null, StringComparators.LEXICOGRAPHIC),
                        selector("dim2", "a", null)
                    )
                )
                .columns("__time", "cnt", "dim1", "dim2", "dim3", "m1", "m2", "unique_dim1")
                .resultFormat(ScanQuery.ResultFormat.RESULT_FORMAT_COMPACTED_LIST)
                .context(QUERY_CONTEXT_DEFAULT)
                .build()
        ),
        ImmutableList.of(
            new Object[]{timestamp("2000-01-01"), 1L, "", "a", "[\"a\",\"b\"]", 1.0f, 1.0d, HLLC_STRING},
            new Object[]{timestamp("2001-01-01"), 1L, "1", "a", "", 4.0f, 4.0d, HLLC_STRING},
            new Object[]{timestamp("2001-01-02"), 1L, "def", "abc", NULL_VALUE, 5.0f, 5.0d, HLLC_STRING}
        )
    );
  }

  @Test
  public void testGroupByNothingWithLiterallyFalseFilter() throws Exception
  {
    testQuery(
        "SELECT COUNT(*), MAX(cnt) FROM druid.foo WHERE 1 = 0",
        ImmutableList.of(),
        ImmutableList.of(
            new Object[]{0L, null}
        )
    );
  }

  @Test
  public void testGroupByNothingWithImpossibleTimeFilter() throws Exception
  {
    // Regression test for https://github.com/apache/incubator-druid/issues/7671

    testQuery(
        "SELECT COUNT(*) FROM druid.foo\n"
        + "WHERE FLOOR(__time TO DAY) = TIMESTAMP '2000-01-02 01:00:00'\n"
        + "OR FLOOR(__time TO DAY) = TIMESTAMP '2000-01-02 02:00:00'",
        ImmutableList.of(
            Druids.newTimeseriesQueryBuilder()
                  .dataSource(CalciteTests.DATASOURCE1)
                  .intervals(querySegmentSpec())
                  .granularity(Granularities.ALL)
                  .aggregators(aggregators(new CountAggregatorFactory("a0")))
                  .context(TIMESERIES_CONTEXT_DEFAULT)
                  .build()
        ),
        ImmutableList.of()
    );
  }

  @Test
  public void testGroupByOneColumnWithLiterallyFalseFilter() throws Exception
  {
    testQuery(
        "SELECT COUNT(*), MAX(cnt) FROM druid.foo WHERE 1 = 0 GROUP BY dim1",
        ImmutableList.of(),
        ImmutableList.of()
    );
  }

  @Test
  public void testGroupByWithFilterMatchingNothing() throws Exception
  {
    // This query should actually return [0, null] rather than an empty result set, but it doesn't.
    // This test just "documents" the current behavior.

    testQuery(
        "SELECT COUNT(*), MAX(cnt) FROM druid.foo WHERE dim1 = 'foobar'",
        ImmutableList.of(
            Druids.newTimeseriesQueryBuilder()
                  .dataSource(CalciteTests.DATASOURCE1)
                  .intervals(querySegmentSpec(Filtration.eternity()))
                  .filters(selector("dim1", "foobar", null))
                  .granularity(Granularities.ALL)
                  .aggregators(aggregators(
                      new CountAggregatorFactory("a0"),
                      new LongMaxAggregatorFactory("a1", "cnt")
                  ))
                  .context(TIMESERIES_CONTEXT_DEFAULT)
                  .build()
        ),
        ImmutableList.of()
    );
  }

  @Test
  public void testGroupByWithFilterMatchingNothingWithGroupByLiteral() throws Exception
  {
    testQuery(
        "SELECT COUNT(*), MAX(cnt) FROM druid.foo WHERE dim1 = 'foobar' GROUP BY 'dummy'",
        ImmutableList.of(
            Druids.newTimeseriesQueryBuilder()
                  .dataSource(CalciteTests.DATASOURCE1)
                  .intervals(querySegmentSpec(Filtration.eternity()))
                  .filters(selector("dim1", "foobar", null))
                  .granularity(Granularities.ALL)
                  .aggregators(aggregators(
                      new CountAggregatorFactory("a0"),
                      new LongMaxAggregatorFactory("a1", "cnt")
                  ))
                  .context(TIMESERIES_CONTEXT_DEFAULT)
                  .build()
        ),
        ImmutableList.of()
    );
  }

  @Test
  public void testCountNonNullColumn() throws Exception
  {
    testQuery(
        "SELECT COUNT(cnt) FROM druid.foo",
        ImmutableList.of(
            Druids.newTimeseriesQueryBuilder()
                  .dataSource(CalciteTests.DATASOURCE1)
                  .intervals(querySegmentSpec(Filtration.eternity()))
                  .granularity(Granularities.ALL)
                  .aggregators(aggregators(new CountAggregatorFactory("a0")))
                  .context(TIMESERIES_CONTEXT_DEFAULT)
                  .build()
        ),
        ImmutableList.of(
            new Object[]{6L}
        )
    );
  }

  @Test
  public void testCountNullableColumn() throws Exception
  {
    testQuery(
        "SELECT COUNT(dim2) FROM druid.foo",
        ImmutableList.of(
            Druids.newTimeseriesQueryBuilder()
                  .dataSource(CalciteTests.DATASOURCE1)
                  .intervals(querySegmentSpec(Filtration.eternity()))
                  .granularity(Granularities.ALL)
                  .aggregators(aggregators(
                      new FilteredAggregatorFactory(
                          new CountAggregatorFactory("a0"),
                          not(selector("dim2", null, null))
                      )
                  ))
                  .context(TIMESERIES_CONTEXT_DEFAULT)
                  .build()
        ),
        NullHandling.replaceWithDefault() ?
        ImmutableList.of(
            new Object[]{3L}
        ) :
        ImmutableList.of(
            new Object[]{4L}
        )
    );
  }

  @Test
  public void testCountNullableExpression() throws Exception
  {
    testQuery(
        "SELECT COUNT(CASE WHEN dim2 = 'abc' THEN 'yes' WHEN dim2 = 'def' THEN 'yes' END) FROM druid.foo",
        ImmutableList.of(
            Druids.newTimeseriesQueryBuilder()
                  .dataSource(CalciteTests.DATASOURCE1)
                  .intervals(querySegmentSpec(Filtration.eternity()))
                  .granularity(Granularities.ALL)
                  .virtualColumns(
                      expressionVirtualColumn(
                          "v0",
                          "case_searched((\"dim2\" == 'abc'),'yes',(\"dim2\" == 'def'),'yes',"
                          + DruidExpression.nullLiteral()
                          + ")",
                          ValueType.STRING
                      )
                  )
                  .aggregators(aggregators(
                      new FilteredAggregatorFactory(
                          new CountAggregatorFactory("a0"),
                          not(selector("v0", NullHandling.defaultStringValue(), null))
                      )
                  ))
                  .context(TIMESERIES_CONTEXT_DEFAULT)
                  .build()
        ),
        ImmutableList.of(
            new Object[]{1L}
        )
    );
  }

  @Test
  public void testCountStar() throws Exception
  {
    testQuery(
        "SELECT COUNT(*) FROM druid.foo",
        ImmutableList.of(
            Druids.newTimeseriesQueryBuilder()
                  .dataSource(CalciteTests.DATASOURCE1)
                  .intervals(querySegmentSpec(Filtration.eternity()))
                  .granularity(Granularities.ALL)
                  .aggregators(aggregators(new CountAggregatorFactory("a0")))
                  .context(TIMESERIES_CONTEXT_DEFAULT)
                  .build()
        ),
        ImmutableList.of(
            new Object[]{6L}
        )
    );
  }

  @Test
  public void testCountStarOnCommonTableExpression() throws Exception
  {
    testQuery(
        "WITH beep (dim1_firstchar) AS (SELECT SUBSTRING(dim1, 1, 1) FROM foo WHERE dim2 = 'a')\n"
        + "SELECT COUNT(*) FROM beep WHERE dim1_firstchar <> 'z'",
        ImmutableList.of(
            Druids.newTimeseriesQueryBuilder()
                  .dataSource(CalciteTests.DATASOURCE1)
                  .intervals(querySegmentSpec(Filtration.eternity()))
                  .filters(and(
                      selector("dim2", "a", null),
                      not(selector("dim1", "z", new SubstringDimExtractionFn(0, 1)))
                  ))
                  .granularity(Granularities.ALL)
                  .aggregators(aggregators(new CountAggregatorFactory("a0")))
                  .context(TIMESERIES_CONTEXT_DEFAULT)
                  .build()
        ),
        ImmutableList.of(
            new Object[]{2L}
        )
    );
  }

  @Test
  public void testCountStarOnView() throws Exception
  {
    testQuery(
        "SELECT COUNT(*) FROM druid.aview WHERE dim1_firstchar <> 'z'",
        ImmutableList.of(
            Druids.newTimeseriesQueryBuilder()
                  .dataSource(CalciteTests.DATASOURCE1)
                  .intervals(querySegmentSpec(Filtration.eternity()))
                  .filters(and(
                      selector("dim2", "a", null),
                      not(selector("dim1", "z", new SubstringDimExtractionFn(0, 1)))
                  ))
                  .granularity(Granularities.ALL)
                  .aggregators(aggregators(new CountAggregatorFactory("a0")))
                  .context(TIMESERIES_CONTEXT_DEFAULT)
                  .build()
        ),
        ImmutableList.of(
            new Object[]{2L}
        )
    );
  }

  @Test
  public void testExplainCountStarOnView() throws Exception
  {
    final String explanation =
        "DruidQueryRel(query=[{"
        + "\"queryType\":\"timeseries\","
        + "\"dataSource\":{\"type\":\"table\",\"name\":\"foo\"},"
        + "\"intervals\":{\"type\":\"intervals\",\"intervals\":[\"-146136543-09-08T08:23:32.096Z/146140482-04-24T15:36:27.903Z\"]},"
        + "\"descending\":false,"
        + "\"virtualColumns\":[],"
        + "\"filter\":{\"type\":\"and\",\"fields\":[{\"type\":\"selector\",\"dimension\":\"dim2\",\"value\":\"a\",\"extractionFn\":null},{\"type\":\"not\",\"field\":{\"type\":\"selector\",\"dimension\":\"dim1\",\"value\":\"z\",\"extractionFn\":{\"type\":\"substring\",\"index\":0,\"length\":1}}}]},"
        + "\"granularity\":{\"type\":\"all\"},"
        + "\"aggregations\":[{\"type\":\"count\",\"name\":\"a0\"}],"
        + "\"postAggregations\":[],"
        + "\"limit\":2147483647,"
        + "\"context\":{\"defaultTimeout\":300000,\"maxScatterGatherBytes\":9223372036854775807,\"skipEmptyBuckets\":true,\"sqlCurrentTimestamp\":\"2000-01-01T00:00:00Z\",\"sqlQueryId\":\"dummy\"}}]"
        + ", signature=[{a0:LONG}])\n";

    testQuery(
        "EXPLAIN PLAN FOR SELECT COUNT(*) FROM aview WHERE dim1_firstchar <> 'z'",
        ImmutableList.of(),
        ImmutableList.of(
            new Object[]{explanation}
        )
    );
  }

  @Test
  public void testCountStarWithLikeFilter() throws Exception
  {
    testQuery(
        "SELECT COUNT(*) FROM druid.foo WHERE dim1 like 'a%' OR dim2 like '%xb%' escape 'x'",
        ImmutableList.of(
            Druids.newTimeseriesQueryBuilder()
                  .dataSource(CalciteTests.DATASOURCE1)
                  .intervals(querySegmentSpec(Filtration.eternity()))
                  .granularity(Granularities.ALL)
                  .filters(
                      or(
                          new LikeDimFilter("dim1", "a%", null, null),
                          new LikeDimFilter("dim2", "%xb%", "x", null)
                      )
                  )
                  .aggregators(aggregators(new CountAggregatorFactory("a0")))
                  .context(TIMESERIES_CONTEXT_DEFAULT)
                  .build()
        ),
        ImmutableList.of(
            new Object[]{2L}
        )
    );
  }

  @Test
  public void testCountStarWithLongColumnFilters() throws Exception
  {
    testQuery(
        "SELECT COUNT(*) FROM druid.foo WHERE cnt >= 3 OR cnt = 1",
        ImmutableList.of(
            Druids.newTimeseriesQueryBuilder()
                  .dataSource(CalciteTests.DATASOURCE1)
                  .intervals(querySegmentSpec(Filtration.eternity()))
                  .granularity(Granularities.ALL)
                  .filters(
                      or(
                          bound("cnt", "3", null, false, false, null, StringComparators.NUMERIC),
                          selector("cnt", "1", null)
                      )
                  )
                  .aggregators(aggregators(new CountAggregatorFactory("a0")))
                  .context(TIMESERIES_CONTEXT_DEFAULT)
                  .build()
        ),
        ImmutableList.of(
            new Object[]{6L}
        )
    );
  }

  @Test
  public void testCountStarWithLongColumnFiltersOnFloatLiterals() throws Exception
  {
    testQuery(
        "SELECT COUNT(*) FROM druid.foo WHERE cnt > 1.1 and cnt < 100000001.0",
        ImmutableList.of(
            Druids.newTimeseriesQueryBuilder()
                  .dataSource(CalciteTests.DATASOURCE1)
                  .intervals(querySegmentSpec(Filtration.eternity()))
                  .granularity(Granularities.ALL)
                  .filters(
                      bound("cnt", "1.1", "100000001.0", true, true, null, StringComparators.NUMERIC)
                  )
                  .aggregators(aggregators(new CountAggregatorFactory("a0")))
                  .context(TIMESERIES_CONTEXT_DEFAULT)
                  .build()
        ),
        ImmutableList.of()
    );

    testQuery(
        "SELECT COUNT(*) FROM druid.foo WHERE cnt = 1.0",
        ImmutableList.of(
            Druids.newTimeseriesQueryBuilder()
                  .dataSource(CalciteTests.DATASOURCE1)
                  .intervals(querySegmentSpec(Filtration.eternity()))
                  .granularity(Granularities.ALL)
                  .filters(
                      selector("cnt", "1.0", null)
                  )
                  .aggregators(aggregators(new CountAggregatorFactory("a0")))
                  .context(TIMESERIES_CONTEXT_DEFAULT)
                  .build()
        ),
        ImmutableList.of(
            new Object[]{6L}
        )
    );

    testQuery(
        "SELECT COUNT(*) FROM druid.foo WHERE cnt = 100000001.0",
        ImmutableList.of(
            Druids.newTimeseriesQueryBuilder()
                  .dataSource(CalciteTests.DATASOURCE1)
                  .intervals(querySegmentSpec(Filtration.eternity()))
                  .granularity(Granularities.ALL)
                  .filters(
                      selector("cnt", "100000001.0", null)
                  )
                  .aggregators(aggregators(new CountAggregatorFactory("a0")))
                  .context(TIMESERIES_CONTEXT_DEFAULT)
                  .build()
        ),
        ImmutableList.of()
    );

    testQuery(
        "SELECT COUNT(*) FROM druid.foo WHERE cnt = 1.0 or cnt = 100000001.0",
        ImmutableList.of(
            Druids.newTimeseriesQueryBuilder()
                  .dataSource(CalciteTests.DATASOURCE1)
                  .intervals(querySegmentSpec(Filtration.eternity()))
                  .granularity(Granularities.ALL)
                  .filters(
                      in("cnt", ImmutableList.of("1.0", "100000001.0"), null)
                  )
                  .aggregators(aggregators(new CountAggregatorFactory("a0")))
                  .context(TIMESERIES_CONTEXT_DEFAULT)
                  .build()
        ),
        ImmutableList.of(
            new Object[]{6L}
        )
    );
  }

  @Test
  public void testCountStarWithLongColumnFiltersOnTwoPoints() throws Exception
  {
    testQuery(
        "SELECT COUNT(*) FROM druid.foo WHERE cnt = 1 OR cnt = 2",
        ImmutableList.of(
            Druids.newTimeseriesQueryBuilder()
                  .dataSource(CalciteTests.DATASOURCE1)
                  .intervals(querySegmentSpec(Filtration.eternity()))
                  .granularity(Granularities.ALL)
                  .filters(in("cnt", ImmutableList.of("1", "2"), null))
                  .aggregators(aggregators(new CountAggregatorFactory("a0")))
                  .context(TIMESERIES_CONTEXT_DEFAULT)
                  .build()
        ),
        ImmutableList.of(
            new Object[]{6L}
        )
    );
  }

  @Test
  public void testFilterOnStringAsNumber() throws Exception
  {
    testQuery(
        "SELECT distinct dim1 FROM druid.foo WHERE "
        + "dim1 = 10 OR "
        + "(floor(CAST(dim1 AS float)) = 10.00 and CAST(dim1 AS float) > 9 and CAST(dim1 AS float) <= 10.5)",
        ImmutableList.of(
            GroupByQuery.builder()
                        .setDataSource(CalciteTests.DATASOURCE1)
                        .setInterval(querySegmentSpec(Filtration.eternity()))
                        .setGranularity(Granularities.ALL)
                        .setDimensions(dimensions(new DefaultDimensionSpec("dim1", "d0")))
                        .setVirtualColumns(
                            expressionVirtualColumn(
                                "v0",
                                "floor(CAST(\"dim1\", 'DOUBLE'))",
                                ValueType.DOUBLE
                            )
                        )
                        .setDimFilter(
                            or(
                                selector("dim1", "10", null),
                                and(
                                    selector("v0", "10.00", null),
                                    bound("dim1", "9", "10.5", true, false, null, StringComparators.NUMERIC)
                                )
                            )
                        )
                        .setContext(QUERY_CONTEXT_DEFAULT)
                        .build()
        ),
        ImmutableList.of(
            new Object[]{"10.1"}
        )
    );
  }

  @Test
  public void testSimpleAggregations() throws Exception
  {
    testQuery(
        "SELECT COUNT(*), COUNT(cnt), COUNT(dim1), AVG(cnt), SUM(cnt), SUM(cnt) + MIN(cnt) + MAX(cnt), COUNT(dim2) FROM druid.foo",
        ImmutableList.of(
            Druids.newTimeseriesQueryBuilder()
                  .dataSource(CalciteTests.DATASOURCE1)
                  .intervals(querySegmentSpec(Filtration.eternity()))
                  .granularity(Granularities.ALL)
                  .aggregators(
                      aggregators(
                          new CountAggregatorFactory("a0"),
                          new FilteredAggregatorFactory(
                              new CountAggregatorFactory("a1"),
                              not(selector("dim1", null, null))
                          ),
                          new LongSumAggregatorFactory("a2:sum", "cnt"),
                          new CountAggregatorFactory("a2:count"),
                          new LongSumAggregatorFactory("a3", "cnt"),
                          new LongMinAggregatorFactory("a4", "cnt"),
                          new LongMaxAggregatorFactory("a5", "cnt"),
                          new FilteredAggregatorFactory(
                              new CountAggregatorFactory("a6"),
                              not(selector("dim2", null, null))
                          )
                      )
                  )
                  .postAggregators(
                      new ArithmeticPostAggregator(
                          "a2",
                          "quotient",
                          ImmutableList.of(
                              new FieldAccessPostAggregator(null, "a2:sum"),
                              new FieldAccessPostAggregator(null, "a2:count")
                          )
                      ),
                      expressionPostAgg("p0", "((\"a3\" + \"a4\") + \"a5\")")
                  )
                  .context(TIMESERIES_CONTEXT_DEFAULT)
                  .build()
        ),
        NullHandling.replaceWithDefault() ?
        ImmutableList.of(
            new Object[]{6L, 6L, 5L, 1L, 6L, 8L, 3L}
        ) :
        ImmutableList.of(
            new Object[]{6L, 6L, 6L, 1L, 6L, 8L, 4L}
        )
    );
  }

  @Test
  public void testGroupByWithSortOnPostAggregationDefault() throws Exception
  {
    // By default this query uses topN.

    testQuery(
        "SELECT dim1, MIN(m1) + MAX(m1) AS x FROM druid.foo GROUP BY dim1 ORDER BY x LIMIT 3",
        ImmutableList.of(
            new TopNQueryBuilder()
                .dataSource(CalciteTests.DATASOURCE1)
                .intervals(querySegmentSpec(Filtration.eternity()))
                .granularity(Granularities.ALL)
                .dimension(new DefaultDimensionSpec("dim1", "d0"))
                .metric(new InvertedTopNMetricSpec(new NumericTopNMetricSpec("p0")))
                .aggregators(aggregators(
                    new FloatMinAggregatorFactory("a0", "m1"),
                    new FloatMaxAggregatorFactory("a1", "m1")
                ))
                .postAggregators(
                    ImmutableList.of(
                        expressionPostAgg("p0", "(\"a0\" + \"a1\")")
                    )
                )
                .threshold(3)
                .context(QUERY_CONTEXT_DEFAULT)
                .build()
        ),
        ImmutableList.of(
            new Object[]{"", 2.0f},
            new Object[]{"10.1", 4.0f},
            new Object[]{"2", 6.0f}
        )
    );
  }

  @Test
  public void testGroupByWithSortOnPostAggregationNoTopNConfig() throws Exception
  {
    // Use PlannerConfig to disable topN, so this query becomes a groupBy.

    testQuery(
        PLANNER_CONFIG_NO_TOPN,
        "SELECT dim1, MIN(m1) + MAX(m1) AS x FROM druid.foo GROUP BY dim1 ORDER BY x LIMIT 3",
        CalciteTests.REGULAR_USER_AUTH_RESULT,
        ImmutableList.of(
            GroupByQuery.builder()
                        .setDataSource(CalciteTests.DATASOURCE1)
                        .setInterval(querySegmentSpec(Filtration.eternity()))
                        .setGranularity(Granularities.ALL)
                        .setDimensions(dimensions(new DefaultDimensionSpec("dim1", "d0")))
                        .setAggregatorSpecs(
                            new FloatMinAggregatorFactory("a0", "m1"),
                            new FloatMaxAggregatorFactory("a1", "m1")
                        )
                        .setPostAggregatorSpecs(ImmutableList.of(expressionPostAgg("p0", "(\"a0\" + \"a1\")")))
                        .setLimitSpec(
                            new DefaultLimitSpec(
                                ImmutableList.of(
                                    new OrderByColumnSpec(
                                        "p0",
                                        OrderByColumnSpec.Direction.ASCENDING,
                                        StringComparators.NUMERIC
                                    )
                                ),
                                3
                            )
                        )
                        .setContext(QUERY_CONTEXT_DEFAULT)
                        .build()
        ),
        ImmutableList.of(
            new Object[]{"", 2.0f},
            new Object[]{"10.1", 4.0f},
            new Object[]{"2", 6.0f}
        )
    );
  }

  @Test
  public void testGroupByWithSortOnPostAggregationNoTopNContext() throws Exception
  {
    // Use context to disable topN, so this query becomes a groupBy.

    testQuery(
        PLANNER_CONFIG_DEFAULT,
        QUERY_CONTEXT_NO_TOPN,
        "SELECT dim1, MIN(m1) + MAX(m1) AS x FROM druid.foo GROUP BY dim1 ORDER BY x LIMIT 3",
        CalciteTests.REGULAR_USER_AUTH_RESULT,
        ImmutableList.of(
            GroupByQuery.builder()
                        .setDataSource(CalciteTests.DATASOURCE1)
                        .setInterval(querySegmentSpec(Filtration.eternity()))
                        .setGranularity(Granularities.ALL)
                        .setDimensions(dimensions(new DefaultDimensionSpec("dim1", "d0")))
                        .setAggregatorSpecs(
                            new FloatMinAggregatorFactory("a0", "m1"),
                            new FloatMaxAggregatorFactory("a1", "m1")
                        )
                        .setPostAggregatorSpecs(
                            ImmutableList.of(
                                expressionPostAgg("p0", "(\"a0\" + \"a1\")")
                            )
                        )
                        .setLimitSpec(
                            new DefaultLimitSpec(
                                ImmutableList.of(
                                    new OrderByColumnSpec(
                                        "p0",
                                        OrderByColumnSpec.Direction.ASCENDING,
                                        StringComparators.NUMERIC
                                    )
                                ),
                                3
                            )
                        )
                        .setContext(QUERY_CONTEXT_NO_TOPN)
                        .build()
        ),
        ImmutableList.of(
            new Object[]{"", 2.0f},
            new Object[]{"10.1", 4.0f},
            new Object[]{"2", 6.0f}
        )
    );
  }

  @Test
  public void testFilteredAggregations() throws Exception
  {
    testQuery(
        "SELECT "
        + "SUM(case dim1 when 'abc' then cnt end), "
        + "SUM(case dim1 when 'abc' then null else cnt end), "
        + "SUM(case substring(dim1, 1, 1) when 'a' then cnt end), "
        + "COUNT(dim2) filter(WHERE dim1 <> '1'), "
        + "COUNT(CASE WHEN dim1 <> '1' THEN 'dummy' END), "
        + "SUM(CASE WHEN dim1 <> '1' THEN 1 ELSE 0 END), "
        + "SUM(cnt) filter(WHERE dim2 = 'a'), "
        + "SUM(case when dim1 <> '1' then cnt end) filter(WHERE dim2 = 'a'), "
        + "SUM(CASE WHEN dim1 <> '1' THEN cnt ELSE 0 END), "
        + "MAX(CASE WHEN dim1 <> '1' THEN cnt END), "
        + "COUNT(DISTINCT CASE WHEN dim1 <> '1' THEN m1 END), "
        + "SUM(cnt) filter(WHERE dim2 = 'a' AND dim1 = 'b') "
        + "FROM druid.foo",
        ImmutableList.of(
            Druids.newTimeseriesQueryBuilder()
                  .dataSource(CalciteTests.DATASOURCE1)
                  .intervals(querySegmentSpec(Filtration.eternity()))
                  .granularity(Granularities.ALL)
                  .aggregators(aggregators(
                      new FilteredAggregatorFactory(
                          new LongSumAggregatorFactory("a0", "cnt"),
                          selector("dim1", "abc", null)
                      ),
                      new FilteredAggregatorFactory(
                          new LongSumAggregatorFactory("a1", "cnt"),
                          not(selector("dim1", "abc", null))
                      ),
                      new FilteredAggregatorFactory(
                          new LongSumAggregatorFactory("a2", "cnt"),
                          selector("dim1", "a", new SubstringDimExtractionFn(0, 1))
                      ),
                      new FilteredAggregatorFactory(
                          new CountAggregatorFactory("a3"),
                          and(
                              not(selector("dim2", null, null)),
                              not(selector("dim1", "1", null))
                          )
                      ),
                      new FilteredAggregatorFactory(
                          new CountAggregatorFactory("a4"),
                          not(selector("dim1", "1", null))
                      ),
                      new FilteredAggregatorFactory(
                          new CountAggregatorFactory("a5"),
                          not(selector("dim1", "1", null))
                      ),
                      new FilteredAggregatorFactory(
                          new LongSumAggregatorFactory("a6", "cnt"),
                          selector("dim2", "a", null)
                      ),
                      new FilteredAggregatorFactory(
                          new LongSumAggregatorFactory("a7", "cnt"),
                          and(
                              selector("dim2", "a", null),
                              not(selector("dim1", "1", null))
                          )
                      ),
                      new FilteredAggregatorFactory(
                          new LongSumAggregatorFactory("a8", "cnt"),
                          not(selector("dim1", "1", null))
                      ),
                      new FilteredAggregatorFactory(
                          new LongMaxAggregatorFactory("a9", "cnt"),
                          not(selector("dim1", "1", null))
                      ),
                      new FilteredAggregatorFactory(
                          new CardinalityAggregatorFactory(
                              "a10",
                              null,
                              dimensions(new DefaultDimensionSpec("m1", "m1", ValueType.FLOAT)),
                              false,
                              true
                          ),
                          not(selector("dim1", "1", null))
                      ),
                      new FilteredAggregatorFactory(
                          new LongSumAggregatorFactory("a11", "cnt"),
                          and(selector("dim2", "a", null), selector("dim1", "b", null))
                      )
                  ))
                  .context(TIMESERIES_CONTEXT_DEFAULT)
                  .build()
        ),
        NullHandling.replaceWithDefault() ?
        ImmutableList.of(
            new Object[]{1L, 5L, 1L, 2L, 5L, 5L, 2L, 1L, 5L, 1L, 5L, 0L}
        ) :
        ImmutableList.of(
            new Object[]{1L, 5L, 1L, 3L, 5L, 5L, 2L, 1L, 5L, 1L, 5L, null}
        )
    );
  }

  @Test
  public void testCaseFilteredAggregationWithGroupBy() throws Exception
  {
    testQuery(
        "SELECT\n"
        + "  cnt,\n"
        + "  SUM(CASE WHEN dim1 <> '1' THEN 1 ELSE 0 END) + SUM(cnt)\n"
        + "FROM druid.foo\n"
        + "GROUP BY cnt",
        ImmutableList.of(
            GroupByQuery.builder()
                        .setDataSource(CalciteTests.DATASOURCE1)
                        .setInterval(querySegmentSpec(Filtration.eternity()))
                        .setGranularity(Granularities.ALL)
                        .setDimensions(dimensions(new DefaultDimensionSpec("cnt", "d0", ValueType.LONG)))
                        .setAggregatorSpecs(aggregators(
                            new FilteredAggregatorFactory(
                                new CountAggregatorFactory("a0"),
                                not(selector("dim1", "1", null))
                            ),
                            new LongSumAggregatorFactory("a1", "cnt")
                        ))
                        .setPostAggregatorSpecs(ImmutableList.of(expressionPostAgg("p0", "(\"a0\" + \"a1\")")))
                        .setContext(QUERY_CONTEXT_DEFAULT)
                        .build()
        ),
        ImmutableList.of(
            new Object[]{1L, 11L}
        )
    );
  }

  @Test
  public void testFilteredAggregationWithNotIn() throws Exception
  {
    testQuery(
        "SELECT\n"
        + "COUNT(*) filter(WHERE dim1 NOT IN ('1')),\n"
        + "COUNT(dim2) filter(WHERE dim1 NOT IN ('1'))\n"
        + "FROM druid.foo",
        ImmutableList.of(
            Druids.newTimeseriesQueryBuilder()
                  .dataSource(CalciteTests.DATASOURCE1)
                  .intervals(querySegmentSpec(Filtration.eternity()))
                  .granularity(Granularities.ALL)
                  .aggregators(
                      aggregators(
                          new FilteredAggregatorFactory(
                              new CountAggregatorFactory("a0"),
                              not(selector("dim1", "1", null))
                          ),
                          new FilteredAggregatorFactory(
                              new CountAggregatorFactory("a1"),
                              and(
                                  not(selector("dim2", null, null)),
                                  not(selector("dim1", "1", null))
                              )
                          )
                      )
                  )
                  .context(TIMESERIES_CONTEXT_DEFAULT)
                  .build()
        ),
        NullHandling.replaceWithDefault() ?
        ImmutableList.of(
            new Object[]{5L, 2L}
        ) :
        ImmutableList.of(
            new Object[]{5L, 3L}
        )
    );
  }

  @Test
  public void testExpressionAggregations() throws Exception
  {
    final ExprMacroTable macroTable = CalciteTests.createExprMacroTable();

    testQuery(
        "SELECT\n"
        + "  SUM(cnt * 3),\n"
        + "  LN(SUM(cnt) + SUM(m1)),\n"
        + "  MOD(SUM(cnt), 4),\n"
        + "  SUM(CHARACTER_LENGTH(CAST(cnt * 10 AS VARCHAR))),\n"
        + "  MAX(CHARACTER_LENGTH(dim2) + LN(m1))\n"
        + "FROM druid.foo",
        ImmutableList.of(
            Druids.newTimeseriesQueryBuilder()
                  .dataSource(CalciteTests.DATASOURCE1)
                  .intervals(querySegmentSpec(Filtration.eternity()))
                  .granularity(Granularities.ALL)
                  .aggregators(aggregators(
                      new LongSumAggregatorFactory("a0", null, "(\"cnt\" * 3)", macroTable),
                      new LongSumAggregatorFactory("a1", "cnt"),
                      new DoubleSumAggregatorFactory("a2", "m1"),
                      new LongSumAggregatorFactory("a3", null, "strlen(CAST((\"cnt\" * 10), 'STRING'))", macroTable),
                      new DoubleMaxAggregatorFactory("a4", null, "(strlen(\"dim2\") + log(\"m1\"))", macroTable)
                  ))
                  .postAggregators(
                      expressionPostAgg("p0", "log((\"a1\" + \"a2\"))"),
                      expressionPostAgg("p1", "(\"a1\" % 4)")
                  )
                  .context(TIMESERIES_CONTEXT_DEFAULT)
                  .build()
        ),
        ImmutableList.of(
            new Object[]{18L, 3.295836866004329, 2, 12L, 3f + (Math.log(5.0))}
        )
    );
  }

  @Test
  public void testExpressionFilteringAndGrouping() throws Exception
  {
    testQuery(
        "SELECT\n"
        + "  FLOOR(m1 / 2) * 2,\n"
        + "  COUNT(*)\n"
        + "FROM druid.foo\n"
        + "WHERE FLOOR(m1 / 2) * 2 > -1\n"
        + "GROUP BY FLOOR(m1 / 2) * 2\n"
        + "ORDER BY 1 DESC",
        ImmutableList.of(
            GroupByQuery.builder()
                        .setDataSource(CalciteTests.DATASOURCE1)
                        .setInterval(querySegmentSpec(Filtration.eternity()))
                        .setGranularity(Granularities.ALL)
                        .setVirtualColumns(
                            expressionVirtualColumn("v0", "(floor((\"m1\" / 2)) * 2)", ValueType.FLOAT)
                        )
                        .setDimFilter(bound("v0", "-1", null, true, false, null, StringComparators.NUMERIC))
                        .setDimensions(dimensions(new DefaultDimensionSpec("v0", "v0", ValueType.FLOAT)))
                        .setAggregatorSpecs(aggregators(new CountAggregatorFactory("a0")))
                        .setLimitSpec(
                            new DefaultLimitSpec(
                                ImmutableList.of(
                                    new OrderByColumnSpec(
                                        "v0",
                                        OrderByColumnSpec.Direction.DESCENDING,
                                        StringComparators.NUMERIC
                                    )
                                ),
                                Integer.MAX_VALUE
                            )
                        )
                        .setContext(QUERY_CONTEXT_DEFAULT)
                        .build()
        ),
        ImmutableList.of(
            new Object[]{6.0f, 1L},
            new Object[]{4.0f, 2L},
            new Object[]{2.0f, 2L},
            new Object[]{0.0f, 1L}
        )
    );
  }

  @Test
  public void testExpressionFilteringAndGroupingUsingCastToLong() throws Exception
  {
    testQuery(
        "SELECT\n"
        + "  CAST(m1 AS BIGINT) / 2 * 2,\n"
        + "  COUNT(*)\n"
        + "FROM druid.foo\n"
        + "WHERE CAST(m1 AS BIGINT) / 2 * 2 > -1\n"
        + "GROUP BY CAST(m1 AS BIGINT) / 2 * 2\n"
        + "ORDER BY 1 DESC",
        ImmutableList.of(
            GroupByQuery.builder()
                        .setDataSource(CalciteTests.DATASOURCE1)
                        .setInterval(querySegmentSpec(Filtration.eternity()))
                        .setGranularity(Granularities.ALL)
                        .setVirtualColumns(
                            expressionVirtualColumn("v0", "((CAST(\"m1\", 'LONG') / 2) * 2)", ValueType.LONG)
                        )
                        .setDimFilter(
                            bound("v0", "-1", null, true, false, null, StringComparators.NUMERIC)
                        )
                        .setDimensions(dimensions(new DefaultDimensionSpec("v0", "v0", ValueType.LONG)))
                        .setAggregatorSpecs(aggregators(new CountAggregatorFactory("a0")))
                        .setLimitSpec(
                            new DefaultLimitSpec(
                                ImmutableList.of(
                                    new OrderByColumnSpec(
                                        "v0",
                                        OrderByColumnSpec.Direction.DESCENDING,
                                        StringComparators.NUMERIC
                                    )
                                ),
                                Integer.MAX_VALUE
                            )
                        )
                        .setContext(QUERY_CONTEXT_DEFAULT)
                        .build()
        ),
        ImmutableList.of(
            new Object[]{6L, 1L},
            new Object[]{4L, 2L},
            new Object[]{2L, 2L},
            new Object[]{0L, 1L}
        )
    );
  }

  @Test
  public void testExpressionFilteringAndGroupingOnStringCastToNumber() throws Exception
  {
    testQuery(
        "SELECT\n"
        + "  FLOOR(CAST(dim1 AS FLOAT) / 2) * 2,\n"
        + "  COUNT(*)\n"
        + "FROM druid.foo\n"
        + "WHERE FLOOR(CAST(dim1 AS FLOAT) / 2) * 2 > -1\n"
        + "GROUP BY FLOOR(CAST(dim1 AS FLOAT) / 2) * 2\n"
        + "ORDER BY 1 DESC",
        ImmutableList.of(
            GroupByQuery.builder()
                        .setDataSource(CalciteTests.DATASOURCE1)
                        .setInterval(querySegmentSpec(Filtration.eternity()))
                        .setGranularity(Granularities.ALL)
                        .setVirtualColumns(
                            expressionVirtualColumn(
                                "v0",
                                "(floor((CAST(\"dim1\", 'DOUBLE') / 2)) * 2)",
                                ValueType.FLOAT
                            )
                        )
                        .setDimFilter(
                            bound("v0", "-1", null, true, false, null, StringComparators.NUMERIC)
                        )
                        .setDimensions(dimensions(new DefaultDimensionSpec("v0", "v0", ValueType.FLOAT)))
                        .setAggregatorSpecs(aggregators(new CountAggregatorFactory("a0")))
                        .setLimitSpec(
                            new DefaultLimitSpec(
                                ImmutableList.of(
                                    new OrderByColumnSpec(
                                        "v0",
                                        OrderByColumnSpec.Direction.DESCENDING,
                                        StringComparators.NUMERIC
                                    )
                                ),
                                Integer.MAX_VALUE
                            )
                        )
                        .setContext(QUERY_CONTEXT_DEFAULT)
                        .build()
        ),
        NullHandling.replaceWithDefault() ?
        ImmutableList.of(
            new Object[]{10.0f, 1L},
            new Object[]{2.0f, 1L},
            new Object[]{0.0f, 4L}
        ) :
        ImmutableList.of(
            new Object[]{10.0f, 1L},
            new Object[]{2.0f, 1L},
            new Object[]{0.0f, 1L}
        )
    );
  }

  @Test
  public void testInFilter() throws Exception
  {
    testQuery(
        "SELECT dim1, COUNT(*) FROM druid.foo WHERE dim1 IN ('abc', 'def', 'ghi') GROUP BY dim1",
        ImmutableList.of(
            GroupByQuery.builder()
                        .setDataSource(CalciteTests.DATASOURCE1)
                        .setInterval(querySegmentSpec(Filtration.eternity()))
                        .setGranularity(Granularities.ALL)
                        .setDimensions(dimensions(new DefaultDimensionSpec("dim1", "d0")))
                        .setDimFilter(new InDimFilter("dim1", ImmutableList.of("abc", "def", "ghi"), null))
                        .setAggregatorSpecs(
                            aggregators(
                                new CountAggregatorFactory("a0")
                            )
                        )
                        .setContext(QUERY_CONTEXT_DEFAULT)
                        .build()
        ),
        ImmutableList.of(
            new Object[]{"abc", 1L},
            new Object[]{"def", 1L}
        )
    );
  }

  @Test
  public void testInFilterWith23Elements() throws Exception
  {
    // Regression test for https://github.com/apache/incubator-druid/issues/4203.

    final List<String> elements = new ArrayList<>();
    elements.add("abc");
    elements.add("def");
    elements.add("ghi");
    for (int i = 0; i < 20; i++) {
      elements.add("dummy" + i);
    }

    final String elementsString = Joiner.on(",").join(elements.stream().map(s -> "'" + s + "'").iterator());

    testQuery(
        "SELECT dim1, COUNT(*) FROM druid.foo WHERE dim1 IN (" + elementsString + ") GROUP BY dim1",
        ImmutableList.of(
            GroupByQuery.builder()
                        .setDataSource(CalciteTests.DATASOURCE1)
                        .setInterval(querySegmentSpec(Filtration.eternity()))
                        .setGranularity(Granularities.ALL)
                        .setDimensions(dimensions(new DefaultDimensionSpec("dim1", "d0")))
                        .setDimFilter(new InDimFilter("dim1", elements, null))
                        .setAggregatorSpecs(
                            aggregators(
                                new CountAggregatorFactory("a0")
                            )
                        )
                        .setContext(QUERY_CONTEXT_DEFAULT)
                        .build()
        ),
        ImmutableList.of(
            new Object[]{"abc", 1L},
            new Object[]{"def", 1L}
        )
    );
  }

  @Test
  public void testCountStarWithDegenerateFilter() throws Exception
  {
    testQuery(
        "SELECT COUNT(*) FROM druid.foo WHERE dim2 = 'a' and (dim1 > 'a' OR dim1 < 'b')",
        ImmutableList.of(
            Druids.newTimeseriesQueryBuilder()
                  .dataSource(CalciteTests.DATASOURCE1)
                  .intervals(querySegmentSpec(Filtration.eternity()))
                  .granularity(Granularities.ALL)
                  .filters(
                      and(
                          selector("dim2", "a", null),
                          or(
                              bound("dim1", "a", null, true, false, null, StringComparators.LEXICOGRAPHIC),
                              not(selector("dim1", null, null))
                          )
                      )
                  )
                  .aggregators(aggregators(new CountAggregatorFactory("a0")))
                  .context(TIMESERIES_CONTEXT_DEFAULT)
                  .build()
        ),
        ImmutableList.of(
            new Object[]{NullHandling.sqlCompatible() ? 2L : 1L}
        )
    );
  }

  @Test
  public void testCountStarWithNotOfDegenerateFilter() throws Exception
  {
    testQuery(
        "SELECT COUNT(*) FROM druid.foo WHERE dim2 = 'a' and not (dim1 > 'a' OR dim1 < 'b')",
        ImmutableList.of(),
        ImmutableList.of(new Object[]{0L})
    );
  }

  @Test
  public void testCountStarWithBoundFilterSimplifyOnMetric() throws Exception
  {
    testQuery(
        "SELECT COUNT(*) FROM druid.foo WHERE 2.5 < m1 AND m1 < 3.5",
        ImmutableList.of(
            Druids.newTimeseriesQueryBuilder()
                  .dataSource(CalciteTests.DATASOURCE1)
                  .intervals(querySegmentSpec(Filtration.eternity()))
                  .granularity(Granularities.ALL)
                  .filters(bound("m1", "2.5", "3.5", true, true, null, StringComparators.NUMERIC))
                  .aggregators(aggregators(new CountAggregatorFactory("a0")))
                  .context(TIMESERIES_CONTEXT_DEFAULT)
                  .build()
        ),
        ImmutableList.of(
            new Object[]{1L}
        )
    );
  }

  @Test
  public void testCountStarWithBoundFilterSimplifyOr() throws Exception
  {
    testQuery(
        "SELECT COUNT(*) FROM druid.foo WHERE (dim1 >= 'a' and dim1 < 'b') OR dim1 = 'ab'",
        ImmutableList.of(
            Druids.newTimeseriesQueryBuilder()
                  .dataSource(CalciteTests.DATASOURCE1)
                  .intervals(querySegmentSpec(Filtration.eternity()))
                  .granularity(Granularities.ALL)
                  .filters(bound("dim1", "a", "b", false, true, null, StringComparators.LEXICOGRAPHIC))
                  .aggregators(aggregators(new CountAggregatorFactory("a0")))
                  .context(TIMESERIES_CONTEXT_DEFAULT)
                  .build()
        ),
        ImmutableList.of(
            new Object[]{1L}
        )
    );
  }

  @Test
  public void testCountStarWithBoundFilterSimplifyAnd() throws Exception
  {
    testQuery(
        "SELECT COUNT(*) FROM druid.foo WHERE (dim1 >= 'a' and dim1 < 'b') and dim1 = 'abc'",
        ImmutableList.of(
            Druids.newTimeseriesQueryBuilder()
                  .dataSource(CalciteTests.DATASOURCE1)
                  .intervals(querySegmentSpec(Filtration.eternity()))
                  .granularity(Granularities.ALL)
                  .filters(selector("dim1", "abc", null))
                  .aggregators(aggregators(new CountAggregatorFactory("a0")))
                  .context(TIMESERIES_CONTEXT_DEFAULT)
                  .build()
        ),
        ImmutableList.of(
            new Object[]{1L}
        )
    );
  }

  @Test
  public void testCountStarWithFilterOnCastedString() throws Exception
  {
    testQuery(
        "SELECT COUNT(*) FROM druid.foo WHERE CAST(dim1 AS bigint) = 2",
        ImmutableList.of(
            Druids.newTimeseriesQueryBuilder()
                  .dataSource(CalciteTests.DATASOURCE1)
                  .intervals(querySegmentSpec(Filtration.eternity()))
                  .granularity(Granularities.ALL)
                  .filters(numericSelector("dim1", "2", null))
                  .aggregators(aggregators(new CountAggregatorFactory("a0")))
                  .context(TIMESERIES_CONTEXT_DEFAULT)
                  .build()
        ),
        ImmutableList.of(
            new Object[]{1L}
        )
    );
  }

  @Test
  public void testCountStarWithTimeFilter() throws Exception
  {
    testQuery(
        "SELECT COUNT(*) FROM druid.foo "
        + "WHERE __time >= TIMESTAMP '2000-01-01 00:00:00' AND __time < TIMESTAMP '2001-01-01 00:00:00'",
        ImmutableList.of(
            Druids.newTimeseriesQueryBuilder()
                  .dataSource(CalciteTests.DATASOURCE1)
                  .intervals(querySegmentSpec(Intervals.of("2000-01-01/2001-01-01")))
                  .granularity(Granularities.ALL)
                  .aggregators(aggregators(new CountAggregatorFactory("a0")))
                  .context(TIMESERIES_CONTEXT_DEFAULT)
                  .build()
        ),
        ImmutableList.of(
            new Object[]{3L}
        )
    );
  }

  @Test
  public void testRemoveUselessCaseWhen() throws Exception
  {
    testQuery(
        "SELECT COUNT(*) FROM druid.foo\n"
        + "WHERE\n"
        + "  CASE\n"
        + "    WHEN __time >= TIME_PARSE('2000-01-01 00:00:00', 'yyyy-MM-dd HH:mm:ss') AND __time < TIMESTAMP '2001-01-01 00:00:00'\n"
        + "    THEN true\n"
        + "    ELSE false\n"
        + "  END\n"
        + "OR\n"
        + "  __time >= TIMESTAMP '2010-01-01 00:00:00' AND __time < TIMESTAMP '2011-01-01 00:00:00'",
        ImmutableList.of(
            Druids.newTimeseriesQueryBuilder()
                  .dataSource(CalciteTests.DATASOURCE1)
                  .intervals(querySegmentSpec(Intervals.of("2000/2001"), Intervals.of("2010/2011")))
                  .granularity(Granularities.ALL)
                  .aggregators(aggregators(new CountAggregatorFactory("a0")))
                  .context(TIMESERIES_CONTEXT_DEFAULT)
                  .build()
        ),
        ImmutableList.of(
            new Object[]{3L}
        )
    );
  }

  @Test
  public void testCountStarWithTimeMillisecondFilters() throws Exception
  {
    testQuery(
        "SELECT COUNT(*) FROM druid.foo\n"
        + "WHERE __time = TIMESTAMP '2000-01-01 00:00:00.111'\n"
        + "OR (__time >= TIMESTAMP '2000-01-01 00:00:00.888' AND __time < TIMESTAMP '2000-01-02 00:00:00.222')",
        ImmutableList.of(
            Druids.newTimeseriesQueryBuilder()
                  .dataSource(CalciteTests.DATASOURCE1)
                  .intervals(
                      querySegmentSpec(
                          Intervals.of("2000-01-01T00:00:00.111/2000-01-01T00:00:00.112"),
                          Intervals.of("2000-01-01T00:00:00.888/2000-01-02T00:00:00.222")
                      )
                  )
                  .granularity(Granularities.ALL)
                  .aggregators(aggregators(new CountAggregatorFactory("a0")))
                  .context(TIMESERIES_CONTEXT_DEFAULT)
                  .build()
        ),
        ImmutableList.of(
            new Object[]{1L}
        )
    );
  }

  @Test
  public void testCountStarWithTimeFilterUsingStringLiterals() throws Exception
  {
    // Strings are implicitly cast to timestamps. Test a few different forms.

    testQuery(
        "SELECT COUNT(*) FROM druid.foo\n"
        + "WHERE __time >= '2000-01-01 00:00:00' AND __time < '2001-01-01T00:00:00'\n"
        + "OR __time >= '2001-02-01' AND __time < '2001-02-02'\n"
        + "OR __time BETWEEN '2001-03-01' AND '2001-03-02'",
        ImmutableList.of(
            Druids.newTimeseriesQueryBuilder()
                  .dataSource(CalciteTests.DATASOURCE1)
                  .intervals(
                      querySegmentSpec(
                          Intervals.of("2000-01-01/2001-01-01"),
                          Intervals.of("2001-02-01/2001-02-02"),
                          Intervals.of("2001-03-01/2001-03-02T00:00:00.001")
                      )
                  )
                  .granularity(Granularities.ALL)
                  .aggregators(aggregators(new CountAggregatorFactory("a0")))
                  .context(TIMESERIES_CONTEXT_DEFAULT)
                  .build()
        ),
        ImmutableList.of(
            new Object[]{3L}
        )
    );
  }

  @Test
  public void testCountStarWithTimeFilterUsingStringLiteralsInvalid() throws Exception
  {
    // Strings are implicitly cast to timestamps. Test an invalid string.

    // This error message isn't ideal but it is at least better than silently ignoring the problem.
    expectedException.expect(RuntimeException.class);
    expectedException.expectMessage("Error while applying rule ReduceExpressionsRule");
    expectedException.expectCause(
        ThrowableMessageMatcher.hasMessage(CoreMatchers.containsString("Illegal TIMESTAMP constant"))
    );

    testQuery(
        "SELECT COUNT(*) FROM druid.foo\n"
        + "WHERE __time >= 'z2000-01-01 00:00:00' AND __time < '2001-01-01 00:00:00'\n",
        ImmutableList.of(),
        ImmutableList.of()
    );
  }

  @Test
  public void testCountStarWithSinglePointInTime() throws Exception
  {
    testQuery(
        "SELECT COUNT(*) FROM druid.foo WHERE __time = TIMESTAMP '2000-01-01 00:00:00'",
        ImmutableList.of(
            Druids.newTimeseriesQueryBuilder()
                  .dataSource(CalciteTests.DATASOURCE1)
                  .intervals(querySegmentSpec(Intervals.of("2000-01-01/2000-01-01T00:00:00.001")))
                  .granularity(Granularities.ALL)
                  .aggregators(aggregators(new CountAggregatorFactory("a0")))
                  .context(TIMESERIES_CONTEXT_DEFAULT)
                  .build()
        ),
        ImmutableList.of(
            new Object[]{1L}
        )
    );
  }

  @Test
  public void testCountStarWithTwoPointsInTime() throws Exception
  {
    testQuery(
        "SELECT COUNT(*) FROM druid.foo WHERE "
        + "__time = TIMESTAMP '2000-01-01 00:00:00' OR __time = TIMESTAMP '2000-01-01 00:00:00' + INTERVAL '1' DAY",
        ImmutableList.of(
            Druids.newTimeseriesQueryBuilder()
                  .dataSource(CalciteTests.DATASOURCE1)
                  .intervals(
                      querySegmentSpec(
                          Intervals.of("2000-01-01/2000-01-01T00:00:00.001"),
                          Intervals.of("2000-01-02/2000-01-02T00:00:00.001")
                      )
                  )
                  .granularity(Granularities.ALL)
                  .aggregators(aggregators(new CountAggregatorFactory("a0")))
                  .context(TIMESERIES_CONTEXT_DEFAULT)
                  .build()
        ),
        ImmutableList.of(
            new Object[]{2L}
        )
    );
  }

  @Test
  public void testCountStarWithComplexDisjointTimeFilter() throws Exception
  {
    testQuery(
        "SELECT COUNT(*) FROM druid.foo "
        + "WHERE dim2 = 'a' and ("
        + "  (__time >= TIMESTAMP '2000-01-01 00:00:00' AND __time < TIMESTAMP '2001-01-01 00:00:00')"
        + "  OR ("
        + "    (__time >= TIMESTAMP '2002-01-01 00:00:00' AND __time < TIMESTAMP '2003-05-01 00:00:00')"
        + "    and (__time >= TIMESTAMP '2002-05-01 00:00:00' AND __time < TIMESTAMP '2004-01-01 00:00:00')"
        + "    and dim1 = 'abc'"
        + "  )"
        + ")",
        ImmutableList.of(
            Druids.newTimeseriesQueryBuilder()
                  .dataSource(CalciteTests.DATASOURCE1)
                  .intervals(querySegmentSpec(Intervals.of("2000/2001"), Intervals.of("2002-05-01/2003-05-01")))
                  .granularity(Granularities.ALL)
                  .filters(
                      and(
                          selector("dim2", "a", null),
                          or(
                              timeBound("2000/2001"),
                              and(
                                  selector("dim1", "abc", null),
                                  timeBound("2002-05-01/2003-05-01")
                              )
                          )
                      )
                  )
                  .aggregators(aggregators(new CountAggregatorFactory("a0")))
                  .context(TIMESERIES_CONTEXT_DEFAULT)
                  .build()
        ),
        ImmutableList.of(
            new Object[]{1L}
        )
    );
  }

  @Test
  public void testCountStarWithNotOfComplexDisjointTimeFilter() throws Exception
  {
    testQuery(
        "SELECT COUNT(*) FROM druid.foo "
        + "WHERE not (dim2 = 'a' and ("
        + "    (__time >= TIMESTAMP '2000-01-01 00:00:00' AND __time < TIMESTAMP '2001-01-01 00:00:00')"
        + "    OR ("
        + "      (__time >= TIMESTAMP '2002-01-01 00:00:00' AND __time < TIMESTAMP '2004-01-01 00:00:00')"
        + "      and (__time >= TIMESTAMP '2002-05-01 00:00:00' AND __time < TIMESTAMP '2003-05-01 00:00:00')"
        + "      and dim1 = 'abc'"
        + "    )"
        + "  )"
        + ")",
        ImmutableList.of(
            Druids.newTimeseriesQueryBuilder()
                  .dataSource(CalciteTests.DATASOURCE1)
                  .intervals(querySegmentSpec(Filtration.eternity()))
                  .filters(
                      or(
                          not(selector("dim2", "a", null)),
                          and(
                              not(timeBound("2000/2001")),
                              not(and(
                                  selector("dim1", "abc", null),
                                  timeBound("2002-05-01/2003-05-01")
                              ))
                          )
                      )
                  )
                  .granularity(Granularities.ALL)
                  .aggregators(aggregators(new CountAggregatorFactory("a0")))
                  .context(TIMESERIES_CONTEXT_DEFAULT)
                  .build()
        ),
        ImmutableList.of(
            new Object[]{5L}
        )
    );
  }

  @Test
  public void testCountStarWithNotTimeFilter() throws Exception
  {
    testQuery(
        "SELECT COUNT(*) FROM druid.foo "
        + "WHERE dim1 <> 'xxx' and not ("
        + "    (__time >= TIMESTAMP '2000-01-01 00:00:00' AND __time < TIMESTAMP '2001-01-01 00:00:00')"
        + "    OR (__time >= TIMESTAMP '2003-01-01 00:00:00' AND __time < TIMESTAMP '2004-01-01 00:00:00'))",
        ImmutableList.of(
            Druids.newTimeseriesQueryBuilder()
                  .dataSource(CalciteTests.DATASOURCE1)
                  .intervals(
                      querySegmentSpec(
                          new Interval(DateTimes.MIN, DateTimes.of("2000")),
                          Intervals.of("2001/2003"),
                          new Interval(DateTimes.of("2004"), DateTimes.MAX)
                      )
                  )
                  .filters(not(selector("dim1", "xxx", null)))
                  .granularity(Granularities.ALL)
                  .aggregators(aggregators(new CountAggregatorFactory("a0")))
                  .context(TIMESERIES_CONTEXT_DEFAULT)
                  .build()
        ),
        ImmutableList.of(
            new Object[]{3L}
        )
    );
  }

  @Test
  public void testCountStarWithTimeAndDimFilter() throws Exception
  {
    testQuery(
        "SELECT COUNT(*) FROM druid.foo "
        + "WHERE dim2 <> 'a' "
        + "and __time BETWEEN TIMESTAMP '2000-01-01 00:00:00' AND TIMESTAMP '2000-12-31 23:59:59.999'",
        ImmutableList.of(
            Druids.newTimeseriesQueryBuilder()
                  .dataSource(CalciteTests.DATASOURCE1)
                  .intervals(querySegmentSpec(Intervals.of("2000-01-01/2001-01-01")))
                  .filters(not(selector("dim2", "a", null)))
                  .granularity(Granularities.ALL)
                  .aggregators(aggregators(new CountAggregatorFactory("a0")))
                  .context(TIMESERIES_CONTEXT_DEFAULT)
                  .build()
        ),
        ImmutableList.of(
            new Object[]{2L}
        )
    );
  }

  @Test
  public void testCountStarWithTimeOrDimFilter() throws Exception
  {
    testQuery(
        "SELECT COUNT(*) FROM druid.foo "
        + "WHERE dim2 <> 'a' "
        + "or __time BETWEEN TIMESTAMP '2000-01-01 00:00:00' AND TIMESTAMP '2000-12-31 23:59:59.999'",
        ImmutableList.of(
            Druids.newTimeseriesQueryBuilder()
                  .dataSource(CalciteTests.DATASOURCE1)
                  .intervals(querySegmentSpec(Filtration.eternity()))
                  .filters(
                      or(
                          not(selector("dim2", "a", null)),
                          bound(
                              "__time",
                              String.valueOf(timestamp("2000-01-01")),
                              String.valueOf(timestamp("2000-12-31T23:59:59.999")),
                              false,
                              false,
                              null,
                              StringComparators.NUMERIC
                          )
                      )
                  )
                  .granularity(Granularities.ALL)
                  .aggregators(aggregators(new CountAggregatorFactory("a0")))
                  .context(TIMESERIES_CONTEXT_DEFAULT)
                  .build()
        ),
        ImmutableList.of(
            new Object[]{5L}
        )
    );
  }

  @Test
  public void testCountStarWithTimeFilterOnLongColumnUsingExtractEpoch() throws Exception
  {
    testQuery(
        "SELECT COUNT(*) FROM druid.foo WHERE "
        + "cnt >= EXTRACT(EPOCH FROM TIMESTAMP '1970-01-01 00:00:00') * 1000 "
        + "AND cnt < EXTRACT(EPOCH FROM TIMESTAMP '1970-01-02 00:00:00') * 1000",
        ImmutableList.of(
            Druids.newTimeseriesQueryBuilder()
                  .dataSource(CalciteTests.DATASOURCE1)
                  .intervals(querySegmentSpec(Filtration.eternity()))
                  .granularity(Granularities.ALL)
                  .filters(
                      bound(
                          "cnt",
                          String.valueOf(DateTimes.of("1970-01-01").getMillis()),
                          String.valueOf(DateTimes.of("1970-01-02").getMillis()),
                          false,
                          true,
                          null,
                          StringComparators.NUMERIC
                      )
                  )
                  .aggregators(aggregators(new CountAggregatorFactory("a0")))
                  .context(TIMESERIES_CONTEXT_DEFAULT)
                  .build()
        ),
        ImmutableList.of(
            new Object[]{6L}
        )
    );
  }

  @Test
  public void testCountStarWithTimeFilterOnLongColumnUsingExtractEpochFromDate() throws Exception
  {
    testQuery(
        "SELECT COUNT(*) FROM druid.foo WHERE "
        + "cnt >= EXTRACT(EPOCH FROM DATE '1970-01-01') * 1000 "
        + "AND cnt < EXTRACT(EPOCH FROM DATE '1970-01-02') * 1000",
        ImmutableList.of(
            Druids.newTimeseriesQueryBuilder()
                  .dataSource(CalciteTests.DATASOURCE1)
                  .intervals(querySegmentSpec(Filtration.eternity()))
                  .granularity(Granularities.ALL)
                  .filters(
                      bound(
                          "cnt",
                          String.valueOf(DateTimes.of("1970-01-01").getMillis()),
                          String.valueOf(DateTimes.of("1970-01-02").getMillis()),
                          false,
                          true,
                          null,
                          StringComparators.NUMERIC
                      )
                  )
                  .aggregators(aggregators(new CountAggregatorFactory("a0")))
                  .context(TIMESERIES_CONTEXT_DEFAULT)
                  .build()
        ),
        ImmutableList.of(
            new Object[]{6L}
        )
    );
  }

  @Test
  public void testCountStarWithTimeFilterOnLongColumnUsingTimestampToMillis() throws Exception
  {
    testQuery(
        "SELECT COUNT(*) FROM druid.foo WHERE "
        + "cnt >= TIMESTAMP_TO_MILLIS(TIMESTAMP '1970-01-01 00:00:00') "
        + "AND cnt < TIMESTAMP_TO_MILLIS(TIMESTAMP '1970-01-02 00:00:00')",
        ImmutableList.of(
            Druids.newTimeseriesQueryBuilder()
                  .dataSource(CalciteTests.DATASOURCE1)
                  .intervals(querySegmentSpec(Filtration.eternity()))
                  .granularity(Granularities.ALL)
                  .filters(
                      bound(
                          "cnt",
                          String.valueOf(DateTimes.of("1970-01-01").getMillis()),
                          String.valueOf(DateTimes.of("1970-01-02").getMillis()),
                          false,
                          true,
                          null,
                          StringComparators.NUMERIC
                      )
                  )
                  .aggregators(aggregators(new CountAggregatorFactory("a0")))
                  .context(TIMESERIES_CONTEXT_DEFAULT)
                  .build()
        ),
        ImmutableList.of(
            new Object[]{6L}
        )
    );
  }

  @Test
  public void testSumOfString() throws Exception
  {
    testQuery(
        "SELECT SUM(CAST(dim1 AS INTEGER)) FROM druid.foo",
        ImmutableList.of(
            Druids.newTimeseriesQueryBuilder()
                  .dataSource(CalciteTests.DATASOURCE1)
                  .intervals(querySegmentSpec(Filtration.eternity()))
                  .granularity(Granularities.ALL)
                  .aggregators(aggregators(
                      new LongSumAggregatorFactory(
                          "a0",
                          null,
                          "CAST(\"dim1\", 'LONG')",
                          CalciteTests.createExprMacroTable()
                      )
                  ))
                  .context(TIMESERIES_CONTEXT_DEFAULT)
                  .build()
        ),
        ImmutableList.of(
            new Object[]{13L}
        )
    );
  }

  @Test
  public void testSumOfExtractionFn() throws Exception
  {
    testQuery(
        "SELECT SUM(CAST(SUBSTRING(dim1, 1, 10) AS INTEGER)) FROM druid.foo",
        ImmutableList.of(
            Druids.newTimeseriesQueryBuilder()
                  .dataSource(CalciteTests.DATASOURCE1)
                  .intervals(querySegmentSpec(Filtration.eternity()))
                  .granularity(Granularities.ALL)
                  .aggregators(aggregators(
                      new LongSumAggregatorFactory(
                          "a0",
                          null,
                          "CAST(substring(\"dim1\", 0, 10), 'LONG')",
                          CalciteTests.createExprMacroTable()
                      )
                  ))
                  .context(TIMESERIES_CONTEXT_DEFAULT)
                  .build()
        ),
        ImmutableList.of(
            new Object[]{13L}
        )
    );
  }

  @Test
  public void testTimeseriesWithTimeFilterOnLongColumnUsingMillisToTimestamp() throws Exception
  {
    testQuery(
        "SELECT\n"
        + "  FLOOR(MILLIS_TO_TIMESTAMP(cnt) TO YEAR),\n"
        + "  COUNT(*)\n"
        + "FROM\n"
        + "  druid.foo\n"
        + "WHERE\n"
        + "  MILLIS_TO_TIMESTAMP(cnt) >= TIMESTAMP '1970-01-01 00:00:00'\n"
        + "  AND MILLIS_TO_TIMESTAMP(cnt) < TIMESTAMP '1970-01-02 00:00:00'\n"
        + "GROUP BY\n"
        + "  FLOOR(MILLIS_TO_TIMESTAMP(cnt) TO YEAR)",
        ImmutableList.of(
            new GroupByQuery.Builder()
                .setDataSource(CalciteTests.DATASOURCE1)
                .setInterval(querySegmentSpec(Filtration.eternity()))
                .setGranularity(Granularities.ALL)
                .setVirtualColumns(
                    expressionVirtualColumn("v0", "timestamp_floor(\"cnt\",'P1Y',null,'UTC')", ValueType.LONG)
                )
                .setDimFilter(
                    bound(
                        "cnt",
                        String.valueOf(DateTimes.of("1970-01-01").getMillis()),
                        String.valueOf(DateTimes.of("1970-01-02").getMillis()),
                        false,
                        true,
                        null,
                        StringComparators.NUMERIC
                    )
                )
                .setDimensions(dimensions(new DefaultDimensionSpec("v0", "v0", ValueType.LONG)))
                .setAggregatorSpecs(aggregators(new CountAggregatorFactory("a0")))
                .setContext(QUERY_CONTEXT_DEFAULT)
                .build()
        ),
        ImmutableList.of(
            new Object[]{timestamp("1970-01-01"), 6L}
        )
    );
  }

  @Test
  public void testSelectDistinctWithCascadeExtractionFilter() throws Exception
  {
    testQuery(
        "SELECT distinct dim1 FROM druid.foo WHERE substring(substring(dim1, 2), 1, 1) = 'e' OR dim2 = 'a'",
        ImmutableList.of(
            GroupByQuery.builder()
                        .setDataSource(CalciteTests.DATASOURCE1)
                        .setInterval(querySegmentSpec(Filtration.eternity()))
                        .setGranularity(Granularities.ALL)
                        .setDimensions(dimensions(new DefaultDimensionSpec("dim1", "d0")))
                        .setDimFilter(
                            or(
                                selector(
                                    "dim1",
                                    "e",
                                    cascade(
                                        new SubstringDimExtractionFn(1, null),
                                        new SubstringDimExtractionFn(0, 1)
                                    )
                                ),
                                selector("dim2", "a", null)
                            )
                        )
                        .setContext(QUERY_CONTEXT_DEFAULT)
                        .build()
        ),
        ImmutableList.of(
            new Object[]{""},
            new Object[]{"1"},
            new Object[]{"def"}
        )
    );
  }

  @Test
  public void testSelectDistinctWithStrlenFilter() throws Exception
  {
    testQuery(
        "SELECT distinct dim1 FROM druid.foo "
        + "WHERE CHARACTER_LENGTH(dim1) = 3 OR CAST(CHARACTER_LENGTH(dim1) AS varchar) = 3",
        ImmutableList.of(
            GroupByQuery.builder()
                        .setDataSource(CalciteTests.DATASOURCE1)
                        .setInterval(querySegmentSpec(Filtration.eternity()))
                        .setGranularity(Granularities.ALL)
                        .setVirtualColumns(
                            expressionVirtualColumn("v0", "strlen(\"dim1\")", ValueType.LONG),
                            expressionVirtualColumn("v1", "CAST(strlen(\"dim1\"), 'STRING')", ValueType.STRING)
                        )
                        .setDimensions(dimensions(new DefaultDimensionSpec("dim1", "d0")))
                        .setDimFilter(
                            or(
                                selector("v0", "3", null),
                                selector("v1", "3", null)
                            )
                        )
                        .setContext(QUERY_CONTEXT_DEFAULT)
                        .build()
        ),
        ImmutableList.of(
            new Object[]{"abc"},
            new Object[]{"def"}
        )
    );
  }

  @Test
  public void testSelectDistinctWithLimit() throws Exception
  {
    // Should use topN even if approximate topNs are off, because this query is exact.

    testQuery(
        "SELECT DISTINCT dim2 FROM druid.foo LIMIT 10",
        ImmutableList.of(
            new TopNQueryBuilder()
                .dataSource(CalciteTests.DATASOURCE1)
                .intervals(querySegmentSpec(Filtration.eternity()))
                .granularity(Granularities.ALL)
                .dimension(new DefaultDimensionSpec("dim2", "d0"))
                .metric(new DimensionTopNMetricSpec(null, StringComparators.LEXICOGRAPHIC))
                .threshold(10)
                .context(QUERY_CONTEXT_DEFAULT)
                .build()
        ),
        NullHandling.replaceWithDefault() ?
        ImmutableList.of(
            new Object[]{""},
            new Object[]{"a"},
            new Object[]{"abc"}
        ) :
        ImmutableList.of(
            new Object[]{null},
            new Object[]{""},
            new Object[]{"a"},
            new Object[]{"abc"}
        )
    );
  }

  @Test
  public void testSelectDistinctWithSortAsOuterQuery() throws Exception
  {
    testQuery(
        "SELECT * FROM (SELECT DISTINCT dim2 FROM druid.foo ORDER BY dim2) LIMIT 10",
        ImmutableList.of(
            new TopNQueryBuilder()
                .dataSource(CalciteTests.DATASOURCE1)
                .intervals(querySegmentSpec(Filtration.eternity()))
                .granularity(Granularities.ALL)
                .dimension(new DefaultDimensionSpec("dim2", "d0"))
                .metric(new DimensionTopNMetricSpec(null, StringComparators.LEXICOGRAPHIC))
                .threshold(10)
                .context(QUERY_CONTEXT_DEFAULT)
                .build()
        ),
        NullHandling.replaceWithDefault() ?
        ImmutableList.of(
            new Object[]{""},
            new Object[]{"a"},
            new Object[]{"abc"}
        ) :
        ImmutableList.of(
            new Object[]{null},
            new Object[]{""},
            new Object[]{"a"},
            new Object[]{"abc"}
        )
    );
  }

  @Test
  public void testSelectDistinctWithSortAsOuterQuery2() throws Exception
  {
    testQuery(
        "SELECT * FROM (SELECT DISTINCT dim2 FROM druid.foo ORDER BY dim2 LIMIT 5) LIMIT 10",
        ImmutableList.of(
            new TopNQueryBuilder()
                .dataSource(CalciteTests.DATASOURCE1)
                .intervals(querySegmentSpec(Filtration.eternity()))
                .granularity(Granularities.ALL)
                .dimension(new DefaultDimensionSpec("dim2", "d0"))
                .metric(new DimensionTopNMetricSpec(null, StringComparators.LEXICOGRAPHIC))
                .threshold(5)
                .context(QUERY_CONTEXT_DEFAULT)
                .build()
        ),
        NullHandling.replaceWithDefault() ?
        ImmutableList.of(
            new Object[]{""},
            new Object[]{"a"},
            new Object[]{"abc"}
        ) :
        ImmutableList.of(
            new Object[]{null},
            new Object[]{""},
            new Object[]{"a"},
            new Object[]{"abc"}
        )
    );
  }

  @Test
  public void testSelectDistinctWithSortAsOuterQuery3() throws Exception
  {
    // Query reduces to LIMIT 0.

    testQuery(
        "SELECT * FROM (SELECT DISTINCT dim2 FROM druid.foo ORDER BY dim2 LIMIT 2 OFFSET 5) OFFSET 2",
        ImmutableList.of(),
        ImmutableList.of()
    );
  }

  @Test
  public void testSelectDistinctWithSortAsOuterQuery4() throws Exception
  {
    testQuery(
        "SELECT * FROM (SELECT DISTINCT dim2 FROM druid.foo ORDER BY dim2 DESC LIMIT 5) LIMIT 10",
        ImmutableList.of(
            new TopNQueryBuilder()
                .dataSource(CalciteTests.DATASOURCE1)
                .intervals(querySegmentSpec(Filtration.eternity()))
                .granularity(Granularities.ALL)
                .dimension(new DefaultDimensionSpec("dim2", "d0"))
                .metric(new InvertedTopNMetricSpec(new DimensionTopNMetricSpec(null, StringComparators.LEXICOGRAPHIC)))
                .threshold(5)
                .context(QUERY_CONTEXT_DEFAULT)
                .build()
        ),
        NullHandling.replaceWithDefault() ?
        ImmutableList.of(
            new Object[]{""},
            new Object[]{"abc"},
            new Object[]{"a"}
        ) :
        ImmutableList.of(
            new Object[]{null},
            new Object[]{"abc"},
            new Object[]{"a"},
            new Object[]{""}
        )
    );
  }

  @Test
  public void testCountDistinct() throws Exception
  {
    testQuery(
        "SELECT SUM(cnt), COUNT(distinct dim2), COUNT(distinct unique_dim1) FROM druid.foo",
        ImmutableList.of(
            Druids.newTimeseriesQueryBuilder()
                  .dataSource(CalciteTests.DATASOURCE1)
                  .intervals(querySegmentSpec(Filtration.eternity()))
                  .granularity(Granularities.ALL)
                  .aggregators(
                      aggregators(
                          new LongSumAggregatorFactory("a0", "cnt"),
                          new CardinalityAggregatorFactory(
                              "a1",
                              null,
                              dimensions(new DefaultDimensionSpec("dim2", null)),
                              false,
                              true
                          ),
                          new HyperUniquesAggregatorFactory("a2", "unique_dim1", false, true)
                      )
                  )
                  .context(TIMESERIES_CONTEXT_DEFAULT)
                  .build()
        ),
        ImmutableList.of(
            new Object[]{6L, 3L, 6L}
        )
    );
  }

  @Test
  public void testCountDistinctOfCaseWhen() throws Exception
  {
    testQuery(
        "SELECT\n"
        + "COUNT(DISTINCT CASE WHEN m1 >= 4 THEN m1 END),\n"
        + "COUNT(DISTINCT CASE WHEN m1 >= 4 THEN dim1 END),\n"
        + "COUNT(DISTINCT CASE WHEN m1 >= 4 THEN unique_dim1 END)\n"
        + "FROM druid.foo",
        ImmutableList.of(
            Druids.newTimeseriesQueryBuilder()
                  .dataSource(CalciteTests.DATASOURCE1)
                  .intervals(querySegmentSpec(Filtration.eternity()))
                  .granularity(Granularities.ALL)
                  .aggregators(
                      aggregators(
                          new FilteredAggregatorFactory(
                              new CardinalityAggregatorFactory(
                                  "a0",
                                  null,
                                  ImmutableList.of(new DefaultDimensionSpec("m1", "m1", ValueType.FLOAT)),
                                  false,
                                  true
                              ),
                              bound("m1", "4", null, false, false, null, StringComparators.NUMERIC)
                          ),
                          new FilteredAggregatorFactory(
                              new CardinalityAggregatorFactory(
                                  "a1",
                                  null,
                                  ImmutableList.of(new DefaultDimensionSpec("dim1", "dim1", ValueType.STRING)),
                                  false,
                                  true
                              ),
                              bound("m1", "4", null, false, false, null, StringComparators.NUMERIC)
                          ),
                          new FilteredAggregatorFactory(
                              new HyperUniquesAggregatorFactory("a2", "unique_dim1", false, true),
                              bound("m1", "4", null, false, false, null, StringComparators.NUMERIC)
                          )
                      )
                  )
                  .context(TIMESERIES_CONTEXT_DEFAULT)
                  .build()
        ),
        ImmutableList.of(
            new Object[]{3L, 3L, 3L}
        )
    );
  }

  @Test
  public void testExactCountDistinct() throws Exception
  {
    // When HLL is disabled, do exact count distinct through a nested query.

    testQuery(
        PLANNER_CONFIG_NO_HLL,
        "SELECT COUNT(distinct dim2) FROM druid.foo",
        CalciteTests.REGULAR_USER_AUTH_RESULT,
        ImmutableList.of(
            GroupByQuery.builder()
                        .setDataSource(
                            new QueryDataSource(
                                GroupByQuery.builder()
                                            .setDataSource(CalciteTests.DATASOURCE1)
                                            .setInterval(querySegmentSpec(Filtration.eternity()))
                                            .setGranularity(Granularities.ALL)
                                            .setDimensions(dimensions(new DefaultDimensionSpec("dim2", "d0")))
                                            .setContext(QUERY_CONTEXT_DEFAULT)
                                            .build()
                            )
                        )
                        .setInterval(querySegmentSpec(Filtration.eternity()))
                        .setGranularity(Granularities.ALL)
                        .setAggregatorSpecs(aggregators(
                            new FilteredAggregatorFactory(
                                new CountAggregatorFactory("a0"),
                                not(selector("d0", null, null))
                            )
                        ))
                        .setContext(QUERY_CONTEXT_DEFAULT)
                        .build()
        ),
        ImmutableList.of(
            new Object[]{NullHandling.replaceWithDefault() ? 2L : 3L}
        )
    );
  }

  @Test
  public void testApproxCountDistinctWhenHllDisabled() throws Exception
  {
    // When HLL is disabled, APPROX_COUNT_DISTINCT is still approximate.

    testQuery(
        PLANNER_CONFIG_NO_HLL,
        "SELECT APPROX_COUNT_DISTINCT(dim2) FROM druid.foo",
        CalciteTests.REGULAR_USER_AUTH_RESULT,
        ImmutableList.of(
            Druids.newTimeseriesQueryBuilder()
                  .dataSource(CalciteTests.DATASOURCE1)
                  .intervals(querySegmentSpec(Filtration.eternity()))
                  .granularity(Granularities.ALL)
                  .aggregators(
                      aggregators(
                          new CardinalityAggregatorFactory(
                              "a0",
                              null,
                              dimensions(new DefaultDimensionSpec("dim2", null)),
                              false,
                              true
                          )
                      )
                  )
                  .context(TIMESERIES_CONTEXT_DEFAULT)
                  .build()
        ),
        ImmutableList.of(
            new Object[]{3L}
        )
    );
  }

  @Test
  public void testExactCountDistinctWithGroupingAndOtherAggregators() throws Exception
  {
    // When HLL is disabled, do exact count distinct through a nested query.

    testQuery(
        PLANNER_CONFIG_NO_HLL,
        "SELECT dim2, SUM(cnt), COUNT(distinct dim1) FROM druid.foo GROUP BY dim2",
        CalciteTests.REGULAR_USER_AUTH_RESULT,
        ImmutableList.of(
            GroupByQuery.builder()
                        .setDataSource(
                            new QueryDataSource(
                                GroupByQuery.builder()
                                            .setDataSource(CalciteTests.DATASOURCE1)
                                            .setInterval(querySegmentSpec(Filtration.eternity()))
                                            .setGranularity(Granularities.ALL)
                                            .setDimensions(dimensions(
                                                new DefaultDimensionSpec("dim2", "d0"),
                                                new DefaultDimensionSpec("dim1", "d1")
                                            ))
                                            .setAggregatorSpecs(aggregators(new LongSumAggregatorFactory("a0", "cnt")))
                                            .setContext(QUERY_CONTEXT_DEFAULT)
                                            .build()
                            )
                        )
                        .setInterval(querySegmentSpec(Filtration.eternity()))
                        .setGranularity(Granularities.ALL)
                        .setDimensions(dimensions(new DefaultDimensionSpec("d0", "_d0")))
                        .setAggregatorSpecs(aggregators(
                            new LongSumAggregatorFactory("_a0", "a0"),
                            new FilteredAggregatorFactory(
                                new CountAggregatorFactory("_a1"),
                                not(selector("d1", null, null))
                            )
                        ))
                        .setContext(QUERY_CONTEXT_DEFAULT)
                        .build()
        ),
        NullHandling.replaceWithDefault() ?
        ImmutableList.of(
            new Object[]{"", 3L, 3L},
            new Object[]{"a", 2L, 1L},
            new Object[]{"abc", 1L, 1L}
        ) :
        ImmutableList.of(
            new Object[]{null, 2L, 2L},
            new Object[]{"", 1L, 1L},
            new Object[]{"a", 2L, 2L},
            new Object[]{"abc", 1L, 1L}
        )
    );
  }

  @Test
  public void testApproxCountDistinct() throws Exception
  {
    testQuery(
        "SELECT\n"
        + "  SUM(cnt),\n"
        + "  APPROX_COUNT_DISTINCT(dim2),\n" // uppercase
        + "  approx_count_distinct(dim2) FILTER(WHERE dim2 <> ''),\n" // lowercase; also, filtered
        + "  APPROX_COUNT_DISTINCT(SUBSTRING(dim2, 1, 1)),\n" // on extractionFn
        + "  APPROX_COUNT_DISTINCT(SUBSTRING(dim2, 1, 1) || 'x'),\n" // on expression
        + "  approx_count_distinct(unique_dim1)\n" // on native hyperUnique column
        + "FROM druid.foo",
        ImmutableList.of(
            Druids.newTimeseriesQueryBuilder()
                  .dataSource(CalciteTests.DATASOURCE1)
                  .intervals(querySegmentSpec(Filtration.eternity()))
                  .granularity(Granularities.ALL)
                  .virtualColumns(
                      expressionVirtualColumn("v0", "concat(substring(\"dim2\", 0, 1),'x')", ValueType.STRING)
                  )
                  .aggregators(
                      aggregators(
                          new LongSumAggregatorFactory("a0", "cnt"),
                          new CardinalityAggregatorFactory(
                              "a1",
                              null,
                              dimensions(new DefaultDimensionSpec("dim2", "dim2")),
                              false,
                              true
                          ),
                          new FilteredAggregatorFactory(
                              new CardinalityAggregatorFactory(
                                  "a2",
                                  null,
                                  dimensions(new DefaultDimensionSpec("dim2", "dim2")),
                                  false,
                                  true
                              ),
                              not(selector("dim2", "", null))
                          ),
                          new CardinalityAggregatorFactory(
                              "a3",
                              null,
                              dimensions(
                                  new ExtractionDimensionSpec(
                                      "dim2",
                                      "dim2",
                                      ValueType.STRING,
                                      new SubstringDimExtractionFn(0, 1)
                                  )
                              ),
                              false,
                              true
                          ),
                          new CardinalityAggregatorFactory(
                              "a4",
                              null,
                              dimensions(new DefaultDimensionSpec("v0", "v0", ValueType.STRING)),
                              false,
                              true
                          ),
                          new HyperUniquesAggregatorFactory("a5", "unique_dim1", false, true)
                      )
                  )
                  .context(TIMESERIES_CONTEXT_DEFAULT)
                  .build()
        ),
        NullHandling.replaceWithDefault() ?
        ImmutableList.of(
            new Object[]{6L, 3L, 2L, 2L, 2L, 6L}
        ) :
        ImmutableList.of(
            new Object[]{6L, 3L, 2L, 1L, 1L, 6L}
        )
    );
  }

  @Test
  public void testNestedGroupBy() throws Exception
  {
    testQuery(
        "SELECT\n"
        + "    FLOOR(__time to hour) AS __time,\n"
        + "    dim1,\n"
        + "    COUNT(m2)\n"
        + "FROM (\n"
        + "    SELECT\n"
        + "        MAX(__time) AS __time,\n"
        + "        m2,\n"
        + "        dim1\n"
        + "    FROM druid.foo\n"
        + "    WHERE 1=1\n"
        + "        AND m1 = '5.0'\n"
        + "    GROUP BY m2, dim1\n"
        + ")\n"
        + "GROUP BY FLOOR(__time to hour), dim1",
        ImmutableList.of(
            GroupByQuery.builder()
                        .setDataSource(
                            GroupByQuery.builder()
                                        .setDataSource(CalciteTests.DATASOURCE1)
                                        .setInterval(querySegmentSpec(Filtration.eternity()))
                                        .setGranularity(Granularities.ALL)
                                        .setDimensions(dimensions(
                                            new DefaultDimensionSpec("m2", "d0", ValueType.DOUBLE),
                                            new DefaultDimensionSpec("dim1", "d1")
                                        ))
                                        .setDimFilter(new SelectorDimFilter("m1", "5.0", null))
                                        .setAggregatorSpecs(aggregators(new LongMaxAggregatorFactory("a0", "__time")))
                                        .setContext(QUERY_CONTEXT_DEFAULT)
                                        .build()
                        )
                        .setInterval(querySegmentSpec(Filtration.eternity()))
                        .setGranularity(Granularities.ALL)
                        .setVirtualColumns(
                            expressionVirtualColumn(
                                "v0",
                                "timestamp_floor(\"a0\",'PT1H',null,'UTC')",
                                ValueType.LONG
                            )
                        )
                        .setDimensions(dimensions(
                            new DefaultDimensionSpec("v0", "v0", ValueType.LONG),
                            new DefaultDimensionSpec("d1", "_d0", ValueType.STRING)
                        ))
                        .setAggregatorSpecs(aggregators(
                            new CountAggregatorFactory("_a0")
                        ))
                        .setContext(QUERY_CONTEXT_DEFAULT)
                        .build()
        ),
        ImmutableList.of(
            new Object[]{978393600000L, "def", 1L}
        )
    );
  }

  @Test
  public void testDoubleNestedGroupBy() throws Exception
  {
    testQuery(
        "SELECT SUM(cnt), COUNT(*) FROM (\n"
        + "  SELECT dim2, SUM(t1.cnt) cnt FROM (\n"
        + "    SELECT\n"
        + "      dim1,\n"
        + "      dim2,\n"
        + "      COUNT(*) cnt\n"
        + "    FROM druid.foo\n"
        + "    GROUP BY dim1, dim2\n"
        + "  ) t1\n"
        + "  GROUP BY dim2\n"
        + ") t2",
        ImmutableList.of(
            GroupByQuery.builder()
                        .setDataSource(
                            GroupByQuery.builder()
                                        .setDataSource(
                                            GroupByQuery.builder()
                                                        .setDataSource(CalciteTests.DATASOURCE1)
                                                        .setInterval(querySegmentSpec(Filtration.eternity()))
                                                        .setGranularity(Granularities.ALL)
                                                        .setDimensions(dimensions(
                                                            new DefaultDimensionSpec("dim1", "d0"),
                                                            new DefaultDimensionSpec("dim2", "d1")
                                                        ))
                                                        .setAggregatorSpecs(aggregators(new CountAggregatorFactory("a0")))
                                                        .setContext(QUERY_CONTEXT_DEFAULT)
                                                        .build()
                                        )
                                        .setInterval(querySegmentSpec(Filtration.eternity()))
                                        .setGranularity(Granularities.ALL)
                                        .setDimensions(dimensions(new DefaultDimensionSpec("d1", "_d0")))
                                        .setAggregatorSpecs(aggregators(new LongSumAggregatorFactory("_a0", "a0")))
                                        .setContext(QUERY_CONTEXT_DEFAULT)
                                        .build()
                        )
                        .setInterval(querySegmentSpec(Filtration.eternity()))
                        .setGranularity(Granularities.ALL)
                        .setAggregatorSpecs(aggregators(
                            new LongSumAggregatorFactory("a0", "_a0"),
                            new CountAggregatorFactory("a1")
                        ))
                        .setContext(QUERY_CONTEXT_DEFAULT)
                        .build()
        ),
        NullHandling.replaceWithDefault() ?
        ImmutableList.of(
            new Object[]{6L, 3L}
        ) :
        ImmutableList.of(
            new Object[]{6L, 4L}
        )
    );
  }

  @Test
  public void testExplainDoubleNestedGroupBy() throws Exception
  {
    final String explanation =
        "DruidOuterQueryRel(query=[{\"queryType\":\"timeseries\",\"dataSource\":{\"type\":\"table\",\"name\":\"__subquery__\"},\"intervals\":{\"type\":\"intervals\",\"intervals\":[\"-146136543-09-08T08:23:32.096Z/146140482-04-24T15:36:27.903Z\"]},\"descending\":false,\"virtualColumns\":[],\"filter\":null,\"granularity\":{\"type\":\"all\"},\"aggregations\":[{\"type\":\"longSum\",\"name\":\"a0\",\"fieldName\":\"cnt\",\"expression\":null},{\"type\":\"count\",\"name\":\"a1\"}],\"postAggregations\":[],\"limit\":2147483647,\"context\":{\"defaultTimeout\":300000,\"maxScatterGatherBytes\":9223372036854775807,\"skipEmptyBuckets\":true,\"sqlCurrentTimestamp\":\"2000-01-01T00:00:00Z\",\"sqlQueryId\":\"dummy\"}}], signature=[{a0:LONG, a1:LONG}])\n"
        + "  DruidOuterQueryRel(query=[{\"queryType\":\"groupBy\",\"dataSource\":{\"type\":\"table\",\"name\":\"__subquery__\"},\"intervals\":{\"type\":\"intervals\",\"intervals\":[\"-146136543-09-08T08:23:32.096Z/146140482-04-24T15:36:27.903Z\"]},\"virtualColumns\":[],\"filter\":null,\"granularity\":{\"type\":\"all\"},\"dimensions\":[{\"type\":\"default\",\"dimension\":\"dim2\",\"outputName\":\"d0\",\"outputType\":\"STRING\"}],\"aggregations\":[{\"type\":\"longSum\",\"name\":\"a0\",\"fieldName\":\"cnt\",\"expression\":null}],\"postAggregations\":[],\"having\":null,\"limitSpec\":{\"type\":\"NoopLimitSpec\"},\"context\":{\"defaultTimeout\":300000,\"maxScatterGatherBytes\":9223372036854775807,\"sqlCurrentTimestamp\":\"2000-01-01T00:00:00Z\",\"sqlQueryId\":\"dummy\"},\"descending\":false}], signature=[{d0:STRING, a0:LONG}])\n"
        + "    DruidQueryRel(query=[{\"queryType\":\"groupBy\",\"dataSource\":{\"type\":\"table\",\"name\":\"foo\"},\"intervals\":{\"type\":\"intervals\",\"intervals\":[\"-146136543-09-08T08:23:32.096Z/146140482-04-24T15:36:27.903Z\"]},\"virtualColumns\":[],\"filter\":null,\"granularity\":{\"type\":\"all\"},\"dimensions\":[{\"type\":\"default\",\"dimension\":\"dim1\",\"outputName\":\"d0\",\"outputType\":\"STRING\"},{\"type\":\"default\",\"dimension\":\"dim2\",\"outputName\":\"d1\",\"outputType\":\"STRING\"}],\"aggregations\":[{\"type\":\"count\",\"name\":\"a0\"}],\"postAggregations\":[],\"having\":null,\"limitSpec\":{\"type\":\"NoopLimitSpec\"},\"context\":{\"defaultTimeout\":300000,\"maxScatterGatherBytes\":9223372036854775807,\"sqlCurrentTimestamp\":\"2000-01-01T00:00:00Z\",\"sqlQueryId\":\"dummy\"},\"descending\":false}], signature=[{d0:STRING, d1:STRING, a0:LONG}])\n";

    testQuery(
        "EXPLAIN PLAN FOR SELECT SUM(cnt), COUNT(*) FROM (\n"
        + "  SELECT dim2, SUM(t1.cnt) cnt FROM (\n"
        + "    SELECT\n"
        + "      dim1,\n"
        + "      dim2,\n"
        + "      COUNT(*) cnt\n"
        + "    FROM druid.foo\n"
        + "    GROUP BY dim1, dim2\n"
        + "  ) t1\n"
        + "  GROUP BY dim2\n"
        + ") t2",
        ImmutableList.of(),
        ImmutableList.of(
            new Object[]{explanation}
        )
    );
  }

  @Test
  public void testExactCountDistinctUsingSubquery() throws Exception
  {
    testQuery(
        PLANNER_CONFIG_SINGLE_NESTING_ONLY, // Sanity check; this query should work with a single level of nesting.
        "SELECT\n"
        + "  SUM(cnt),\n"
        + "  COUNT(*)\n"
        + "FROM (SELECT dim2, SUM(cnt) AS cnt FROM druid.foo GROUP BY dim2)",
        CalciteTests.REGULAR_USER_AUTH_RESULT,
        ImmutableList.of(
            GroupByQuery.builder()
                        .setDataSource(
                            new QueryDataSource(
                                GroupByQuery.builder()
                                            .setDataSource(CalciteTests.DATASOURCE1)
                                            .setInterval(querySegmentSpec(Filtration.eternity()))
                                            .setGranularity(Granularities.ALL)
                                            .setDimensions(dimensions(new DefaultDimensionSpec("dim2", "d0")))
                                            .setAggregatorSpecs(aggregators(new LongSumAggregatorFactory("a0", "cnt")))
                                            .setContext(QUERY_CONTEXT_DEFAULT)
                                            .build()
                            )
                        )
                        .setInterval(querySegmentSpec(Filtration.eternity()))
                        .setGranularity(Granularities.ALL)
                        .setAggregatorSpecs(aggregators(
                            new LongSumAggregatorFactory("_a0", "a0"),
                            new CountAggregatorFactory("_a1")
                        ))
                        .setContext(QUERY_CONTEXT_DEFAULT)
                        .build()
        ),
        NullHandling.replaceWithDefault() ?
        ImmutableList.of(
            new Object[]{6L, 3L}
        ) :
        ImmutableList.of(
            new Object[]{6L, 4L}
        )
    );
  }

  @Test
  public void testMinMaxAvgDailyCountWithLimit() throws Exception
  {
    testQuery(
        "SELECT * FROM ("
        + "  SELECT max(cnt), min(cnt), avg(cnt), TIME_EXTRACT(max(t), 'EPOCH') last_time, count(1) num_days FROM (\n"
        + "      SELECT TIME_FLOOR(__time, 'P1D') AS t, count(1) cnt\n"
        + "      FROM \"foo\"\n"
        + "      GROUP BY 1\n"
        + "  )"
        + ") LIMIT 1\n",
        ImmutableList.of(
            GroupByQuery.builder()
                        .setDataSource(
                            new QueryDataSource(
                                GroupByQuery.builder()
                                            .setDataSource(CalciteTests.DATASOURCE1)
                                            .setInterval(querySegmentSpec(Filtration.eternity()))
                                            .setGranularity(Granularities.ALL)
                                            .setVirtualColumns(
                                                expressionVirtualColumn(
                                                    "v0",
                                                    "timestamp_floor(\"__time\",'P1D',null,'UTC')",
                                                    ValueType.LONG
                                                )
                                            )
                                            .setDimensions(dimensions(new DefaultDimensionSpec(
                                                "v0",
                                                "v0",
                                                ValueType.LONG
                                            )))
                                            .setAggregatorSpecs(aggregators(new CountAggregatorFactory("a0")))
                                            .setContext(QUERY_CONTEXT_DEFAULT)
                                            .build()
                            )
                        )
                        .setInterval(querySegmentSpec(Filtration.eternity()))
                        .setGranularity(Granularities.ALL)
                        .setAggregatorSpecs(aggregators(
                            new LongMaxAggregatorFactory("_a0", "a0"),
                            new LongMinAggregatorFactory("_a1", "a0"),
                            new LongSumAggregatorFactory("_a2:sum", "a0"),
                            new CountAggregatorFactory("_a2:count"),
                            new LongMaxAggregatorFactory("_a3", "v0"),
                            new CountAggregatorFactory("_a4")
                        ))
                        .setPostAggregatorSpecs(
                            ImmutableList.of(
                                new ArithmeticPostAggregator(
                                    "_a2",
                                    "quotient",
                                    ImmutableList.of(
                                        new FieldAccessPostAggregator(null, "_a2:sum"),
                                        new FieldAccessPostAggregator(null, "_a2:count")
                                    )
                                ),
                                expressionPostAgg("s0", "timestamp_extract(\"_a3\",'EPOCH','UTC')")
                            )
                        )
                        .setLimit(1)
                        .setContext(QUERY_CONTEXT_DEFAULT)
                        .build()
        ),
        ImmutableList.of(new Object[]{1L, 1L, 1L, 978480000L, 6L})
    );
  }

  @Test
  public void testAvgDailyCountDistinct() throws Exception
  {
    testQuery(
        "SELECT\n"
        + "  AVG(u)\n"
        + "FROM (SELECT FLOOR(__time TO DAY), APPROX_COUNT_DISTINCT(cnt) AS u FROM druid.foo GROUP BY 1)",
        ImmutableList.of(
            GroupByQuery.builder()
                        .setDataSource(
                            new QueryDataSource(
                                GroupByQuery.builder()
                                            .setDataSource(CalciteTests.DATASOURCE1)
                                            .setInterval(querySegmentSpec(Filtration.eternity()))
                                            .setGranularity(Granularities.ALL)
                                            .setVirtualColumns(
                                                expressionVirtualColumn(
                                                    "v0",
                                                    "timestamp_floor(\"__time\",'P1D',null,'UTC')",
                                                    ValueType.LONG
                                                )
                                            )
                                            .setDimensions(dimensions(new DefaultDimensionSpec(
                                                "v0",
                                                "v0",
                                                ValueType.LONG
                                            )))
                                            .setAggregatorSpecs(
                                                aggregators(
                                                    new CardinalityAggregatorFactory(
                                                        "a0:a",
                                                        null,
                                                        dimensions(new DefaultDimensionSpec(
                                                            "cnt",
                                                            "cnt",
                                                            ValueType.LONG
                                                        )),
                                                        false,
                                                        true
                                                    )
                                                )
                                            )
                                            .setPostAggregatorSpecs(
                                                ImmutableList.of(
                                                    new HyperUniqueFinalizingPostAggregator("a0", "a0:a")
                                                )
                                            )
                                            .setContext(QUERY_CONTEXT_DEFAULT)
                                            .build()
                            )
                        )
                        .setInterval(querySegmentSpec(Filtration.eternity()))
                        .setGranularity(Granularities.ALL)
                        .setAggregatorSpecs(aggregators(
                            new LongSumAggregatorFactory("_a0:sum", "a0"),
                            new CountAggregatorFactory("_a0:count")
                        ))
                        .setPostAggregatorSpecs(
                            ImmutableList.of(
                                new ArithmeticPostAggregator(
                                    "_a0",
                                    "quotient",
                                    ImmutableList.of(
                                        new FieldAccessPostAggregator(null, "_a0:sum"),
                                        new FieldAccessPostAggregator(null, "_a0:count")
                                    )
                                )
                            )
                        )
                        .setContext(QUERY_CONTEXT_DEFAULT)
                        .build()
        ),
        ImmutableList.of(new Object[]{1L})
    );
  }

  @Test
  public void testTopNFilterJoin() throws Exception
  {
    DimFilter filter = NullHandling.replaceWithDefault() ?
                       in("dim2", Arrays.asList(null, "a"), null)
                                                         : selector("dim2", "a", null);
    // Filters on top N values of some dimension by using an inner join.
    testQuery(
        "SELECT t1.dim1, SUM(t1.cnt)\n"
        + "FROM druid.foo t1\n"
        + "  INNER JOIN (\n"
        + "  SELECT\n"
        + "    SUM(cnt) AS sum_cnt,\n"
        + "    dim2\n"
        + "  FROM druid.foo\n"
        + "  GROUP BY dim2\n"
        + "  ORDER BY 1 DESC\n"
        + "  LIMIT 2\n"
        + ") t2 ON (t1.dim2 = t2.dim2)\n"
        + "GROUP BY t1.dim1\n"
        + "ORDER BY 1\n",
        ImmutableList.of(
            new TopNQueryBuilder()
                .dataSource(CalciteTests.DATASOURCE1)
                .intervals(querySegmentSpec(Filtration.eternity()))
                .granularity(Granularities.ALL)
                .dimension(new DefaultDimensionSpec("dim2", "d0"))
                .aggregators(aggregators(new LongSumAggregatorFactory("a0", "cnt")))
                .metric(new NumericTopNMetricSpec("a0"))
                .threshold(2)
                .context(QUERY_CONTEXT_DEFAULT)
                .build(),
            GroupByQuery.builder()
                        .setDataSource(CalciteTests.DATASOURCE1)
                        .setInterval(querySegmentSpec(Filtration.eternity()))
                        .setGranularity(Granularities.ALL)
                        .setDimFilter(filter)
                        .setDimensions(dimensions(new DefaultDimensionSpec("dim1", "d0")))
                        .setAggregatorSpecs(aggregators(new LongSumAggregatorFactory("a0", "cnt")))
                        .setLimitSpec(
                            new DefaultLimitSpec(
                                ImmutableList.of(
                                    new OrderByColumnSpec(
                                        "d0",
                                        OrderByColumnSpec.Direction.ASCENDING,
                                        StringComparators.LEXICOGRAPHIC
                                    )
                                ),
                                Integer.MAX_VALUE
                            )
                        )
                        .setContext(QUERY_CONTEXT_DEFAULT)
                        .build()
        ),
        NullHandling.replaceWithDefault() ?
        ImmutableList.of(
            new Object[]{"", 1L},
            new Object[]{"1", 1L},
            new Object[]{"10.1", 1L},
            new Object[]{"2", 1L},
            new Object[]{"abc", 1L}
        ) :
        ImmutableList.of(
            new Object[]{"", 1L},
            new Object[]{"1", 1L}
        )
    );
  }

  @Test
  @Ignore // Doesn't work
  public void testTopNFilterJoinWithProjection() throws Exception
  {
    // Filters on top N values of some dimension by using an inner join. Also projects the outer dimension.

    testQuery(
        "SELECT SUBSTRING(t1.dim1, 1, 10), SUM(t1.cnt)\n"
        + "FROM druid.foo t1\n"
        + "  INNER JOIN (\n"
        + "  SELECT\n"
        + "    SUM(cnt) AS sum_cnt,\n"
        + "    dim2\n"
        + "  FROM druid.foo\n"
        + "  GROUP BY dim2\n"
        + "  ORDER BY 1 DESC\n"
        + "  LIMIT 2\n"
        + ") t2 ON (t1.dim2 = t2.dim2)\n"
        + "GROUP BY SUBSTRING(t1.dim1, 1, 10)",
        ImmutableList.of(
            new TopNQueryBuilder()
                .dataSource(CalciteTests.DATASOURCE1)
                .intervals(querySegmentSpec(Filtration.eternity()))
                .granularity(Granularities.ALL)
                .dimension(new DefaultDimensionSpec("dim2", "d0"))
                .aggregators(aggregators(new LongSumAggregatorFactory("a0", "cnt")))
                .metric(new NumericTopNMetricSpec("a0"))
                .threshold(2)
                .context(QUERY_CONTEXT_DEFAULT)
                .build(),
            GroupByQuery.builder()
                        .setDataSource(CalciteTests.DATASOURCE1)
                        .setInterval(querySegmentSpec(Filtration.eternity()))
                        .setGranularity(Granularities.ALL)
                        .setDimFilter(in("dim2", ImmutableList.of("", "a"), null))
                        .setDimensions(dimensions(new DefaultDimensionSpec("dim1", "d0")))
                        .setAggregatorSpecs(aggregators(new LongSumAggregatorFactory("a0", "cnt")))
                        .setLimitSpec(
                            new DefaultLimitSpec(
                                ImmutableList.of(
                                    new OrderByColumnSpec(
                                        "d0",
                                        OrderByColumnSpec.Direction.ASCENDING,
                                        StringComparators.LEXICOGRAPHIC
                                    )
                                ),
                                Integer.MAX_VALUE
                            )
                        )
                        .setContext(QUERY_CONTEXT_DEFAULT)
                        .build()
        ),
        ImmutableList.of(
            new Object[]{"", 1L},
            new Object[]{"1", 1L},
            new Object[]{"10.1", 1L},
            new Object[]{"2", 1L},
            new Object[]{"abc", 1L}
        )
    );
  }

  @Test
  public void testRemovableLeftJoin() throws Exception
  {
    // LEFT JOIN where the right-hand side can be ignored.

    testQuery(
        "SELECT t1.dim1, SUM(t1.cnt)\n"
        + "FROM druid.foo t1\n"
        + "  LEFT JOIN (\n"
        + "  SELECT\n"
        + "    SUM(cnt) AS sum_cnt,\n"
        + "    dim2\n"
        + "  FROM druid.foo\n"
        + "  GROUP BY dim2\n"
        + "  ORDER BY 1 DESC\n"
        + "  LIMIT 2\n"
        + ") t2 ON (t1.dim2 = t2.dim2)\n"
        + "GROUP BY t1.dim1\n"
        + "ORDER BY 1\n",
        ImmutableList.of(
            GroupByQuery.builder()
                        .setDataSource(CalciteTests.DATASOURCE1)
                        .setInterval(querySegmentSpec(Filtration.eternity()))
                        .setGranularity(Granularities.ALL)
                        .setDimensions(dimensions(new DefaultDimensionSpec("dim1", "d0")))
                        .setAggregatorSpecs(aggregators(new LongSumAggregatorFactory("a0", "cnt")))
                        .setLimitSpec(
                            new DefaultLimitSpec(
                                ImmutableList.of(
                                    new OrderByColumnSpec(
                                        "d0",
                                        OrderByColumnSpec.Direction.ASCENDING,
                                        StringComparators.LEXICOGRAPHIC
                                    )
                                ),
                                Integer.MAX_VALUE
                            )
                        )
                        .setContext(QUERY_CONTEXT_DEFAULT)
                        .build()
        ),
        ImmutableList.of(
            new Object[]{"", 1L},
            new Object[]{"1", 1L},
            new Object[]{"10.1", 1L},
            new Object[]{"2", 1L},
            new Object[]{"abc", 1L},
            new Object[]{"def", 1L}
        )
    );
  }

  @Test
  public void testExactCountDistinctOfSemiJoinResult() throws Exception
  {
    testQuery(
        "SELECT COUNT(*)\n"
        + "FROM (\n"
        + "  SELECT DISTINCT dim2\n"
        + "  FROM druid.foo\n"
        + "  WHERE SUBSTRING(dim2, 1, 1) IN (\n"
        + "    SELECT SUBSTRING(dim1, 1, 1) FROM druid.foo WHERE dim1 <> ''\n"
        + "  ) AND __time >= '2000-01-01' AND __time < '2002-01-01'\n"
        + ")",
        ImmutableList.of(
            GroupByQuery.builder()
                        .setDataSource(CalciteTests.DATASOURCE1)
                        .setInterval(querySegmentSpec(Filtration.eternity()))
                        .setGranularity(Granularities.ALL)
                        .setDimFilter(not(selector("dim1", "", null)))
                        .setDimensions(dimensions(new ExtractionDimensionSpec(
                            "dim1",
                            "d0",
                            new SubstringDimExtractionFn(0, 1)
                        )))
                        .setContext(QUERY_CONTEXT_DEFAULT)
                        .build(),
            GroupByQuery.builder()
                        .setDataSource(
                            new QueryDataSource(
                                GroupByQuery.builder()
                                            .setDataSource(CalciteTests.DATASOURCE1)
                                            .setInterval(querySegmentSpec(Intervals.of("2000-01-01/2002-01-01")))
                                            .setGranularity(Granularities.ALL)
                                            .setDimFilter(in(
                                                "dim2",
                                                ImmutableList.of("1", "2", "a", "d"),
                                                new SubstringDimExtractionFn(0, 1)
                                            ))
                                            .setDimensions(dimensions(new DefaultDimensionSpec("dim2", "d0")))
                                            .setContext(QUERY_CONTEXT_DEFAULT)
                                            .build()
                            )
                        )
                        .setInterval(querySegmentSpec(Filtration.eternity()))
                        .setGranularity(Granularities.ALL)
                        .setAggregatorSpecs(aggregators(
                            new CountAggregatorFactory("a0")
                        ))
                        .setContext(QUERY_CONTEXT_DEFAULT)
                        .build()
        ),
        ImmutableList.of(
            new Object[]{2L}
        )
    );
  }

  @Test
  public void testMaxSemiJoinRowsInMemory() throws Exception
  {
    expectedException.expect(ResourceLimitExceededException.class);
    expectedException.expectMessage("maxSemiJoinRowsInMemory[2] exceeded");
    testQuery(
        PLANNER_CONFIG_SEMI_JOIN_ROWS_LIMIT,
        "SELECT COUNT(*)\n"
        + "FROM druid.foo\n"
        + "WHERE SUBSTRING(dim2, 1, 1) IN (\n"
        + "  SELECT SUBSTRING(dim1, 1, 1) FROM druid.foo WHERE dim1 <> ''\n"
        + ")\n",
        CalciteTests.REGULAR_USER_AUTH_RESULT,
        ImmutableList.of(),
        ImmutableList.of()
    );
  }

  @Test
  public void testExplainExactCountDistinctOfSemiJoinResult() throws Exception
  {
    final String explanation =
        "DruidOuterQueryRel(query=[{\"queryType\":\"timeseries\",\"dataSource\":{\"type\":\"table\",\"name\":\"__subquery__\"},\"intervals\":{\"type\":\"intervals\",\"intervals\":[\"-146136543-09-08T08:23:32.096Z/146140482-04-24T15:36:27.903Z\"]},\"descending\":false,\"virtualColumns\":[],\"filter\":null,\"granularity\":{\"type\":\"all\"},\"aggregations\":[{\"type\":\"count\",\"name\":\"a0\"}],\"postAggregations\":[],\"limit\":2147483647,\"context\":{\"defaultTimeout\":300000,\"maxScatterGatherBytes\":9223372036854775807,\"skipEmptyBuckets\":true,\"sqlCurrentTimestamp\":\"2000-01-01T00:00:00Z\",\"sqlQueryId\":\"dummy\"}}], signature=[{a0:LONG}])\n"
        + "  DruidSemiJoin(query=[{\"queryType\":\"groupBy\",\"dataSource\":{\"type\":\"table\",\"name\":\"foo\"},\"intervals\":{\"type\":\"intervals\",\"intervals\":[\"-146136543-09-08T08:23:32.096Z/146140482-04-24T15:36:27.903Z\"]},\"virtualColumns\":[],\"filter\":null,\"granularity\":{\"type\":\"all\"},\"dimensions\":[{\"type\":\"default\",\"dimension\":\"dim2\",\"outputName\":\"d0\",\"outputType\":\"STRING\"}],\"aggregations\":[],\"postAggregations\":[],\"having\":null,\"limitSpec\":{\"type\":\"NoopLimitSpec\"},\"context\":{\"defaultTimeout\":300000,\"maxScatterGatherBytes\":9223372036854775807,\"sqlCurrentTimestamp\":\"2000-01-01T00:00:00Z\",\"sqlQueryId\":\"dummy\"},\"descending\":false}], leftExpressions=[[SUBSTRING($3, 1, 1)]], rightKeys=[[0]])\n"
        + "    DruidQueryRel(query=[{\"queryType\":\"groupBy\",\"dataSource\":{\"type\":\"table\",\"name\":\"foo\"},\"intervals\":{\"type\":\"intervals\",\"intervals\":[\"-146136543-09-08T08:23:32.096Z/146140482-04-24T15:36:27.903Z\"]},\"virtualColumns\":[],\"filter\":{\"type\":\"not\",\"field\":{\"type\":\"selector\",\"dimension\":\"dim1\",\"value\":null,\"extractionFn\":null}},\"granularity\":{\"type\":\"all\"},\"dimensions\":[{\"type\":\"extraction\",\"dimension\":\"dim1\",\"outputName\":\"d0\",\"outputType\":\"STRING\",\"extractionFn\":{\"type\":\"substring\",\"index\":0,\"length\":1}}],\"aggregations\":[],\"postAggregations\":[],\"having\":null,\"limitSpec\":{\"type\":\"NoopLimitSpec\"},\"context\":{\"defaultTimeout\":300000,\"maxScatterGatherBytes\":9223372036854775807,\"sqlCurrentTimestamp\":\"2000-01-01T00:00:00Z\",\"sqlQueryId\":\"dummy\"},\"descending\":false}], signature=[{d0:STRING}])\n";

    testQuery(
        "EXPLAIN PLAN FOR SELECT COUNT(*)\n"
        + "FROM (\n"
        + "  SELECT DISTINCT dim2\n"
        + "  FROM druid.foo\n"
        + "  WHERE SUBSTRING(dim2, 1, 1) IN (\n"
        + "    SELECT SUBSTRING(dim1, 1, 1) FROM druid.foo WHERE dim1 IS NOT NULL\n"
        + "  )\n"
        + ")",
        ImmutableList.of(),
        ImmutableList.of(new Object[]{explanation})
    );
  }

  @Test
  public void testExactCountDistinctUsingSubqueryWithWherePushDown() throws Exception
  {
    testQuery(
        "SELECT\n"
        + "  SUM(cnt),\n"
        + "  COUNT(*)\n"
        + "FROM (SELECT dim2, SUM(cnt) AS cnt FROM druid.foo GROUP BY dim2)\n"
        + "WHERE dim2 <> ''",
        ImmutableList.of(
            GroupByQuery.builder()
                        .setDataSource(
                            new QueryDataSource(
                                GroupByQuery.builder()
                                            .setDataSource(CalciteTests.DATASOURCE1)
                                            .setInterval(querySegmentSpec(Filtration.eternity()))
                                            .setDimFilter(not(selector("dim2", "", null)))
                                            .setGranularity(Granularities.ALL)
                                            .setDimensions(dimensions(new DefaultDimensionSpec("dim2", "d0")))
                                            .setAggregatorSpecs(aggregators(new LongSumAggregatorFactory("a0", "cnt")))
                                            .setContext(QUERY_CONTEXT_DEFAULT)
                                            .build()
                            )
                        )
                        .setInterval(querySegmentSpec(Filtration.eternity()))
                        .setGranularity(Granularities.ALL)
                        .setAggregatorSpecs(aggregators(
                            new LongSumAggregatorFactory("_a0", "a0"),
                            new CountAggregatorFactory("_a1")
                        ))
                        .setContext(QUERY_CONTEXT_DEFAULT)
                        .build()
        ),
        NullHandling.replaceWithDefault() ?
        ImmutableList.of(
            new Object[]{3L, 2L}
        ) :
        ImmutableList.of(
            new Object[]{5L, 3L}
        )
    );

    testQuery(
        "SELECT\n"
        + "  SUM(cnt),\n"
        + "  COUNT(*)\n"
        + "FROM (SELECT dim2, SUM(cnt) AS cnt FROM druid.foo GROUP BY dim2)\n"
        + "WHERE dim2 IS NOT NULL",
        ImmutableList.of(
            GroupByQuery.builder()
                        .setDataSource(
                            new QueryDataSource(
                                GroupByQuery.builder()
                                            .setDataSource(CalciteTests.DATASOURCE1)
                                            .setInterval(querySegmentSpec(Filtration.eternity()))
                                            .setDimFilter(not(selector("dim2", null, null)))
                                            .setGranularity(Granularities.ALL)
                                            .setDimensions(dimensions(new DefaultDimensionSpec("dim2", "d0")))
                                            .setAggregatorSpecs(aggregators(new LongSumAggregatorFactory("a0", "cnt")))
                                            .setContext(QUERY_CONTEXT_DEFAULT)
                                            .build()
                            )
                        )
                        .setInterval(querySegmentSpec(Filtration.eternity()))
                        .setGranularity(Granularities.ALL)
                        .setAggregatorSpecs(aggregators(
                            new LongSumAggregatorFactory("_a0", "a0"),
                            new CountAggregatorFactory("_a1")
                        ))
                        .setContext(QUERY_CONTEXT_DEFAULT)
                        .build()
        ),
        NullHandling.replaceWithDefault() ?
        ImmutableList.of(
            new Object[]{3L, 2L}
        ) :
        ImmutableList.of(
            new Object[]{4L, 3L}
        )
    );
  }

  @Test
  public void testExactCountDistinctUsingSubqueryWithWhereToOuterFilter() throws Exception
  {
    testQuery(
        "SELECT\n"
        + "  SUM(cnt),\n"
        + "  COUNT(*)\n"
        + "FROM (SELECT dim2, SUM(cnt) AS cnt FROM druid.foo GROUP BY dim2 LIMIT 1)"
        + "WHERE cnt > 0",
        ImmutableList.of(
            GroupByQuery.builder()
                        .setDataSource(
                            new QueryDataSource(
                                GroupByQuery.builder()
                                            .setDataSource(CalciteTests.DATASOURCE1)
                                            .setInterval(querySegmentSpec(Filtration.eternity()))
                                            .setGranularity(Granularities.ALL)
                                            .setDimensions(dimensions(new DefaultDimensionSpec("dim2", "d0")))
                                            .setAggregatorSpecs(aggregators(new LongSumAggregatorFactory("a0", "cnt")))
                                            .setLimit(1)
                                            .setContext(QUERY_CONTEXT_DEFAULT)
                                            .build()
                            )
                        )
                        .setDimFilter(bound("a0", "0", null, true, false, null, StringComparators.NUMERIC))
                        .setInterval(querySegmentSpec(Filtration.eternity()))
                        .setGranularity(Granularities.ALL)
                        .setAggregatorSpecs(aggregators(
                            new LongSumAggregatorFactory("_a0", "a0"),
                            new CountAggregatorFactory("_a1")
                        ))
                        .setContext(QUERY_CONTEXT_DEFAULT)
                        .build()
        ),
        NullHandling.replaceWithDefault() ?
        ImmutableList.of(
            new Object[]{3L, 1L}
        ) :
        ImmutableList.of(
            new Object[]{2L, 1L}
        )
    );
  }

  @Test
  public void testCompareExactAndApproximateCountDistinctUsingSubquery() throws Exception
  {
    testQuery(
        "SELECT\n"
        + "  COUNT(*) AS exact_count,\n"
        + "  COUNT(DISTINCT dim1) AS approx_count,\n"
        + "  (CAST(1 AS FLOAT) - COUNT(DISTINCT dim1) / COUNT(*)) * 100 AS error_pct\n"
        + "FROM (SELECT DISTINCT dim1 FROM druid.foo WHERE dim1 <> '')",
        ImmutableList.of(
            GroupByQuery.builder()
                        .setDataSource(
                            new QueryDataSource(
                                GroupByQuery.builder()
                                            .setDataSource(CalciteTests.DATASOURCE1)
                                            .setInterval(querySegmentSpec(Filtration.eternity()))
                                            .setGranularity(Granularities.ALL)
                                            .setDimFilter(not(selector("dim1", "", null)))
                                            .setDimensions(dimensions(new DefaultDimensionSpec("dim1", "d0")))
                                            .setContext(QUERY_CONTEXT_DEFAULT)
                                            .build()
                            )
                        )
                        .setInterval(querySegmentSpec(Filtration.eternity()))
                        .setGranularity(Granularities.ALL)
                        .setAggregatorSpecs(aggregators(
                            new CountAggregatorFactory("a0"),
                            new CardinalityAggregatorFactory(
                                "a1",
                                null,
                                dimensions(new DefaultDimensionSpec("d0", null)),
                                false,
                                true
                            )
                        ))
                        .setPostAggregatorSpecs(
                            ImmutableList.of(
                                expressionPostAgg("p0", "((1 - (\"a1\" / \"a0\")) * 100)")
                            )
                        )
                        .setContext(QUERY_CONTEXT_DEFAULT)
                        .build()
        ),
        ImmutableList.of(
            new Object[]{5L, 5L, 0.0f}
        )
    );
  }

  @Test
  public void testHistogramUsingSubquery() throws Exception
  {
    testQuery(
        "SELECT\n"
        + "  CAST(thecnt AS VARCHAR),\n"
        + "  COUNT(*)\n"
        + "FROM (SELECT dim2, SUM(cnt) AS thecnt FROM druid.foo GROUP BY dim2)\n"
        + "GROUP BY CAST(thecnt AS VARCHAR)",
        ImmutableList.of(
            GroupByQuery.builder()
                        .setDataSource(
                            new QueryDataSource(
                                GroupByQuery.builder()
                                            .setDataSource(CalciteTests.DATASOURCE1)
                                            .setInterval(querySegmentSpec(Filtration.eternity()))
                                            .setGranularity(Granularities.ALL)
                                            .setDimensions(dimensions(new DefaultDimensionSpec("dim2", "d0")))
                                            .setAggregatorSpecs(aggregators(new LongSumAggregatorFactory("a0", "cnt")))
                                            .setContext(QUERY_CONTEXT_DEFAULT)
                                            .build()
                            )
                        )
                        .setInterval(querySegmentSpec(Filtration.eternity()))
                        .setGranularity(Granularities.ALL)
                        .setDimensions(dimensions(new DefaultDimensionSpec("a0", "_d0")))
                        .setAggregatorSpecs(aggregators(
                            new CountAggregatorFactory("_a0")
                        ))
                        .setContext(QUERY_CONTEXT_DEFAULT)
                        .build()
        ),
        NullHandling.replaceWithDefault() ?
        ImmutableList.of(
            new Object[]{"1", 1L},
            new Object[]{"2", 1L},
            new Object[]{"3", 1L}
        ) :
        ImmutableList.of(
            new Object[]{"1", 2L},
            new Object[]{"2", 2L}
        )
    );
  }

  @Test
  public void testHistogramUsingSubqueryWithSort() throws Exception
  {
    testQuery(
        "SELECT\n"
        + "  CAST(thecnt AS VARCHAR),\n"
        + "  COUNT(*)\n"
        + "FROM (SELECT dim2, SUM(cnt) AS thecnt FROM druid.foo GROUP BY dim2)\n"
        + "GROUP BY CAST(thecnt AS VARCHAR) ORDER BY CAST(thecnt AS VARCHAR) LIMIT 2",
        ImmutableList.of(
            GroupByQuery.builder()
                        .setDataSource(
                            new QueryDataSource(
                                GroupByQuery.builder()
                                            .setDataSource(CalciteTests.DATASOURCE1)
                                            .setInterval(querySegmentSpec(Filtration.eternity()))
                                            .setGranularity(Granularities.ALL)
                                            .setDimensions(dimensions(new DefaultDimensionSpec("dim2", "d0")))
                                            .setAggregatorSpecs(aggregators(new LongSumAggregatorFactory("a0", "cnt")))
                                            .setContext(QUERY_CONTEXT_DEFAULT)
                                            .build()
                            )
                        )
                        .setInterval(querySegmentSpec(Filtration.eternity()))
                        .setGranularity(Granularities.ALL)
                        .setDimensions(dimensions(new DefaultDimensionSpec("a0", "_d0")))
                        .setAggregatorSpecs(aggregators(
                            new CountAggregatorFactory("_a0")
                        ))
                        .setLimitSpec(
                            new DefaultLimitSpec(
                                ImmutableList.of(new OrderByColumnSpec(
                                    "_d0",
                                    OrderByColumnSpec.Direction.ASCENDING,
                                    StringComparators.LEXICOGRAPHIC
                                )),
                                2
                            )
                        )
                        .setContext(QUERY_CONTEXT_DEFAULT)
                        .build()
        ),
        NullHandling.replaceWithDefault() ?
        ImmutableList.of(
            new Object[]{"1", 1L},
            new Object[]{"2", 1L}
        ) :
        ImmutableList.of(
            new Object[]{"1", 2L},
            new Object[]{"2", 2L}
        )
    );
  }

  @Test
  public void testCountDistinctArithmetic() throws Exception
  {
    testQuery(
        "SELECT\n"
        + "  SUM(cnt),\n"
        + "  COUNT(DISTINCT dim2),\n"
        + "  CAST(COUNT(DISTINCT dim2) AS FLOAT),\n"
        + "  SUM(cnt) / COUNT(DISTINCT dim2),\n"
        + "  SUM(cnt) / COUNT(DISTINCT dim2) + 3,\n"
        + "  CAST(SUM(cnt) AS FLOAT) / CAST(COUNT(DISTINCT dim2) AS FLOAT) + 3\n"
        + "FROM druid.foo",
        ImmutableList.of(
            Druids.newTimeseriesQueryBuilder()
                  .dataSource(CalciteTests.DATASOURCE1)
                  .intervals(querySegmentSpec(Filtration.eternity()))
                  .granularity(Granularities.ALL)
                  .aggregators(
                      aggregators(
                          new LongSumAggregatorFactory("a0", "cnt"),
                          new CardinalityAggregatorFactory(
                              "a1",
                              null,
                              dimensions(new DefaultDimensionSpec("dim2", null)),
                              false,
                              true
                          )
                      )
                  )
                  .postAggregators(
                      expressionPostAgg("p0", "CAST(\"a1\", 'DOUBLE')"),
                      expressionPostAgg("p1", "(\"a0\" / \"a1\")"),
                      expressionPostAgg("p2", "((\"a0\" / \"a1\") + 3)"),
                      expressionPostAgg("p3", "((CAST(\"a0\", 'DOUBLE') / CAST(\"a1\", 'DOUBLE')) + 3)")
                  )
                  .context(TIMESERIES_CONTEXT_DEFAULT)
                  .build()
        ),
        ImmutableList.of(
            new Object[]{6L, 3L, 3.0f, 2L, 5L, 5.0f}
        )
    );
  }

  @Test
  public void testCountDistinctOfSubstring() throws Exception
  {
    testQuery(
        "SELECT COUNT(DISTINCT SUBSTRING(dim1, 1, 1)) FROM druid.foo WHERE dim1 <> ''",
        ImmutableList.of(
            Druids.newTimeseriesQueryBuilder()
                  .dataSource(CalciteTests.DATASOURCE1)
                  .intervals(querySegmentSpec(Filtration.eternity()))
                  .filters(not(selector("dim1", "", null)))
                  .granularity(Granularities.ALL)
                  .aggregators(
                      aggregators(
                          new CardinalityAggregatorFactory(
                              "a0",
                              null,
                              dimensions(
                                  new ExtractionDimensionSpec(
                                      "dim1",
                                      null,
                                      new SubstringDimExtractionFn(0, 1)
                                  )
                              ),
                              false,
                              true
                          )
                      )
                  )
                  .context(TIMESERIES_CONTEXT_DEFAULT)
                  .build()
        ),
        ImmutableList.of(
            new Object[]{4L}
        )
    );
  }

  @Test
  public void testCountDistinctOfTrim() throws Exception
  {
    // Test a couple different syntax variants of TRIM.

    testQuery(
        "SELECT COUNT(DISTINCT TRIM(BOTH ' ' FROM dim1)) FROM druid.foo WHERE TRIM(dim1) <> ''",
        ImmutableList.of(
            Druids.newTimeseriesQueryBuilder()
                  .dataSource(CalciteTests.DATASOURCE1)
                  .intervals(querySegmentSpec(Filtration.eternity()))
                  .granularity(Granularities.ALL)
                  .virtualColumns(expressionVirtualColumn("v0", "trim(\"dim1\",' ')", ValueType.STRING))
                  .filters(not(selector("v0", NullHandling.emptyToNullIfNeeded(""), null)))
                  .aggregators(
                      aggregators(
                          new CardinalityAggregatorFactory(
                              "a0",
                              null,
                              dimensions(new DefaultDimensionSpec("v0", "v0", ValueType.STRING)),
                              false,
                              true
                          )
                      )
                  )
                  .context(TIMESERIES_CONTEXT_DEFAULT)
                  .build()
        ),
        ImmutableList.of(
            new Object[]{5L}
        )
    );
  }

  @Test
  public void testSillyQuarters() throws Exception
  {
    // Like FLOOR(__time TO QUARTER) but silly.

    testQuery(
        "SELECT CAST((EXTRACT(MONTH FROM __time) - 1 ) / 3 + 1 AS INTEGER) AS quarter, COUNT(*)\n"
        + "FROM foo\n"
        + "GROUP BY CAST((EXTRACT(MONTH FROM __time) - 1 ) / 3 + 1 AS INTEGER)",
        ImmutableList.of(
            GroupByQuery.builder()
                        .setDataSource(CalciteTests.DATASOURCE1)
                        .setInterval(querySegmentSpec(Filtration.eternity()))
                        .setGranularity(Granularities.ALL)
                        .setVirtualColumns(expressionVirtualColumn(
                            "v0",
                            "(((timestamp_extract(\"__time\",'MONTH','UTC') - 1) / 3) + 1)",
                            ValueType.LONG
                        ))
                        .setDimensions(dimensions(new DefaultDimensionSpec("v0", "v0", ValueType.LONG)))
                        .setAggregatorSpecs(aggregators(new CountAggregatorFactory("a0")))
                        .setContext(QUERY_CONTEXT_DEFAULT)
                        .build()
        ),
        ImmutableList.of(
            new Object[]{1, 6L}
        )
    );
  }

  @Test
  public void testRegexpExtract() throws Exception
  {
    String nullValue = NullHandling.replaceWithDefault() ? "" : null;
    testQuery(
        "SELECT DISTINCT\n"
        + "  REGEXP_EXTRACT(dim1, '^.'),\n"
        + "  REGEXP_EXTRACT(dim1, '^(.)', 1)\n"
        + "FROM foo\n"
        + "WHERE REGEXP_EXTRACT(dim1, '^(.)', 1) <> 'x'",
        ImmutableList.of(
            GroupByQuery.builder()
                        .setDataSource(CalciteTests.DATASOURCE1)
                        .setInterval(querySegmentSpec(Filtration.eternity()))
                        .setGranularity(Granularities.ALL)
                        .setDimFilter(
                            not(selector(
                                "dim1",
                                "x",
                                new RegexDimExtractionFn("^(.)", 1, true, null)
                            ))
                        )
                        .setDimensions(
                            dimensions(
                                new ExtractionDimensionSpec(
                                    "dim1",
                                    "d0",
                                    new RegexDimExtractionFn("^.", 0, true, null)
                                ),
                                new ExtractionDimensionSpec(
                                    "dim1",
                                    "d1",
                                    new RegexDimExtractionFn("^(.)", 1, true, null)
                                )
                            )
                        )
                        .setContext(QUERY_CONTEXT_DEFAULT)
                        .build()
        ),
        ImmutableList.of(
            new Object[]{nullValue, nullValue},
            new Object[]{"1", "1"},
            new Object[]{"2", "2"},
            new Object[]{"a", "a"},
            new Object[]{"d", "d"}
        )
    );
  }

  @Test
  public void testGroupBySortPushDown() throws Exception
  {
    String nullValue = NullHandling.replaceWithDefault() ? "" : null;
    testQuery(
        "SELECT dim2, dim1, SUM(cnt) FROM druid.foo GROUP BY dim2, dim1 ORDER BY dim1 LIMIT 4",
        ImmutableList.of(
            GroupByQuery.builder()
                        .setDataSource(CalciteTests.DATASOURCE1)
                        .setInterval(querySegmentSpec(Filtration.eternity()))
                        .setGranularity(Granularities.ALL)
                        .setDimensions(
                            dimensions(
                                new DefaultDimensionSpec("dim2", "d0"),
                                new DefaultDimensionSpec("dim1", "d1")
                            )
                        )
                        .setAggregatorSpecs(
                            aggregators(
                                new LongSumAggregatorFactory("a0", "cnt")
                            )
                        )
                        .setLimitSpec(
                            new DefaultLimitSpec(
                                ImmutableList.of(
                                    new OrderByColumnSpec("d1", OrderByColumnSpec.Direction.ASCENDING)
                                ),
                                4
                            )
                        )
                        .setContext(QUERY_CONTEXT_DEFAULT)
                        .build()
        ),
        ImmutableList.of(
            new Object[]{"a", "", 1L},
            new Object[]{"a", "1", 1L},
            new Object[]{nullValue, "10.1", 1L},
            new Object[]{"", "2", 1L}
        )
    );
  }

  @Test
  public void testGroupByLimitPushDownWithHavingOnLong() throws Exception
  {
    String nullValue = NullHandling.replaceWithDefault() ? "" : null;
    testQuery(
        "SELECT dim1, dim2, SUM(cnt) AS thecnt "
        + "FROM druid.foo "
        + "group by dim1, dim2 "
        + "having SUM(cnt) = 1 "
        + "order by dim2 "
        + "limit 4",
        ImmutableList.of(
            GroupByQuery.builder()
                        .setDataSource(CalciteTests.DATASOURCE1)
                        .setInterval(querySegmentSpec(Filtration.eternity()))
                        .setGranularity(Granularities.ALL)
                        .setDimensions(
                            dimensions(
                                new DefaultDimensionSpec("dim1", "d0"),
                                new DefaultDimensionSpec("dim2", "d1")
                            )
                        )
                        .setAggregatorSpecs(
                            aggregators(
                                new LongSumAggregatorFactory("a0", "cnt")
                            )
                        )
                        .setLimitSpec(
                            new DefaultLimitSpec(
                                ImmutableList.of(
                                    new OrderByColumnSpec("d1", OrderByColumnSpec.Direction.ASCENDING)
                                ),
                                4
                            )
                        )
                        .setHavingSpec(having(selector("a0", "1", null)))
                        .setContext(QUERY_CONTEXT_DEFAULT)
                        .build()
        ),
        NullHandling.replaceWithDefault() ?
        ImmutableList.of(
            new Object[]{"10.1", "", 1L},
            new Object[]{"2", "", 1L},
            new Object[]{"abc", "", 1L},
            new Object[]{"", "a", 1L}
        ) :
        ImmutableList.of(
            new Object[]{"10.1", null, 1L},
            new Object[]{"abc", null, 1L},
            new Object[]{"2", "", 1L},
            new Object[]{"", "a", 1L}
        )
    );
  }

  @Test
  public void testFilterOnTimeFloor() throws Exception
  {
    testQuery(
        "SELECT COUNT(*) FROM druid.foo\n"
        + "WHERE\n"
        + "FLOOR(__time TO MONTH) = TIMESTAMP '2000-01-01 00:00:00'\n"
        + "OR FLOOR(__time TO MONTH) = TIMESTAMP '2000-02-01 00:00:00'",
        ImmutableList.of(
            Druids.newTimeseriesQueryBuilder()
                  .dataSource(CalciteTests.DATASOURCE1)
                  .intervals(querySegmentSpec(Intervals.of("2000/P2M")))
                  .granularity(Granularities.ALL)
                  .aggregators(aggregators(new CountAggregatorFactory("a0")))
                  .context(TIMESERIES_CONTEXT_DEFAULT)
                  .build()
        ),
        ImmutableList.of(
            new Object[]{3L}
        )
    );
  }

  @Test
  public void testGroupAndFilterOnTimeFloorWithTimeZone() throws Exception
  {
    testQuery(
        "SELECT TIME_FLOOR(__time, 'P1M', NULL, 'America/Los_Angeles'), COUNT(*)\n"
        + "FROM druid.foo\n"
        + "WHERE\n"
        + "TIME_FLOOR(__time, 'P1M', NULL, 'America/Los_Angeles') = "
        + "  TIME_PARSE('2000-01-01 00:00:00', NULL, 'America/Los_Angeles')\n"
        + "OR TIME_FLOOR(__time, 'P1M', NULL, 'America/Los_Angeles') = "
        + "  TIME_PARSE('2000-02-01 00:00:00', NULL, 'America/Los_Angeles')\n"
        + "GROUP BY 1",
        ImmutableList.of(
            Druids.newTimeseriesQueryBuilder()
                  .dataSource(CalciteTests.DATASOURCE1)
                  .intervals(querySegmentSpec(Intervals.of("2000-01-01T00-08:00/2000-03-01T00-08:00")))
                  .granularity(new PeriodGranularity(Period.months(1), null, DateTimes.inferTzFromString(LOS_ANGELES)))
                  .aggregators(aggregators(new CountAggregatorFactory("a0")))
                  .context(TIMESERIES_CONTEXT_DEFAULT)
                  .build()
        ),
        ImmutableList.of(
            new Object[]{
                Calcites.jodaToCalciteTimestamp(
                    new DateTime("2000-01-01", DateTimes.inferTzFromString(LOS_ANGELES)),
                    DateTimeZone.UTC
                ),
                2L
            }
        )
    );
  }

  @Test
  public void testFilterOnCurrentTimestampWithIntervalArithmetic() throws Exception
  {
    testQuery(
        "SELECT COUNT(*) FROM druid.foo\n"
        + "WHERE\n"
        + "  __time >= CURRENT_TIMESTAMP + INTERVAL '01:02' HOUR TO MINUTE\n"
        + "  AND __time < TIMESTAMP '2003-02-02 01:00:00' - INTERVAL '1 1' DAY TO HOUR - INTERVAL '1-1' YEAR TO MONTH",
        ImmutableList.of(
            Druids.newTimeseriesQueryBuilder()
                  .dataSource(CalciteTests.DATASOURCE1)
                  .intervals(querySegmentSpec(Intervals.of("2000-01-01T01:02/2002")))
                  .granularity(Granularities.ALL)
                  .aggregators(aggregators(new CountAggregatorFactory("a0")))
                  .context(TIMESERIES_CONTEXT_DEFAULT)
                  .build()
        ),
        ImmutableList.of(
            new Object[]{5L}
        )
    );
  }

  @Test
  public void testSelectCurrentTimeAndDateLosAngeles() throws Exception
  {
    testQuery(
        PLANNER_CONFIG_DEFAULT,
        QUERY_CONTEXT_LOS_ANGELES,
        "SELECT CURRENT_TIMESTAMP, CURRENT_DATE, CURRENT_DATE + INTERVAL '1' DAY",
        CalciteTests.REGULAR_USER_AUTH_RESULT,
        ImmutableList.of(),
        ImmutableList.of(
            new Object[]{timestamp("2000-01-01T00Z", LOS_ANGELES), day("1999-12-31"), day("2000-01-01")}
        )
    );
  }

  @Test
  public void testFilterOnCurrentTimestampLosAngeles() throws Exception
  {
    testQuery(
        PLANNER_CONFIG_DEFAULT,
        QUERY_CONTEXT_LOS_ANGELES,
        "SELECT COUNT(*) FROM druid.foo\n"
        + "WHERE __time >= CURRENT_TIMESTAMP + INTERVAL '1' DAY AND __time < TIMESTAMP '2002-01-01 00:00:00'",
        CalciteTests.REGULAR_USER_AUTH_RESULT,
        ImmutableList.of(
            Druids.newTimeseriesQueryBuilder()
                  .dataSource(CalciteTests.DATASOURCE1)
                  .intervals(querySegmentSpec(Intervals.of("2000-01-02T00Z/2002-01-01T08Z")))
                  .granularity(Granularities.ALL)
                  .aggregators(aggregators(new CountAggregatorFactory("a0")))
                  .context(TIMESERIES_CONTEXT_LOS_ANGELES)
                  .build()
        ),
        ImmutableList.of(
            new Object[]{5L}
        )
    );
  }

  @Test
  public void testFilterOnCurrentTimestampOnView() throws Exception
  {
    testQuery(
        "SELECT * FROM bview",
        ImmutableList.of(
            Druids.newTimeseriesQueryBuilder()
                  .dataSource(CalciteTests.DATASOURCE1)
                  .intervals(querySegmentSpec(Intervals.of("2000-01-02/2002")))
                  .granularity(Granularities.ALL)
                  .aggregators(aggregators(new CountAggregatorFactory("a0")))
                  .context(TIMESERIES_CONTEXT_DEFAULT)
                  .build()
        ),
        ImmutableList.of(
            new Object[]{5L}
        )
    );
  }

  @Test
  public void testFilterOnCurrentTimestampLosAngelesOnView() throws Exception
  {
    // Tests that query context still applies to view SQL; note the result is different from
    // "testFilterOnCurrentTimestampOnView" above.

    testQuery(
        PLANNER_CONFIG_DEFAULT,
        QUERY_CONTEXT_LOS_ANGELES,
        "SELECT * FROM bview",
        CalciteTests.REGULAR_USER_AUTH_RESULT,
        ImmutableList.of(
            Druids.newTimeseriesQueryBuilder()
                  .dataSource(CalciteTests.DATASOURCE1)
                  .intervals(querySegmentSpec(Intervals.of("2000-01-02T00Z/2002-01-01T08Z")))
                  .granularity(Granularities.ALL)
                  .aggregators(aggregators(new CountAggregatorFactory("a0")))
                  .context(TIMESERIES_CONTEXT_LOS_ANGELES)
                  .build()
        ),
        ImmutableList.of(
            new Object[]{5L}
        )
    );
  }

  @Test
  public void testFilterOnNotTimeFloor() throws Exception
  {
    testQuery(
        "SELECT COUNT(*) FROM druid.foo\n"
        + "WHERE\n"
        + "FLOOR(__time TO MONTH) <> TIMESTAMP '2001-01-01 00:00:00'",
        ImmutableList.of(
            Druids.newTimeseriesQueryBuilder()
                  .dataSource(CalciteTests.DATASOURCE1)
                  .intervals(querySegmentSpec(
                      new Interval(DateTimes.MIN, DateTimes.of("2001-01-01")),
                      new Interval(DateTimes.of("2001-02-01"), DateTimes.MAX)
                  ))
                  .granularity(Granularities.ALL)
                  .aggregators(aggregators(new CountAggregatorFactory("a0")))
                  .context(TIMESERIES_CONTEXT_DEFAULT)
                  .build()
        ),
        ImmutableList.of(
            new Object[]{3L}
        )
    );
  }

  @Test
  public void testFilterOnTimeFloorComparison() throws Exception
  {
    testQuery(
        "SELECT COUNT(*) FROM druid.foo\n"
        + "WHERE\n"
        + "FLOOR(__time TO MONTH) < TIMESTAMP '2000-02-01 00:00:00'",
        ImmutableList.of(
            Druids.newTimeseriesQueryBuilder()
                  .dataSource(CalciteTests.DATASOURCE1)
                  .intervals(querySegmentSpec(new Interval(DateTimes.MIN, DateTimes.of("2000-02-01"))))
                  .granularity(Granularities.ALL)
                  .aggregators(aggregators(new CountAggregatorFactory("a0")))
                  .context(TIMESERIES_CONTEXT_DEFAULT)
                  .build()
        ),
        ImmutableList.of(
            new Object[]{3L}
        )
    );
  }

  @Test
  public void testFilterOnTimeFloorComparisonMisaligned() throws Exception
  {
    testQuery(
        "SELECT COUNT(*) FROM druid.foo\n"
        + "WHERE\n"
        + "FLOOR(__time TO MONTH) < TIMESTAMP '2000-02-01 00:00:01'",
        ImmutableList.of(
            Druids.newTimeseriesQueryBuilder()
                  .dataSource(CalciteTests.DATASOURCE1)
                  .intervals(querySegmentSpec(new Interval(DateTimes.MIN, DateTimes.of("2000-03-01"))))
                  .granularity(Granularities.ALL)
                  .aggregators(aggregators(new CountAggregatorFactory("a0")))
                  .context(TIMESERIES_CONTEXT_DEFAULT)
                  .build()
        ),
        ImmutableList.of(
            new Object[]{3L}
        )
    );
  }

  @Test
  public void testFilterOnTimeExtract() throws Exception
  {
    testQuery(
        "SELECT COUNT(*) FROM druid.foo\n"
        + "WHERE EXTRACT(YEAR FROM __time) = 2000\n"
        + "AND EXTRACT(MONTH FROM __time) = 1",
        ImmutableList.of(
            Druids.newTimeseriesQueryBuilder()
                  .dataSource(CalciteTests.DATASOURCE1)
                  .intervals(querySegmentSpec(Filtration.eternity()))
                  .granularity(Granularities.ALL)
                  .virtualColumns(
                      expressionVirtualColumn("v0", "timestamp_extract(\"__time\",'YEAR','UTC')", ValueType.LONG),
                      expressionVirtualColumn("v1", "timestamp_extract(\"__time\",'MONTH','UTC')", ValueType.LONG)
                  )
                  .aggregators(aggregators(new CountAggregatorFactory("a0")))
                  .filters(
                      and(
                          selector("v0", "2000", null),
                          selector("v1", "1", null)
                      )
                  )
                  .context(TIMESERIES_CONTEXT_DEFAULT)
                  .build()
        ),
        ImmutableList.of(
            new Object[]{3L}
        )
    );
  }

  @Test
  public void testFilterOnTimeExtractWithMultipleDays() throws Exception
  {
    testQuery(
        "SELECT COUNT(*) FROM druid.foo\n"
        + "WHERE EXTRACT(YEAR FROM __time) = 2000\n"
        + "AND EXTRACT(DAY FROM __time) IN (2, 3, 5)",
        ImmutableList.of(
            Druids.newTimeseriesQueryBuilder()
                  .dataSource(CalciteTests.DATASOURCE1)
                  .intervals(querySegmentSpec(Filtration.eternity()))
                  .granularity(Granularities.ALL)
                  .virtualColumns(
                      expressionVirtualColumn(
                          "v0",
                          "timestamp_extract(\"__time\",'YEAR','UTC')",
                          ValueType.LONG
                      ),
                      expressionVirtualColumn(
                          "v1",
                          "timestamp_extract(\"__time\",'DAY','UTC')",
                          ValueType.LONG
                      )
                  )
                  .aggregators(aggregators(new CountAggregatorFactory("a0")))
                  .filters(
                      and(
                          selector("v0", "2000", null),
                          in("v1", ImmutableList.of("2", "3", "5"), null)
                      )
                  )
                  .context(TIMESERIES_CONTEXT_DEFAULT)
                  .build()
        ),
        ImmutableList.of(
            new Object[]{2L}
        )
    );
  }

  @Test
  public void testFilterOnTimeFloorMisaligned() throws Exception
  {
    testQuery(
        "SELECT COUNT(*) FROM druid.foo "
        + "WHERE floor(__time TO month) = TIMESTAMP '2000-01-01 00:00:01'",
        ImmutableList.of(
            Druids.newTimeseriesQueryBuilder()
                  .dataSource(CalciteTests.DATASOURCE1)
                  .intervals(querySegmentSpec())
                  .granularity(Granularities.ALL)
                  .aggregators(aggregators(new CountAggregatorFactory("a0")))
                  .context(TIMESERIES_CONTEXT_DEFAULT)
                  .build()
        ),
        ImmutableList.of()
    );
  }

  @Test
  public void testGroupByFloor() throws Exception
  {
    testQuery(
        PLANNER_CONFIG_NO_SUBQUERIES, // Sanity check; this simple query should work with subqueries disabled.
        "SELECT floor(CAST(dim1 AS float)), COUNT(*) FROM druid.foo GROUP BY floor(CAST(dim1 AS float))",
        CalciteTests.REGULAR_USER_AUTH_RESULT,
        ImmutableList.of(
            GroupByQuery.builder()
                        .setDataSource(CalciteTests.DATASOURCE1)
                        .setInterval(querySegmentSpec(Filtration.eternity()))
                        .setGranularity(Granularities.ALL)
                        .setVirtualColumns(
                            expressionVirtualColumn("v0", "floor(CAST(\"dim1\", 'DOUBLE'))", ValueType.FLOAT)
                        )
                        .setDimensions(dimensions(new DefaultDimensionSpec("v0", "v0", ValueType.FLOAT)))
                        .setAggregatorSpecs(aggregators(new CountAggregatorFactory("a0")))
                        .setContext(QUERY_CONTEXT_DEFAULT)
                        .build()
        ),
        ImmutableList.of(
            new Object[]{NullHandling.defaultFloatValue(), 3L},
            new Object[]{1.0f, 1L},
            new Object[]{2.0f, 1L},
            new Object[]{10.0f, 1L}
        )
    );
  }

  @Test
  public void testGroupByFloorWithOrderBy() throws Exception
  {
    testQuery(
        "SELECT floor(CAST(dim1 AS float)) AS fl, COUNT(*) FROM druid.foo GROUP BY floor(CAST(dim1 AS float)) ORDER BY fl DESC",
        ImmutableList.of(
            GroupByQuery.builder()
                        .setDataSource(CalciteTests.DATASOURCE1)
                        .setInterval(querySegmentSpec(Filtration.eternity()))
                        .setGranularity(Granularities.ALL)
                        .setVirtualColumns(
                            expressionVirtualColumn(
                                "v0",
                                "floor(CAST(\"dim1\", 'DOUBLE'))",
                                ValueType.FLOAT
                            )
                        )
                        .setDimensions(
                            dimensions(
                                new DefaultDimensionSpec(
                                    "v0",
                                    "v0",
                                    ValueType.FLOAT
                                )
                            )
                        )
                        .setAggregatorSpecs(aggregators(new CountAggregatorFactory("a0")))
                        .setLimitSpec(
                            new DefaultLimitSpec(
                                ImmutableList.of(
                                    new OrderByColumnSpec(
                                        "v0",
                                        OrderByColumnSpec.Direction.DESCENDING,
                                        StringComparators.NUMERIC
                                    )
                                ),
                                Integer.MAX_VALUE
                            )
                        )
                        .setContext(QUERY_CONTEXT_DEFAULT)
                        .build()
        ),
        ImmutableList.of(
            new Object[]{10.0f, 1L},
            new Object[]{2.0f, 1L},
            new Object[]{1.0f, 1L},
            new Object[]{NullHandling.defaultFloatValue(), 3L}
        )
    );
  }

  @Test
  public void testGroupByFloorTimeAndOneOtherDimensionWithOrderBy() throws Exception
  {
    testQuery(
        "SELECT floor(__time TO year), dim2, COUNT(*)"
        + " FROM druid.foo"
        + " GROUP BY floor(__time TO year), dim2"
        + " ORDER BY floor(__time TO year), dim2, COUNT(*) DESC",
        ImmutableList.of(
            GroupByQuery.builder()
                        .setDataSource(CalciteTests.DATASOURCE1)
                        .setInterval(querySegmentSpec(Filtration.eternity()))
                        .setGranularity(Granularities.ALL)
                        .setVirtualColumns(
                            expressionVirtualColumn(
                                "v0",
                                "timestamp_floor(\"__time\",'P1Y',null,'UTC')",
                                ValueType.LONG
                            )
                        )
                        .setDimensions(
                            dimensions(
                                new DefaultDimensionSpec("v0", "v0", ValueType.LONG),
                                new DefaultDimensionSpec("dim2", "d0")
                            )
                        )
                        .setAggregatorSpecs(
                            aggregators(
                                new CountAggregatorFactory("a0")
                            )
                        )
                        .setLimitSpec(
                            new DefaultLimitSpec(
                                ImmutableList.of(
                                    new OrderByColumnSpec(
                                        "v0",
                                        OrderByColumnSpec.Direction.ASCENDING,
                                        StringComparators.NUMERIC
                                    ),
                                    new OrderByColumnSpec(
                                        "d0",
                                        OrderByColumnSpec.Direction.ASCENDING,
                                        StringComparators.LEXICOGRAPHIC
                                    ),
                                    new OrderByColumnSpec(
                                        "a0",
                                        OrderByColumnSpec.Direction.DESCENDING,
                                        StringComparators.NUMERIC
                                    )
                                ),
                                Integer.MAX_VALUE
                            )
                        )
                        .setContext(QUERY_CONTEXT_DEFAULT)
                        .build()
        ),
        NullHandling.replaceWithDefault() ?
        ImmutableList.of(
            new Object[]{timestamp("2000"), "", 2L},
            new Object[]{timestamp("2000"), "a", 1L},
            new Object[]{timestamp("2001"), "", 1L},
            new Object[]{timestamp("2001"), "a", 1L},
            new Object[]{timestamp("2001"), "abc", 1L}
        ) :
        ImmutableList.of(
            new Object[]{timestamp("2000"), null, 1L},
            new Object[]{timestamp("2000"), "", 1L},
            new Object[]{timestamp("2000"), "a", 1L},
            new Object[]{timestamp("2001"), null, 1L},
            new Object[]{timestamp("2001"), "a", 1L},
            new Object[]{timestamp("2001"), "abc", 1L}
        )
    );
  }

  @Test
  public void testGroupByStringLength() throws Exception
  {
    testQuery(
        "SELECT CHARACTER_LENGTH(dim1), COUNT(*) FROM druid.foo GROUP BY CHARACTER_LENGTH(dim1)",
        ImmutableList.of(
            GroupByQuery.builder()
                        .setDataSource(CalciteTests.DATASOURCE1)
                        .setInterval(querySegmentSpec(Filtration.eternity()))
                        .setGranularity(Granularities.ALL)
                        .setVirtualColumns(expressionVirtualColumn("v0", "strlen(\"dim1\")", ValueType.LONG))
                        .setDimensions(dimensions(new DefaultDimensionSpec("v0", "v0", ValueType.LONG)))
                        .setAggregatorSpecs(aggregators(new CountAggregatorFactory("a0")))
                        .setContext(QUERY_CONTEXT_DEFAULT)
                        .build()
        ),
        ImmutableList.of(
            new Object[]{0, 1L},
            new Object[]{1, 2L},
            new Object[]{3, 2L},
            new Object[]{4, 1L}
        )
    );
  }

  @Test
  public void testFilterAndGroupByLookup() throws Exception
  {
    String nullValue = NullHandling.replaceWithDefault() ? "" : null;
    final RegisteredLookupExtractionFn extractionFn = new RegisteredLookupExtractionFn(
        null,
        "lookyloo",
        false,
        null,
        null,
        true
    );

    testQuery(
        "SELECT LOOKUP(dim1, 'lookyloo'), COUNT(*) FROM foo\n"
        + "WHERE LOOKUP(dim1, 'lookyloo') <> 'xxx'\n"
        + "GROUP BY LOOKUP(dim1, 'lookyloo')",
        ImmutableList.of(
            GroupByQuery.builder()
                        .setDataSource(CalciteTests.DATASOURCE1)
                        .setInterval(querySegmentSpec(Filtration.eternity()))
                        .setGranularity(Granularities.ALL)
                        .setDimFilter(
                            not(selector(
                                "dim1",
                                "xxx",
                                extractionFn
                            ))
                        )
                        .setDimensions(
                            dimensions(
                                new ExtractionDimensionSpec(
                                    "dim1",
                                    "d0",
                                    ValueType.STRING,
                                    extractionFn
                                )
                            )
                        )
                        .setAggregatorSpecs(
                            aggregators(
                                new CountAggregatorFactory("a0")
                            )
                        )
                        .setContext(QUERY_CONTEXT_DEFAULT)
                        .build()
        ),
        ImmutableList.of(
            new Object[]{nullValue, 5L},
            new Object[]{"xabc", 1L}
        )
    );
  }

  @Test
  public void testCountDistinctOfLookup() throws Exception
  {
    final RegisteredLookupExtractionFn extractionFn = new RegisteredLookupExtractionFn(
        null,
        "lookyloo",
        false,
        null,
        null,
        true
    );

    testQuery(
        "SELECT COUNT(DISTINCT LOOKUP(dim1, 'lookyloo')) FROM foo",
        ImmutableList.of(
            Druids.newTimeseriesQueryBuilder()
                  .dataSource(CalciteTests.DATASOURCE1)
                  .intervals(querySegmentSpec(Filtration.eternity()))
                  .granularity(Granularities.ALL)
                  .aggregators(aggregators(
                      new CardinalityAggregatorFactory(
                          "a0",
                          null,
                          ImmutableList.of(new ExtractionDimensionSpec("dim1", null, extractionFn)),
                          false,
                          true
                      )
                  ))
                  .context(TIMESERIES_CONTEXT_DEFAULT)
                  .build()
        ),
        ImmutableList.of(
            new Object[]{NullHandling.replaceWithDefault() ? 2L : 1L}
        )
    );
  }

  @Test
  public void testTimeseries() throws Exception
  {
    testQuery(
        "SELECT SUM(cnt), gran FROM (\n"
        + "  SELECT floor(__time TO month) AS gran,\n"
        + "  cnt FROM druid.foo\n"
        + ") AS x\n"
        + "GROUP BY gran\n"
        + "ORDER BY gran",
        ImmutableList.of(
            Druids.newTimeseriesQueryBuilder()
                  .dataSource(CalciteTests.DATASOURCE1)
                  .intervals(querySegmentSpec(Filtration.eternity()))
                  .granularity(Granularities.MONTH)
                  .aggregators(aggregators(new LongSumAggregatorFactory("a0", "cnt")))
                  .context(TIMESERIES_CONTEXT_DEFAULT)
                  .build()
        ),
        ImmutableList.of(
            new Object[]{3L, timestamp("2000-01-01")},
            new Object[]{3L, timestamp("2001-01-01")}
        )
    );
  }

  @Test
  public void testFilteredTimeAggregators() throws Exception
  {
    testQuery(
        "SELECT\n"
        + "  SUM(cnt) FILTER(WHERE __time >= TIMESTAMP '2000-01-01 00:00:00'\n"
        + "                    AND __time <  TIMESTAMP '2000-02-01 00:00:00'),\n"
        + "  SUM(cnt) FILTER(WHERE __time >= TIMESTAMP '2001-01-01 00:00:00'\n"
        + "                    AND __time <  TIMESTAMP '2001-02-01 00:00:00')\n"
        + "FROM foo\n"
        + "WHERE\n"
        + "  __time >= TIMESTAMP '2000-01-01 00:00:00'\n"
        + "  AND __time < TIMESTAMP '2001-02-01 00:00:00'",
        ImmutableList.of(
            Druids.newTimeseriesQueryBuilder()
                  .dataSource(CalciteTests.DATASOURCE1)
                  .intervals(querySegmentSpec(Intervals.of("2000-01-01/2001-02-01")))
                  .granularity(Granularities.ALL)
                  .aggregators(aggregators(
                      new FilteredAggregatorFactory(
                          new LongSumAggregatorFactory("a0", "cnt"),
                          bound(
                              "__time",
                              String.valueOf(timestamp("2000-01-01")),
                              String.valueOf(timestamp("2000-02-01")),
                              false,
                              true,
                              null,
                              StringComparators.NUMERIC
                          )
                      ),
                      new FilteredAggregatorFactory(
                          new LongSumAggregatorFactory("a1", "cnt"),
                          bound(
                              "__time",
                              String.valueOf(timestamp("2001-01-01")),
                              String.valueOf(timestamp("2001-02-01")),
                              false,
                              true,
                              null,
                              StringComparators.NUMERIC
                          )
                      )
                  ))
                  .context(TIMESERIES_CONTEXT_DEFAULT)
                  .build()
        ),
        ImmutableList.of(
            new Object[]{3L, 3L}
        )
    );
  }

  @Test
  public void testTimeseriesLosAngelesViaQueryContext() throws Exception
  {
    testQuery(
        PLANNER_CONFIG_DEFAULT,
        QUERY_CONTEXT_LOS_ANGELES,
        "SELECT SUM(cnt), gran FROM (\n"
        + "  SELECT FLOOR(__time TO MONTH) AS gran,\n"
        + "  cnt FROM druid.foo\n"
        + ") AS x\n"
        + "GROUP BY gran\n"
        + "ORDER BY gran",
        CalciteTests.REGULAR_USER_AUTH_RESULT,
        ImmutableList.of(
            Druids.newTimeseriesQueryBuilder()
                  .dataSource(CalciteTests.DATASOURCE1)
                  .intervals(querySegmentSpec(Filtration.eternity()))
                  .granularity(new PeriodGranularity(Period.months(1), null, DateTimes.inferTzFromString(LOS_ANGELES)))
                  .aggregators(aggregators(new LongSumAggregatorFactory("a0", "cnt")))
                  .context(TIMESERIES_CONTEXT_LOS_ANGELES)
                  .build()
        ),
        ImmutableList.of(
            new Object[]{1L, timestamp("1999-12-01", LOS_ANGELES)},
            new Object[]{2L, timestamp("2000-01-01", LOS_ANGELES)},
            new Object[]{1L, timestamp("2000-12-01", LOS_ANGELES)},
            new Object[]{2L, timestamp("2001-01-01", LOS_ANGELES)}
        )
    );
  }

  @Test
  public void testTimeseriesLosAngelesViaPlannerConfig() throws Exception
  {
    testQuery(
        PLANNER_CONFIG_LOS_ANGELES,
        QUERY_CONTEXT_DEFAULT,
        "SELECT SUM(cnt), gran FROM (\n"
        + "  SELECT\n"
        + "    FLOOR(__time TO MONTH) AS gran,\n"
        + "    cnt\n"
        + "  FROM druid.foo\n"
        + "  WHERE __time >= TIME_PARSE('1999-12-01 00:00:00') AND __time < TIME_PARSE('2002-01-01 00:00:00')\n"
        + ") AS x\n"
        + "GROUP BY gran\n"
        + "ORDER BY gran",
        CalciteTests.REGULAR_USER_AUTH_RESULT,
        ImmutableList.of(
            Druids.newTimeseriesQueryBuilder()
                  .dataSource(CalciteTests.DATASOURCE1)
                  .intervals(querySegmentSpec(Intervals.of("1999-12-01T00-08:00/2002-01-01T00-08:00")))
                  .granularity(new PeriodGranularity(Period.months(1), null, DateTimes.inferTzFromString(LOS_ANGELES)))
                  .aggregators(aggregators(new LongSumAggregatorFactory("a0", "cnt")))
                  .context(TIMESERIES_CONTEXT_DEFAULT)
                  .build()
        ),
        ImmutableList.of(
            new Object[]{1L, timestamp("1999-12-01", LOS_ANGELES)},
            new Object[]{2L, timestamp("2000-01-01", LOS_ANGELES)},
            new Object[]{1L, timestamp("2000-12-01", LOS_ANGELES)},
            new Object[]{2L, timestamp("2001-01-01", LOS_ANGELES)}
        )
    );
  }

  @Test
  public void testTimeseriesUsingTimeFloor() throws Exception
  {
    testQuery(
        "SELECT SUM(cnt), gran FROM (\n"
        + "  SELECT TIME_FLOOR(__time, 'P1M') AS gran,\n"
        + "  cnt FROM druid.foo\n"
        + ") AS x\n"
        + "GROUP BY gran\n"
        + "ORDER BY gran",
        ImmutableList.of(
            Druids.newTimeseriesQueryBuilder()
                  .dataSource(CalciteTests.DATASOURCE1)
                  .intervals(querySegmentSpec(Filtration.eternity()))
                  .granularity(Granularities.MONTH)
                  .aggregators(aggregators(new LongSumAggregatorFactory("a0", "cnt")))
                  .context(TIMESERIES_CONTEXT_DEFAULT)
                  .build()
        ),
        ImmutableList.of(
            new Object[]{3L, timestamp("2000-01-01")},
            new Object[]{3L, timestamp("2001-01-01")}
        )
    );
  }

  @Test
  public void testTimeseriesUsingTimeFloorWithTimeShift() throws Exception
  {
    testQuery(
        "SELECT SUM(cnt), gran FROM (\n"
        + "  SELECT TIME_FLOOR(TIME_SHIFT(__time, 'P1D', -1), 'P1M') AS gran,\n"
        + "  cnt FROM druid.foo\n"
        + ") AS x\n"
        + "GROUP BY gran\n"
        + "ORDER BY gran",
        ImmutableList.of(
            GroupByQuery.builder()
                        .setDataSource(CalciteTests.DATASOURCE1)
                        .setInterval(querySegmentSpec(Filtration.eternity()))
                        .setGranularity(Granularities.ALL)
                        .setVirtualColumns(
                            expressionVirtualColumn(
                                "v0",
                                "timestamp_floor(timestamp_shift(\"__time\",'P1D',-1,'UTC'),'P1M',null,'UTC')",
                                ValueType.LONG
                            )
                        )
                        .setDimensions(dimensions(new DefaultDimensionSpec("v0", "v0", ValueType.LONG)))
                        .setAggregatorSpecs(aggregators(new LongSumAggregatorFactory("a0", "cnt")))
                        .setLimitSpec(
                            new DefaultLimitSpec(
                                ImmutableList.of(
                                    new OrderByColumnSpec(
                                        "v0",
                                        OrderByColumnSpec.Direction.ASCENDING,
                                        StringComparators.NUMERIC
                                    )
                                ),
                                Integer.MAX_VALUE
                            )
                        )
                        .setContext(QUERY_CONTEXT_DEFAULT)
                        .build()
        ),
        ImmutableList.of(
            new Object[]{1L, timestamp("1999-12-01")},
            new Object[]{2L, timestamp("2000-01-01")},
            new Object[]{1L, timestamp("2000-12-01")},
            new Object[]{2L, timestamp("2001-01-01")}
        )
    );
  }

  @Test
  public void testTimeseriesUsingTimeFloorWithTimestampAdd() throws Exception
  {
    testQuery(
        "SELECT SUM(cnt), gran FROM (\n"
        + "  SELECT TIME_FLOOR(TIMESTAMPADD(DAY, -1, __time), 'P1M') AS gran,\n"
        + "  cnt FROM druid.foo\n"
        + ") AS x\n"
        + "GROUP BY gran\n"
        + "ORDER BY gran",
        ImmutableList.of(
            GroupByQuery.builder()
                        .setDataSource(CalciteTests.DATASOURCE1)
                        .setInterval(querySegmentSpec(Filtration.eternity()))
                        .setGranularity(Granularities.ALL)
                        .setVirtualColumns(
                            expressionVirtualColumn(
                                "v0",
                                "timestamp_floor((\"__time\" + -86400000),'P1M',null,'UTC')",
                                ValueType.LONG
                            )
                        )
                        .setDimensions(dimensions(new DefaultDimensionSpec("v0", "v0", ValueType.LONG)))
                        .setAggregatorSpecs(aggregators(new LongSumAggregatorFactory("a0", "cnt")))
                        .setLimitSpec(
                            new DefaultLimitSpec(
                                ImmutableList.of(
                                    new OrderByColumnSpec(
                                        "v0",
                                        OrderByColumnSpec.Direction.ASCENDING,
                                        StringComparators.NUMERIC
                                    )
                                ),
                                Integer.MAX_VALUE
                            )
                        )
                        .setContext(QUERY_CONTEXT_DEFAULT)
                        .build()
        ),
        ImmutableList.of(
            new Object[]{1L, timestamp("1999-12-01")},
            new Object[]{2L, timestamp("2000-01-01")},
            new Object[]{1L, timestamp("2000-12-01")},
            new Object[]{2L, timestamp("2001-01-01")}
        )
    );
  }

  @Test
  public void testTimeseriesUsingTimeFloorWithOrigin() throws Exception
  {
    testQuery(
        "SELECT SUM(cnt), gran FROM (\n"
        + "  SELECT TIME_FLOOR(__time, 'P1M', TIMESTAMP '1970-01-01 01:02:03') AS gran,\n"
        + "  cnt FROM druid.foo\n"
        + ") AS x\n"
        + "GROUP BY gran\n"
        + "ORDER BY gran",
        ImmutableList.of(
            Druids.newTimeseriesQueryBuilder()
                  .dataSource(CalciteTests.DATASOURCE1)
                  .intervals(querySegmentSpec(Filtration.eternity()))
                  .granularity(
                      new PeriodGranularity(
                          Period.months(1),
                          DateTimes.of("1970-01-01T01:02:03"),
                          DateTimeZone.UTC
                      )
                  )
                  .aggregators(aggregators(new LongSumAggregatorFactory("a0", "cnt")))
                  .context(TIMESERIES_CONTEXT_DEFAULT)
                  .build()
        ),
        ImmutableList.of(
            new Object[]{1L, timestamp("1999-12-01T01:02:03")},
            new Object[]{2L, timestamp("2000-01-01T01:02:03")},
            new Object[]{1L, timestamp("2000-12-01T01:02:03")},
            new Object[]{2L, timestamp("2001-01-01T01:02:03")}
        )
    );
  }

  @Test
  public void testTimeseriesLosAngelesUsingTimeFloorConnectionUtc() throws Exception
  {
    testQuery(
        "SELECT SUM(cnt), gran FROM (\n"
        + "  SELECT TIME_FLOOR(__time, 'P1M', CAST(NULL AS TIMESTAMP), 'America/Los_Angeles') AS gran,\n"
        + "  cnt FROM druid.foo\n"
        + ") AS x\n"
        + "GROUP BY gran\n"
        + "ORDER BY gran",
        ImmutableList.of(
            Druids.newTimeseriesQueryBuilder()
                  .dataSource(CalciteTests.DATASOURCE1)
                  .intervals(querySegmentSpec(Filtration.eternity()))
                  .granularity(new PeriodGranularity(Period.months(1), null, DateTimes.inferTzFromString(LOS_ANGELES)))
                  .aggregators(aggregators(new LongSumAggregatorFactory("a0", "cnt")))
                  .context(TIMESERIES_CONTEXT_DEFAULT)
                  .build()
        ),
        ImmutableList.of(
            new Object[]{1L, timestamp("1999-12-01T08")},
            new Object[]{2L, timestamp("2000-01-01T08")},
            new Object[]{1L, timestamp("2000-12-01T08")},
            new Object[]{2L, timestamp("2001-01-01T08")}
        )
    );
  }

  @Test
  public void testTimeseriesLosAngelesUsingTimeFloorConnectionLosAngeles() throws Exception
  {
    testQuery(
        PLANNER_CONFIG_DEFAULT,
        QUERY_CONTEXT_LOS_ANGELES,
        "SELECT SUM(cnt), gran FROM (\n"
        + "  SELECT TIME_FLOOR(__time, 'P1M') AS gran,\n"
        + "  cnt FROM druid.foo\n"
        + ") AS x\n"
        + "GROUP BY gran\n"
        + "ORDER BY gran",
        CalciteTests.REGULAR_USER_AUTH_RESULT,
        ImmutableList.of(
            Druids.newTimeseriesQueryBuilder()
                  .dataSource(CalciteTests.DATASOURCE1)
                  .intervals(querySegmentSpec(Filtration.eternity()))
                  .granularity(new PeriodGranularity(Period.months(1), null, DateTimes.inferTzFromString(LOS_ANGELES)))
                  .aggregators(aggregators(new LongSumAggregatorFactory("a0", "cnt")))
                  .context(TIMESERIES_CONTEXT_LOS_ANGELES)
                  .build()
        ),
        ImmutableList.of(
            new Object[]{1L, timestamp("1999-12-01", LOS_ANGELES)},
            new Object[]{2L, timestamp("2000-01-01", LOS_ANGELES)},
            new Object[]{1L, timestamp("2000-12-01", LOS_ANGELES)},
            new Object[]{2L, timestamp("2001-01-01", LOS_ANGELES)}
        )
    );
  }

  @Test
  public void testTimeseriesDontSkipEmptyBuckets() throws Exception
  {
    // Tests that query context parameters are passed through to the underlying query engine.
    Long defaultVal = NullHandling.replaceWithDefault() ? 0L : null;
    testQuery(
        PLANNER_CONFIG_DEFAULT,
        QUERY_CONTEXT_DONT_SKIP_EMPTY_BUCKETS,
        "SELECT SUM(cnt), gran FROM (\n"
        + "  SELECT floor(__time TO HOUR) AS gran, cnt FROM druid.foo\n"
        + "  WHERE __time >= TIMESTAMP '2000-01-01 00:00:00' AND __time < TIMESTAMP '2000-01-02 00:00:00'\n"
        + ") AS x\n"
        + "GROUP BY gran\n"
        + "ORDER BY gran",
        CalciteTests.REGULAR_USER_AUTH_RESULT,
        ImmutableList.of(
            Druids.newTimeseriesQueryBuilder()
                  .dataSource(CalciteTests.DATASOURCE1)
                  .intervals(querySegmentSpec(Intervals.of("2000/2000-01-02")))
                  .granularity(new PeriodGranularity(Period.hours(1), null, DateTimeZone.UTC))
                  .aggregators(aggregators(new LongSumAggregatorFactory("a0", "cnt")))
                  .context(QUERY_CONTEXT_DONT_SKIP_EMPTY_BUCKETS)
                  .build()
        ),
        ImmutableList.<Object[]>builder()
            .add(new Object[]{1L, timestamp("2000-01-01")})
            .add(new Object[]{defaultVal, timestamp("2000-01-01T01")})
            .add(new Object[]{defaultVal, timestamp("2000-01-01T02")})
            .add(new Object[]{defaultVal, timestamp("2000-01-01T03")})
            .add(new Object[]{defaultVal, timestamp("2000-01-01T04")})
            .add(new Object[]{defaultVal, timestamp("2000-01-01T05")})
            .add(new Object[]{defaultVal, timestamp("2000-01-01T06")})
            .add(new Object[]{defaultVal, timestamp("2000-01-01T07")})
            .add(new Object[]{defaultVal, timestamp("2000-01-01T08")})
            .add(new Object[]{defaultVal, timestamp("2000-01-01T09")})
            .add(new Object[]{defaultVal, timestamp("2000-01-01T10")})
            .add(new Object[]{defaultVal, timestamp("2000-01-01T11")})
            .add(new Object[]{defaultVal, timestamp("2000-01-01T12")})
            .add(new Object[]{defaultVal, timestamp("2000-01-01T13")})
            .add(new Object[]{defaultVal, timestamp("2000-01-01T14")})
            .add(new Object[]{defaultVal, timestamp("2000-01-01T15")})
            .add(new Object[]{defaultVal, timestamp("2000-01-01T16")})
            .add(new Object[]{defaultVal, timestamp("2000-01-01T17")})
            .add(new Object[]{defaultVal, timestamp("2000-01-01T18")})
            .add(new Object[]{defaultVal, timestamp("2000-01-01T19")})
            .add(new Object[]{defaultVal, timestamp("2000-01-01T20")})
            .add(new Object[]{defaultVal, timestamp("2000-01-01T21")})
            .add(new Object[]{defaultVal, timestamp("2000-01-01T22")})
            .add(new Object[]{defaultVal, timestamp("2000-01-01T23")})
            .build()
    );
  }

  @Test
  public void testTimeseriesUsingCastAsDate() throws Exception
  {
    testQuery(
        "SELECT SUM(cnt), dt FROM (\n"
        + "  SELECT CAST(__time AS DATE) AS dt,\n"
        + "  cnt FROM druid.foo\n"
        + ") AS x\n"
        + "GROUP BY dt\n"
        + "ORDER BY dt",
        ImmutableList.of(
            Druids.newTimeseriesQueryBuilder()
                  .dataSource(CalciteTests.DATASOURCE1)
                  .intervals(querySegmentSpec(Filtration.eternity()))
                  .granularity(new PeriodGranularity(Period.days(1), null, DateTimeZone.UTC))
                  .aggregators(aggregators(new LongSumAggregatorFactory("a0", "cnt")))
                  .context(TIMESERIES_CONTEXT_DEFAULT)
                  .build()
        ),
        ImmutableList.of(
            new Object[]{1L, day("2000-01-01")},
            new Object[]{1L, day("2000-01-02")},
            new Object[]{1L, day("2000-01-03")},
            new Object[]{1L, day("2001-01-01")},
            new Object[]{1L, day("2001-01-02")},
            new Object[]{1L, day("2001-01-03")}
        )
    );
  }

  @Test
  public void testTimeseriesUsingFloorPlusCastAsDate() throws Exception
  {
    testQuery(
        "SELECT SUM(cnt), dt FROM (\n"
        + "  SELECT CAST(FLOOR(__time TO QUARTER) AS DATE) AS dt,\n"
        + "  cnt FROM druid.foo\n"
        + ") AS x\n"
        + "GROUP BY dt\n"
        + "ORDER BY dt",
        ImmutableList.of(
            Druids.newTimeseriesQueryBuilder()
                  .dataSource(CalciteTests.DATASOURCE1)
                  .intervals(querySegmentSpec(Filtration.eternity()))
                  .granularity(new PeriodGranularity(Period.months(3), null, DateTimeZone.UTC))
                  .aggregators(aggregators(new LongSumAggregatorFactory("a0", "cnt")))
                  .context(TIMESERIES_CONTEXT_DEFAULT)
                  .build()
        ),
        ImmutableList.of(
            new Object[]{3L, day("2000-01-01")},
            new Object[]{3L, day("2001-01-01")}
        )
    );
  }

  @Test
  public void testTimeseriesDescending() throws Exception
  {
    testQuery(
        "SELECT gran, SUM(cnt) FROM (\n"
        + "  SELECT floor(__time TO month) AS gran,\n"
        + "  cnt FROM druid.foo\n"
        + ") AS x\n"
        + "GROUP BY gran\n"
        + "ORDER BY gran DESC",
        ImmutableList.of(
            Druids.newTimeseriesQueryBuilder()
                  .dataSource(CalciteTests.DATASOURCE1)
                  .intervals(querySegmentSpec(Filtration.eternity()))
                  .granularity(Granularities.MONTH)
                  .aggregators(aggregators(new LongSumAggregatorFactory("a0", "cnt")))
                  .descending(true)
                  .context(TIMESERIES_CONTEXT_DEFAULT)
                  .build()
        ),
        ImmutableList.of(
            new Object[]{timestamp("2001-01-01"), 3L},
            new Object[]{timestamp("2000-01-01"), 3L}
        )
    );
  }

  @Test
  public void testGroupByExtractYear() throws Exception
  {
    testQuery(
        "SELECT\n"
        + "  EXTRACT(YEAR FROM __time) AS \"year\",\n"
        + "  SUM(cnt)\n"
        + "FROM druid.foo\n"
        + "GROUP BY EXTRACT(YEAR FROM __time)\n"
        + "ORDER BY 1",
        ImmutableList.of(
            GroupByQuery.builder()
                        .setDataSource(CalciteTests.DATASOURCE1)
                        .setInterval(querySegmentSpec(Filtration.eternity()))
                        .setGranularity(Granularities.ALL)
                        .setVirtualColumns(
                            expressionVirtualColumn(
                                "v0",
                                "timestamp_extract(\"__time\",'YEAR','UTC')",
                                ValueType.LONG
                            )
                        )
                        .setDimensions(dimensions(new DefaultDimensionSpec("v0", "v0", ValueType.LONG)))
                        .setAggregatorSpecs(aggregators(new LongSumAggregatorFactory("a0", "cnt")))
                        .setLimitSpec(
                            new DefaultLimitSpec(
                                ImmutableList.of(
                                    new OrderByColumnSpec(
                                        "v0",
                                        OrderByColumnSpec.Direction.ASCENDING,
                                        StringComparators.NUMERIC
                                    )
                                ),
                                Integer.MAX_VALUE
                            )
                        )
                        .setContext(QUERY_CONTEXT_DEFAULT)
                        .build()
        ),
        ImmutableList.of(
            new Object[]{2000L, 3L},
            new Object[]{2001L, 3L}
        )
    );
  }

  @Test
  public void testGroupByFormatYearAndMonth() throws Exception
  {
    testQuery(
        "SELECT\n"
        + "  TIME_FORMAt(__time, 'yyyy MM') AS \"year\",\n"
        + "  SUM(cnt)\n"
        + "FROM druid.foo\n"
        + "GROUP BY TIME_FORMAt(__time, 'yyyy MM')\n"
        + "ORDER BY 1",
        ImmutableList.of(
            GroupByQuery.builder()
                        .setDataSource(CalciteTests.DATASOURCE1)
                        .setInterval(querySegmentSpec(Filtration.eternity()))
                        .setGranularity(Granularities.ALL)
                        .setVirtualColumns(
                            expressionVirtualColumn(
                                "v0",
                                "timestamp_format(\"__time\",'yyyy MM','UTC')",
                                ValueType.STRING
                            )
                        )
                        .setDimensions(dimensions(new DefaultDimensionSpec("v0", "v0", ValueType.STRING)))
                        .setAggregatorSpecs(aggregators(new LongSumAggregatorFactory("a0", "cnt")))
                        .setLimitSpec(
                            new DefaultLimitSpec(
                                ImmutableList.of(
                                    new OrderByColumnSpec(
                                        "v0",
                                        OrderByColumnSpec.Direction.ASCENDING,
                                        StringComparators.LEXICOGRAPHIC
                                    )
                                ),
                                Integer.MAX_VALUE
                            )
                        )
                        .setContext(QUERY_CONTEXT_DEFAULT)
                        .build()
        ),
        ImmutableList.of(
            new Object[]{"2000 01", 3L},
            new Object[]{"2001 01", 3L}
        )
    );
  }

  @Test
  public void testGroupByExtractFloorTime() throws Exception
  {
    testQuery(
        "SELECT\n"
        + "EXTRACT(YEAR FROM FLOOR(__time TO YEAR)) AS \"year\", SUM(cnt)\n"
        + "FROM druid.foo\n"
        + "GROUP BY EXTRACT(YEAR FROM FLOOR(__time TO YEAR))",
        ImmutableList.of(
            GroupByQuery.builder()
                        .setDataSource(CalciteTests.DATASOURCE1)
                        .setInterval(querySegmentSpec(Filtration.eternity()))
                        .setGranularity(Granularities.ALL)
                        .setVirtualColumns(
                            expressionVirtualColumn(
                                "v0",
                                "timestamp_extract(timestamp_floor(\"__time\",'P1Y',null,'UTC'),'YEAR','UTC')",
                                ValueType.LONG
                            )
                        )
                        .setDimensions(dimensions(new DefaultDimensionSpec("v0", "v0", ValueType.LONG)))
                        .setAggregatorSpecs(aggregators(new LongSumAggregatorFactory("a0", "cnt")))
                        .setContext(QUERY_CONTEXT_DEFAULT)
                        .build()
        ),
        ImmutableList.of(
            new Object[]{2000L, 3L},
            new Object[]{2001L, 3L}
        )
    );
  }

  @Test
  public void testGroupByExtractFloorTimeLosAngeles() throws Exception
  {
    testQuery(
        PLANNER_CONFIG_DEFAULT,
        QUERY_CONTEXT_LOS_ANGELES,
        "SELECT\n"
        + "EXTRACT(YEAR FROM FLOOR(__time TO YEAR)) AS \"year\", SUM(cnt)\n"
        + "FROM druid.foo\n"
        + "GROUP BY EXTRACT(YEAR FROM FLOOR(__time TO YEAR))",
        CalciteTests.REGULAR_USER_AUTH_RESULT,
        ImmutableList.of(
            GroupByQuery.builder()
                        .setDataSource(CalciteTests.DATASOURCE1)
                        .setInterval(querySegmentSpec(Filtration.eternity()))
                        .setGranularity(Granularities.ALL)
                        .setVirtualColumns(
                            expressionVirtualColumn(
                                "v0",
                                "timestamp_extract(timestamp_floor(\"__time\",'P1Y',null,'America/Los_Angeles'),'YEAR','America/Los_Angeles')",
                                ValueType.LONG
                            )
                        )
                        .setDimensions(dimensions(new DefaultDimensionSpec("v0", "v0", ValueType.LONG)))
                        .setAggregatorSpecs(aggregators(new LongSumAggregatorFactory("a0", "cnt")))
                        .setContext(QUERY_CONTEXT_LOS_ANGELES)
                        .build()
        ),
        ImmutableList.of(
            new Object[]{1999L, 1L},
            new Object[]{2000L, 3L},
            new Object[]{2001L, 2L}
        )
    );
  }

  @Test
  public void testTimeseriesWithLimitNoTopN() throws Exception
  {
    testQuery(
        PLANNER_CONFIG_NO_TOPN,
        "SELECT gran, SUM(cnt)\n"
        + "FROM (\n"
        + "  SELECT floor(__time TO month) AS gran, cnt\n"
        + "  FROM druid.foo\n"
        + ") AS x\n"
        + "GROUP BY gran\n"
        + "ORDER BY gran\n"
        + "LIMIT 1",
        CalciteTests.REGULAR_USER_AUTH_RESULT,
        ImmutableList.of(
            Druids.newTimeseriesQueryBuilder()
                  .dataSource(CalciteTests.DATASOURCE1)
                  .intervals(querySegmentSpec(Filtration.eternity()))
                  .granularity(Granularities.MONTH)
                  .aggregators(aggregators(new LongSumAggregatorFactory("a0", "cnt")))
                  .limit(1)
                  .context(TIMESERIES_CONTEXT_DEFAULT)
                  .build()
        ),
        ImmutableList.of(
            new Object[]{timestamp("2000-01-01"), 3L}
        )
    );
  }

  @Test
  public void testTimeseriesWithLimit() throws Exception
  {
    testQuery(
        "SELECT gran, SUM(cnt)\n"
        + "FROM (\n"
        + "  SELECT floor(__time TO month) AS gran, cnt\n"
        + "  FROM druid.foo\n"
        + ") AS x\n"
        + "GROUP BY gran\n"
        + "LIMIT 1",
        ImmutableList.of(
            Druids.newTimeseriesQueryBuilder()
                  .dataSource(CalciteTests.DATASOURCE1)
                  .intervals(querySegmentSpec(Filtration.eternity()))
                  .granularity(Granularities.MONTH)
                  .aggregators(aggregators(new LongSumAggregatorFactory("a0", "cnt")))
                  .limit(1)
                  .context(TIMESERIES_CONTEXT_DEFAULT)
                  .build()
        ),
        ImmutableList.of(
            new Object[]{timestamp("2000-01-01"), 3L}
        )
    );
  }

  @Test
  public void testTimeseriesWithOrderByAndLimit() throws Exception
  {
    testQuery(
        "SELECT gran, SUM(cnt)\n"
        + "FROM (\n"
        + "  SELECT floor(__time TO month) AS gran, cnt\n"
        + "  FROM druid.foo\n"
        + ") AS x\n"
        + "GROUP BY gran\n"
        + "ORDER BY gran\n"
        + "LIMIT 1",
        ImmutableList.of(
            Druids.newTimeseriesQueryBuilder()
                  .dataSource(CalciteTests.DATASOURCE1)
                  .intervals(querySegmentSpec(Filtration.eternity()))
                  .granularity(Granularities.MONTH)
                  .aggregators(aggregators(new LongSumAggregatorFactory("a0", "cnt")))
                  .limit(1)
                  .context(TIMESERIES_CONTEXT_DEFAULT)
                  .build()
        ),
        ImmutableList.of(
            new Object[]{timestamp("2000-01-01"), 3L}
        )
    );
  }

  @Test
  public void testGroupByTimeAndOtherDimension() throws Exception
  {
    testQuery(
        "SELECT dim2, gran, SUM(cnt)\n"
        + "FROM (SELECT FLOOR(__time TO MONTH) AS gran, dim2, cnt FROM druid.foo) AS x\n"
        + "GROUP BY dim2, gran\n"
        + "ORDER BY dim2, gran",
        ImmutableList.of(
            GroupByQuery.builder()
                        .setDataSource(CalciteTests.DATASOURCE1)
                        .setInterval(querySegmentSpec(Filtration.eternity()))
                        .setGranularity(Granularities.ALL)
                        .setVirtualColumns(
                            expressionVirtualColumn(
                                "v0",
                                "timestamp_floor(\"__time\",'P1M',null,'UTC')",
                                ValueType.LONG
                            )
                        )
                        .setDimensions(
                            dimensions(
                                new DefaultDimensionSpec("dim2", "d0"),
                                new DefaultDimensionSpec("v0", "v0", ValueType.LONG)
                            )
                        )
                        .setAggregatorSpecs(aggregators(new LongSumAggregatorFactory("a0", "cnt")))
                        .setLimitSpec(
                            new DefaultLimitSpec(
                                ImmutableList.of(
                                    new OrderByColumnSpec("d0", OrderByColumnSpec.Direction.ASCENDING),
                                    new OrderByColumnSpec(
                                        "v0",
                                        OrderByColumnSpec.Direction.ASCENDING,
                                        StringComparators.NUMERIC
                                    )
                                ),
                                Integer.MAX_VALUE
                            )
                        )
                        .setContext(QUERY_CONTEXT_DEFAULT)
                        .build()
        ),
        NullHandling.replaceWithDefault() ?
        ImmutableList.of(
            new Object[]{"", timestamp("2000-01-01"), 2L},
            new Object[]{"", timestamp("2001-01-01"), 1L},
            new Object[]{"a", timestamp("2000-01-01"), 1L},
            new Object[]{"a", timestamp("2001-01-01"), 1L},
            new Object[]{"abc", timestamp("2001-01-01"), 1L}
        ) :
        ImmutableList.of(
            new Object[]{null, timestamp("2000-01-01"), 1L},
            new Object[]{null, timestamp("2001-01-01"), 1L},
            new Object[]{"", timestamp("2000-01-01"), 1L},
            new Object[]{"a", timestamp("2000-01-01"), 1L},
            new Object[]{"a", timestamp("2001-01-01"), 1L},
            new Object[]{"abc", timestamp("2001-01-01"), 1L}
        )
    );
  }

  @Test
  public void testUsingSubqueryAsPartOfAndFilter() throws Exception
  {
    testQuery(
        PLANNER_CONFIG_SINGLE_NESTING_ONLY, // Sanity check; this query should work with a single level of nesting.
        "SELECT dim1, dim2, COUNT(*) FROM druid.foo\n"
        + "WHERE dim2 IN (SELECT dim1 FROM druid.foo WHERE dim1 <> '')\n"
        + "AND dim1 <> 'xxx'\n"
        + "group by dim1, dim2 ORDER BY dim2",
        CalciteTests.REGULAR_USER_AUTH_RESULT,
        ImmutableList.of(
            GroupByQuery.builder()
                        .setDataSource(CalciteTests.DATASOURCE1)
                        .setInterval(querySegmentSpec(Filtration.eternity()))
                        .setGranularity(Granularities.ALL)
                        .setDimFilter(not(selector("dim1", "", null)))
                        .setDimensions(dimensions(new DefaultDimensionSpec("dim1", "d0")))
                        .setContext(QUERY_CONTEXT_DEFAULT)
                        .build(),
            GroupByQuery.builder()
                        .setDataSource(CalciteTests.DATASOURCE1)
                        .setInterval(querySegmentSpec(Filtration.eternity()))
                        .setGranularity(Granularities.ALL)
                        .setDimFilter(
                            and(
                                not(selector("dim1", "xxx", null)),
                                in("dim2", ImmutableList.of("1", "10.1", "2", "abc", "def"), null)
                            )
                        )
                        .setDimensions(
                            dimensions(
                                new DefaultDimensionSpec("dim1", "d0"),
                                new DefaultDimensionSpec("dim2", "d1")
                            )
                        )
                        .setAggregatorSpecs(aggregators(new CountAggregatorFactory("a0")))
                        .setLimitSpec(
                            new DefaultLimitSpec(
                                ImmutableList.of(new OrderByColumnSpec("d1", OrderByColumnSpec.Direction.ASCENDING)),
                                Integer.MAX_VALUE
                            )
                        )
                        .setContext(QUERY_CONTEXT_DEFAULT)
                        .build()
        ),
        ImmutableList.of(
            new Object[]{"def", "abc", 1L}
        )
    );
  }

  @Test
  public void testUsingSubqueryAsPartOfOrFilter()
  {
    // This query should ideally be plannable, but it's not. The "OR" means it isn't really
    // a semiJoin and so the filter condition doesn't get converted.

    final String theQuery = "SELECT dim1, dim2, COUNT(*) FROM druid.foo\n"
                            + "WHERE dim1 = 'xxx' OR dim2 IN (SELECT dim1 FROM druid.foo WHERE dim1 LIKE '%bc')\n"
                            + "group by dim1, dim2 ORDER BY dim2";

    assertQueryIsUnplannable(theQuery);
  }

  @Test
  public void testTimeExtractWithTooFewArguments() throws Exception
  {
    // Regression test for https://github.com/apache/incubator-druid/pull/7710.
    expectedException.expect(ValidationException.class);
    expectedException.expectCause(CoreMatchers.instanceOf(CalciteContextException.class));
    expectedException.expectCause(
        ThrowableMessageMatcher.hasMessage(
            CoreMatchers.containsString(
                "Invalid number of arguments to function 'TIME_EXTRACT'. Was expecting 2 arguments"
            )
        )
    );
    testQuery("SELECT TIME_EXTRACT(__time) FROM druid.foo", ImmutableList.of(), ImmutableList.of());
  }

  @Test
  public void testUsingSubqueryAsFilterForbiddenByConfig()
  {
    assertQueryIsUnplannable(
        PLANNER_CONFIG_NO_SUBQUERIES,
        "SELECT dim1, dim2, COUNT(*) FROM druid.foo "
        + "WHERE dim2 IN (SELECT dim1 FROM druid.foo WHERE dim1 <> '')"
        + "AND dim1 <> 'xxx'"
        + "group by dim1, dim2 ORDER BY dim2"
    );
  }

  @Test
  public void testUsingSubqueryAsFilterOnTwoColumns() throws Exception
  {
    testQuery(
        "SELECT __time, cnt, dim1, dim2 FROM druid.foo "
        + " WHERE (dim1, dim2) IN ("
        + "   SELECT dim1, dim2 FROM ("
        + "     SELECT dim1, dim2, COUNT(*)"
        + "     FROM druid.foo"
        + "     WHERE dim2 = 'abc'"
        + "     GROUP BY dim1, dim2"
        + "     HAVING COUNT(*) = 1"
        + "   )"
        + " )",
        ImmutableList.of(
            GroupByQuery.builder()
                        .setDataSource(CalciteTests.DATASOURCE1)
                        .setInterval(querySegmentSpec(Filtration.eternity()))
                        .setGranularity(Granularities.ALL)
                        .setDimFilter(selector("dim2", "abc", null))
                        .setDimensions(dimensions(
                            new DefaultDimensionSpec("dim1", "d0"),
                            new DefaultDimensionSpec("dim2", "d1")
                        ))
                        .setAggregatorSpecs(aggregators(new CountAggregatorFactory("a0")))
                        .setHavingSpec(having(selector("a0", "1", null)))
                        .setContext(QUERY_CONTEXT_DEFAULT)
                        .build(),
            newScanQueryBuilder()
                .dataSource(CalciteTests.DATASOURCE1)
                .intervals(querySegmentSpec(Filtration.eternity()))
                .filters(or(
                    selector("dim1", "def", null),
                    and(
                        selector("dim1", "def", null),
                        selector("dim2", "abc", null)
                    )
                ))
                .columns("__time", "cnt", "dim1", "dim2")
                .resultFormat(ScanQuery.ResultFormat.RESULT_FORMAT_COMPACTED_LIST)
                .context(QUERY_CONTEXT_DEFAULT)
                .build()
        ),
        ImmutableList.of(
            new Object[]{timestamp("2001-01-02"), 1L, "def", "abc"}
        )
    );
  }

  @Test
  public void testUsingSubqueryAsFilterWithInnerSort() throws Exception
  {
    String nullValue = NullHandling.replaceWithDefault() ? "" : null;

    // Regression test for https://github.com/apache/incubator-druid/issues/4208
    testQuery(
        "SELECT dim1, dim2 FROM druid.foo\n"
        + " WHERE dim2 IN (\n"
        + "   SELECT dim2\n"
        + "   FROM druid.foo\n"
        + "   GROUP BY dim2\n"
        + "   ORDER BY dim2 DESC\n"
        + " )",
        ImmutableList.of(
            GroupByQuery.builder()
                        .setDataSource(CalciteTests.DATASOURCE1)
                        .setInterval(querySegmentSpec(Filtration.eternity()))
                        .setGranularity(Granularities.ALL)
                        .setDimensions(dimensions(new DefaultDimensionSpec("dim2", "d0")))
                        .setLimitSpec(
                            new DefaultLimitSpec(
                                ImmutableList.of(
                                    new OrderByColumnSpec(
                                        "d0",
                                        OrderByColumnSpec.Direction.DESCENDING,
                                        StringComparators.LEXICOGRAPHIC
                                    )
                                ),
                                Integer.MAX_VALUE
                            )
                        )
                        .setContext(QUERY_CONTEXT_DEFAULT)
                        .build(),
            newScanQueryBuilder()
                .dataSource(CalciteTests.DATASOURCE1)
                .intervals(querySegmentSpec(Filtration.eternity()))
                .filters(in("dim2", ImmutableList.of("", "a", "abc"), null))
                .columns("dim1", "dim2")
                .context(QUERY_CONTEXT_DEFAULT)
                .build()
        ),
        NullHandling.replaceWithDefault() ?
        ImmutableList.of(
            new Object[]{"", "a"},
            new Object[]{"10.1", nullValue},
            new Object[]{"2", ""},
            new Object[]{"1", "a"},
            new Object[]{"def", "abc"},
            new Object[]{"abc", nullValue}
        ) :
        ImmutableList.of(
            new Object[]{"", "a"},
            new Object[]{"2", ""},
            new Object[]{"1", "a"},
            new Object[]{"def", "abc"}
        )
    );
  }

  @Test
  public void testSemiJoinWithOuterTimeExtractScan() throws Exception
  {
    testQuery(
        "SELECT dim1, EXTRACT(MONTH FROM __time) FROM druid.foo\n"
        + " WHERE dim2 IN (\n"
        + "   SELECT dim2\n"
        + "   FROM druid.foo\n"
        + "   WHERE dim1 = 'def'\n"
        + " ) AND dim1 <> ''",
        ImmutableList.of(
            GroupByQuery.builder()
                        .setDataSource(CalciteTests.DATASOURCE1)
                        .setInterval(querySegmentSpec(Filtration.eternity()))
                        .setGranularity(Granularities.ALL)
                        .setDimensions(dimensions(new DefaultDimensionSpec("dim2", "d0")))
                        .setDimFilter(selector("dim1", "def", null))
                        .setContext(QUERY_CONTEXT_DEFAULT)
                        .build(),
            newScanQueryBuilder()
                .dataSource(CalciteTests.DATASOURCE1)
                .intervals(querySegmentSpec(Filtration.eternity()))
                .virtualColumns(
                    expressionVirtualColumn("v0", "timestamp_extract(\"__time\",'MONTH','UTC')", ValueType.LONG)
                )
                .filters(
                    and(
                        not(selector("dim1", "", null)),
                        selector("dim2", "abc", null)
                    )
                )
                .columns("dim1", "v0")
                .context(QUERY_CONTEXT_DEFAULT)
                .build()
        ),
        ImmutableList.of(
            new Object[]{"def", 1L}
        )
    );
  }

  @Test
  public void testSemiJoinWithOuterTimeExtractAggregateWithOrderBy() throws Exception
  {
    testQuery(
        "SELECT COUNT(DISTINCT dim1), EXTRACT(MONTH FROM __time) FROM druid.foo\n"
        + " WHERE dim2 IN (\n"
        + "   SELECT dim2\n"
        + "   FROM druid.foo\n"
        + "   WHERE dim1 = 'def'\n"
        + " ) AND dim1 <> ''"
        + "GROUP BY EXTRACT(MONTH FROM __time)\n"
        + "ORDER BY EXTRACT(MONTH FROM __time)",
        ImmutableList.of(
            GroupByQuery
                .builder()
                .setDataSource(CalciteTests.DATASOURCE1)
                .setInterval(querySegmentSpec(Filtration.eternity()))
                .setGranularity(Granularities.ALL)
                .setDimensions(dimensions(new DefaultDimensionSpec("dim2", "d0")))
                .setDimFilter(selector("dim1", "def", null))
                .setContext(QUERY_CONTEXT_DEFAULT)
                .build(),
            GroupByQuery
                .builder()
                .setDataSource(CalciteTests.DATASOURCE1)
                .setVirtualColumns(
                    expressionVirtualColumn("v0", "timestamp_extract(\"__time\",'MONTH','UTC')", ValueType.LONG)
                )
                .setDimFilter(
                    and(
                        not(selector("dim1", "", null)),
                        selector("dim2", "abc", null)
                    )
                )
                .setDimensions(dimensions(new DefaultDimensionSpec("v0", "v0", ValueType.LONG)))
                .setInterval(querySegmentSpec(Filtration.eternity()))
                .setGranularity(Granularities.ALL)
                .setAggregatorSpecs(
                    aggregators(
                        new CardinalityAggregatorFactory(
                            "a0",
                            null,
                            ImmutableList.of(
                                new DefaultDimensionSpec("dim1", "dim1", ValueType.STRING)
                            ),
                            false,
                            true
                        )
                    )
                )
                .setLimitSpec(
                    new DefaultLimitSpec(
                        ImmutableList.of(
                            new OrderByColumnSpec(
                                "v0",
                                OrderByColumnSpec.Direction.ASCENDING,
                                StringComparators.NUMERIC
                            )
                        ),
                        Integer.MAX_VALUE
                    )
                )
                .setContext(QUERY_CONTEXT_DEFAULT)
                .build()
        ),
        ImmutableList.of(
            new Object[]{1L, 1L}
        )
    );
  }

  @Test
  public void testUsingSubqueryWithExtractionFns() throws Exception
  {
    testQuery(
        "SELECT dim2, COUNT(*) FROM druid.foo "
        + "WHERE substring(dim2, 1, 1) IN (SELECT substring(dim1, 1, 1) FROM druid.foo WHERE dim1 <> '')"
        + "group by dim2",
        ImmutableList.of(
            GroupByQuery.builder()
                        .setDataSource(CalciteTests.DATASOURCE1)
                        .setInterval(querySegmentSpec(Filtration.eternity()))
                        .setGranularity(Granularities.ALL)
                        .setDimFilter(not(selector("dim1", "", null)))
                        .setDimensions(
                            dimensions(new ExtractionDimensionSpec("dim1", "d0", new SubstringDimExtractionFn(0, 1)))
                        )
                        .setContext(QUERY_CONTEXT_DEFAULT)
                        .build(),
            GroupByQuery.builder()
                        .setDataSource(CalciteTests.DATASOURCE1)
                        .setInterval(querySegmentSpec(Filtration.eternity()))
                        .setGranularity(Granularities.ALL)
                        .setDimFilter(in(
                            "dim2",
                            ImmutableList.of("1", "2", "a", "d"),
                            new SubstringDimExtractionFn(0, 1)
                        ))
                        .setDimensions(dimensions(new DefaultDimensionSpec("dim2", "d0")))
                        .setAggregatorSpecs(aggregators(new CountAggregatorFactory("a0")))
                        .setContext(QUERY_CONTEXT_DEFAULT)
                        .build()
        ),
        ImmutableList.of(
            new Object[]{"a", 2L},
            new Object[]{"abc", 1L}
        )
    );
  }

  @Test
  public void testUnicodeFilterAndGroupBy() throws Exception
  {
    testQuery(
        "SELECT\n"
        + "  dim1,\n"
        + "  dim2,\n"
        + "  COUNT(*)\n"
        + "FROM foo2\n"
        + "WHERE\n"
        + "  dim1 LIKE U&'\u05D3\\05E8%'\n" // First char is actually in the string; second is a SQL U& escape
        + "  OR dim1 = 'друид'\n"
        + "GROUP BY dim1, dim2",
        ImmutableList.of(
            GroupByQuery.builder()
                        .setDataSource(CalciteTests.DATASOURCE2)
                        .setInterval(querySegmentSpec(Filtration.eternity()))
                        .setGranularity(Granularities.ALL)
                        .setDimFilter(or(
                            new LikeDimFilter("dim1", "דר%", null, null),
                            new SelectorDimFilter("dim1", "друид", null)
                        ))
                        .setDimensions(dimensions(
                            new DefaultDimensionSpec("dim1", "d0"),
                            new DefaultDimensionSpec("dim2", "d1")
                        ))
                        .setAggregatorSpecs(aggregators(new CountAggregatorFactory("a0")))
                        .setContext(QUERY_CONTEXT_DEFAULT)
                        .build()
        ),
        ImmutableList.of(
            new Object[]{"друид", "ru", 1L},
            new Object[]{"דרואיד", "he", 1L}
        )
    );
  }

  @Test
  public void testProjectAfterSort() throws Exception
  {
    testQuery(
        "select dim1 from (select dim1, dim2, count(*) cnt from druid.foo group by dim1, dim2 order by cnt)",
        ImmutableList.of(
            GroupByQuery.builder()
                        .setDataSource(CalciteTests.DATASOURCE1)
                        .setInterval(querySegmentSpec(Filtration.eternity()))
                        .setGranularity(Granularities.ALL)
                        .setDimensions(
                            dimensions(
                                new DefaultDimensionSpec("dim1", "d0"),
                                new DefaultDimensionSpec("dim2", "d1")
                            )
                        )
                        .setAggregatorSpecs(aggregators(new CountAggregatorFactory("a0")))
                        .setLimitSpec(
                            new DefaultLimitSpec(
                                Collections.singletonList(
                                    new OrderByColumnSpec("a0", Direction.ASCENDING, StringComparators.NUMERIC)
                                ),
                                Integer.MAX_VALUE
                            )
                        )
                        .setContext(QUERY_CONTEXT_DEFAULT)
                        .build()
        ),
        ImmutableList.of(
            new Object[]{""},
            new Object[]{"1"},
            new Object[]{"10.1"},
            new Object[]{"2"},
            new Object[]{"abc"},
            new Object[]{"def"}
        )
    );
  }

  @Test
  public void testProjectAfterSort2() throws Exception
  {
    testQuery(
        "select s / cnt, dim1, dim2, s from (select dim1, dim2, count(*) cnt, sum(m2) s from druid.foo group by dim1, dim2 order by cnt)",
        ImmutableList.of(
            GroupByQuery.builder()
                        .setDataSource(CalciteTests.DATASOURCE1)
                        .setInterval(querySegmentSpec(Filtration.eternity()))
                        .setGranularity(Granularities.ALL)
                        .setDimensions(
                            dimensions(
                                new DefaultDimensionSpec("dim1", "d0"),
                                new DefaultDimensionSpec("dim2", "d1")
                            )
                        )
                        .setAggregatorSpecs(
                            aggregators(new CountAggregatorFactory("a0"), new DoubleSumAggregatorFactory("a1", "m2"))
                        )
                        .setPostAggregatorSpecs(Collections.singletonList(expressionPostAgg(
                            "s0",
                            "(\"a1\" / \"a0\")"
                        )))
                        .setLimitSpec(
                            new DefaultLimitSpec(
                                Collections.singletonList(
                                    new OrderByColumnSpec("a0", Direction.ASCENDING, StringComparators.NUMERIC)
                                ),
                                Integer.MAX_VALUE
                            )
                        )
                        .setContext(QUERY_CONTEXT_DEFAULT)
                        .build()
        ),
        ImmutableList.of(
            new Object[]{1.0, "", "a", 1.0},
            new Object[]{4.0, "1", "a", 4.0},
            new Object[]{2.0, "10.1", NullHandling.defaultStringValue(), 2.0},
            new Object[]{3.0, "2", "", 3.0},
            new Object[]{6.0, "abc", NullHandling.defaultStringValue(), 6.0},
            new Object[]{5.0, "def", "abc", 5.0}
        )
    );
  }

  @Test
  public void testProjectAfterSort3() throws Exception
  {
    testQuery(
        "select dim1 from (select dim1, dim1, count(*) cnt from druid.foo group by dim1, dim1 order by cnt)",
        ImmutableList.of(
            GroupByQuery.builder()
                        .setDataSource(CalciteTests.DATASOURCE1)
                        .setInterval(querySegmentSpec(Filtration.eternity()))
                        .setGranularity(Granularities.ALL)
                        .setDimensions(
                            dimensions(
                                new DefaultDimensionSpec("dim1", "d0")
                            )
                        )
                        .setAggregatorSpecs(aggregators(new CountAggregatorFactory("a0")))
                        .setLimitSpec(
                            new DefaultLimitSpec(
                                Collections.singletonList(
                                    new OrderByColumnSpec("a0", Direction.ASCENDING, StringComparators.NUMERIC)
                                ),
                                Integer.MAX_VALUE
                            )
                        )
                        .setContext(QUERY_CONTEXT_DEFAULT)
                        .build()
        ),
        ImmutableList.of(
            new Object[]{""},
            new Object[]{"1"},
            new Object[]{"10.1"},
            new Object[]{"2"},
            new Object[]{"abc"},
            new Object[]{"def"}
        )
    );
  }

  @Test
  public void testSortProjectAfterNestedGroupBy() throws Exception
  {
    testQuery(
        "SELECT "
        + "  cnt "
        + "FROM ("
        + "  SELECT "
        + "    __time, "
        + "    dim1, "
        + "    COUNT(m2) AS cnt "
        + "  FROM ("
        + "    SELECT "
        + "        __time, "
        + "        m2, "
        + "        dim1 "
        + "    FROM druid.foo "
        + "    GROUP BY __time, m2, dim1 "
        + "  ) "
        + "  GROUP BY __time, dim1 "
        + "  ORDER BY cnt"
        + ")",
        ImmutableList.of(
            GroupByQuery.builder()
                        .setDataSource(
                            GroupByQuery.builder()
                                        .setDataSource(CalciteTests.DATASOURCE1)
                                        .setInterval(querySegmentSpec(Filtration.eternity()))
                                        .setGranularity(Granularities.ALL)
                                        .setDimensions(dimensions(
                                            new DefaultDimensionSpec("__time", "d0", ValueType.LONG),
                                            new DefaultDimensionSpec("m2", "d1", ValueType.DOUBLE),
                                            new DefaultDimensionSpec("dim1", "d2")
                                        ))
                                        .setContext(QUERY_CONTEXT_DEFAULT)
                                        .build()
                        )
                        .setInterval(querySegmentSpec(Filtration.eternity()))
                        .setGranularity(Granularities.ALL)
                        .setDimensions(dimensions(
                            new DefaultDimensionSpec("d0", "_d0", ValueType.LONG),
                            new DefaultDimensionSpec("d2", "_d1", ValueType.STRING)
                        ))
                        .setAggregatorSpecs(aggregators(
                            new CountAggregatorFactory("a0")
                        ))
                        .setLimitSpec(
                            new DefaultLimitSpec(
                                Collections.singletonList(
                                    new OrderByColumnSpec("a0", Direction.ASCENDING, StringComparators.NUMERIC)
                                ),
                                Integer.MAX_VALUE
                            )
                        )
                        .setContext(QUERY_CONTEXT_DEFAULT)
                        .build()
        ),
        ImmutableList.of(
            new Object[]{1L},
            new Object[]{1L},
            new Object[]{1L},
            new Object[]{1L},
            new Object[]{1L},
            new Object[]{1L}
        )
    );
  }

  @Test
  public void testPostAggWithTimeseries() throws Exception
  {
    testQuery(
        "SELECT "
        + "  FLOOR(__time TO YEAR), "
        + "  SUM(m1), "
        + "  SUM(m1) + SUM(m2) "
        + "FROM "
        + "  druid.foo "
        + "WHERE "
        + "  dim2 = 'a' "
        + "GROUP BY FLOOR(__time TO YEAR) "
        + "ORDER BY FLOOR(__time TO YEAR) desc",
        Collections.singletonList(
            Druids.newTimeseriesQueryBuilder()
                  .dataSource(CalciteTests.DATASOURCE1)
                  .intervals(querySegmentSpec(Filtration.eternity()))
                  .filters(selector("dim2", "a", null))
                  .granularity(Granularities.YEAR)
                  .aggregators(
                      aggregators(
                          new DoubleSumAggregatorFactory("a0", "m1"),
                          new DoubleSumAggregatorFactory("a1", "m2")
                      )
                  )
                  .postAggregators(
                      expressionPostAgg("p0", "(\"a0\" + \"a1\")")
                  )
                  .descending(true)
                  .context(TIMESERIES_CONTEXT_DEFAULT)
                  .build()
        ),
        ImmutableList.of(
            new Object[]{978307200000L, 4.0, 8.0},
            new Object[]{946684800000L, 1.0, 2.0}
        )
    );
  }

  @Test
  public void testPostAggWithTopN() throws Exception
  {
    testQuery(
        "SELECT "
        + "  AVG(m2), "
        + "  SUM(m1) + SUM(m2) "
        + "FROM "
        + "  druid.foo "
        + "WHERE "
        + "  dim2 = 'a' "
        + "GROUP BY m1 "
        + "ORDER BY m1 "
        + "LIMIT 5",
        Collections.singletonList(
            new TopNQueryBuilder()
                .dataSource(CalciteTests.DATASOURCE1)
                .intervals(querySegmentSpec(Filtration.eternity()))
                .granularity(Granularities.ALL)
                .dimension(new DefaultDimensionSpec("m1", "d0", ValueType.FLOAT))
                .filters("dim2", "a")
                .aggregators(aggregators(
                    new DoubleSumAggregatorFactory("a0:sum", "m2"),
                    new CountAggregatorFactory("a0:count"),
                    new DoubleSumAggregatorFactory("a1", "m1"),
                    new DoubleSumAggregatorFactory("a2", "m2")
                ))
                .postAggregators(
                    ImmutableList.of(
                        new ArithmeticPostAggregator(
                            "a0",
                            "quotient",
                            ImmutableList.of(
                                new FieldAccessPostAggregator(null, "a0:sum"),
                                new FieldAccessPostAggregator(null, "a0:count")
                            )
                        ),
                        expressionPostAgg("p0", "(\"a1\" + \"a2\")")
                    )
                )
                .metric(new DimensionTopNMetricSpec(null, StringComparators.NUMERIC))
                .threshold(5)
                .context(QUERY_CONTEXT_DEFAULT)
                .build()
        ),
        ImmutableList.of(
            new Object[]{1.0, 2.0},
            new Object[]{4.0, 8.0}
        )
    );
  }

  @Test
  public void testConcat() throws Exception
  {
    testQuery(
        "SELECT CONCAt(dim1, '-', dim1, '_', dim1) as dimX FROM foo",
        ImmutableList.of(
            newScanQueryBuilder()
                .dataSource(CalciteTests.DATASOURCE1)
                .intervals(querySegmentSpec(Filtration.eternity()))
                .virtualColumns(expressionVirtualColumn(
                    "v0",
                    "concat(\"dim1\",'-',\"dim1\",'_',\"dim1\")",
                    ValueType.STRING
                ))
                .columns("v0")
                .resultFormat(ScanQuery.ResultFormat.RESULT_FORMAT_COMPACTED_LIST)
                .context(QUERY_CONTEXT_DEFAULT)
                .build()
        ),
        ImmutableList.of(
            new Object[]{"-_"},
            new Object[]{"10.1-10.1_10.1"},
            new Object[]{"2-2_2"},
            new Object[]{"1-1_1"},
            new Object[]{"def-def_def"},
            new Object[]{"abc-abc_abc"}
        )
    );

    testQuery(
        "SELECT CONCAt(dim1, CONCAt(dim2,'x'), m2, 9999, dim1) as dimX FROM foo",
        ImmutableList.of(
            newScanQueryBuilder()
                .dataSource(CalciteTests.DATASOURCE1)
                .intervals(querySegmentSpec(Filtration.eternity()))
                .virtualColumns(expressionVirtualColumn(
                    "v0",
                    "concat(\"dim1\",concat(\"dim2\",'x'),\"m2\",9999,\"dim1\")",
                    ValueType.STRING
                ))
                .columns("v0")
                .resultFormat(ScanQuery.ResultFormat.RESULT_FORMAT_COMPACTED_LIST)
                .context(QUERY_CONTEXT_DEFAULT)
                .build()
        ),
        ImmutableList.of(
            new Object[]{"ax1.09999"},
            new Object[]{NullHandling.sqlCompatible() ? null : "10.1x2.0999910.1"}, // dim2 is null
            new Object[]{"2x3.099992"},
            new Object[]{"1ax4.099991"},
            new Object[]{"defabcx5.09999def"},
            new Object[]{NullHandling.sqlCompatible() ? null : "abcx6.09999abc"} // dim2 is null
        )
    );
  }

  @Test
  public void testTextcat() throws Exception
  {
    testQuery(
        "SELECT textcat(dim1, dim1) as dimX FROM foo",
        ImmutableList.of(
            newScanQueryBuilder()
                .dataSource(CalciteTests.DATASOURCE1)
                .intervals(querySegmentSpec(Filtration.eternity()))
                .virtualColumns(expressionVirtualColumn("v0", "concat(\"dim1\",\"dim1\")", ValueType.STRING))
                .columns("v0")
                .resultFormat(ScanQuery.ResultFormat.RESULT_FORMAT_COMPACTED_LIST)
                .context(QUERY_CONTEXT_DEFAULT)
                .build()
        ),
        ImmutableList.of(
            new Object[]{""},
            new Object[]{"10.110.1"},
            new Object[]{"22"},
            new Object[]{"11"},
            new Object[]{"defdef"},
            new Object[]{"abcabc"}
        )
    );

    testQuery(
        "SELECT textcat(dim1, CAST(m2 as VARCHAR)) as dimX FROM foo",
        ImmutableList.of(
            newScanQueryBuilder()
                .dataSource(CalciteTests.DATASOURCE1)
                .intervals(querySegmentSpec(Filtration.eternity()))
                .virtualColumns(expressionVirtualColumn(
                    "v0",
                    "concat(\"dim1\",CAST(\"m2\", 'STRING'))",
                    ValueType.STRING
                ))
                .columns("v0")
                .resultFormat(ScanQuery.ResultFormat.RESULT_FORMAT_COMPACTED_LIST)
                .context(QUERY_CONTEXT_DEFAULT)
                .build()
        ),
        ImmutableList.of(
            new Object[]{"1.0"},
            new Object[]{"10.12.0"},
            new Object[]{"23.0"},
            new Object[]{"14.0"},
            new Object[]{"def5.0"},
            new Object[]{"abc6.0"}
        )
    );
  }

  @Test
  public void testRequireTimeConditionPositive() throws Exception
  {
    // simple timeseries
    testQuery(
        PLANNER_CONFIG_REQUIRE_TIME_CONDITION,
        "SELECT SUM(cnt), gran FROM (\n"
        + "  SELECT __time as t, floor(__time TO month) AS gran,\n"
        + "  cnt FROM druid.foo\n"
        + ") AS x\n"
        + "WHERE t >= '2000-01-01' and t < '2002-01-01'"
        + "GROUP BY gran\n"
        + "ORDER BY gran",
        CalciteTests.REGULAR_USER_AUTH_RESULT,
        ImmutableList.of(
            Druids.newTimeseriesQueryBuilder()
                  .dataSource(CalciteTests.DATASOURCE1)
                  .intervals(querySegmentSpec(Intervals.of("2000-01-01/2002-01-01")))
                  .granularity(Granularities.MONTH)
                  .aggregators(aggregators(new LongSumAggregatorFactory("a0", "cnt")))
                  .context(TIMESERIES_CONTEXT_DEFAULT)
                  .build()
        ),
        ImmutableList.of(
            new Object[]{3L, timestamp("2000-01-01")},
            new Object[]{3L, timestamp("2001-01-01")}
        )
    );

    // nested groupby only requires time condition for inner most query
    testQuery(
        PLANNER_CONFIG_REQUIRE_TIME_CONDITION,
        "SELECT\n"
        + "  SUM(cnt),\n"
        + "  COUNT(*)\n"
        + "FROM (SELECT dim2, SUM(cnt) AS cnt FROM druid.foo WHERE __time >= '2000-01-01' GROUP BY dim2)",
        CalciteTests.REGULAR_USER_AUTH_RESULT,
        ImmutableList.of(
            GroupByQuery.builder()
                        .setDataSource(
                            new QueryDataSource(
                                GroupByQuery.builder()
                                            .setDataSource(CalciteTests.DATASOURCE1)
                                            .setInterval(querySegmentSpec(Intervals.utc(
                                                DateTimes.of("2000-01-01").getMillis(),
                                                JodaUtils.MAX_INSTANT
                                            )))
                                            .setGranularity(Granularities.ALL)
                                            .setDimensions(dimensions(new DefaultDimensionSpec("dim2", "d0")))
                                            .setAggregatorSpecs(aggregators(new LongSumAggregatorFactory("a0", "cnt")))
                                            .setContext(QUERY_CONTEXT_DEFAULT)
                                            .build()
                            )
                        )
                        .setInterval(querySegmentSpec(Filtration.eternity()))
                        .setGranularity(Granularities.ALL)
                        .setAggregatorSpecs(aggregators(
                            new LongSumAggregatorFactory("_a0", "a0"),
                            new CountAggregatorFactory("_a1")
                        ))
                        .setContext(QUERY_CONTEXT_DEFAULT)
                        .build()
        ),
        NullHandling.replaceWithDefault() ?
        ImmutableList.of(
            new Object[]{6L, 3L}
        ) :
        ImmutableList.of(
            new Object[]{6L, 4L}
        )
    );

    // semi-join requires time condition on both left and right query
    testQuery(
        PLANNER_CONFIG_REQUIRE_TIME_CONDITION,
        "SELECT COUNT(*) FROM druid.foo\n"
        + "WHERE __time >= '2000-01-01' AND SUBSTRING(dim2, 1, 1) IN (\n"
        + "  SELECT SUBSTRING(dim1, 1, 1) FROM druid.foo\n"
        + "  WHERE dim1 <> '' AND __time >= '2000-01-01'\n"
        + ")",
        CalciteTests.REGULAR_USER_AUTH_RESULT,
        ImmutableList.of(
            GroupByQuery.builder()
                        .setDataSource(CalciteTests.DATASOURCE1)
                        .setInterval(querySegmentSpec(Intervals.utc(
                            DateTimes.of("2000-01-01").getMillis(),
                            JodaUtils.MAX_INSTANT
                        )))
                        .setGranularity(Granularities.ALL)
                        .setDimFilter(not(selector("dim1", "", null)))
                        .setDimensions(dimensions(new ExtractionDimensionSpec(
                            "dim1",
                            "d0",
                            new SubstringDimExtractionFn(0, 1)
                        )))
                        .setContext(QUERY_CONTEXT_DEFAULT)
                        .build(),
            Druids.newTimeseriesQueryBuilder()
                  .dataSource(CalciteTests.DATASOURCE1)
                  .intervals(querySegmentSpec(Intervals.utc(
                      DateTimes.of("2000-01-01").getMillis(),
                      JodaUtils.MAX_INSTANT
                  )))
                  .granularity(Granularities.ALL)
                  .filters(in(
                      "dim2",
                      ImmutableList.of("1", "2", "a", "d"),
                      new SubstringDimExtractionFn(0, 1)
                  ))
                  .aggregators(aggregators(new CountAggregatorFactory("a0")))
                  .context(TIMESERIES_CONTEXT_DEFAULT)
                  .build()
        ),
        ImmutableList.of(
            new Object[]{3L}
        )
    );
  }

  @Test
  public void testRequireTimeConditionSimpleQueryNegative() throws Exception
  {
    expectedException.expect(CannotBuildQueryException.class);
    expectedException.expectMessage("__time column");

    testQuery(
        PLANNER_CONFIG_REQUIRE_TIME_CONDITION,
        "SELECT SUM(cnt), gran FROM (\n"
        + "  SELECT __time as t, floor(__time TO month) AS gran,\n"
        + "  cnt FROM druid.foo\n"
        + ") AS x\n"
        + "GROUP BY gran\n"
        + "ORDER BY gran",
        CalciteTests.REGULAR_USER_AUTH_RESULT,
        ImmutableList.of(),
        ImmutableList.of()
    );
  }

  @Test
  public void testRequireTimeConditionSubQueryNegative() throws Exception
  {
    expectedException.expect(CannotBuildQueryException.class);
    expectedException.expectMessage("__time column");

    testQuery(
        PLANNER_CONFIG_REQUIRE_TIME_CONDITION,
        "SELECT\n"
        + "  SUM(cnt),\n"
        + "  COUNT(*)\n"
        + "FROM (SELECT dim2, SUM(cnt) AS cnt FROM druid.foo GROUP BY dim2)",
        CalciteTests.REGULAR_USER_AUTH_RESULT,
        ImmutableList.of(),
        ImmutableList.of()
    );
  }

  @Test
  public void testRequireTimeConditionSemiJoinNegative() throws Exception
  {
    expectedException.expect(CannotBuildQueryException.class);
    expectedException.expectMessage("__time column");

    testQuery(
        PLANNER_CONFIG_REQUIRE_TIME_CONDITION,
        "SELECT COUNT(*) FROM druid.foo\n"
        + "WHERE SUBSTRING(dim2, 1, 1) IN (\n"
        + "  SELECT SUBSTRING(dim1, 1, 1) FROM druid.foo\n"
        + "  WHERE dim1 <> '' AND __time >= '2000-01-01'\n"
        + ")",
        CalciteTests.REGULAR_USER_AUTH_RESULT,
        ImmutableList.of(),
        ImmutableList.of()
    );
  }

  @Test
  public void testFilterFloatDimension() throws Exception
  {
    testQuery(
        "SELECT dim1 FROM numfoo WHERE f1 = 0.1 LIMIT 1",
        ImmutableList.of(
            newScanQueryBuilder()
                .dataSource(CalciteTests.DATASOURCE3)
                .intervals(querySegmentSpec(Filtration.eternity()))
                .columns("dim1")
                .filters(selector("f1", "0.1", null))
                .resultFormat(ScanQuery.ResultFormat.RESULT_FORMAT_COMPACTED_LIST)
                .limit(1)
                .context(QUERY_CONTEXT_DEFAULT)
                .build()
        ),
        ImmutableList.of(
            new Object[]{"10.1"}
        )
    );
  }

  @Test
  public void testFilterDoubleDimension() throws Exception
  {
    testQuery(
        "SELECT dim1 FROM numfoo WHERE d1 = 1.7 LIMIT 1",
        ImmutableList.of(
            newScanQueryBuilder()
                .dataSource(CalciteTests.DATASOURCE3)
                .intervals(querySegmentSpec(Filtration.eternity()))
                .columns("dim1")
                .filters(selector("d1", "1.7", null))
                .resultFormat(ScanQuery.ResultFormat.RESULT_FORMAT_COMPACTED_LIST)
                .limit(1)
                .context(QUERY_CONTEXT_DEFAULT)
                .build()
        ),
        ImmutableList.of(
            new Object[]{"10.1"}
        )
    );
  }

  @Test
  public void testFilterLongDimension() throws Exception
  {
    testQuery(
        "SELECT dim1 FROM numfoo WHERE l1 = 7 LIMIT 1",
        ImmutableList.of(
            newScanQueryBuilder()
                .dataSource(CalciteTests.DATASOURCE3)
                .intervals(querySegmentSpec(Filtration.eternity()))
                .columns("dim1")
                .filters(selector("l1", "7", null))
                .resultFormat(ScanQuery.ResultFormat.RESULT_FORMAT_COMPACTED_LIST)
                .limit(1)
                .context(QUERY_CONTEXT_DEFAULT)
                .build()
        ),
        ImmutableList.of(
            new Object[]{""}
        )
    );
  }

  @Test
  public void testTrigonometricFunction() throws Exception
  {
    testQuery(
        PLANNER_CONFIG_DEFAULT,
        QUERY_CONTEXT_DONT_SKIP_EMPTY_BUCKETS,
        "SELECT exp(count(*)) + 10, sin(pi / 6), cos(pi / 6), tan(pi / 6), cot(pi / 6)," +
        "asin(exp(count(*)) / 2), acos(exp(count(*)) / 2), atan(exp(count(*)) / 2), atan2(exp(count(*)), 1) " +
        "FROM druid.foo WHERE  dim2 = 0",
        CalciteTests.REGULAR_USER_AUTH_RESULT,
        ImmutableList.of(Druids.newTimeseriesQueryBuilder()
                               .dataSource(CalciteTests.DATASOURCE1)
                               .intervals(querySegmentSpec(Filtration.eternity()))
                               .filters(selector("dim2", "0", null))
                               .granularity(Granularities.ALL)
                               .aggregators(aggregators(
                                   new CountAggregatorFactory("a0")
                               ))
                               .postAggregators(
                                   expressionPostAgg("p0", "(exp(\"a0\") + 10)"),
                                   expressionPostAgg("p1", "sin((pi() / 6))"),
                                   expressionPostAgg("p2", "cos((pi() / 6))"),
                                   expressionPostAgg("p3", "tan((pi() / 6))"),
                                   expressionPostAgg("p4", "cot((pi() / 6))"),
                                   expressionPostAgg("p5", "asin((exp(\"a0\") / 2))"),
                                   expressionPostAgg("p6", "acos((exp(\"a0\") / 2))"),
                                   expressionPostAgg("p7", "atan((exp(\"a0\") / 2))"),
                                   expressionPostAgg("p8", "atan2(exp(\"a0\"),1)")
                               )
                               .context(QUERY_CONTEXT_DONT_SKIP_EMPTY_BUCKETS)
                               .build()),
        ImmutableList.of(
            new Object[]{
                11.0,
                Math.sin(Math.PI / 6),
                Math.cos(Math.PI / 6),
                Math.tan(Math.PI / 6),
                Math.cos(Math.PI / 6) / Math.sin(Math.PI / 6),
                Math.asin(0.5),
                Math.acos(0.5),
                Math.atan(0.5),
                Math.atan2(1, 1)
            }
        )
    );
  }

  @Test
  public void testRadiansAndDegrees() throws Exception
  {
    testQuery(
        "SELECT RADIANS(m1 * 15)/DEGREES(m2) FROM numfoo WHERE dim1 = '1'",
        ImmutableList.of(
            newScanQueryBuilder()
                .dataSource(CalciteTests.DATASOURCE3)
                .intervals(querySegmentSpec(Filtration.eternity()))
                .virtualColumns(
                    expressionVirtualColumn("v0", "(toRadians((\"m1\" * 15)) / toDegrees(\"m2\"))", ValueType.DOUBLE)
                )
                .columns("v0")
                .filters(selector("dim1", "1", null))
                .resultFormat(ScanQuery.ResultFormat.RESULT_FORMAT_COMPACTED_LIST)
                .context(QUERY_CONTEXT_DEFAULT)
                .build()
        ),
        ImmutableList.of(
            new Object[]{Math.toRadians(60) / Math.toDegrees(4)}
        )
    );
  }

  @Test
  public void testTimestampDiff() throws Exception
  {
    testQuery(
        "SELECT TIMESTAMPDIFF(DAY, TIMESTAMP '1999-01-01 00:00:00', __time), \n"
        + "TIMESTAMPDIFF(DAY, __time, DATE '2001-01-01'), \n"
        + "TIMESTAMPDIFF(HOUR, TIMESTAMP '1999-12-31 01:00:00', __time), \n"
        + "TIMESTAMPDIFF(MINUTE, TIMESTAMP '1999-12-31 23:58:03', __time), \n"
        + "TIMESTAMPDIFF(SECOND, TIMESTAMP '1999-12-31 23:59:03', __time), \n"
        + "TIMESTAMPDIFF(MONTH, TIMESTAMP '1999-11-01 00:00:00', __time), \n"
        + "TIMESTAMPDIFF(YEAR, TIMESTAMP '1996-11-01 00:00:00', __time), \n"
        + "TIMESTAMPDIFF(QUARTER, TIMESTAMP '1996-10-01 00:00:00', __time), \n"
        + "TIMESTAMPDIFF(WEEK, TIMESTAMP '1998-10-01 00:00:00', __time) \n"
        + "FROM druid.foo\n"
        + "LIMIT 2",
        ImmutableList.of(
            newScanQueryBuilder()
                .dataSource(CalciteTests.DATASOURCE1)
                .intervals(querySegmentSpec(Filtration.eternity()))
                .virtualColumns(
                    expressionVirtualColumn("v0", "div((\"__time\" - 915148800000),86400000)", ValueType.LONG),
                    expressionVirtualColumn("v1", "div((978307200000 - \"__time\"),86400000)", ValueType.LONG),
                    expressionVirtualColumn("v2", "div((\"__time\" - 946602000000),3600000)", ValueType.LONG),
                    expressionVirtualColumn("v3", "div((\"__time\" - 946684683000),60000)", ValueType.LONG),
                    expressionVirtualColumn("v4", "div((\"__time\" - 946684743000),1000)", ValueType.LONG),
                    expressionVirtualColumn("v5", "subtract_months(\"__time\",941414400000,'UTC')", ValueType.LONG),
                    expressionVirtualColumn("v6", "div(subtract_months(\"__time\",846806400000,'UTC'),12)", ValueType.LONG),
                    expressionVirtualColumn("v7", "div(subtract_months(\"__time\",844128000000,'UTC'),3)", ValueType.LONG),
                    expressionVirtualColumn("v8", "div(div((\"__time\" - 907200000000),1000),604800)", ValueType.LONG)
                )
                .columns("v0", "v1", "v2", "v3", "v4", "v5", "v6", "v7", "v8")
                .limit(2)
                .resultFormat(ScanQuery.ResultFormat.RESULT_FORMAT_COMPACTED_LIST)
                .context(QUERY_CONTEXT_DEFAULT)
                .build()

        ),
        ImmutableList.of(
            new Object[]{365, 366, 23, 1, 57, 2, 3, 13, 65},
            new Object[]{366, 365, 47, 1441, 86457, 2, 3, 13, 65}
        )
    );
  }

  @Test
  public void testTimestampCeil() throws Exception
  {
    testQuery(
        "SELECT CEIL(TIMESTAMP '2000-01-01 00:00:00' TO DAY), \n"
        + "CEIL(TIMESTAMP '2000-01-01 01:00:00' TO DAY) \n"
        + "FROM druid.foo\n"
        + "LIMIT 1",
        ImmutableList.of(
            newScanQueryBuilder()
                .dataSource(CalciteTests.DATASOURCE1)
                .intervals(querySegmentSpec(Filtration.eternity()))
                .virtualColumns(
                    expressionVirtualColumn("v0", "946684800000", ValueType.LONG),
                    expressionVirtualColumn("v1", "946771200000", ValueType.LONG)
                )
                .columns("v0", "v1")
                .limit(1)
                .resultFormat(ScanQuery.ResultFormat.RESULT_FORMAT_COMPACTED_LIST)
                .context(QUERY_CONTEXT_DEFAULT)
                .build()

        ),
        ImmutableList.of(
            new Object[]{
                Calcites.jodaToCalciteTimestamp(
                    DateTimes.of("2000-01-01"),
                    DateTimeZone.UTC
                ),
                Calcites.jodaToCalciteTimestamp(
                    DateTimes.of("2000-01-02"),
                    DateTimeZone.UTC
                )
            }
        )
    );
  }

  @Test
  public void testMultiValueStringWorksLikeStringGroupBy() throws Exception
  {
    List<Object[]> expected;
    if (NullHandling.replaceWithDefault()) {
      expected = ImmutableList.of(
          new Object[]{"foo", 3L},
          new Object[]{"bfoo", 2L},
          new Object[]{"afoo", 1L},
          new Object[]{"cfoo", 1L},
          new Object[]{"dfoo", 1L}
      );
    } else {
      expected = ImmutableList.of(
          new Object[]{null, 2L},
          new Object[]{"bfoo", 2L},
          new Object[]{"afoo", 1L},
          new Object[]{"cfoo", 1L},
          new Object[]{"dfoo", 1L},
          new Object[]{"foo", 1L}
      );
    }
    testQuery(
        "SELECT concat(dim3, 'foo'), SUM(cnt) FROM druid.numfoo GROUP BY 1 ORDER BY 2 DESC",
        ImmutableList.of(
            GroupByQuery.builder()
                        .setDataSource(CalciteTests.DATASOURCE3)
                        .setInterval(querySegmentSpec(Filtration.eternity()))
                        .setGranularity(Granularities.ALL)
                        .setVirtualColumns(expressionVirtualColumn("v0", "concat(\"dim3\",'foo')", ValueType.STRING))
                        .setDimensions(
                            dimensions(
                                new DefaultDimensionSpec("v0", "v0", ValueType.STRING)
                            )
                        )
                        .setAggregatorSpecs(aggregators(new LongSumAggregatorFactory("a0", "cnt")))
                        .setLimitSpec(new DefaultLimitSpec(
                            ImmutableList.of(new OrderByColumnSpec(
                                "a0",
                                Direction.DESCENDING,
                                StringComparators.NUMERIC
                            )),
                            Integer.MAX_VALUE
                        ))
                        .setContext(QUERY_CONTEXT_DEFAULT)
                        .build()
        ),
        expected
    );
  }

  @Test
  public void testMultiValueStringWorksLikeStringGroupByWithFilter() throws Exception
  {
    testQuery(
        "SELECT concat(dim3, 'foo'), SUM(cnt) FROM druid.numfoo where concat(dim3, 'foo') = 'bfoo' GROUP BY 1 ORDER BY 2 DESC",
        ImmutableList.of(
            GroupByQuery.builder()
                        .setDataSource(CalciteTests.DATASOURCE3)
                        .setInterval(querySegmentSpec(Filtration.eternity()))
                        .setGranularity(Granularities.ALL)
                        .setVirtualColumns(expressionVirtualColumn("v0", "concat(\"dim3\",'foo')", ValueType.STRING))
                        .setDimensions(
                            dimensions(
                                new DefaultDimensionSpec("v0", "v0", ValueType.STRING)
                            )
                        )
                        .setDimFilter(selector("v0", "bfoo", null))
                        .setAggregatorSpecs(aggregators(new LongSumAggregatorFactory("a0", "cnt")))
                        .setLimitSpec(new DefaultLimitSpec(
                            ImmutableList.of(new OrderByColumnSpec(
                                "a0",
                                Direction.DESCENDING,
                                StringComparators.NUMERIC
                            )),
                            Integer.MAX_VALUE
                        ))
                        .setContext(QUERY_CONTEXT_DEFAULT)
                        .build()
        ),
        ImmutableList.of(
            new Object[]{"bfoo", 2L},
            new Object[]{"afoo", 1L},
            new Object[]{"cfoo", 1L}
        )
    );
  }

  @Test
  public void testMultiValueStringWorksLikeStringScan() throws Exception
  {
    final String nullVal = NullHandling.replaceWithDefault() ? "[\"foo\"]" : "[null]";
    testQuery(
        "SELECT concat(dim3, 'foo') FROM druid.numfoo",
        ImmutableList.of(
            new Druids.ScanQueryBuilder()
                        .dataSource(CalciteTests.DATASOURCE3)
                        .intervals(querySegmentSpec(Filtration.eternity()))
                        .virtualColumns(expressionVirtualColumn("v0", "concat(\"dim3\",'foo')", ValueType.STRING))
                        .columns(ImmutableList.of("v0"))
                        .context(QUERY_CONTEXT_DEFAULT)
                        .resultFormat(ScanQuery.ResultFormat.RESULT_FORMAT_COMPACTED_LIST)
                        .legacy(false)
                        .build()
        ),
        ImmutableList.of(
            new Object[]{"[\"afoo\",\"bfoo\"]"},
            new Object[]{"[\"bfoo\",\"cfoo\"]"},
            new Object[]{"[\"dfoo\"]"},
            new Object[]{"[\"foo\"]"},
            new Object[]{nullVal},
            new Object[]{nullVal}
        )
    );
  }

  @Test
  public void testMultiValueStringWorksLikeStringScanWithFilter() throws Exception
  {
    testQuery(
        "SELECT concat(dim3, 'foo') FROM druid.numfoo where concat(dim3, 'foo') = 'bfoo'",
        ImmutableList.of(
            new Druids.ScanQueryBuilder()
                .dataSource(CalciteTests.DATASOURCE3)
                .intervals(querySegmentSpec(Filtration.eternity()))
                .virtualColumns(expressionVirtualColumn("v0", "concat(\"dim3\",'foo')", ValueType.STRING))
                .filters(selector("v0", "bfoo", null))
                .columns(ImmutableList.of("v0"))
                .context(QUERY_CONTEXT_DEFAULT)
                .resultFormat(ScanQuery.ResultFormat.RESULT_FORMAT_COMPACTED_LIST)
                .legacy(false)
                .build()
        ),
        ImmutableList.of(
            new Object[]{"[\"afoo\",\"bfoo\"]"},
            new Object[]{"[\"bfoo\",\"cfoo\"]"}
        )
    );
  }

  @Test
<<<<<<< HEAD
  public void testSelectConstantArrayExpressionFromTable() throws Exception
  {
    testQuery(
        "SELECT ARRAY[1,2] as arr, dim1 FROM foo LIMIT 1",
        ImmutableList.of(
            newScanQueryBuilder()
                .dataSource(CalciteTests.DATASOURCE1)
                .intervals(querySegmentSpec(Filtration.eternity()))
                .virtualColumns(expressionVirtualColumn("v0", "array(1,2)", ValueType.STRING))
                .columns("dim1", "v0")
                .resultFormat(ScanQuery.ResultFormat.RESULT_FORMAT_COMPACTED_LIST)
                .limit(1)
                .context(QUERY_CONTEXT_DEFAULT)
                .build()
        ),
        ImmutableList.of(
            new Object[]{"[\"1\",\"2\"]", ""}
        )
    );
  }

  @Test
  public void testSelectNonConstantArrayExpressionFromTable() throws Exception
  {
    testQuery(
        "SELECT ARRAY[CONCAT(dim1, 'word'),'up'] as arr, dim1 FROM foo LIMIT 5",
        ImmutableList.of(
            newScanQueryBuilder()
                .dataSource(CalciteTests.DATASOURCE1)
                .intervals(querySegmentSpec(Filtration.eternity()))
                .virtualColumns(expressionVirtualColumn("v0", "array(concat(\"dim1\",'word'),'up')", ValueType.STRING))
                .columns("dim1", "v0")
                .resultFormat(ScanQuery.ResultFormat.RESULT_FORMAT_COMPACTED_LIST)
                .limit(5)
                .context(QUERY_CONTEXT_DEFAULT)
                .build()
        ),
        ImmutableList.of(
            new Object[]{"[\"word\",\"up\"]", ""},
            new Object[]{"[\"10.1word\",\"up\"]", "10.1"},
            new Object[]{"[\"2word\",\"up\"]", "2"},
            new Object[]{"[\"1word\",\"up\"]", "1"},
            new Object[]{"[\"defword\",\"up\"]", "def"}
        )
    );
  }

  @Test
  public void testSelectNonConstantArrayExpressionFromTableFailForMultival() throws Exception
  {
    // without expression output type inference to prevent this, the automatic translation will try to turn this into
    //
    //    `map((dim3) -> array(concat(dim3,'word'),'up'), dim3)`
    //
    // This error message will get better in the future. The error without translation would be:
    //
    //    org.apache.druid.java.util.common.RE: Unhandled array constructor element type [STRING_ARRAY]

    expectedException.expect(RuntimeException.class);
    expectedException.expectMessage("Unhandled map function output type [STRING_ARRAY]");
    testQuery(
        "SELECT ARRAY[CONCAT(dim3, 'word'),'up'] as arr, dim1 FROM foo LIMIT 5",
        ImmutableList.of(),
        ImmutableList.of()
    );
  }

  @Test
  public void testMultiValueStringOverlapFilter() throws Exception
  {
    testQuery(
        "SELECT dim3 FROM druid.numfoo WHERE MV_OVERLAP(dim3, ARRAY['a','b']) LIMIT 5",
        ImmutableList.of(
            newScanQueryBuilder()
                .dataSource(CalciteTests.DATASOURCE3)
                .intervals(querySegmentSpec(Filtration.eternity()))
                .filters(expressionFilter("array_overlap(\"dim3\",array('a','b'))"))
                .columns("dim3")
                .resultFormat(ScanQuery.ResultFormat.RESULT_FORMAT_COMPACTED_LIST)
                .limit(5)
                .context(QUERY_CONTEXT_DEFAULT)
                .build()
        ),
        ImmutableList.of(
            new Object[]{"[\"a\",\"b\"]"},
            new Object[]{"[\"b\",\"c\"]"}
        )
    );
  }

  @Test
  public void testMultiValueStringOverlapFilterNonConstant() throws Exception
  {
    testQuery(
        "SELECT dim3 FROM druid.numfoo WHERE MV_OVERLAP(dim3, ARRAY['a','b']) LIMIT 5",
        ImmutableList.of(
            newScanQueryBuilder()
                .dataSource(CalciteTests.DATASOURCE3)
                .intervals(querySegmentSpec(Filtration.eternity()))
                .filters(expressionFilter("array_overlap(\"dim3\",array('a','b'))"))
                .columns("dim3")
                .resultFormat(ScanQuery.ResultFormat.RESULT_FORMAT_COMPACTED_LIST)
                .limit(5)
                .context(QUERY_CONTEXT_DEFAULT)
                .build()
        ),
        ImmutableList.of(
            new Object[]{"[\"a\",\"b\"]"},
            new Object[]{"[\"b\",\"c\"]"}
        )
    );
  }

  @Test
  public void testMultiValueStringContainsFilter() throws Exception
  {
    testQuery(
        "SELECT dim3 FROM druid.numfoo WHERE MV_CONTAINS(dim3, ARRAY['a','b']) LIMIT 5",
        ImmutableList.of(
            newScanQueryBuilder()
                .dataSource(CalciteTests.DATASOURCE3)
                .intervals(querySegmentSpec(Filtration.eternity()))
                .filters(expressionFilter("array_contains(\"dim3\",array('a','b'))"))
                .columns("dim3")
                .resultFormat(ScanQuery.ResultFormat.RESULT_FORMAT_COMPACTED_LIST)
                .limit(5)
                .context(QUERY_CONTEXT_DEFAULT)
                .build()
        ),
        ImmutableList.of(
            new Object[]{"[\"a\",\"b\"]"}
=======
  public void testNvlColumns() throws Exception
  {
    testQuery(
        "SELECT NVL(dim2, dim1), COUNT(*) FROM druid.foo GROUP BY NVL(dim2, dim1)\n",
        ImmutableList.of(
            GroupByQuery.builder()
                        .setDataSource(CalciteTests.DATASOURCE1)
                        .setInterval(querySegmentSpec(Filtration.eternity()))
                        .setGranularity(Granularities.ALL)
                        .setVirtualColumns(
                            expressionVirtualColumn(
                                "v0",
                                "case_searched(notnull(\"dim2\"),\"dim2\",\"dim1\")",
                                ValueType.STRING
                            )
                        )
                        .setDimensions(dimensions(new DefaultDimensionSpec("v0", "v0", ValueType.STRING)))
                        .setAggregatorSpecs(aggregators(new CountAggregatorFactory("a0")))
                        .setContext(QUERY_CONTEXT_DEFAULT)
                        .build()
        ),
        NullHandling.replaceWithDefault() ?
        ImmutableList.of(
            new Object[]{"10.1", 1L},
            new Object[]{"2", 1L},
            new Object[]{"a", 2L},
            new Object[]{"abc", 2L}
        ) :
        ImmutableList.of(
            new Object[]{"", 1L},
            new Object[]{"10.1", 1L},
            new Object[]{"a", 2L},
            new Object[]{"abc", 2L}
>>>>>>> 3650eed1
        )
    );
  }
}<|MERGE_RESOLUTION|>--- conflicted
+++ resolved
@@ -8086,7 +8086,44 @@
   }
 
   @Test
-<<<<<<< HEAD
+  public void testNvlColumns() throws Exception
+  {
+    testQuery(
+        "SELECT NVL(dim2, dim1), COUNT(*) FROM druid.foo GROUP BY NVL(dim2, dim1)\n",
+        ImmutableList.of(
+            GroupByQuery.builder()
+                        .setDataSource(CalciteTests.DATASOURCE1)
+                        .setInterval(querySegmentSpec(Filtration.eternity()))
+                        .setGranularity(Granularities.ALL)
+                        .setVirtualColumns(
+                            expressionVirtualColumn(
+                                "v0",
+                                "case_searched(notnull(\"dim2\"),\"dim2\",\"dim1\")",
+                                ValueType.STRING
+                            )
+                        )
+                        .setDimensions(dimensions(new DefaultDimensionSpec("v0", "v0", ValueType.STRING)))
+                        .setAggregatorSpecs(aggregators(new CountAggregatorFactory("a0")))
+                        .setContext(QUERY_CONTEXT_DEFAULT)
+                        .build()
+        ),
+        NullHandling.replaceWithDefault() ?
+        ImmutableList.of(
+            new Object[]{"10.1", 1L},
+            new Object[]{"2", 1L},
+            new Object[]{"a", 2L},
+            new Object[]{"abc", 2L}
+        ) :
+        ImmutableList.of(
+            new Object[]{"", 1L},
+            new Object[]{"10.1", 1L},
+            new Object[]{"a", 2L},
+            new Object[]{"abc", 2L}
+        )
+    );
+  }
+
+  @Test
   public void testSelectConstantArrayExpressionFromTable() throws Exception
   {
     testQuery(
@@ -8218,41 +8255,6 @@
         ),
         ImmutableList.of(
             new Object[]{"[\"a\",\"b\"]"}
-=======
-  public void testNvlColumns() throws Exception
-  {
-    testQuery(
-        "SELECT NVL(dim2, dim1), COUNT(*) FROM druid.foo GROUP BY NVL(dim2, dim1)\n",
-        ImmutableList.of(
-            GroupByQuery.builder()
-                        .setDataSource(CalciteTests.DATASOURCE1)
-                        .setInterval(querySegmentSpec(Filtration.eternity()))
-                        .setGranularity(Granularities.ALL)
-                        .setVirtualColumns(
-                            expressionVirtualColumn(
-                                "v0",
-                                "case_searched(notnull(\"dim2\"),\"dim2\",\"dim1\")",
-                                ValueType.STRING
-                            )
-                        )
-                        .setDimensions(dimensions(new DefaultDimensionSpec("v0", "v0", ValueType.STRING)))
-                        .setAggregatorSpecs(aggregators(new CountAggregatorFactory("a0")))
-                        .setContext(QUERY_CONTEXT_DEFAULT)
-                        .build()
-        ),
-        NullHandling.replaceWithDefault() ?
-        ImmutableList.of(
-            new Object[]{"10.1", 1L},
-            new Object[]{"2", 1L},
-            new Object[]{"a", 2L},
-            new Object[]{"abc", 2L}
-        ) :
-        ImmutableList.of(
-            new Object[]{"", 1L},
-            new Object[]{"10.1", 1L},
-            new Object[]{"a", 2L},
-            new Object[]{"abc", 2L}
->>>>>>> 3650eed1
         )
     );
   }
