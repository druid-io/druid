/*
 * Licensed to the Apache Software Foundation (ASF) under one
 * or more contributor license agreements.  See the NOTICE file
 * distributed with this work for additional information
 * regarding copyright ownership.  The ASF licenses this file
 * to you under the Apache License, Version 2.0 (the
 * "License"); you may not use this file except in compliance
 * with the License.  You may obtain a copy of the License at
 *
 *   http://www.apache.org/licenses/LICENSE-2.0
 *
 * Unless required by applicable law or agreed to in writing,
 * software distributed under the License is distributed on an
 * "AS IS" BASIS, WITHOUT WARRANTIES OR CONDITIONS OF ANY
 * KIND, either express or implied.  See the License for the
 * specific language governing permissions and limitations
 * under the License.
 */

package org.apache.druid.sql.calcite;

import com.google.common.base.Joiner;
import com.google.common.collect.ImmutableList;
import org.apache.calcite.runtime.CalciteContextException;
import org.apache.calcite.tools.ValidationException;
import org.apache.druid.common.config.NullHandling;
import org.apache.druid.java.util.common.DateTimes;
import org.apache.druid.java.util.common.Intervals;
import org.apache.druid.java.util.common.JodaUtils;
import org.apache.druid.java.util.common.granularity.Granularities;
import org.apache.druid.java.util.common.granularity.PeriodGranularity;
import org.apache.druid.math.expr.ExprMacroTable;
import org.apache.druid.query.Druids;
import org.apache.druid.query.QueryDataSource;
import org.apache.druid.query.ResourceLimitExceededException;
import org.apache.druid.query.aggregation.CountAggregatorFactory;
import org.apache.druid.query.aggregation.DoubleMaxAggregatorFactory;
import org.apache.druid.query.aggregation.DoubleSumAggregatorFactory;
import org.apache.druid.query.aggregation.FilteredAggregatorFactory;
import org.apache.druid.query.aggregation.FloatMaxAggregatorFactory;
import org.apache.druid.query.aggregation.FloatMinAggregatorFactory;
import org.apache.druid.query.aggregation.LongMaxAggregatorFactory;
import org.apache.druid.query.aggregation.LongMinAggregatorFactory;
import org.apache.druid.query.aggregation.LongSumAggregatorFactory;
import org.apache.druid.query.aggregation.cardinality.CardinalityAggregatorFactory;
import org.apache.druid.query.aggregation.hyperloglog.HyperUniqueFinalizingPostAggregator;
import org.apache.druid.query.aggregation.hyperloglog.HyperUniquesAggregatorFactory;
import org.apache.druid.query.aggregation.post.ArithmeticPostAggregator;
import org.apache.druid.query.aggregation.post.FieldAccessPostAggregator;
import org.apache.druid.query.dimension.DefaultDimensionSpec;
import org.apache.druid.query.dimension.ExtractionDimensionSpec;
import org.apache.druid.query.extraction.RegexDimExtractionFn;
import org.apache.druid.query.extraction.SubstringDimExtractionFn;
import org.apache.druid.query.filter.BoundDimFilter;
import org.apache.druid.query.filter.DimFilter;
import org.apache.druid.query.filter.InDimFilter;
import org.apache.druid.query.filter.LikeDimFilter;
import org.apache.druid.query.filter.SelectorDimFilter;
import org.apache.druid.query.groupby.GroupByQuery;
import org.apache.druid.query.groupby.orderby.DefaultLimitSpec;
import org.apache.druid.query.groupby.orderby.OrderByColumnSpec;
import org.apache.druid.query.groupby.orderby.OrderByColumnSpec.Direction;
import org.apache.druid.query.lookup.RegisteredLookupExtractionFn;
import org.apache.druid.query.ordering.StringComparators;
import org.apache.druid.query.scan.ScanQuery;
import org.apache.druid.query.topn.DimensionTopNMetricSpec;
import org.apache.druid.query.topn.InvertedTopNMetricSpec;
import org.apache.druid.query.topn.NumericTopNMetricSpec;
import org.apache.druid.query.topn.TopNQueryBuilder;
import org.apache.druid.segment.column.ValueType;
import org.apache.druid.sql.calcite.expression.DruidExpression;
import org.apache.druid.sql.calcite.filtration.Filtration;
import org.apache.druid.sql.calcite.planner.Calcites;
import org.apache.druid.sql.calcite.rel.CannotBuildQueryException;
import org.apache.druid.sql.calcite.util.CalciteTests;
import org.hamcrest.CoreMatchers;
import org.joda.time.DateTime;
import org.joda.time.DateTimeZone;
import org.joda.time.Interval;
import org.joda.time.Period;
import org.junit.Ignore;
import org.junit.Test;
import org.junit.internal.matchers.ThrowableMessageMatcher;

import java.util.ArrayList;
import java.util.Arrays;
import java.util.Collections;
import java.util.List;

public class CalciteQueryTest extends BaseCalciteQueryTest
{
  @Test
  public void testSelectConstantExpression() throws Exception
  {
    // Test with a Druid-specific function, to make sure they are hooked up correctly even when not selecting
    // from a table.
    testQuery(
        "SELECT REGEXP_EXTRACT('foo', '^(.)')",
        ImmutableList.of(),
        ImmutableList.of(
            new Object[]{"f"}
        )
    );
  }

  @Test
  public void testSelectConstantExpressionFromTable() throws Exception
  {
    testQuery(
        "SELECT 1 + 1, dim1 FROM foo LIMIT 1",
        ImmutableList.of(
            newScanQueryBuilder()
                .dataSource(CalciteTests.DATASOURCE1)
                .intervals(querySegmentSpec(Filtration.eternity()))
                .virtualColumns(expressionVirtualColumn("v0", "2", ValueType.LONG))
                .columns("dim1", "v0")
                .resultFormat(ScanQuery.ResultFormat.RESULT_FORMAT_COMPACTED_LIST)
                .limit(1)
                .context(QUERY_CONTEXT_DEFAULT)
                .build()
        ),
        ImmutableList.of(
            new Object[]{2, ""}
        )
    );
  }


  @Test
  public void testSelectCountStart() throws Exception
  {
    testQuery(
        PLANNER_CONFIG_DEFAULT,
        QUERY_CONTEXT_DONT_SKIP_EMPTY_BUCKETS,
        "SELECT exp(count(*)) + 10, sum(m2)  FROM druid.foo WHERE  dim2 = 0",
        CalciteTests.REGULAR_USER_AUTH_RESULT,
        ImmutableList.of(Druids.newTimeseriesQueryBuilder()
                               .dataSource(CalciteTests.DATASOURCE1)
                               .intervals(querySegmentSpec(Filtration.eternity()))
                               .filters(selector("dim2", "0", null))
                               .granularity(Granularities.ALL)
                               .aggregators(aggregators(
                                   new CountAggregatorFactory("a0"),
                                   new DoubleSumAggregatorFactory("a1", "m2")
                               ))
                               .postAggregators(
                                   expressionPostAgg("p0", "(exp(\"a0\") + 10)")
                               )
                               .context(QUERY_CONTEXT_DONT_SKIP_EMPTY_BUCKETS)
                               .build()),
        ImmutableList.of(
            new Object[]{11.0, NullHandling.defaultDoubleValue()}
        )
    );

    testQuery(
        PLANNER_CONFIG_DEFAULT,
        QUERY_CONTEXT_DONT_SKIP_EMPTY_BUCKETS,
        "SELECT exp(count(*)) + 10, sum(m2)  FROM druid.foo WHERE  __time >= TIMESTAMP '2999-01-01 00:00:00'",
        CalciteTests.REGULAR_USER_AUTH_RESULT,
        ImmutableList.of(Druids.newTimeseriesQueryBuilder()
                               .dataSource(CalciteTests.DATASOURCE1)
                               .intervals(querySegmentSpec(Intervals.of(
                                   "2999-01-01T00:00:00.000Z/146140482-04-24T15:36:27.903Z"))
                               )
                               .granularity(Granularities.ALL)
                               .aggregators(aggregators(
                                   new CountAggregatorFactory("a0"),
                                   new DoubleSumAggregatorFactory("a1", "m2")
                               ))
                               .postAggregators(
                                   expressionPostAgg("p0", "(exp(\"a0\") + 10)")
                               )
                               .context(QUERY_CONTEXT_DONT_SKIP_EMPTY_BUCKETS)
                               .build()),
        ImmutableList.of(
            new Object[]{11.0, NullHandling.defaultDoubleValue()}
        )
    );

    testQuery(
        "SELECT COUNT(*) FROM foo WHERE dim1 = 'nonexistent' GROUP BY FLOOR(__time TO DAY)",
        ImmutableList.of(Druids.newTimeseriesQueryBuilder()
                               .dataSource(CalciteTests.DATASOURCE1)
                               .intervals(querySegmentSpec(Filtration.eternity()))
                               .filters(selector("dim1", "nonexistent", null))
                               .granularity(Granularities.DAY)
                               .aggregators(aggregators(
                                   new CountAggregatorFactory("a0")
                               ))
                               .context(TIMESERIES_CONTEXT_DEFAULT)
                               .build()),
        ImmutableList.of()
    );
  }

  @Test
  public void testSelectTrimFamily() throws Exception
  {
    // TRIM has some whacky parsing. Make sure the different forms work.

    testQuery(
        "SELECT\n"
        + "TRIM(BOTH 'x' FROM 'xfoox'),\n"
        + "TRIM(TRAILING 'x' FROM 'xfoox'),\n"
        + "TRIM(' ' FROM ' foo '),\n"
        + "TRIM(TRAILING FROM ' foo '),\n"
        + "TRIM(' foo '),\n"
        + "BTRIM(' foo '),\n"
        + "BTRIM('xfoox', 'x'),\n"
        + "LTRIM(' foo '),\n"
        + "LTRIM('xfoox', 'x'),\n"
        + "RTRIM(' foo '),\n"
        + "RTRIM('xfoox', 'x'),\n"
        + "COUNT(*)\n"
        + "FROM foo",
        ImmutableList.of(
            Druids.newTimeseriesQueryBuilder()
                  .dataSource(CalciteTests.DATASOURCE1)
                  .intervals(querySegmentSpec(Filtration.eternity()))
                  .granularity(Granularities.ALL)
                  .aggregators(aggregators(new CountAggregatorFactory("a0")))
                  .postAggregators(
                      expressionPostAgg("p0", "'foo'"),
                      expressionPostAgg("p1", "'xfoo'"),
                      expressionPostAgg("p2", "'foo'"),
                      expressionPostAgg("p3", "' foo'"),
                      expressionPostAgg("p4", "'foo'"),
                      expressionPostAgg("p5", "'foo'"),
                      expressionPostAgg("p6", "'foo'"),
                      expressionPostAgg("p7", "'foo '"),
                      expressionPostAgg("p8", "'foox'"),
                      expressionPostAgg("p9", "' foo'"),
                      expressionPostAgg("p10", "'xfoo'")
                  )
                  .context(TIMESERIES_CONTEXT_DEFAULT)
                  .build()
        ),
        ImmutableList.of(
            new Object[]{"foo", "xfoo", "foo", " foo", "foo", "foo", "foo", "foo ", "foox", " foo", "xfoo", 6L}
        )
    );
  }

  @Test
  public void testSelectPadFamily() throws Exception
  {
    testQuery(
        "SELECT\n"
        + "LPAD('foo', 5, 'x'),\n"
        + "LPAD('foo', 2, 'x'),\n"
        + "LPAD('foo', 5),\n"
        + "RPAD('foo', 5, 'x'),\n"
        + "RPAD('foo', 2, 'x'),\n"
        + "RPAD('foo', 5),\n"
        + "COUNT(*)\n"
        + "FROM foo",
        ImmutableList.of(
            Druids.newTimeseriesQueryBuilder()
                  .dataSource(CalciteTests.DATASOURCE1)
                  .intervals(querySegmentSpec(Filtration.eternity()))
                  .granularity(Granularities.ALL)
                  .aggregators(aggregators(new CountAggregatorFactory("a0")))
                  .postAggregators(
                      expressionPostAgg("p0", "'xxfoo'"),
                      expressionPostAgg("p1", "'fo'"),
                      expressionPostAgg("p2", "'  foo'"),
                      expressionPostAgg("p3", "'fooxx'"),
                      expressionPostAgg("p4", "'fo'"),
                      expressionPostAgg("p5", "'foo  '")
                  )
                  .context(TIMESERIES_CONTEXT_DEFAULT)
                  .build()
        ),
        ImmutableList.of(
            new Object[]{"xxfoo", "fo", "  foo", "fooxx", "fo", "foo  ", 6L}
        )
    );
  }


  @Test
  public void testExplainSelectConstantExpression() throws Exception
  {
    testQuery(
        "EXPLAIN PLAN FOR SELECT 1 + 1",
        ImmutableList.of(),
        ImmutableList.of(
            new Object[]{"BindableValues(tuples=[[{ 2 }]])\n"}
        )
    );
  }

  @Test
  public void testInformationSchemaSchemata() throws Exception
  {
    testQuery(
        "SELECT DISTINCT SCHEMA_NAME FROM INFORMATION_SCHEMA.SCHEMATA",
        ImmutableList.of(),
        ImmutableList.of(
            new Object[]{"druid"},
            new Object[]{"sys"},
            new Object[]{"INFORMATION_SCHEMA"}
        )
    );
  }

  @Test
  public void testInformationSchemaTables() throws Exception
  {
    testQuery(
        "SELECT TABLE_SCHEMA, TABLE_NAME, TABLE_TYPE\n"
        + "FROM INFORMATION_SCHEMA.TABLES\n"
        + "WHERE TABLE_TYPE IN ('SYSTEM_TABLE', 'TABLE', 'VIEW')",
        ImmutableList.of(),
        ImmutableList.of(
            new Object[]{"druid", CalciteTests.DATASOURCE1, "TABLE"},
            new Object[]{"druid", CalciteTests.DATASOURCE2, "TABLE"},
            new Object[]{"druid", CalciteTests.DATASOURCE3, "TABLE"},
            new Object[]{"druid", "aview", "VIEW"},
            new Object[]{"druid", "bview", "VIEW"},
            new Object[]{"INFORMATION_SCHEMA", "COLUMNS", "SYSTEM_TABLE"},
            new Object[]{"INFORMATION_SCHEMA", "SCHEMATA", "SYSTEM_TABLE"},
            new Object[]{"INFORMATION_SCHEMA", "TABLES", "SYSTEM_TABLE"},
            new Object[]{"sys", "segments", "SYSTEM_TABLE"},
            new Object[]{"sys", "server_segments", "SYSTEM_TABLE"},
            new Object[]{"sys", "servers", "SYSTEM_TABLE"},
            new Object[]{"sys", "tasks", "SYSTEM_TABLE"}
        )
    );

    testQuery(
        PLANNER_CONFIG_DEFAULT,
        "SELECT TABLE_SCHEMA, TABLE_NAME, TABLE_TYPE\n"
        + "FROM INFORMATION_SCHEMA.TABLES\n"
        + "WHERE TABLE_TYPE IN ('SYSTEM_TABLE', 'TABLE', 'VIEW')",
        CalciteTests.SUPER_USER_AUTH_RESULT,
        ImmutableList.of(),
        ImmutableList.<Object[]>builder()
            .add(new Object[]{"druid", CalciteTests.DATASOURCE1, "TABLE"})
            .add(new Object[]{"druid", CalciteTests.DATASOURCE2, "TABLE"})
            .add(new Object[]{"druid", CalciteTests.FORBIDDEN_DATASOURCE, "TABLE"})
            .add(new Object[]{"druid", CalciteTests.DATASOURCE3, "TABLE"})
            .add(new Object[]{"druid", "aview", "VIEW"})
            .add(new Object[]{"druid", "bview", "VIEW"})
            .add(new Object[]{"INFORMATION_SCHEMA", "COLUMNS", "SYSTEM_TABLE"})
            .add(new Object[]{"INFORMATION_SCHEMA", "SCHEMATA", "SYSTEM_TABLE"})
            .add(new Object[]{"INFORMATION_SCHEMA", "TABLES", "SYSTEM_TABLE"})
            .add(new Object[]{"sys", "segments", "SYSTEM_TABLE"})
            .add(new Object[]{"sys", "server_segments", "SYSTEM_TABLE"})
            .add(new Object[]{"sys", "servers", "SYSTEM_TABLE"})
            .add(new Object[]{"sys", "tasks", "SYSTEM_TABLE"})
            .build()
    );
  }

  @Test
  public void testInformationSchemaColumnsOnTable() throws Exception
  {
    testQuery(
        "SELECT COLUMN_NAME, DATA_TYPE, IS_NULLABLE\n"
        + "FROM INFORMATION_SCHEMA.COLUMNS\n"
        + "WHERE TABLE_SCHEMA = 'druid' AND TABLE_NAME = 'foo'",
        ImmutableList.of(),
        ImmutableList.of(
            new Object[]{"__time", "TIMESTAMP", "NO"},
            new Object[]{"cnt", "BIGINT", "NO"},
            new Object[]{"dim1", "VARCHAR", "YES"},
            new Object[]{"dim2", "VARCHAR", "YES"},
            new Object[]{"dim3", "VARCHAR", "YES"},
            new Object[]{"m1", "FLOAT", "NO"},
            new Object[]{"m2", "DOUBLE", "NO"},
            new Object[]{"unique_dim1", "OTHER", "YES"}
        )
    );
  }

  @Test
  public void testInformationSchemaColumnsOnForbiddenTable() throws Exception
  {
    testQuery(
        "SELECT COLUMN_NAME, DATA_TYPE, IS_NULLABLE\n"
        + "FROM INFORMATION_SCHEMA.COLUMNS\n"
        + "WHERE TABLE_SCHEMA = 'druid' AND TABLE_NAME = 'forbiddenDatasource'",
        ImmutableList.of(),
        ImmutableList.of()
    );

    testQuery(
        PLANNER_CONFIG_DEFAULT,
        "SELECT COLUMN_NAME, DATA_TYPE, IS_NULLABLE\n"
        + "FROM INFORMATION_SCHEMA.COLUMNS\n"
        + "WHERE TABLE_SCHEMA = 'druid' AND TABLE_NAME = 'forbiddenDatasource'",
        CalciteTests.SUPER_USER_AUTH_RESULT,
        ImmutableList.of(),
        ImmutableList.of(
            new Object[]{"__time", "TIMESTAMP", "NO"},
            new Object[]{"cnt", "BIGINT", "NO"},
            new Object[]{"dim1", "VARCHAR", "YES"},
            new Object[]{"dim2", "VARCHAR", "YES"},
            new Object[]{"m1", "FLOAT", "NO"},
            new Object[]{"m2", "DOUBLE", "NO"},
            new Object[]{"unique_dim1", "OTHER", "YES"}
        )
    );
  }

  @Test
  public void testInformationSchemaColumnsOnView() throws Exception
  {
    testQuery(
        "SELECT COLUMN_NAME, DATA_TYPE, IS_NULLABLE\n"
        + "FROM INFORMATION_SCHEMA.COLUMNS\n"
        + "WHERE TABLE_SCHEMA = 'druid' AND TABLE_NAME = 'aview'",
        ImmutableList.of(),
        ImmutableList.of(
            new Object[]{"dim1_firstchar", "VARCHAR", "YES"}
        )
    );
  }

  @Test
  public void testExplainInformationSchemaColumns() throws Exception
  {
    final String explanation =
        "BindableProject(COLUMN_NAME=[$3], DATA_TYPE=[$7])\n"
        + "  BindableFilter(condition=[AND(=($1, 'druid'), =($2, 'foo'))])\n"
        + "    BindableTableScan(table=[[INFORMATION_SCHEMA, COLUMNS]])\n";

    testQuery(
        "EXPLAIN PLAN FOR\n"
        + "SELECT COLUMN_NAME, DATA_TYPE\n"
        + "FROM INFORMATION_SCHEMA.COLUMNS\n"
        + "WHERE TABLE_SCHEMA = 'druid' AND TABLE_NAME = 'foo'",
        ImmutableList.of(),
        ImmutableList.of(
            new Object[]{explanation}
        )
    );
  }

  @Test
  public void testAggregatorsOnInformationSchemaColumns() throws Exception
  {
    // Not including COUNT DISTINCT, since it isn't supported by BindableAggregate, and so it can't work.
    testQuery(
        "SELECT\n"
        + "  COUNT(JDBC_TYPE),\n"
        + "  SUM(JDBC_TYPE),\n"
        + "  AVG(JDBC_TYPE),\n"
        + "  MIN(JDBC_TYPE),\n"
        + "  MAX(JDBC_TYPE)\n"
        + "FROM INFORMATION_SCHEMA.COLUMNS\n"
        + "WHERE TABLE_SCHEMA = 'druid' AND TABLE_NAME = 'foo'",
        ImmutableList.of(),
        ImmutableList.of(
            new Object[]{8L, 1249L, 156L, -5L, 1111L}
        )
    );
  }

  @Test
  public void testSelectStar() throws Exception
  {
    String hyperLogLogCollectorClassName = HLLC_STRING;
    testQuery(
        PLANNER_CONFIG_DEFAULT_NO_COMPLEX_SERDE,
        QUERY_CONTEXT_DEFAULT,
        "SELECT * FROM druid.foo",
        CalciteTests.REGULAR_USER_AUTH_RESULT,
        ImmutableList.of(
            newScanQueryBuilder()
                .dataSource(CalciteTests.DATASOURCE1)
                .intervals(querySegmentSpec(Filtration.eternity()))
                .columns("__time", "cnt", "dim1", "dim2", "dim3", "m1", "m2", "unique_dim1")
                .resultFormat(ScanQuery.ResultFormat.RESULT_FORMAT_COMPACTED_LIST)
                .context(QUERY_CONTEXT_DEFAULT)
                .build()
        ),
        ImmutableList.of(
            new Object[]{timestamp("2000-01-01"), 1L, "", "a", "[\"a\",\"b\"]", 1f, 1.0, hyperLogLogCollectorClassName},
            new Object[]{
                timestamp("2000-01-02"), 1L, "10.1", NULL_VALUE, "[\"b\",\"c\"]", 2f, 2.0, hyperLogLogCollectorClassName
            },
            new Object[]{timestamp("2000-01-03"), 1L, "2", "", "d", 3f, 3.0, hyperLogLogCollectorClassName},
            new Object[]{timestamp("2001-01-01"), 1L, "1", "a", "", 4f, 4.0, hyperLogLogCollectorClassName},
            new Object[]{timestamp("2001-01-02"), 1L, "def", "abc", NULL_VALUE, 5f, 5.0, hyperLogLogCollectorClassName},
            new Object[]{
                timestamp("2001-01-03"),
                1L,
                "abc",
                NULL_VALUE,
                NULL_VALUE,
                6f,
                6.0,
                hyperLogLogCollectorClassName
            }
        )
    );
  }

  @Test
  public void testSelectStarOnForbiddenTable() throws Exception
  {
    assertQueryIsForbidden(
        "SELECT * FROM druid.forbiddenDatasource",
        CalciteTests.REGULAR_USER_AUTH_RESULT
    );

    testQuery(
        PLANNER_CONFIG_DEFAULT,
        "SELECT * FROM druid.forbiddenDatasource",
        CalciteTests.SUPER_USER_AUTH_RESULT,
        ImmutableList.of(
            newScanQueryBuilder()
                .dataSource(CalciteTests.FORBIDDEN_DATASOURCE)
                .intervals(querySegmentSpec(Filtration.eternity()))
                .columns("__time", "cnt", "dim1", "dim2", "m1", "m2", "unique_dim1")
                .resultFormat(ScanQuery.ResultFormat.RESULT_FORMAT_COMPACTED_LIST)
                .context(QUERY_CONTEXT_DEFAULT)
                .build()
        ),
        ImmutableList.of(
            new Object[]{
                timestamp("2000-01-01"),
                1L,
                "forbidden",
                "abcd",
                9999.0f,
                NullHandling.defaultDoubleValue(),
                "\"AQAAAQAAAALFBA==\""
            }
        )
    );
  }

  @Test
  public void testUnqualifiedTableName() throws Exception
  {
    testQuery(
        "SELECT COUNT(*) FROM foo",
        ImmutableList.of(
            Druids.newTimeseriesQueryBuilder()
                  .dataSource(CalciteTests.DATASOURCE1)
                  .intervals(querySegmentSpec(Filtration.eternity()))
                  .granularity(Granularities.ALL)
                  .aggregators(aggregators(new CountAggregatorFactory("a0")))
                  .context(TIMESERIES_CONTEXT_DEFAULT)
                  .build()
        ),
        ImmutableList.of(
            new Object[]{6L}
        )
    );
  }

  @Test
  public void testExplainSelectStar() throws Exception
  {
    testQuery(
        "EXPLAIN PLAN FOR SELECT * FROM druid.foo",
        ImmutableList.of(),
        ImmutableList.of(
            new Object[]{
                "DruidQueryRel(query=[{\"queryType\":\"scan\",\"dataSource\":{\"type\":\"table\",\"name\":\"foo\"},\"intervals\":{\"type\":\"intervals\",\"intervals\":[\"-146136543-09-08T08:23:32.096Z/146140482-04-24T15:36:27.903Z\"]},\"virtualColumns\":[],\"resultFormat\":\"compactedList\",\"batchSize\":20480,\"limit\":9223372036854775807,\"order\":\"none\",\"filter\":null,\"columns\":[\"__time\",\"cnt\",\"dim1\",\"dim2\",\"dim3\",\"m1\",\"m2\",\"unique_dim1\"],\"legacy\":false,\"context\":{\"defaultTimeout\":300000,\"maxScatterGatherBytes\":9223372036854775807,\"sqlCurrentTimestamp\":\"2000-01-01T00:00:00Z\",\"sqlQueryId\":\"dummy\"},\"descending\":false,\"granularity\":{\"type\":\"all\"}}], signature=[{__time:LONG, cnt:LONG, dim1:STRING, dim2:STRING, dim3:STRING, m1:FLOAT, m2:DOUBLE, unique_dim1:COMPLEX}])\n"
            }
        )
    );
  }

  @Test
  public void testSelectStarWithLimit() throws Exception
  {
    testQuery(
        PLANNER_CONFIG_DEFAULT_NO_COMPLEX_SERDE,
        QUERY_CONTEXT_DEFAULT,
        "SELECT * FROM druid.foo LIMIT 2",
        CalciteTests.REGULAR_USER_AUTH_RESULT,
        ImmutableList.of(
            newScanQueryBuilder()
                .dataSource(CalciteTests.DATASOURCE1)
                .intervals(querySegmentSpec(Filtration.eternity()))
                .columns("__time", "cnt", "dim1", "dim2", "dim3", "m1", "m2", "unique_dim1")
                .limit(2)
                .resultFormat(ScanQuery.ResultFormat.RESULT_FORMAT_COMPACTED_LIST)
                .context(QUERY_CONTEXT_DEFAULT)
                .build()
        ),
        ImmutableList.of(
            new Object[]{timestamp("2000-01-01"), 1L, "", "a", "[\"a\",\"b\"]", 1.0f, 1.0, HLLC_STRING},
            new Object[]{timestamp("2000-01-02"), 1L, "10.1", NULL_VALUE, "[\"b\",\"c\"]", 2.0f, 2.0, HLLC_STRING}
        )
    );
  }

  @Test
  public void testSelectWithProjection() throws Exception
  {
    testQuery(
        "SELECT SUBSTRING(dim2, 1, 1) FROM druid.foo LIMIT 2",
        ImmutableList.of(
            newScanQueryBuilder()
                .dataSource(CalciteTests.DATASOURCE1)
                .intervals(querySegmentSpec(Filtration.eternity()))
                .virtualColumns(
                    expressionVirtualColumn("v0", "substring(\"dim2\", 0, 1)", ValueType.STRING)
                )
                .columns("v0")
                .limit(2)
                .resultFormat(ScanQuery.ResultFormat.RESULT_FORMAT_COMPACTED_LIST)
                .context(QUERY_CONTEXT_DEFAULT)
                .build()
        ),
        ImmutableList.of(
            new Object[]{"a"},
            new Object[]{NULL_VALUE}
        )
    );
  }

  @Test
  public void testSelectWithExpressionFilter() throws Exception
  {
    testQuery(
        "SELECT dim1 FROM druid.foo WHERE m1 + 1 = 7",
        ImmutableList.of(
            newScanQueryBuilder()
                .dataSource(CalciteTests.DATASOURCE1)
                .intervals(querySegmentSpec(Filtration.eternity()))
                .virtualColumns(
                    expressionVirtualColumn("v0", "(\"m1\" + 1)", ValueType.FLOAT)
                )
                .filters(selector("v0", "7", null))
                .columns("dim1")
                .resultFormat(ScanQuery.ResultFormat.RESULT_FORMAT_COMPACTED_LIST)
                .context(QUERY_CONTEXT_DEFAULT)
                .build()
        ),
        ImmutableList.of(
            new Object[]{"abc"}
        )
    );
  }

  @Test
  public void testSelectStarWithLimitTimeDescending() throws Exception
  {
    testQuery(
        PLANNER_CONFIG_DEFAULT_NO_COMPLEX_SERDE,
        QUERY_CONTEXT_DEFAULT,
        "SELECT * FROM druid.foo ORDER BY __time DESC LIMIT 2",
        CalciteTests.REGULAR_USER_AUTH_RESULT,
        ImmutableList.of(
            newScanQueryBuilder()
                .dataSource(CalciteTests.DATASOURCE1)
                .intervals(querySegmentSpec(Filtration.eternity()))
                .columns(ImmutableList.of("__time", "cnt", "dim1", "dim2", "dim3", "m1", "m2", "unique_dim1"))
                .limit(2)
                .order(ScanQuery.Order.DESCENDING)
                .resultFormat(ScanQuery.ResultFormat.RESULT_FORMAT_COMPACTED_LIST)
                .context(QUERY_CONTEXT_DEFAULT)
                .build()
        ),
        ImmutableList.of(
            new Object[]{timestamp("2001-01-03"), 1L, "abc", NULL_VALUE, NULL_VALUE, 6f, 6d, HLLC_STRING},
            new Object[]{timestamp("2001-01-02"), 1L, "def", "abc", NULL_VALUE, 5f, 5d, HLLC_STRING}
        )
    );
  }

  @Test
  public void testSelectStarWithoutLimitTimeAscending() throws Exception
  {
    testQuery(
        PLANNER_CONFIG_DEFAULT_NO_COMPLEX_SERDE,
        QUERY_CONTEXT_DEFAULT,
        "SELECT * FROM druid.foo ORDER BY __time",
        CalciteTests.REGULAR_USER_AUTH_RESULT,
        ImmutableList.of(
            newScanQueryBuilder()
                .dataSource(CalciteTests.DATASOURCE1)
                .intervals(querySegmentSpec(Filtration.eternity()))
                .columns(ImmutableList.of("__time", "cnt", "dim1", "dim2", "dim3", "m1", "m2", "unique_dim1"))
                .limit(Long.MAX_VALUE)
                .order(ScanQuery.Order.ASCENDING)
                .resultFormat(ScanQuery.ResultFormat.RESULT_FORMAT_COMPACTED_LIST)
                .context(QUERY_CONTEXT_DEFAULT)
                .build()
        ),
        ImmutableList.of(
            new Object[]{timestamp("2000-01-01"), 1L, "", "a", "[\"a\",\"b\"]", 1f, 1.0, HLLC_STRING},
            new Object[]{timestamp("2000-01-02"), 1L, "10.1", NULL_VALUE, "[\"b\",\"c\"]", 2f, 2.0, HLLC_STRING},
            new Object[]{timestamp("2000-01-03"), 1L, "2", "", "d", 3f, 3.0, HLLC_STRING},
            new Object[]{timestamp("2001-01-01"), 1L, "1", "a", "", 4f, 4.0, HLLC_STRING},
            new Object[]{timestamp("2001-01-02"), 1L, "def", "abc", NULL_VALUE, 5f, 5.0, HLLC_STRING},
            new Object[]{timestamp("2001-01-03"), 1L, "abc", NULL_VALUE, NULL_VALUE, 6f, 6.0, HLLC_STRING}
        )
    );
  }

  @Test
  public void testSelectSingleColumnTwice() throws Exception
  {
    testQuery(
        "SELECT dim2 x, dim2 y FROM druid.foo LIMIT 2",
        ImmutableList.of(
            newScanQueryBuilder()
                .dataSource(CalciteTests.DATASOURCE1)
                .intervals(querySegmentSpec(Filtration.eternity()))
                .columns("dim2")
                .limit(2)
                .resultFormat(ScanQuery.ResultFormat.RESULT_FORMAT_COMPACTED_LIST)
                .context(QUERY_CONTEXT_DEFAULT)
                .build()
        ),
        ImmutableList.of(
            new Object[]{"a", "a"},
            new Object[]{NULL_VALUE, NULL_VALUE}
        )
    );
  }

  @Test
  public void testSelectSingleColumnWithLimitDescending() throws Exception
  {
    testQuery(
        "SELECT dim1 FROM druid.foo ORDER BY __time DESC LIMIT 2",
        ImmutableList.of(
            newScanQueryBuilder()
                .dataSource(CalciteTests.DATASOURCE1)
                .intervals(querySegmentSpec(Filtration.eternity()))
                .columns(ImmutableList.of("__time", "dim1"))
                .limit(2)
                .order(ScanQuery.Order.DESCENDING)
                .resultFormat(ScanQuery.ResultFormat.RESULT_FORMAT_COMPACTED_LIST)
                .context(QUERY_CONTEXT_DEFAULT)
                .build()
        ),
        ImmutableList.of(
            new Object[]{"abc"},
            new Object[]{"def"}
        )
    );
  }

  @Test
  public void testSelectStarFromSelectSingleColumnWithLimitDescending() throws Exception
  {
    testQuery(
        "SELECT * FROM (SELECT dim1 FROM druid.foo ORDER BY __time DESC) LIMIT 2",
        ImmutableList.of(
            newScanQueryBuilder()
                .dataSource(CalciteTests.DATASOURCE1)
                .intervals(querySegmentSpec(Filtration.eternity()))
                .columns(ImmutableList.of("__time", "dim1"))
                .limit(2)
                .order(ScanQuery.Order.DESCENDING)
                .resultFormat(ScanQuery.ResultFormat.RESULT_FORMAT_COMPACTED_LIST)
                .context(QUERY_CONTEXT_DEFAULT)
                .build()
        ),
        ImmutableList.of(
            new Object[]{"abc"},
            new Object[]{"def"}
        )
    );
  }

  @Test
  public void testSelectProjectionFromSelectSingleColumnWithInnerLimitDescending() throws Exception
  {
    testQuery(
        "SELECT 'beep ' || dim1 FROM (SELECT dim1 FROM druid.foo ORDER BY __time DESC LIMIT 2)",
        ImmutableList.of(
            newScanQueryBuilder()
                .dataSource(CalciteTests.DATASOURCE1)
                .intervals(querySegmentSpec(Filtration.eternity()))
                .virtualColumns(expressionVirtualColumn("v0", "concat('beep ',\"dim1\")", ValueType.STRING))
                .columns(ImmutableList.of("__time", "v0"))
                .limit(2)
                .order(ScanQuery.Order.DESCENDING)
                .resultFormat(ScanQuery.ResultFormat.RESULT_FORMAT_COMPACTED_LIST)
                .context(QUERY_CONTEXT_DEFAULT)
                .build()
        ),
        ImmutableList.of(
            new Object[]{"beep abc"},
            new Object[]{"beep def"}
        )
    );
  }

  @Test
  public void testSelectProjectionFromSelectSingleColumnDescending() throws Exception
  {
    // Regression test for https://github.com/apache/incubator-druid/issues/7768.

    testQuery(
        "SELECT 'beep ' || dim1 FROM (SELECT dim1 FROM druid.foo ORDER BY __time DESC)",
        ImmutableList.of(
            newScanQueryBuilder()
                .dataSource(CalciteTests.DATASOURCE1)
                .intervals(querySegmentSpec(Filtration.eternity()))
                .virtualColumns(expressionVirtualColumn("v0", "concat('beep ',\"dim1\")", ValueType.STRING))
                .columns(ImmutableList.of("__time", "v0"))
                .order(ScanQuery.Order.DESCENDING)
                .resultFormat(ScanQuery.ResultFormat.RESULT_FORMAT_COMPACTED_LIST)
                .context(QUERY_CONTEXT_DEFAULT)
                .build()
        ),
        ImmutableList.of(
            new Object[]{"beep abc"},
            new Object[]{"beep def"},
            new Object[]{"beep 1"},
            new Object[]{"beep 2"},
            new Object[]{"beep 10.1"},
            new Object[]{"beep "}
        )
    );
  }

  @Test
  public void testSelectProjectionFromSelectSingleColumnWithInnerAndOuterLimitDescending() throws Exception
  {
    testQuery(
        "SELECT 'beep ' || dim1 FROM (SELECT dim1 FROM druid.foo ORDER BY __time DESC LIMIT 4) LIMIT 2",
        ImmutableList.of(
            newScanQueryBuilder()
                .dataSource(CalciteTests.DATASOURCE1)
                .intervals(querySegmentSpec(Filtration.eternity()))
                .virtualColumns(expressionVirtualColumn("v0", "concat('beep ',\"dim1\")", ValueType.STRING))
                .columns(ImmutableList.of("__time", "v0"))
                .limit(2)
                .order(ScanQuery.Order.DESCENDING)
                .resultFormat(ScanQuery.ResultFormat.RESULT_FORMAT_COMPACTED_LIST)
                .context(QUERY_CONTEXT_DEFAULT)
                .build()
        ),
        ImmutableList.of(
            new Object[]{"beep abc"},
            new Object[]{"beep def"}
        )
    );
  }

  @Test
  public void testGroupBySingleColumnDescendingNoTopN() throws Exception
  {
    testQuery(
        PLANNER_CONFIG_DEFAULT,
        "SELECT dim1 FROM druid.foo GROUP BY dim1 ORDER BY dim1 DESC",
        CalciteTests.REGULAR_USER_AUTH_RESULT,
        ImmutableList.of(
            new GroupByQuery.Builder()
                .setDataSource(CalciteTests.DATASOURCE1)
                .setInterval(querySegmentSpec(Filtration.eternity()))
                .setDimensions(dimensions(new DefaultDimensionSpec("dim1", "d0")))
                .setGranularity(Granularities.ALL)
                .setLimitSpec(
                    new DefaultLimitSpec(
                        ImmutableList.of(
                            new OrderByColumnSpec(
                                "d0",
                                OrderByColumnSpec.Direction.DESCENDING,
                                StringComparators.LEXICOGRAPHIC
                            )
                        ),
                        Integer.MAX_VALUE
                    )
                )
                .setContext(QUERY_CONTEXT_DEFAULT)
                .build()
        ),
        ImmutableList.of(
            new Object[]{"def"},
            new Object[]{"abc"},
            new Object[]{"2"},
            new Object[]{"10.1"},
            new Object[]{"1"},
            new Object[]{""}
        )
    );
  }

  @Test
  public void testGroupByLong() throws Exception
  {
    testQuery(
        "SELECT cnt, COUNT(*) FROM druid.foo GROUP BY cnt",
        ImmutableList.of(
            GroupByQuery.builder()
                        .setDataSource(CalciteTests.DATASOURCE1)
                        .setInterval(querySegmentSpec(Filtration.eternity()))
                        .setGranularity(Granularities.ALL)
                        .setDimensions(dimensions(new DefaultDimensionSpec("cnt", "d0", ValueType.LONG)))
                        .setAggregatorSpecs(aggregators(new CountAggregatorFactory("a0")))
                        .setContext(QUERY_CONTEXT_DEFAULT)
                        .build()
        ),
        ImmutableList.of(
            new Object[]{1L, 6L}
        )
    );
  }

  @Test
  public void testGroupByOrdinal() throws Exception
  {
    testQuery(
        "SELECT cnt, COUNT(*) FROM druid.foo GROUP BY 1",
        ImmutableList.of(
            GroupByQuery.builder()
                        .setDataSource(CalciteTests.DATASOURCE1)
                        .setInterval(querySegmentSpec(Filtration.eternity()))
                        .setGranularity(Granularities.ALL)
                        .setDimensions(dimensions(new DefaultDimensionSpec("cnt", "d0", ValueType.LONG)))
                        .setAggregatorSpecs(aggregators(new CountAggregatorFactory("a0")))
                        .setContext(QUERY_CONTEXT_DEFAULT)
                        .build()
        ),
        ImmutableList.of(
            new Object[]{1L, 6L}
        )
    );
  }

  @Test
  @Ignore // Disabled since GROUP BY alias can confuse the validator; see DruidConformance::isGroupByAlias
  public void testGroupByAndOrderByAlias() throws Exception
  {
    testQuery(
        "SELECT cnt AS theCnt, COUNT(*) FROM druid.foo GROUP BY theCnt ORDER BY theCnt ASC",
        ImmutableList.of(
            GroupByQuery.builder()
                        .setDataSource(CalciteTests.DATASOURCE1)
                        .setInterval(querySegmentSpec(Filtration.eternity()))
                        .setGranularity(Granularities.ALL)
                        .setDimensions(dimensions(new DefaultDimensionSpec("cnt", "d0", ValueType.LONG)))
                        .setAggregatorSpecs(aggregators(new CountAggregatorFactory("a0")))
                        .setLimitSpec(
                            new DefaultLimitSpec(
                                ImmutableList.of(
                                    new OrderByColumnSpec(
                                        "d0",
                                        OrderByColumnSpec.Direction.ASCENDING,
                                        StringComparators.NUMERIC
                                    )
                                ),
                                Integer.MAX_VALUE
                            )
                        )
                        .setContext(QUERY_CONTEXT_DEFAULT)
                        .build()
        ),
        ImmutableList.of(
            new Object[]{1L, 6L}
        )
    );
  }

  @Test
  public void testGroupByExpressionAliasedAsOriginalColumnName() throws Exception
  {
    testQuery(
        "SELECT\n"
        + "FLOOR(__time TO MONTH) AS __time,\n"
        + "COUNT(*)\n"
        + "FROM druid.foo\n"
        + "GROUP BY FLOOR(__time TO MONTH)",
        ImmutableList.of(
            Druids.newTimeseriesQueryBuilder()
                  .dataSource(CalciteTests.DATASOURCE1)
                  .intervals(querySegmentSpec(Filtration.eternity()))
                  .granularity(Granularities.MONTH)
                  .aggregators(aggregators(new CountAggregatorFactory("a0")))
                  .context(TIMESERIES_CONTEXT_DEFAULT)
                  .build()
        ),
        ImmutableList.of(
            new Object[]{timestamp("2000-01-01"), 3L},
            new Object[]{timestamp("2001-01-01"), 3L}
        )
    );
  }

  @Test
  public void testGroupByAndOrderByOrdinalOfAlias() throws Exception
  {
    testQuery(
        "SELECT cnt as theCnt, COUNT(*) FROM druid.foo GROUP BY 1 ORDER BY 1 ASC",
        ImmutableList.of(
            GroupByQuery.builder()
                        .setDataSource(CalciteTests.DATASOURCE1)
                        .setInterval(querySegmentSpec(Filtration.eternity()))
                        .setGranularity(Granularities.ALL)
                        .setDimensions(dimensions(new DefaultDimensionSpec("cnt", "d0", ValueType.LONG)))
                        .setAggregatorSpecs(aggregators(new CountAggregatorFactory("a0")))
                        .setLimitSpec(
                            new DefaultLimitSpec(
                                ImmutableList.of(
                                    new OrderByColumnSpec(
                                        "d0",
                                        OrderByColumnSpec.Direction.ASCENDING,
                                        StringComparators.NUMERIC
                                    )
                                ),
                                Integer.MAX_VALUE
                            )
                        )
                        .setContext(QUERY_CONTEXT_DEFAULT)
                        .build()
        ),
        ImmutableList.of(
            new Object[]{1L, 6L}
        )
    );
  }

  @Test
  public void testGroupByFloat() throws Exception
  {
    testQuery(
        "SELECT m1, COUNT(*) FROM druid.foo GROUP BY m1",
        ImmutableList.of(
            GroupByQuery.builder()
                        .setDataSource(CalciteTests.DATASOURCE1)
                        .setInterval(querySegmentSpec(Filtration.eternity()))
                        .setGranularity(Granularities.ALL)
                        .setDimensions(dimensions(new DefaultDimensionSpec("m1", "d0", ValueType.FLOAT)))
                        .setAggregatorSpecs(aggregators(new CountAggregatorFactory("a0")))
                        .setContext(QUERY_CONTEXT_DEFAULT)
                        .build()
        ),
        ImmutableList.of(
            new Object[]{1.0f, 1L},
            new Object[]{2.0f, 1L},
            new Object[]{3.0f, 1L},
            new Object[]{4.0f, 1L},
            new Object[]{5.0f, 1L},
            new Object[]{6.0f, 1L}
        )
    );
  }

  @Test
  public void testGroupByDouble() throws Exception
  {
    testQuery(
        "SELECT m2, COUNT(*) FROM druid.foo GROUP BY m2",
        ImmutableList.of(
            GroupByQuery.builder()
                        .setDataSource(CalciteTests.DATASOURCE1)
                        .setInterval(querySegmentSpec(Filtration.eternity()))
                        .setGranularity(Granularities.ALL)
                        .setDimensions(dimensions(new DefaultDimensionSpec("m2", "d0", ValueType.DOUBLE)))
                        .setAggregatorSpecs(aggregators(new CountAggregatorFactory("a0")))
                        .setContext(QUERY_CONTEXT_DEFAULT)
                        .build()
        ),
        ImmutableList.of(
            new Object[]{1.0d, 1L},
            new Object[]{2.0d, 1L},
            new Object[]{3.0d, 1L},
            new Object[]{4.0d, 1L},
            new Object[]{5.0d, 1L},
            new Object[]{6.0d, 1L}
        )
    );
  }

  @Test
  public void testFilterOnFloat() throws Exception
  {
    testQuery(
        "SELECT COUNT(*) FROM druid.foo WHERE m1 = 1.0",
        ImmutableList.of(
            Druids.newTimeseriesQueryBuilder()
                  .dataSource(CalciteTests.DATASOURCE1)
                  .intervals(querySegmentSpec(Filtration.eternity()))
                  .granularity(Granularities.ALL)
                  .aggregators(aggregators(new CountAggregatorFactory("a0")))
                  .filters(selector("m1", "1.0", null))
                  .context(TIMESERIES_CONTEXT_DEFAULT)
                  .build()
        ),
        ImmutableList.of(
            new Object[]{1L}
        )
    );
  }

  @Test
  public void testFilterOnDouble() throws Exception
  {
    testQuery(
        "SELECT COUNT(*) FROM druid.foo WHERE m2 = 1.0",
        ImmutableList.of(
            Druids.newTimeseriesQueryBuilder()
                  .dataSource(CalciteTests.DATASOURCE1)
                  .intervals(querySegmentSpec(Filtration.eternity()))
                  .granularity(Granularities.ALL)
                  .aggregators(aggregators(new CountAggregatorFactory("a0")))
                  .filters(selector("m2", "1.0", null))
                  .context(TIMESERIES_CONTEXT_DEFAULT)
                  .build()
        ),
        ImmutableList.of(
            new Object[]{1L}
        )
    );
  }

  @Test
  public void testHavingOnGrandTotal() throws Exception
  {
    testQuery(
        "SELECT SUM(m1) AS m1_sum FROM foo HAVING m1_sum = 21",
        ImmutableList.of(
            GroupByQuery.builder()
                        .setDataSource(CalciteTests.DATASOURCE1)
                        .setInterval(querySegmentSpec(Filtration.eternity()))
                        .setGranularity(Granularities.ALL)
                        .setAggregatorSpecs(aggregators(new DoubleSumAggregatorFactory("a0", "m1")))
                        .setHavingSpec(having(selector("a0", "21", null)))
                        .setContext(QUERY_CONTEXT_DEFAULT)
                        .build()
        ),
        ImmutableList.of(
            new Object[]{21d}
        )
    );
  }

  @Test
  public void testHavingOnDoubleSum() throws Exception
  {
    testQuery(
        "SELECT dim1, SUM(m1) AS m1_sum FROM druid.foo GROUP BY dim1 HAVING SUM(m1) > 1",
        ImmutableList.of(
            GroupByQuery.builder()
                        .setDataSource(CalciteTests.DATASOURCE1)
                        .setInterval(querySegmentSpec(Filtration.eternity()))
                        .setGranularity(Granularities.ALL)
                        .setDimensions(dimensions(new DefaultDimensionSpec("dim1", "d0")))
                        .setAggregatorSpecs(aggregators(new DoubleSumAggregatorFactory("a0", "m1")))
                        .setHavingSpec(
                            having(
                                new BoundDimFilter(
                                    "a0",
                                    "1",
                                    null,
                                    true,
                                    false,
                                    false,
                                    null,
                                    StringComparators.NUMERIC
                                )
                            )
                        )
                        .setContext(QUERY_CONTEXT_DEFAULT)
                        .build()
        ),
        ImmutableList.of(
            new Object[]{"1", 4.0d},
            new Object[]{"10.1", 2.0d},
            new Object[]{"2", 3.0d},
            new Object[]{"abc", 6.0d},
            new Object[]{"def", 5.0d}
        )
    );
  }

  @Test
  public void testHavingOnApproximateCountDistinct() throws Exception
  {
    testQuery(
        "SELECT dim2, COUNT(DISTINCT m1) FROM druid.foo GROUP BY dim2 HAVING COUNT(DISTINCT m1) > 1",
        ImmutableList.of(
            GroupByQuery.builder()
                        .setDataSource(CalciteTests.DATASOURCE1)
                        .setInterval(querySegmentSpec(Filtration.eternity()))
                        .setGranularity(Granularities.ALL)
                        .setDimensions(dimensions(new DefaultDimensionSpec("dim2", "d0")))
                        .setAggregatorSpecs(
                            aggregators(
                                new CardinalityAggregatorFactory(
                                    "a0",
                                    null,
                                    ImmutableList.of(
                                        new DefaultDimensionSpec("m1", "m1", ValueType.FLOAT)
                                    ),
                                    false,
                                    true
                                )
                            )
                        )
                        .setHavingSpec(
                            having(
                                bound(
                                    "a0",
                                    "1",
                                    null,
                                    true,
                                    false,
                                    null,
                                    StringComparators.NUMERIC
                                )
                            )
                        )
                        .setContext(QUERY_CONTEXT_DEFAULT)
                        .build()
        ),
        NullHandling.replaceWithDefault() ?
        ImmutableList.of(
            new Object[]{"", 3L},
            new Object[]{"a", 2L}
        ) :
        ImmutableList.of(
            new Object[]{null, 2L},
            new Object[]{"a", 2L}
        )
    );
  }

  @Test
  public void testHavingOnExactCountDistinct() throws Exception
  {
    testQuery(
        PLANNER_CONFIG_NO_HLL,
        "SELECT dim2, COUNT(DISTINCT m1) FROM druid.foo GROUP BY dim2 HAVING COUNT(DISTINCT m1) > 1",
        CalciteTests.REGULAR_USER_AUTH_RESULT,
        ImmutableList.of(
            GroupByQuery.builder()
                        .setDataSource(
                            new QueryDataSource(
                                GroupByQuery.builder()
                                            .setDataSource(CalciteTests.DATASOURCE1)
                                            .setInterval(querySegmentSpec(Filtration.eternity()))
                                            .setGranularity(Granularities.ALL)
                                            .setDimensions(
                                                dimensions(
                                                    new DefaultDimensionSpec("dim2", "d0", ValueType.STRING),
                                                    new DefaultDimensionSpec("m1", "d1", ValueType.FLOAT)
                                                )
                                            )
                                            .setContext(QUERY_CONTEXT_DEFAULT)
                                            .build()
                            )
                        )
                        .setInterval(querySegmentSpec(Filtration.eternity()))
                        .setGranularity(Granularities.ALL)
                        .setDimensions(dimensions(new DefaultDimensionSpec("d0", "_d0", ValueType.STRING)))
                        .setAggregatorSpecs(aggregators(new CountAggregatorFactory("a0")))
                        .setHavingSpec(
                            having(
                                bound(
                                    "a0",
                                    "1",
                                    null,
                                    true,
                                    false,
                                    null,
                                    StringComparators.NUMERIC
                                )
                            )
                        )
                        .setContext(QUERY_CONTEXT_DEFAULT)
                        .build()
        ),
        NullHandling.replaceWithDefault() ?
        ImmutableList.of(
            new Object[]{"", 3L},
            new Object[]{"a", 2L}
        ) :
        ImmutableList.of(
            new Object[]{null, 2L},
            new Object[]{"a", 2L}
        )
    );
  }

  @Test
  public void testHavingOnFloatSum() throws Exception
  {
    testQuery(
        "SELECT dim1, CAST(SUM(m1) AS FLOAT) AS m1_sum FROM druid.foo GROUP BY dim1 HAVING CAST(SUM(m1) AS FLOAT) > 1",
        ImmutableList.of(
            GroupByQuery.builder()
                        .setDataSource(CalciteTests.DATASOURCE1)
                        .setInterval(querySegmentSpec(Filtration.eternity()))
                        .setGranularity(Granularities.ALL)
                        .setDimensions(dimensions(new DefaultDimensionSpec("dim1", "d0")))
                        .setAggregatorSpecs(aggregators(new DoubleSumAggregatorFactory("a0", "m1")))
                        .setHavingSpec(
                            having(
                                new BoundDimFilter(
                                    "a0",
                                    "1",
                                    null,
                                    true,
                                    false,
                                    false,
                                    null,
                                    StringComparators.NUMERIC
                                )
                            )
                        )
                        .setContext(QUERY_CONTEXT_DEFAULT)
                        .build()
        ),
        ImmutableList.of(
            new Object[]{"1", 4.0f},
            new Object[]{"10.1", 2.0f},
            new Object[]{"2", 3.0f},
            new Object[]{"abc", 6.0f},
            new Object[]{"def", 5.0f}
        )
    );
  }

  @Test
  public void testColumnComparison() throws Exception
  {
    testQuery(
        "SELECT dim1, m1, COUNT(*) FROM druid.foo WHERE m1 - 1 = dim1 GROUP BY dim1, m1",
        ImmutableList.of(
            GroupByQuery.builder()
                        .setDataSource(CalciteTests.DATASOURCE1)
                        .setInterval(querySegmentSpec(Filtration.eternity()))
                        .setGranularity(Granularities.ALL)
                        .setDimFilter(expressionFilter("((\"m1\" - 1) == \"dim1\")"))
                        .setDimensions(dimensions(
                            new DefaultDimensionSpec("dim1", "d0"),
                            new DefaultDimensionSpec("m1", "d1", ValueType.FLOAT)
                        ))
                        .setAggregatorSpecs(aggregators(new CountAggregatorFactory("a0")))
                        .setContext(QUERY_CONTEXT_DEFAULT)
                        .build()
        ),
        NullHandling.replaceWithDefault() ?
        ImmutableList.of(
            new Object[]{"", 1.0f, 1L},
            new Object[]{"2", 3.0f, 1L}
        ) :
        ImmutableList.of(
            new Object[]{"2", 3.0f, 1L}
        )
    );
  }

  @Test
  public void testHavingOnRatio() throws Exception
  {
    // Test for https://github.com/apache/incubator-druid/issues/4264

    testQuery(
        "SELECT\n"
        + "  dim1,\n"
        + "  COUNT(*) FILTER(WHERE dim2 <> 'a')/COUNT(*) as ratio\n"
        + "FROM druid.foo\n"
        + "GROUP BY dim1\n"
        + "HAVING COUNT(*) FILTER(WHERE dim2 <> 'a')/COUNT(*) = 1",
        ImmutableList.of(
            GroupByQuery.builder()
                        .setDataSource(CalciteTests.DATASOURCE1)
                        .setInterval(querySegmentSpec(Filtration.eternity()))
                        .setGranularity(Granularities.ALL)
                        .setDimensions(dimensions(new DefaultDimensionSpec("dim1", "d0")))
                        .setAggregatorSpecs(aggregators(
                            new FilteredAggregatorFactory(
                                new CountAggregatorFactory("a0"),
                                not(selector("dim2", "a", null))
                            ),
                            new CountAggregatorFactory("a1")
                        ))
                        .setPostAggregatorSpecs(ImmutableList.of(
                            expressionPostAgg("p0", "(\"a0\" / \"a1\")")
                        ))
                        .setHavingSpec(having(expressionFilter("((\"a0\" / \"a1\") == 1)")))
                        .setContext(QUERY_CONTEXT_DEFAULT)
                        .build()
        ),
        ImmutableList.of(
            new Object[]{"10.1", 1L},
            new Object[]{"2", 1L},
            new Object[]{"abc", 1L},
            new Object[]{"def", 1L}
        )
    );
  }

  @Test
  public void testGroupByWithSelectProjections() throws Exception
  {
    testQuery(
        "SELECT\n"
        + "  dim1,"
        + "  SUBSTRING(dim1, 2)\n"
        + "FROM druid.foo\n"
        + "GROUP BY dim1\n",
        ImmutableList.of(
            GroupByQuery.builder()
                        .setDataSource(CalciteTests.DATASOURCE1)
                        .setInterval(querySegmentSpec(Filtration.eternity()))
                        .setGranularity(Granularities.ALL)
                        .setDimensions(dimensions(new DefaultDimensionSpec("dim1", "d0")))
                        .setPostAggregatorSpecs(ImmutableList.of(
                            expressionPostAgg("p0", "substring(\"d0\", 1, -1)")
                        ))
                        .setContext(QUERY_CONTEXT_DEFAULT)
                        .build()
        ),
        ImmutableList.of(
            new Object[]{"", NULL_VALUE},
            new Object[]{"1", NULL_VALUE},
            new Object[]{"10.1", "0.1"},
            new Object[]{"2", NULL_VALUE},
            new Object[]{"abc", "bc"},
            new Object[]{"def", "ef"}
        )
    );
  }

  @Test
  public void testGroupByWithSelectAndOrderByProjections() throws Exception
  {
    testQuery(
        "SELECT\n"
        + "  dim1,"
        + "  SUBSTRING(dim1, 2)\n"
        + "FROM druid.foo\n"
        + "GROUP BY dim1\n"
        + "ORDER BY CHARACTER_LENGTH(dim1) DESC, dim1",
        ImmutableList.of(
            GroupByQuery.builder()
                        .setDataSource(CalciteTests.DATASOURCE1)
                        .setInterval(querySegmentSpec(Filtration.eternity()))
                        .setGranularity(Granularities.ALL)
                        .setDimensions(dimensions(new DefaultDimensionSpec("dim1", "d0")))
                        .setPostAggregatorSpecs(ImmutableList.of(
                            expressionPostAgg("p0", "substring(\"d0\", 1, -1)"),
                            expressionPostAgg("p1", "strlen(\"d0\")")
                        ))
                        .setLimitSpec(new DefaultLimitSpec(
                            ImmutableList.of(
                                new OrderByColumnSpec(
                                    "p1",
                                    OrderByColumnSpec.Direction.DESCENDING,
                                    StringComparators.NUMERIC
                                ),
                                new OrderByColumnSpec(
                                    "d0",
                                    OrderByColumnSpec.Direction.ASCENDING,
                                    StringComparators.LEXICOGRAPHIC
                                )
                            ),
                            Integer.MAX_VALUE
                        ))
                        .setContext(QUERY_CONTEXT_DEFAULT)
                        .build()
        ),
        ImmutableList.of(
            new Object[]{"10.1", "0.1"},
            new Object[]{"abc", "bc"},
            new Object[]{"def", "ef"},
            new Object[]{"1", NULL_VALUE},
            new Object[]{"2", NULL_VALUE},
            new Object[]{"", NULL_VALUE}
        )
    );
  }

  @Test
  public void testTopNWithSelectProjections() throws Exception
  {
    testQuery(
        "SELECT\n"
        + "  dim1,"
        + "  SUBSTRING(dim1, 2)\n"
        + "FROM druid.foo\n"
        + "GROUP BY dim1\n"
        + "LIMIT 10",
        ImmutableList.of(
            new TopNQueryBuilder()
                .dataSource(CalciteTests.DATASOURCE1)
                .intervals(querySegmentSpec(Filtration.eternity()))
                .granularity(Granularities.ALL)
                .dimension(new DefaultDimensionSpec("dim1", "d0"))
                .postAggregators(ImmutableList.of(
                    expressionPostAgg("p0", "substring(\"d0\", 1, -1)")
                ))
                .metric(new DimensionTopNMetricSpec(null, StringComparators.LEXICOGRAPHIC))
                .threshold(10)
                .context(QUERY_CONTEXT_DEFAULT)
                .build()
        ),
        ImmutableList.of(
            new Object[]{"", NULL_VALUE},
            new Object[]{"1", NULL_VALUE},
            new Object[]{"10.1", "0.1"},
            new Object[]{"2", NULL_VALUE},
            new Object[]{"abc", "bc"},
            new Object[]{"def", "ef"}
        )
    );
  }

  @Test
  public void testTopNWithSelectAndOrderByProjections() throws Exception
  {

    testQuery(
        "SELECT\n"
        + "  dim1,"
        + "  SUBSTRING(dim1, 2)\n"
        + "FROM druid.foo\n"
        + "GROUP BY dim1\n"
        + "ORDER BY CHARACTER_LENGTH(dim1) DESC\n"
        + "LIMIT 10",
        ImmutableList.of(
            new TopNQueryBuilder()
                .dataSource(CalciteTests.DATASOURCE1)
                .intervals(querySegmentSpec(Filtration.eternity()))
                .granularity(Granularities.ALL)
                .dimension(new DefaultDimensionSpec("dim1", "d0"))
                .postAggregators(ImmutableList.of(
                    expressionPostAgg("p0", "substring(\"d0\", 1, -1)"),
                    expressionPostAgg("p1", "strlen(\"d0\")")
                ))
                .metric(new NumericTopNMetricSpec("p1"))
                .threshold(10)
                .context(QUERY_CONTEXT_DEFAULT)
                .build()
        ),
        ImmutableList.of(
            new Object[]{"10.1", "0.1"},
            new Object[]{"abc", "bc"},
            new Object[]{"def", "ef"},
            new Object[]{"1", NULL_VALUE},
            new Object[]{"2", NULL_VALUE},
            new Object[]{"", NULL_VALUE}
        )
    );
  }

  @Test
  public void testUnionAll() throws Exception
  {
    testQuery(
        "SELECT COUNT(*) FROM foo UNION ALL SELECT SUM(cnt) FROM foo UNION ALL SELECT COUNT(*) FROM foo",
        ImmutableList.of(
            Druids.newTimeseriesQueryBuilder()
                  .dataSource(CalciteTests.DATASOURCE1)
                  .intervals(querySegmentSpec(Filtration.eternity()))
                  .granularity(Granularities.ALL)
                  .aggregators(aggregators(new CountAggregatorFactory("a0")))
                  .context(TIMESERIES_CONTEXT_DEFAULT)
                  .build(),
            Druids.newTimeseriesQueryBuilder()
                  .dataSource(CalciteTests.DATASOURCE1)
                  .intervals(querySegmentSpec(Filtration.eternity()))
                  .granularity(Granularities.ALL)
                  .aggregators(aggregators(new LongSumAggregatorFactory("a0", "cnt")))
                  .context(TIMESERIES_CONTEXT_DEFAULT)
                  .build(),
            Druids.newTimeseriesQueryBuilder()
                  .dataSource(CalciteTests.DATASOURCE1)
                  .intervals(querySegmentSpec(Filtration.eternity()))
                  .granularity(Granularities.ALL)
                  .aggregators(aggregators(new CountAggregatorFactory("a0")))
                  .context(TIMESERIES_CONTEXT_DEFAULT)
                  .build()
        ),
        ImmutableList.of(new Object[]{6L}, new Object[]{6L}, new Object[]{6L})
    );
  }

  @Test
  public void testUnionAllWithLimit() throws Exception
  {
    testQuery(
        "SELECT * FROM ("
        + "SELECT COUNT(*) FROM foo UNION ALL SELECT SUM(cnt) FROM foo UNION ALL SELECT COUNT(*) FROM foo"
        + ") LIMIT 2",
        ImmutableList.of(
            Druids.newTimeseriesQueryBuilder()
                  .dataSource(CalciteTests.DATASOURCE1)
                  .intervals(querySegmentSpec(Filtration.eternity()))
                  .granularity(Granularities.ALL)
                  .aggregators(aggregators(new CountAggregatorFactory("a0")))
                  .context(TIMESERIES_CONTEXT_DEFAULT)
                  .build(),
            Druids.newTimeseriesQueryBuilder()
                  .dataSource(CalciteTests.DATASOURCE1)
                  .intervals(querySegmentSpec(Filtration.eternity()))
                  .granularity(Granularities.ALL)
                  .aggregators(aggregators(new LongSumAggregatorFactory("a0", "cnt")))
                  .context(TIMESERIES_CONTEXT_DEFAULT)
                  .build()
        ),
        ImmutableList.of(new Object[]{6L}, new Object[]{6L})
    );
  }

  @Test
  public void testPruneDeadAggregators() throws Exception
  {
    // Test for ProjectAggregatePruneUnusedCallRule.

    testQuery(
        "SELECT\n"
        + "  CASE 'foo'\n"
        + "  WHEN 'bar' THEN SUM(cnt)\n"
        + "  WHEN 'foo' THEN SUM(m1)\n"
        + "  WHEN 'baz' THEN SUM(m2)\n"
        + "  END\n"
        + "FROM foo",
        ImmutableList.of(
            Druids.newTimeseriesQueryBuilder()
                  .dataSource(CalciteTests.DATASOURCE1)
                  .intervals(querySegmentSpec(Filtration.eternity()))
                  .granularity(Granularities.ALL)
                  .aggregators(aggregators(new DoubleSumAggregatorFactory("a0", "m1")))
                  .context(TIMESERIES_CONTEXT_DEFAULT)
                  .build()
        ),
        ImmutableList.of(new Object[]{21.0})
    );
  }

  @Test
  public void testPruneDeadAggregatorsThroughPostProjection() throws Exception
  {
    // Test for ProjectAggregatePruneUnusedCallRule.

    testQuery(
        "SELECT\n"
        + "  CASE 'foo'\n"
        + "  WHEN 'bar' THEN SUM(cnt) / 10\n"
        + "  WHEN 'foo' THEN SUM(m1) / 10\n"
        + "  WHEN 'baz' THEN SUM(m2) / 10\n"
        + "  END\n"
        + "FROM foo",
        ImmutableList.of(
            Druids.newTimeseriesQueryBuilder()
                  .dataSource(CalciteTests.DATASOURCE1)
                  .intervals(querySegmentSpec(Filtration.eternity()))
                  .granularity(Granularities.ALL)
                  .aggregators(aggregators(new DoubleSumAggregatorFactory("a0", "m1")))
                  .postAggregators(ImmutableList.of(expressionPostAgg("p0", "(\"a0\" / 10)")))
                  .context(TIMESERIES_CONTEXT_DEFAULT)
                  .build()
        ),
        ImmutableList.of(new Object[]{2.1})
    );
  }

  @Test
  public void testPruneDeadAggregatorsThroughHaving() throws Exception
  {
    // Test for ProjectAggregatePruneUnusedCallRule.

    testQuery(
        "SELECT\n"
        + "  CASE 'foo'\n"
        + "  WHEN 'bar' THEN SUM(cnt)\n"
        + "  WHEN 'foo' THEN SUM(m1)\n"
        + "  WHEN 'baz' THEN SUM(m2)\n"
        + "  END AS theCase\n"
        + "FROM foo\n"
        + "HAVING theCase = 21",
        ImmutableList.of(
            GroupByQuery.builder()
                        .setDataSource(CalciteTests.DATASOURCE1)
                        .setInterval(querySegmentSpec(Filtration.eternity()))
                        .setGranularity(Granularities.ALL)
                        .setAggregatorSpecs(aggregators(new DoubleSumAggregatorFactory("a0", "m1")))
                        .setHavingSpec(having(selector("a0", "21", null)))
                        .setContext(QUERY_CONTEXT_DEFAULT)
                        .build()
        ),
        ImmutableList.of(new Object[]{21.0})
    );
  }

  @Test
  public void testGroupByCaseWhen() throws Exception
  {
    testQuery(
        "SELECT\n"
        + "  CASE EXTRACT(DAY FROM __time)\n"
        + "    WHEN m1 THEN 'match-m1'\n"
        + "    WHEN cnt THEN 'match-cnt'\n"
        + "    WHEN 0 THEN 'zero'"
        + "    END,"
        + "  COUNT(*)\n"
        + "FROM druid.foo\n"
        + "GROUP BY"
        + "  CASE EXTRACT(DAY FROM __time)\n"
        + "    WHEN m1 THEN 'match-m1'\n"
        + "    WHEN cnt THEN 'match-cnt'\n"
        + "    WHEN 0 THEN 'zero'"
        + "    END",
        ImmutableList.of(
            GroupByQuery.builder()
                        .setDataSource(CalciteTests.DATASOURCE1)
                        .setInterval(querySegmentSpec(Filtration.eternity()))
                        .setGranularity(Granularities.ALL)
                        .setVirtualColumns(
                            expressionVirtualColumn(
                                "v0",
                                "case_searched("
                                + "(CAST(timestamp_extract(\"__time\",'DAY','UTC'), 'DOUBLE') == \"m1\"),"
                                + "'match-m1',"
                                + "(timestamp_extract(\"__time\",'DAY','UTC') == \"cnt\"),"
                                + "'match-cnt',"
                                + "(timestamp_extract(\"__time\",'DAY','UTC') == 0),"
                                + "'zero',"
                                + DruidExpression.nullLiteral() + ")",
                                ValueType.STRING
                            )
                        )
                        .setDimensions(dimensions(new DefaultDimensionSpec("v0", "v0")))
                        .setAggregatorSpecs(aggregators(new CountAggregatorFactory("a0")))
                        .setContext(QUERY_CONTEXT_DEFAULT)
                        .build()
        ),
        ImmutableList.of(
            new Object[]{NullHandling.defaultStringValue(), 2L},
            new Object[]{"match-cnt", 1L},
            new Object[]{"match-m1", 3L}
        )
    );
  }

  @Test
  public void testGroupByCaseWhenOfTripleAnd() throws Exception
  {
    testQuery(
        "SELECT\n"
        + "  CASE WHEN m1 > 1 AND m1 < 5 AND cnt = 1 THEN 'x' ELSE NULL END,"
        + "  COUNT(*)\n"
        + "FROM druid.foo\n"
        + "GROUP BY 1",
        ImmutableList.of(
            GroupByQuery.builder()
                        .setDataSource(CalciteTests.DATASOURCE1)
                        .setInterval(querySegmentSpec(Filtration.eternity()))
                        .setGranularity(Granularities.ALL)
                        .setVirtualColumns(
                            expressionVirtualColumn(
                                "v0",
                                "case_searched(((\"m1\" > 1) && (\"m1\" < 5) && (\"cnt\" == 1)),'x',null)",
                                ValueType.STRING
                            )
                        )
                        .setDimensions(dimensions(new DefaultDimensionSpec("v0", "v0")))
                        .setAggregatorSpecs(aggregators(new CountAggregatorFactory("a0")))
                        .setContext(QUERY_CONTEXT_DEFAULT)
                        .build()
        ),
        ImmutableList.of(
            new Object[]{NullHandling.defaultStringValue(), 3L},
            new Object[]{"x", 3L}
        )
    );
  }

  @Test
  public void testNullEmptyStringEquality() throws Exception
  {
    testQuery(
        "SELECT COUNT(*)\n"
        + "FROM druid.foo\n"
        + "WHERE NULLIF(dim2, 'a') IS NULL",
        ImmutableList.of(
            Druids.newTimeseriesQueryBuilder()
                  .dataSource(CalciteTests.DATASOURCE1)
                  .intervals(querySegmentSpec(Filtration.eternity()))
                  .granularity(Granularities.ALL)
                  .filters(expressionFilter("case_searched((\"dim2\" == 'a'),1,isnull(\"dim2\"))"))
                  .aggregators(aggregators(new CountAggregatorFactory("a0")))
                  .context(TIMESERIES_CONTEXT_DEFAULT)
                  .build()
        ),
        ImmutableList.of(
            NullHandling.replaceWithDefault() ?
            // Matches everything but "abc"
            new Object[]{5L} :
            // match only null values
            new Object[]{4L}
        )
    );
  }

  @Test
  public void testEmptyStringEquality() throws Exception
  {
    testQuery(
        "SELECT COUNT(*)\n"
        + "FROM druid.foo\n"
        + "WHERE NULLIF(dim2, 'a') = ''",
        ImmutableList.of(
            Druids.newTimeseriesQueryBuilder()
                  .dataSource(CalciteTests.DATASOURCE1)
                  .intervals(querySegmentSpec(Filtration.eternity()))
                  .granularity(Granularities.ALL)
                  .filters(expressionFilter("case_searched((\"dim2\" == 'a'),"
                                            + (NullHandling.replaceWithDefault() ? "1" : "0")
                                            + ",(\"dim2\" == ''))"))
                  .aggregators(aggregators(new CountAggregatorFactory("a0")))
                  .context(TIMESERIES_CONTEXT_DEFAULT)
                  .build()
        ),
        ImmutableList.of(
            NullHandling.replaceWithDefault() ?
            // Matches everything but "abc"
            new Object[]{5L} :
            // match only empty string
            new Object[]{1L}
        )
    );
  }

  @Test
  public void testNullStringEquality() throws Exception
  {
    testQuery(
        "SELECT COUNT(*)\n"
        + "FROM druid.foo\n"
        + "WHERE NULLIF(dim2, 'a') = null",
        ImmutableList.of(
            Druids.newTimeseriesQueryBuilder()
                  .dataSource(CalciteTests.DATASOURCE1)
                  .intervals(querySegmentSpec(Filtration.eternity()))
                  .granularity(Granularities.ALL)
                  .filters(expressionFilter("case_searched((\"dim2\" == 'a'),"
                                            + (NullHandling.replaceWithDefault() ? "1" : "0")
                                            + ",(\"dim2\" == null))"))
                  .aggregators(aggregators(new CountAggregatorFactory("a0")))
                  .context(TIMESERIES_CONTEXT_DEFAULT)
                  .build()
        ),
        NullHandling.replaceWithDefault() ?
        // Matches everything but "abc"
        ImmutableList.of(new Object[]{5L}) :
        // null is not eqaual to null or any other value
        ImmutableList.of()
    );

  }

  @Test
  public void testCoalesceColumns() throws Exception
  {
    // Doesn't conform to the SQL standard, but it's how we do it.
    // This example is used in the sql.md doc.

    testQuery(
        "SELECT COALESCE(dim2, dim1), COUNT(*) FROM druid.foo GROUP BY COALESCE(dim2, dim1)\n",
        ImmutableList.of(
            GroupByQuery.builder()
                        .setDataSource(CalciteTests.DATASOURCE1)
                        .setInterval(querySegmentSpec(Filtration.eternity()))
                        .setGranularity(Granularities.ALL)
                        .setVirtualColumns(
                            expressionVirtualColumn(
                                "v0",
                                "case_searched(notnull(\"dim2\"),\"dim2\",\"dim1\")",
                                ValueType.STRING
                            )
                        )
                        .setDimensions(dimensions(new DefaultDimensionSpec("v0", "v0", ValueType.STRING)))
                        .setAggregatorSpecs(aggregators(new CountAggregatorFactory("a0")))
                        .setContext(QUERY_CONTEXT_DEFAULT)
                        .build()
        ),
        NullHandling.replaceWithDefault() ?
        ImmutableList.of(
            new Object[]{"10.1", 1L},
            new Object[]{"2", 1L},
            new Object[]{"a", 2L},
            new Object[]{"abc", 2L}
        ) :
        ImmutableList.of(
            new Object[]{"", 1L},
            new Object[]{"10.1", 1L},
            new Object[]{"a", 2L},
            new Object[]{"abc", 2L}
        )
    );
  }

  @Test
  public void testColumnIsNull() throws Exception
  {
    // Doesn't conform to the SQL standard, but it's how we do it.
    // This example is used in the sql.md doc.

    testQuery(
        "SELECT COUNT(*) FROM druid.foo WHERE dim2 IS NULL\n",
        ImmutableList.of(
            Druids.newTimeseriesQueryBuilder()
                  .dataSource(CalciteTests.DATASOURCE1)
                  .intervals(querySegmentSpec(Filtration.eternity()))
                  .granularity(Granularities.ALL)
                  .filters(selector("dim2", null, null))
                  .aggregators(aggregators(new CountAggregatorFactory("a0")))
                  .context(TIMESERIES_CONTEXT_DEFAULT)
                  .build()
        ),
        ImmutableList.of(
            new Object[]{NullHandling.replaceWithDefault() ? 3L : 2L}
        )
    );
  }

  @Test
  public void testUnplannableQueries()
  {
    // All of these queries are unplannable because they rely on features Druid doesn't support.
    // This test is here to confirm that we don't fall back to Calcite's interpreter or enumerable implementation.
    // It's also here so when we do support these features, we can have "real" tests for these queries.

    final List<String> queries = ImmutableList.of(
        "SELECT dim1 FROM druid.foo ORDER BY dim1", // SELECT query with order by non-__time
        "SELECT COUNT(*) FROM druid.foo x, druid.foo y", // Self-join
        "SELECT DISTINCT dim2 FROM druid.foo ORDER BY dim2 LIMIT 2 OFFSET 5", // DISTINCT with OFFSET
        "SELECT COUNT(*) FROM foo WHERE dim1 NOT IN (SELECT dim1 FROM foo WHERE dim2 = 'a')", // NOT IN subquery
        "EXPLAIN PLAN FOR SELECT COUNT(*) FROM foo WHERE dim1 IN (SELECT dim1 FROM foo WHERE dim2 = 'a')\n"
        + "AND dim1 IN (SELECT dim1 FROM foo WHERE m2 > 2)" // AND of two IN subqueries
    );

    for (final String query : queries) {
      assertQueryIsUnplannable(query);
    }
  }

  @Test
  public void testUnplannableExactCountDistinctQueries()
  {
    // All of these queries are unplannable in exact COUNT DISTINCT mode.

    final List<String> queries = ImmutableList.of(
        "SELECT COUNT(distinct dim1), COUNT(distinct dim2) FROM druid.foo", // two COUNT DISTINCTs, same query
        "SELECT dim1, COUNT(distinct dim1), COUNT(distinct dim2) FROM druid.foo GROUP BY dim1", // two COUNT DISTINCTs
        "SELECT COUNT(distinct unique_dim1) FROM druid.foo" // COUNT DISTINCT on sketch cannot be exact
    );

    for (final String query : queries) {
      assertQueryIsUnplannable(PLANNER_CONFIG_NO_HLL, query);
    }
  }

  @Test
  public void testSelectStarWithDimFilter() throws Exception
  {
    testQuery(
        PLANNER_CONFIG_DEFAULT_NO_COMPLEX_SERDE,
        QUERY_CONTEXT_DEFAULT,
        "SELECT * FROM druid.foo WHERE dim1 > 'd' OR dim2 = 'a'",
        CalciteTests.REGULAR_USER_AUTH_RESULT,
        ImmutableList.of(
            newScanQueryBuilder()
                .dataSource(CalciteTests.DATASOURCE1)
                .intervals(querySegmentSpec(Filtration.eternity()))
                .filters(
                    or(
                        bound("dim1", "d", null, true, false, null, StringComparators.LEXICOGRAPHIC),
                        selector("dim2", "a", null)
                    )
                )
                .columns("__time", "cnt", "dim1", "dim2", "dim3", "m1", "m2", "unique_dim1")
                .resultFormat(ScanQuery.ResultFormat.RESULT_FORMAT_COMPACTED_LIST)
                .context(QUERY_CONTEXT_DEFAULT)
                .build()
        ),
        ImmutableList.of(
            new Object[]{timestamp("2000-01-01"), 1L, "", "a", "[\"a\",\"b\"]", 1.0f, 1.0d, HLLC_STRING},
            new Object[]{timestamp("2001-01-01"), 1L, "1", "a", "", 4.0f, 4.0d, HLLC_STRING},
            new Object[]{timestamp("2001-01-02"), 1L, "def", "abc", NULL_VALUE, 5.0f, 5.0d, HLLC_STRING}
        )
    );
  }

  @Test
  public void testGroupByNothingWithLiterallyFalseFilter() throws Exception
  {
    testQuery(
        "SELECT COUNT(*), MAX(cnt) FROM druid.foo WHERE 1 = 0",
        ImmutableList.of(),
        ImmutableList.of(
            new Object[]{0L, null}
        )
    );
  }

  @Test
  public void testGroupByNothingWithImpossibleTimeFilter() throws Exception
  {
    // Regression test for https://github.com/apache/incubator-druid/issues/7671

    testQuery(
        "SELECT COUNT(*) FROM druid.foo\n"
        + "WHERE FLOOR(__time TO DAY) = TIMESTAMP '2000-01-02 01:00:00'\n"
        + "OR FLOOR(__time TO DAY) = TIMESTAMP '2000-01-02 02:00:00'",
        ImmutableList.of(
            Druids.newTimeseriesQueryBuilder()
                  .dataSource(CalciteTests.DATASOURCE1)
                  .intervals(querySegmentSpec())
                  .granularity(Granularities.ALL)
                  .aggregators(aggregators(new CountAggregatorFactory("a0")))
                  .context(TIMESERIES_CONTEXT_DEFAULT)
                  .build()
        ),
        ImmutableList.of()
    );
  }

  @Test
  public void testGroupByOneColumnWithLiterallyFalseFilter() throws Exception
  {
    testQuery(
        "SELECT COUNT(*), MAX(cnt) FROM druid.foo WHERE 1 = 0 GROUP BY dim1",
        ImmutableList.of(),
        ImmutableList.of()
    );
  }

  @Test
  public void testGroupByWithFilterMatchingNothing() throws Exception
  {
    // This query should actually return [0, null] rather than an empty result set, but it doesn't.
    // This test just "documents" the current behavior.

    testQuery(
        "SELECT COUNT(*), MAX(cnt) FROM druid.foo WHERE dim1 = 'foobar'",
        ImmutableList.of(
            Druids.newTimeseriesQueryBuilder()
                  .dataSource(CalciteTests.DATASOURCE1)
                  .intervals(querySegmentSpec(Filtration.eternity()))
                  .filters(selector("dim1", "foobar", null))
                  .granularity(Granularities.ALL)
                  .aggregators(aggregators(
                      new CountAggregatorFactory("a0"),
                      new LongMaxAggregatorFactory("a1", "cnt")
                  ))
                  .context(TIMESERIES_CONTEXT_DEFAULT)
                  .build()
        ),
        ImmutableList.of()
    );
  }

  @Test
  public void testGroupByWithFilterMatchingNothingWithGroupByLiteral() throws Exception
  {
    testQuery(
        "SELECT COUNT(*), MAX(cnt) FROM druid.foo WHERE dim1 = 'foobar' GROUP BY 'dummy'",
        ImmutableList.of(
            Druids.newTimeseriesQueryBuilder()
                  .dataSource(CalciteTests.DATASOURCE1)
                  .intervals(querySegmentSpec(Filtration.eternity()))
                  .filters(selector("dim1", "foobar", null))
                  .granularity(Granularities.ALL)
                  .aggregators(aggregators(
                      new CountAggregatorFactory("a0"),
                      new LongMaxAggregatorFactory("a1", "cnt")
                  ))
                  .context(TIMESERIES_CONTEXT_DEFAULT)
                  .build()
        ),
        ImmutableList.of()
    );
  }

  @Test
  public void testCountNonNullColumn() throws Exception
  {
    testQuery(
        "SELECT COUNT(cnt) FROM druid.foo",
        ImmutableList.of(
            Druids.newTimeseriesQueryBuilder()
                  .dataSource(CalciteTests.DATASOURCE1)
                  .intervals(querySegmentSpec(Filtration.eternity()))
                  .granularity(Granularities.ALL)
                  .aggregators(aggregators(new CountAggregatorFactory("a0")))
                  .context(TIMESERIES_CONTEXT_DEFAULT)
                  .build()
        ),
        ImmutableList.of(
            new Object[]{6L}
        )
    );
  }

  @Test
  public void testCountNullableColumn() throws Exception
  {
    testQuery(
        "SELECT COUNT(dim2) FROM druid.foo",
        ImmutableList.of(
            Druids.newTimeseriesQueryBuilder()
                  .dataSource(CalciteTests.DATASOURCE1)
                  .intervals(querySegmentSpec(Filtration.eternity()))
                  .granularity(Granularities.ALL)
                  .aggregators(aggregators(
                      new FilteredAggregatorFactory(
                          new CountAggregatorFactory("a0"),
                          not(selector("dim2", null, null))
                      )
                  ))
                  .context(TIMESERIES_CONTEXT_DEFAULT)
                  .build()
        ),
        NullHandling.replaceWithDefault() ?
        ImmutableList.of(
            new Object[]{3L}
        ) :
        ImmutableList.of(
            new Object[]{4L}
        )
    );
  }

  @Test
  public void testCountNullableExpression() throws Exception
  {
    testQuery(
        "SELECT COUNT(CASE WHEN dim2 = 'abc' THEN 'yes' WHEN dim2 = 'def' THEN 'yes' END) FROM druid.foo",
        ImmutableList.of(
            Druids.newTimeseriesQueryBuilder()
                  .dataSource(CalciteTests.DATASOURCE1)
                  .intervals(querySegmentSpec(Filtration.eternity()))
                  .granularity(Granularities.ALL)
                  .virtualColumns(
                      expressionVirtualColumn(
                          "v0",
                          "case_searched((\"dim2\" == 'abc'),'yes',(\"dim2\" == 'def'),'yes',"
                          + DruidExpression.nullLiteral()
                          + ")",
                          ValueType.STRING
                      )
                  )
                  .aggregators(aggregators(
                      new FilteredAggregatorFactory(
                          new CountAggregatorFactory("a0"),
                          not(selector("v0", NullHandling.defaultStringValue(), null))
                      )
                  ))
                  .context(TIMESERIES_CONTEXT_DEFAULT)
                  .build()
        ),
        ImmutableList.of(
            new Object[]{1L}
        )
    );
  }

  @Test
  public void testCountStar() throws Exception
  {
    testQuery(
        "SELECT COUNT(*) FROM druid.foo",
        ImmutableList.of(
            Druids.newTimeseriesQueryBuilder()
                  .dataSource(CalciteTests.DATASOURCE1)
                  .intervals(querySegmentSpec(Filtration.eternity()))
                  .granularity(Granularities.ALL)
                  .aggregators(aggregators(new CountAggregatorFactory("a0")))
                  .context(TIMESERIES_CONTEXT_DEFAULT)
                  .build()
        ),
        ImmutableList.of(
            new Object[]{6L}
        )
    );
  }

  @Test
  public void testCountStarOnCommonTableExpression() throws Exception
  {
    testQuery(
        "WITH beep (dim1_firstchar) AS (SELECT SUBSTRING(dim1, 1, 1) FROM foo WHERE dim2 = 'a')\n"
        + "SELECT COUNT(*) FROM beep WHERE dim1_firstchar <> 'z'",
        ImmutableList.of(
            Druids.newTimeseriesQueryBuilder()
                  .dataSource(CalciteTests.DATASOURCE1)
                  .intervals(querySegmentSpec(Filtration.eternity()))
                  .filters(and(
                      selector("dim2", "a", null),
                      not(selector("dim1", "z", new SubstringDimExtractionFn(0, 1)))
                  ))
                  .granularity(Granularities.ALL)
                  .aggregators(aggregators(new CountAggregatorFactory("a0")))
                  .context(TIMESERIES_CONTEXT_DEFAULT)
                  .build()
        ),
        ImmutableList.of(
            new Object[]{2L}
        )
    );
  }

  @Test
  public void testCountStarOnView() throws Exception
  {
    testQuery(
        "SELECT COUNT(*) FROM druid.aview WHERE dim1_firstchar <> 'z'",
        ImmutableList.of(
            Druids.newTimeseriesQueryBuilder()
                  .dataSource(CalciteTests.DATASOURCE1)
                  .intervals(querySegmentSpec(Filtration.eternity()))
                  .filters(and(
                      selector("dim2", "a", null),
                      not(selector("dim1", "z", new SubstringDimExtractionFn(0, 1)))
                  ))
                  .granularity(Granularities.ALL)
                  .aggregators(aggregators(new CountAggregatorFactory("a0")))
                  .context(TIMESERIES_CONTEXT_DEFAULT)
                  .build()
        ),
        ImmutableList.of(
            new Object[]{2L}
        )
    );
  }

  @Test
  public void testExplainCountStarOnView() throws Exception
  {
    final String explanation =
        "DruidQueryRel(query=[{"
        + "\"queryType\":\"timeseries\","
        + "\"dataSource\":{\"type\":\"table\",\"name\":\"foo\"},"
        + "\"intervals\":{\"type\":\"intervals\",\"intervals\":[\"-146136543-09-08T08:23:32.096Z/146140482-04-24T15:36:27.903Z\"]},"
        + "\"descending\":false,"
        + "\"virtualColumns\":[],"
        + "\"filter\":{\"type\":\"and\",\"fields\":[{\"type\":\"selector\",\"dimension\":\"dim2\",\"value\":\"a\",\"extractionFn\":null},{\"type\":\"not\",\"field\":{\"type\":\"selector\",\"dimension\":\"dim1\",\"value\":\"z\",\"extractionFn\":{\"type\":\"substring\",\"index\":0,\"length\":1}}}]},"
        + "\"granularity\":{\"type\":\"all\"},"
        + "\"aggregations\":[{\"type\":\"count\",\"name\":\"a0\"}],"
        + "\"postAggregations\":[],"
        + "\"limit\":2147483647,"
        + "\"context\":{\"defaultTimeout\":300000,\"maxScatterGatherBytes\":9223372036854775807,\"skipEmptyBuckets\":true,\"sqlCurrentTimestamp\":\"2000-01-01T00:00:00Z\",\"sqlQueryId\":\"dummy\"}}]"
        + ", signature=[{a0:LONG}])\n";

    testQuery(
        "EXPLAIN PLAN FOR SELECT COUNT(*) FROM aview WHERE dim1_firstchar <> 'z'",
        ImmutableList.of(),
        ImmutableList.of(
            new Object[]{explanation}
        )
    );
  }

  @Test
  public void testCountStarWithLikeFilter() throws Exception
  {
    testQuery(
        "SELECT COUNT(*) FROM druid.foo WHERE dim1 like 'a%' OR dim2 like '%xb%' escape 'x'",
        ImmutableList.of(
            Druids.newTimeseriesQueryBuilder()
                  .dataSource(CalciteTests.DATASOURCE1)
                  .intervals(querySegmentSpec(Filtration.eternity()))
                  .granularity(Granularities.ALL)
                  .filters(
                      or(
                          new LikeDimFilter("dim1", "a%", null, null),
                          new LikeDimFilter("dim2", "%xb%", "x", null)
                      )
                  )
                  .aggregators(aggregators(new CountAggregatorFactory("a0")))
                  .context(TIMESERIES_CONTEXT_DEFAULT)
                  .build()
        ),
        ImmutableList.of(
            new Object[]{2L}
        )
    );
  }

  @Test
  public void testCountStarWithLongColumnFilters() throws Exception
  {
    testQuery(
        "SELECT COUNT(*) FROM druid.foo WHERE cnt >= 3 OR cnt = 1",
        ImmutableList.of(
            Druids.newTimeseriesQueryBuilder()
                  .dataSource(CalciteTests.DATASOURCE1)
                  .intervals(querySegmentSpec(Filtration.eternity()))
                  .granularity(Granularities.ALL)
                  .filters(
                      or(
                          bound("cnt", "3", null, false, false, null, StringComparators.NUMERIC),
                          selector("cnt", "1", null)
                      )
                  )
                  .aggregators(aggregators(new CountAggregatorFactory("a0")))
                  .context(TIMESERIES_CONTEXT_DEFAULT)
                  .build()
        ),
        ImmutableList.of(
            new Object[]{6L}
        )
    );
  }

  @Test
  public void testCountStarWithLongColumnFiltersOnFloatLiterals() throws Exception
  {
    testQuery(
        "SELECT COUNT(*) FROM druid.foo WHERE cnt > 1.1 and cnt < 100000001.0",
        ImmutableList.of(
            Druids.newTimeseriesQueryBuilder()
                  .dataSource(CalciteTests.DATASOURCE1)
                  .intervals(querySegmentSpec(Filtration.eternity()))
                  .granularity(Granularities.ALL)
                  .filters(
                      bound("cnt", "1.1", "100000001.0", true, true, null, StringComparators.NUMERIC)
                  )
                  .aggregators(aggregators(new CountAggregatorFactory("a0")))
                  .context(TIMESERIES_CONTEXT_DEFAULT)
                  .build()
        ),
        ImmutableList.of()
    );

    testQuery(
        "SELECT COUNT(*) FROM druid.foo WHERE cnt = 1.0",
        ImmutableList.of(
            Druids.newTimeseriesQueryBuilder()
                  .dataSource(CalciteTests.DATASOURCE1)
                  .intervals(querySegmentSpec(Filtration.eternity()))
                  .granularity(Granularities.ALL)
                  .filters(
                      selector("cnt", "1.0", null)
                  )
                  .aggregators(aggregators(new CountAggregatorFactory("a0")))
                  .context(TIMESERIES_CONTEXT_DEFAULT)
                  .build()
        ),
        ImmutableList.of(
            new Object[]{6L}
        )
    );

    testQuery(
        "SELECT COUNT(*) FROM druid.foo WHERE cnt = 100000001.0",
        ImmutableList.of(
            Druids.newTimeseriesQueryBuilder()
                  .dataSource(CalciteTests.DATASOURCE1)
                  .intervals(querySegmentSpec(Filtration.eternity()))
                  .granularity(Granularities.ALL)
                  .filters(
                      selector("cnt", "100000001.0", null)
                  )
                  .aggregators(aggregators(new CountAggregatorFactory("a0")))
                  .context(TIMESERIES_CONTEXT_DEFAULT)
                  .build()
        ),
        ImmutableList.of()
    );

    testQuery(
        "SELECT COUNT(*) FROM druid.foo WHERE cnt = 1.0 or cnt = 100000001.0",
        ImmutableList.of(
            Druids.newTimeseriesQueryBuilder()
                  .dataSource(CalciteTests.DATASOURCE1)
                  .intervals(querySegmentSpec(Filtration.eternity()))
                  .granularity(Granularities.ALL)
                  .filters(
                      in("cnt", ImmutableList.of("1.0", "100000001.0"), null)
                  )
                  .aggregators(aggregators(new CountAggregatorFactory("a0")))
                  .context(TIMESERIES_CONTEXT_DEFAULT)
                  .build()
        ),
        ImmutableList.of(
            new Object[]{6L}
        )
    );
  }

  @Test
  public void testCountStarWithLongColumnFiltersOnTwoPoints() throws Exception
  {
    testQuery(
        "SELECT COUNT(*) FROM druid.foo WHERE cnt = 1 OR cnt = 2",
        ImmutableList.of(
            Druids.newTimeseriesQueryBuilder()
                  .dataSource(CalciteTests.DATASOURCE1)
                  .intervals(querySegmentSpec(Filtration.eternity()))
                  .granularity(Granularities.ALL)
                  .filters(in("cnt", ImmutableList.of("1", "2"), null))
                  .aggregators(aggregators(new CountAggregatorFactory("a0")))
                  .context(TIMESERIES_CONTEXT_DEFAULT)
                  .build()
        ),
        ImmutableList.of(
            new Object[]{6L}
        )
    );
  }

  @Test
  public void testFilterOnStringAsNumber() throws Exception
  {
    testQuery(
        "SELECT distinct dim1 FROM druid.foo WHERE "
        + "dim1 = 10 OR "
        + "(floor(CAST(dim1 AS float)) = 10.00 and CAST(dim1 AS float) > 9 and CAST(dim1 AS float) <= 10.5)",
        ImmutableList.of(
            GroupByQuery.builder()
                        .setDataSource(CalciteTests.DATASOURCE1)
                        .setInterval(querySegmentSpec(Filtration.eternity()))
                        .setGranularity(Granularities.ALL)
                        .setDimensions(dimensions(new DefaultDimensionSpec("dim1", "d0")))
                        .setVirtualColumns(
                            expressionVirtualColumn(
                                "v0",
                                "floor(CAST(\"dim1\", 'DOUBLE'))",
                                ValueType.DOUBLE
                            )
                        )
                        .setDimFilter(
                            or(
                                selector("dim1", "10", null),
                                and(
                                    selector("v0", "10.00", null),
                                    bound("dim1", "9", "10.5", true, false, null, StringComparators.NUMERIC)
                                )
                            )
                        )
                        .setContext(QUERY_CONTEXT_DEFAULT)
                        .build()
        ),
        ImmutableList.of(
            new Object[]{"10.1"}
        )
    );
  }

  @Test
  public void testSimpleAggregations() throws Exception
  {
    testQuery(
        "SELECT COUNT(*), COUNT(cnt), COUNT(dim1), AVG(cnt), SUM(cnt), SUM(cnt) + MIN(cnt) + MAX(cnt), COUNT(dim2) FROM druid.foo",
        ImmutableList.of(
            Druids.newTimeseriesQueryBuilder()
                  .dataSource(CalciteTests.DATASOURCE1)
                  .intervals(querySegmentSpec(Filtration.eternity()))
                  .granularity(Granularities.ALL)
                  .aggregators(
                      aggregators(
                          new CountAggregatorFactory("a0"),
                          new FilteredAggregatorFactory(
                              new CountAggregatorFactory("a1"),
                              not(selector("dim1", null, null))
                          ),
                          new LongSumAggregatorFactory("a2:sum", "cnt"),
                          new CountAggregatorFactory("a2:count"),
                          new LongSumAggregatorFactory("a3", "cnt"),
                          new LongMinAggregatorFactory("a4", "cnt"),
                          new LongMaxAggregatorFactory("a5", "cnt"),
                          new FilteredAggregatorFactory(
                              new CountAggregatorFactory("a6"),
                              not(selector("dim2", null, null))
                          )
                      )
                  )
                  .postAggregators(
                      new ArithmeticPostAggregator(
                          "a2",
                          "quotient",
                          ImmutableList.of(
                              new FieldAccessPostAggregator(null, "a2:sum"),
                              new FieldAccessPostAggregator(null, "a2:count")
                          )
                      ),
                      expressionPostAgg("p0", "((\"a3\" + \"a4\") + \"a5\")")
                  )
                  .context(TIMESERIES_CONTEXT_DEFAULT)
                  .build()
        ),
        NullHandling.replaceWithDefault() ?
        ImmutableList.of(
            new Object[]{6L, 6L, 5L, 1L, 6L, 8L, 3L}
        ) :
        ImmutableList.of(
            new Object[]{6L, 6L, 6L, 1L, 6L, 8L, 4L}
        )
    );
  }

  @Test
  public void testGroupByWithSortOnPostAggregationDefault() throws Exception
  {
    // By default this query uses topN.

    testQuery(
        "SELECT dim1, MIN(m1) + MAX(m1) AS x FROM druid.foo GROUP BY dim1 ORDER BY x LIMIT 3",
        ImmutableList.of(
            new TopNQueryBuilder()
                .dataSource(CalciteTests.DATASOURCE1)
                .intervals(querySegmentSpec(Filtration.eternity()))
                .granularity(Granularities.ALL)
                .dimension(new DefaultDimensionSpec("dim1", "d0"))
                .metric(new InvertedTopNMetricSpec(new NumericTopNMetricSpec("p0")))
                .aggregators(aggregators(
                    new FloatMinAggregatorFactory("a0", "m1"),
                    new FloatMaxAggregatorFactory("a1", "m1")
                ))
                .postAggregators(
                    ImmutableList.of(
                        expressionPostAgg("p0", "(\"a0\" + \"a1\")")
                    )
                )
                .threshold(3)
                .context(QUERY_CONTEXT_DEFAULT)
                .build()
        ),
        ImmutableList.of(
            new Object[]{"", 2.0f},
            new Object[]{"10.1", 4.0f},
            new Object[]{"2", 6.0f}
        )
    );
  }

  @Test
  public void testGroupByWithSortOnPostAggregationNoTopNConfig() throws Exception
  {
    // Use PlannerConfig to disable topN, so this query becomes a groupBy.

    testQuery(
        PLANNER_CONFIG_NO_TOPN,
        "SELECT dim1, MIN(m1) + MAX(m1) AS x FROM druid.foo GROUP BY dim1 ORDER BY x LIMIT 3",
        CalciteTests.REGULAR_USER_AUTH_RESULT,
        ImmutableList.of(
            GroupByQuery.builder()
                        .setDataSource(CalciteTests.DATASOURCE1)
                        .setInterval(querySegmentSpec(Filtration.eternity()))
                        .setGranularity(Granularities.ALL)
                        .setDimensions(dimensions(new DefaultDimensionSpec("dim1", "d0")))
                        .setAggregatorSpecs(
                            new FloatMinAggregatorFactory("a0", "m1"),
                            new FloatMaxAggregatorFactory("a1", "m1")
                        )
                        .setPostAggregatorSpecs(ImmutableList.of(expressionPostAgg("p0", "(\"a0\" + \"a1\")")))
                        .setLimitSpec(
                            new DefaultLimitSpec(
                                ImmutableList.of(
                                    new OrderByColumnSpec(
                                        "p0",
                                        OrderByColumnSpec.Direction.ASCENDING,
                                        StringComparators.NUMERIC
                                    )
                                ),
                                3
                            )
                        )
                        .setContext(QUERY_CONTEXT_DEFAULT)
                        .build()
        ),
        ImmutableList.of(
            new Object[]{"", 2.0f},
            new Object[]{"10.1", 4.0f},
            new Object[]{"2", 6.0f}
        )
    );
  }

  @Test
  public void testGroupByWithSortOnPostAggregationNoTopNContext() throws Exception
  {
    // Use context to disable topN, so this query becomes a groupBy.

    testQuery(
        PLANNER_CONFIG_DEFAULT,
        QUERY_CONTEXT_NO_TOPN,
        "SELECT dim1, MIN(m1) + MAX(m1) AS x FROM druid.foo GROUP BY dim1 ORDER BY x LIMIT 3",
        CalciteTests.REGULAR_USER_AUTH_RESULT,
        ImmutableList.of(
            GroupByQuery.builder()
                        .setDataSource(CalciteTests.DATASOURCE1)
                        .setInterval(querySegmentSpec(Filtration.eternity()))
                        .setGranularity(Granularities.ALL)
                        .setDimensions(dimensions(new DefaultDimensionSpec("dim1", "d0")))
                        .setAggregatorSpecs(
                            new FloatMinAggregatorFactory("a0", "m1"),
                            new FloatMaxAggregatorFactory("a1", "m1")
                        )
                        .setPostAggregatorSpecs(
                            ImmutableList.of(
                                expressionPostAgg("p0", "(\"a0\" + \"a1\")")
                            )
                        )
                        .setLimitSpec(
                            new DefaultLimitSpec(
                                ImmutableList.of(
                                    new OrderByColumnSpec(
                                        "p0",
                                        OrderByColumnSpec.Direction.ASCENDING,
                                        StringComparators.NUMERIC
                                    )
                                ),
                                3
                            )
                        )
                        .setContext(QUERY_CONTEXT_NO_TOPN)
                        .build()
        ),
        ImmutableList.of(
            new Object[]{"", 2.0f},
            new Object[]{"10.1", 4.0f},
            new Object[]{"2", 6.0f}
        )
    );
  }

  @Test
  public void testFilteredAggregations() throws Exception
  {
    testQuery(
        "SELECT "
        + "SUM(case dim1 when 'abc' then cnt end), "
        + "SUM(case dim1 when 'abc' then null else cnt end), "
        + "SUM(case substring(dim1, 1, 1) when 'a' then cnt end), "
        + "COUNT(dim2) filter(WHERE dim1 <> '1'), "
        + "COUNT(CASE WHEN dim1 <> '1' THEN 'dummy' END), "
        + "SUM(CASE WHEN dim1 <> '1' THEN 1 ELSE 0 END), "
        + "SUM(cnt) filter(WHERE dim2 = 'a'), "
        + "SUM(case when dim1 <> '1' then cnt end) filter(WHERE dim2 = 'a'), "
        + "SUM(CASE WHEN dim1 <> '1' THEN cnt ELSE 0 END), "
        + "MAX(CASE WHEN dim1 <> '1' THEN cnt END), "
        + "COUNT(DISTINCT CASE WHEN dim1 <> '1' THEN m1 END), "
        + "SUM(cnt) filter(WHERE dim2 = 'a' AND dim1 = 'b') "
        + "FROM druid.foo",
        ImmutableList.of(
            Druids.newTimeseriesQueryBuilder()
                  .dataSource(CalciteTests.DATASOURCE1)
                  .intervals(querySegmentSpec(Filtration.eternity()))
                  .granularity(Granularities.ALL)
                  .aggregators(aggregators(
                      new FilteredAggregatorFactory(
                          new LongSumAggregatorFactory("a0", "cnt"),
                          selector("dim1", "abc", null)
                      ),
                      new FilteredAggregatorFactory(
                          new LongSumAggregatorFactory("a1", "cnt"),
                          not(selector("dim1", "abc", null))
                      ),
                      new FilteredAggregatorFactory(
                          new LongSumAggregatorFactory("a2", "cnt"),
                          selector("dim1", "a", new SubstringDimExtractionFn(0, 1))
                      ),
                      new FilteredAggregatorFactory(
                          new CountAggregatorFactory("a3"),
                          and(
                              not(selector("dim2", null, null)),
                              not(selector("dim1", "1", null))
                          )
                      ),
                      new FilteredAggregatorFactory(
                          new CountAggregatorFactory("a4"),
                          not(selector("dim1", "1", null))
                      ),
                      new FilteredAggregatorFactory(
                          new CountAggregatorFactory("a5"),
                          not(selector("dim1", "1", null))
                      ),
                      new FilteredAggregatorFactory(
                          new LongSumAggregatorFactory("a6", "cnt"),
                          selector("dim2", "a", null)
                      ),
                      new FilteredAggregatorFactory(
                          new LongSumAggregatorFactory("a7", "cnt"),
                          and(
                              selector("dim2", "a", null),
                              not(selector("dim1", "1", null))
                          )
                      ),
                      new FilteredAggregatorFactory(
                          new LongSumAggregatorFactory("a8", "cnt"),
                          not(selector("dim1", "1", null))
                      ),
                      new FilteredAggregatorFactory(
                          new LongMaxAggregatorFactory("a9", "cnt"),
                          not(selector("dim1", "1", null))
                      ),
                      new FilteredAggregatorFactory(
                          new CardinalityAggregatorFactory(
                              "a10",
                              null,
                              dimensions(new DefaultDimensionSpec("m1", "m1", ValueType.FLOAT)),
                              false,
                              true
                          ),
                          not(selector("dim1", "1", null))
                      ),
                      new FilteredAggregatorFactory(
                          new LongSumAggregatorFactory("a11", "cnt"),
                          and(selector("dim2", "a", null), selector("dim1", "b", null))
                      )
                  ))
                  .context(TIMESERIES_CONTEXT_DEFAULT)
                  .build()
        ),
        NullHandling.replaceWithDefault() ?
        ImmutableList.of(
            new Object[]{1L, 5L, 1L, 2L, 5L, 5L, 2L, 1L, 5L, 1L, 5L, 0L}
        ) :
        ImmutableList.of(
            new Object[]{1L, 5L, 1L, 3L, 5L, 5L, 2L, 1L, 5L, 1L, 5L, null}
        )
    );
  }

  @Test
  public void testCaseFilteredAggregationWithGroupBy() throws Exception
  {
    testQuery(
        "SELECT\n"
        + "  cnt,\n"
        + "  SUM(CASE WHEN dim1 <> '1' THEN 1 ELSE 0 END) + SUM(cnt)\n"
        + "FROM druid.foo\n"
        + "GROUP BY cnt",
        ImmutableList.of(
            GroupByQuery.builder()
                        .setDataSource(CalciteTests.DATASOURCE1)
                        .setInterval(querySegmentSpec(Filtration.eternity()))
                        .setGranularity(Granularities.ALL)
                        .setDimensions(dimensions(new DefaultDimensionSpec("cnt", "d0", ValueType.LONG)))
                        .setAggregatorSpecs(aggregators(
                            new FilteredAggregatorFactory(
                                new CountAggregatorFactory("a0"),
                                not(selector("dim1", "1", null))
                            ),
                            new LongSumAggregatorFactory("a1", "cnt")
                        ))
                        .setPostAggregatorSpecs(ImmutableList.of(expressionPostAgg("p0", "(\"a0\" + \"a1\")")))
                        .setContext(QUERY_CONTEXT_DEFAULT)
                        .build()
        ),
        ImmutableList.of(
            new Object[]{1L, 11L}
        )
    );
  }

  @Test
  public void testFilteredAggregationWithNotIn() throws Exception
  {
    testQuery(
        "SELECT\n"
        + "COUNT(*) filter(WHERE dim1 NOT IN ('1')),\n"
        + "COUNT(dim2) filter(WHERE dim1 NOT IN ('1'))\n"
        + "FROM druid.foo",
        ImmutableList.of(
            Druids.newTimeseriesQueryBuilder()
                  .dataSource(CalciteTests.DATASOURCE1)
                  .intervals(querySegmentSpec(Filtration.eternity()))
                  .granularity(Granularities.ALL)
                  .aggregators(
                      aggregators(
                          new FilteredAggregatorFactory(
                              new CountAggregatorFactory("a0"),
                              not(selector("dim1", "1", null))
                          ),
                          new FilteredAggregatorFactory(
                              new CountAggregatorFactory("a1"),
                              and(
                                  not(selector("dim2", null, null)),
                                  not(selector("dim1", "1", null))
                              )
                          )
                      )
                  )
                  .context(TIMESERIES_CONTEXT_DEFAULT)
                  .build()
        ),
        NullHandling.replaceWithDefault() ?
        ImmutableList.of(
            new Object[]{5L, 2L}
        ) :
        ImmutableList.of(
            new Object[]{5L, 3L}
        )
    );
  }

  @Test
  public void testExpressionAggregations() throws Exception
  {
    final ExprMacroTable macroTable = CalciteTests.createExprMacroTable();

    testQuery(
        "SELECT\n"
        + "  SUM(cnt * 3),\n"
        + "  LN(SUM(cnt) + SUM(m1)),\n"
        + "  MOD(SUM(cnt), 4),\n"
        + "  SUM(CHARACTER_LENGTH(CAST(cnt * 10 AS VARCHAR))),\n"
        + "  MAX(CHARACTER_LENGTH(dim2) + LN(m1))\n"
        + "FROM druid.foo",
        ImmutableList.of(
            Druids.newTimeseriesQueryBuilder()
                  .dataSource(CalciteTests.DATASOURCE1)
                  .intervals(querySegmentSpec(Filtration.eternity()))
                  .granularity(Granularities.ALL)
                  .aggregators(aggregators(
                      new LongSumAggregatorFactory("a0", null, "(\"cnt\" * 3)", macroTable),
                      new LongSumAggregatorFactory("a1", "cnt"),
                      new DoubleSumAggregatorFactory("a2", "m1"),
                      new LongSumAggregatorFactory("a3", null, "strlen(CAST((\"cnt\" * 10), 'STRING'))", macroTable),
                      new DoubleMaxAggregatorFactory("a4", null, "(strlen(\"dim2\") + log(\"m1\"))", macroTable)
                  ))
                  .postAggregators(
                      expressionPostAgg("p0", "log((\"a1\" + \"a2\"))"),
                      expressionPostAgg("p1", "(\"a1\" % 4)")
                  )
                  .context(TIMESERIES_CONTEXT_DEFAULT)
                  .build()
        ),
        ImmutableList.of(
            new Object[]{18L, 3.295836866004329, 2, 12L, 3f + (Math.log(5.0))}
        )
    );
  }

  @Test
  public void testExpressionFilteringAndGrouping() throws Exception
  {
    testQuery(
        "SELECT\n"
        + "  FLOOR(m1 / 2) * 2,\n"
        + "  COUNT(*)\n"
        + "FROM druid.foo\n"
        + "WHERE FLOOR(m1 / 2) * 2 > -1\n"
        + "GROUP BY FLOOR(m1 / 2) * 2\n"
        + "ORDER BY 1 DESC",
        ImmutableList.of(
            GroupByQuery.builder()
                        .setDataSource(CalciteTests.DATASOURCE1)
                        .setInterval(querySegmentSpec(Filtration.eternity()))
                        .setGranularity(Granularities.ALL)
                        .setVirtualColumns(
                            expressionVirtualColumn("v0", "(floor((\"m1\" / 2)) * 2)", ValueType.FLOAT)
                        )
                        .setDimFilter(bound("v0", "-1", null, true, false, null, StringComparators.NUMERIC))
                        .setDimensions(dimensions(new DefaultDimensionSpec("v0", "v0", ValueType.FLOAT)))
                        .setAggregatorSpecs(aggregators(new CountAggregatorFactory("a0")))
                        .setLimitSpec(
                            new DefaultLimitSpec(
                                ImmutableList.of(
                                    new OrderByColumnSpec(
                                        "v0",
                                        OrderByColumnSpec.Direction.DESCENDING,
                                        StringComparators.NUMERIC
                                    )
                                ),
                                Integer.MAX_VALUE
                            )
                        )
                        .setContext(QUERY_CONTEXT_DEFAULT)
                        .build()
        ),
        ImmutableList.of(
            new Object[]{6.0f, 1L},
            new Object[]{4.0f, 2L},
            new Object[]{2.0f, 2L},
            new Object[]{0.0f, 1L}
        )
    );
  }

  @Test
  public void testExpressionFilteringAndGroupingUsingCastToLong() throws Exception
  {
    testQuery(
        "SELECT\n"
        + "  CAST(m1 AS BIGINT) / 2 * 2,\n"
        + "  COUNT(*)\n"
        + "FROM druid.foo\n"
        + "WHERE CAST(m1 AS BIGINT) / 2 * 2 > -1\n"
        + "GROUP BY CAST(m1 AS BIGINT) / 2 * 2\n"
        + "ORDER BY 1 DESC",
        ImmutableList.of(
            GroupByQuery.builder()
                        .setDataSource(CalciteTests.DATASOURCE1)
                        .setInterval(querySegmentSpec(Filtration.eternity()))
                        .setGranularity(Granularities.ALL)
                        .setVirtualColumns(
                            expressionVirtualColumn("v0", "((CAST(\"m1\", 'LONG') / 2) * 2)", ValueType.LONG)
                        )
                        .setDimFilter(
                            bound("v0", "-1", null, true, false, null, StringComparators.NUMERIC)
                        )
                        .setDimensions(dimensions(new DefaultDimensionSpec("v0", "v0", ValueType.LONG)))
                        .setAggregatorSpecs(aggregators(new CountAggregatorFactory("a0")))
                        .setLimitSpec(
                            new DefaultLimitSpec(
                                ImmutableList.of(
                                    new OrderByColumnSpec(
                                        "v0",
                                        OrderByColumnSpec.Direction.DESCENDING,
                                        StringComparators.NUMERIC
                                    )
                                ),
                                Integer.MAX_VALUE
                            )
                        )
                        .setContext(QUERY_CONTEXT_DEFAULT)
                        .build()
        ),
        ImmutableList.of(
            new Object[]{6L, 1L},
            new Object[]{4L, 2L},
            new Object[]{2L, 2L},
            new Object[]{0L, 1L}
        )
    );
  }

  @Test
  public void testExpressionFilteringAndGroupingOnStringCastToNumber() throws Exception
  {
    testQuery(
        "SELECT\n"
        + "  FLOOR(CAST(dim1 AS FLOAT) / 2) * 2,\n"
        + "  COUNT(*)\n"
        + "FROM druid.foo\n"
        + "WHERE FLOOR(CAST(dim1 AS FLOAT) / 2) * 2 > -1\n"
        + "GROUP BY FLOOR(CAST(dim1 AS FLOAT) / 2) * 2\n"
        + "ORDER BY 1 DESC",
        ImmutableList.of(
            GroupByQuery.builder()
                        .setDataSource(CalciteTests.DATASOURCE1)
                        .setInterval(querySegmentSpec(Filtration.eternity()))
                        .setGranularity(Granularities.ALL)
                        .setVirtualColumns(
                            expressionVirtualColumn(
                                "v0",
                                "(floor((CAST(\"dim1\", 'DOUBLE') / 2)) * 2)",
                                ValueType.FLOAT
                            )
                        )
                        .setDimFilter(
                            bound("v0", "-1", null, true, false, null, StringComparators.NUMERIC)
                        )
                        .setDimensions(dimensions(new DefaultDimensionSpec("v0", "v0", ValueType.FLOAT)))
                        .setAggregatorSpecs(aggregators(new CountAggregatorFactory("a0")))
                        .setLimitSpec(
                            new DefaultLimitSpec(
                                ImmutableList.of(
                                    new OrderByColumnSpec(
                                        "v0",
                                        OrderByColumnSpec.Direction.DESCENDING,
                                        StringComparators.NUMERIC
                                    )
                                ),
                                Integer.MAX_VALUE
                            )
                        )
                        .setContext(QUERY_CONTEXT_DEFAULT)
                        .build()
        ),
        NullHandling.replaceWithDefault() ?
        ImmutableList.of(
            new Object[]{10.0f, 1L},
            new Object[]{2.0f, 1L},
            new Object[]{0.0f, 4L}
        ) :
        ImmutableList.of(
            new Object[]{10.0f, 1L},
            new Object[]{2.0f, 1L},
            new Object[]{0.0f, 1L}
        )
    );
  }

  @Test
  public void testInFilter() throws Exception
  {
    testQuery(
        "SELECT dim1, COUNT(*) FROM druid.foo WHERE dim1 IN ('abc', 'def', 'ghi') GROUP BY dim1",
        ImmutableList.of(
            GroupByQuery.builder()
                        .setDataSource(CalciteTests.DATASOURCE1)
                        .setInterval(querySegmentSpec(Filtration.eternity()))
                        .setGranularity(Granularities.ALL)
                        .setDimensions(dimensions(new DefaultDimensionSpec("dim1", "d0")))
                        .setDimFilter(new InDimFilter("dim1", ImmutableList.of("abc", "def", "ghi"), null))
                        .setAggregatorSpecs(
                            aggregators(
                                new CountAggregatorFactory("a0")
                            )
                        )
                        .setContext(QUERY_CONTEXT_DEFAULT)
                        .build()
        ),
        ImmutableList.of(
            new Object[]{"abc", 1L},
            new Object[]{"def", 1L}
        )
    );
  }

  @Test
  public void testInFilterWith23Elements() throws Exception
  {
    // Regression test for https://github.com/apache/incubator-druid/issues/4203.

    final List<String> elements = new ArrayList<>();
    elements.add("abc");
    elements.add("def");
    elements.add("ghi");
    for (int i = 0; i < 20; i++) {
      elements.add("dummy" + i);
    }

    final String elementsString = Joiner.on(",").join(elements.stream().map(s -> "'" + s + "'").iterator());

    testQuery(
        "SELECT dim1, COUNT(*) FROM druid.foo WHERE dim1 IN (" + elementsString + ") GROUP BY dim1",
        ImmutableList.of(
            GroupByQuery.builder()
                        .setDataSource(CalciteTests.DATASOURCE1)
                        .setInterval(querySegmentSpec(Filtration.eternity()))
                        .setGranularity(Granularities.ALL)
                        .setDimensions(dimensions(new DefaultDimensionSpec("dim1", "d0")))
                        .setDimFilter(new InDimFilter("dim1", elements, null))
                        .setAggregatorSpecs(
                            aggregators(
                                new CountAggregatorFactory("a0")
                            )
                        )
                        .setContext(QUERY_CONTEXT_DEFAULT)
                        .build()
        ),
        ImmutableList.of(
            new Object[]{"abc", 1L},
            new Object[]{"def", 1L}
        )
    );
  }

  @Test
  public void testCountStarWithDegenerateFilter() throws Exception
  {
    testQuery(
        "SELECT COUNT(*) FROM druid.foo WHERE dim2 = 'a' and (dim1 > 'a' OR dim1 < 'b')",
        ImmutableList.of(
            Druids.newTimeseriesQueryBuilder()
                  .dataSource(CalciteTests.DATASOURCE1)
                  .intervals(querySegmentSpec(Filtration.eternity()))
                  .granularity(Granularities.ALL)
                  .filters(
                      and(
                          selector("dim2", "a", null),
                          or(
                              bound("dim1", "a", null, true, false, null, StringComparators.LEXICOGRAPHIC),
                              not(selector("dim1", null, null))
                          )
                      )
                  )
                  .aggregators(aggregators(new CountAggregatorFactory("a0")))
                  .context(TIMESERIES_CONTEXT_DEFAULT)
                  .build()
        ),
        ImmutableList.of(
            new Object[]{NullHandling.sqlCompatible() ? 2L : 1L}
        )
    );
  }

  @Test
  public void testCountStarWithNotOfDegenerateFilter() throws Exception
  {
    testQuery(
        "SELECT COUNT(*) FROM druid.foo WHERE dim2 = 'a' and not (dim1 > 'a' OR dim1 < 'b')",
        ImmutableList.of(),
        ImmutableList.of(new Object[]{0L})
    );
  }

  @Test
  public void testCountStarWithBoundFilterSimplifyOnMetric() throws Exception
  {
    testQuery(
        "SELECT COUNT(*) FROM druid.foo WHERE 2.5 < m1 AND m1 < 3.5",
        ImmutableList.of(
            Druids.newTimeseriesQueryBuilder()
                  .dataSource(CalciteTests.DATASOURCE1)
                  .intervals(querySegmentSpec(Filtration.eternity()))
                  .granularity(Granularities.ALL)
                  .filters(bound("m1", "2.5", "3.5", true, true, null, StringComparators.NUMERIC))
                  .aggregators(aggregators(new CountAggregatorFactory("a0")))
                  .context(TIMESERIES_CONTEXT_DEFAULT)
                  .build()
        ),
        ImmutableList.of(
            new Object[]{1L}
        )
    );
  }

  @Test
  public void testCountStarWithBoundFilterSimplifyOr() throws Exception
  {
    testQuery(
        "SELECT COUNT(*) FROM druid.foo WHERE (dim1 >= 'a' and dim1 < 'b') OR dim1 = 'ab'",
        ImmutableList.of(
            Druids.newTimeseriesQueryBuilder()
                  .dataSource(CalciteTests.DATASOURCE1)
                  .intervals(querySegmentSpec(Filtration.eternity()))
                  .granularity(Granularities.ALL)
                  .filters(bound("dim1", "a", "b", false, true, null, StringComparators.LEXICOGRAPHIC))
                  .aggregators(aggregators(new CountAggregatorFactory("a0")))
                  .context(TIMESERIES_CONTEXT_DEFAULT)
                  .build()
        ),
        ImmutableList.of(
            new Object[]{1L}
        )
    );
  }

  @Test
  public void testCountStarWithBoundFilterSimplifyAnd() throws Exception
  {
    testQuery(
        "SELECT COUNT(*) FROM druid.foo WHERE (dim1 >= 'a' and dim1 < 'b') and dim1 = 'abc'",
        ImmutableList.of(
            Druids.newTimeseriesQueryBuilder()
                  .dataSource(CalciteTests.DATASOURCE1)
                  .intervals(querySegmentSpec(Filtration.eternity()))
                  .granularity(Granularities.ALL)
                  .filters(selector("dim1", "abc", null))
                  .aggregators(aggregators(new CountAggregatorFactory("a0")))
                  .context(TIMESERIES_CONTEXT_DEFAULT)
                  .build()
        ),
        ImmutableList.of(
            new Object[]{1L}
        )
    );
  }

  @Test
  public void testCountStarWithFilterOnCastedString() throws Exception
  {
    testQuery(
        "SELECT COUNT(*) FROM druid.foo WHERE CAST(dim1 AS bigint) = 2",
        ImmutableList.of(
            Druids.newTimeseriesQueryBuilder()
                  .dataSource(CalciteTests.DATASOURCE1)
                  .intervals(querySegmentSpec(Filtration.eternity()))
                  .granularity(Granularities.ALL)
                  .filters(numericSelector("dim1", "2", null))
                  .aggregators(aggregators(new CountAggregatorFactory("a0")))
                  .context(TIMESERIES_CONTEXT_DEFAULT)
                  .build()
        ),
        ImmutableList.of(
            new Object[]{1L}
        )
    );
  }

  @Test
  public void testCountStarWithTimeFilter() throws Exception
  {
    testQuery(
        "SELECT COUNT(*) FROM druid.foo "
        + "WHERE __time >= TIMESTAMP '2000-01-01 00:00:00' AND __time < TIMESTAMP '2001-01-01 00:00:00'",
        ImmutableList.of(
            Druids.newTimeseriesQueryBuilder()
                  .dataSource(CalciteTests.DATASOURCE1)
                  .intervals(querySegmentSpec(Intervals.of("2000-01-01/2001-01-01")))
                  .granularity(Granularities.ALL)
                  .aggregators(aggregators(new CountAggregatorFactory("a0")))
                  .context(TIMESERIES_CONTEXT_DEFAULT)
                  .build()
        ),
        ImmutableList.of(
            new Object[]{3L}
        )
    );
  }

  @Test
  public void testRemoveUselessCaseWhen() throws Exception
  {
    testQuery(
        "SELECT COUNT(*) FROM druid.foo\n"
        + "WHERE\n"
        + "  CASE\n"
        + "    WHEN __time >= TIME_PARSE('2000-01-01 00:00:00', 'yyyy-MM-dd HH:mm:ss') AND __time < TIMESTAMP '2001-01-01 00:00:00'\n"
        + "    THEN true\n"
        + "    ELSE false\n"
        + "  END\n"
        + "OR\n"
        + "  __time >= TIMESTAMP '2010-01-01 00:00:00' AND __time < TIMESTAMP '2011-01-01 00:00:00'",
        ImmutableList.of(
            Druids.newTimeseriesQueryBuilder()
                  .dataSource(CalciteTests.DATASOURCE1)
                  .intervals(querySegmentSpec(Intervals.of("2000/2001"), Intervals.of("2010/2011")))
                  .granularity(Granularities.ALL)
                  .aggregators(aggregators(new CountAggregatorFactory("a0")))
                  .context(TIMESERIES_CONTEXT_DEFAULT)
                  .build()
        ),
        ImmutableList.of(
            new Object[]{3L}
        )
    );
  }

  @Test
  public void testCountStarWithTimeMillisecondFilters() throws Exception
  {
    testQuery(
        "SELECT COUNT(*) FROM druid.foo\n"
        + "WHERE __time = TIMESTAMP '2000-01-01 00:00:00.111'\n"
        + "OR (__time >= TIMESTAMP '2000-01-01 00:00:00.888' AND __time < TIMESTAMP '2000-01-02 00:00:00.222')",
        ImmutableList.of(
            Druids.newTimeseriesQueryBuilder()
                  .dataSource(CalciteTests.DATASOURCE1)
                  .intervals(
                      querySegmentSpec(
                          Intervals.of("2000-01-01T00:00:00.111/2000-01-01T00:00:00.112"),
                          Intervals.of("2000-01-01T00:00:00.888/2000-01-02T00:00:00.222")
                      )
                  )
                  .granularity(Granularities.ALL)
                  .aggregators(aggregators(new CountAggregatorFactory("a0")))
                  .context(TIMESERIES_CONTEXT_DEFAULT)
                  .build()
        ),
        ImmutableList.of(
            new Object[]{1L}
        )
    );
  }

  @Test
  public void testCountStarWithTimeFilterUsingStringLiterals() throws Exception
  {
    // Strings are implicitly cast to timestamps. Test a few different forms.

    testQuery(
        "SELECT COUNT(*) FROM druid.foo\n"
        + "WHERE __time >= '2000-01-01 00:00:00' AND __time < '2001-01-01T00:00:00'\n"
        + "OR __time >= '2001-02-01' AND __time < '2001-02-02'\n"
        + "OR __time BETWEEN '2001-03-01' AND '2001-03-02'",
        ImmutableList.of(
            Druids.newTimeseriesQueryBuilder()
                  .dataSource(CalciteTests.DATASOURCE1)
                  .intervals(
                      querySegmentSpec(
                          Intervals.of("2000-01-01/2001-01-01"),
                          Intervals.of("2001-02-01/2001-02-02"),
                          Intervals.of("2001-03-01/2001-03-02T00:00:00.001")
                      )
                  )
                  .granularity(Granularities.ALL)
                  .aggregators(aggregators(new CountAggregatorFactory("a0")))
                  .context(TIMESERIES_CONTEXT_DEFAULT)
                  .build()
        ),
        ImmutableList.of(
            new Object[]{3L}
        )
    );
  }

  @Test
  public void testCountStarWithTimeFilterUsingStringLiteralsInvalid() throws Exception
  {
    // Strings are implicitly cast to timestamps. Test an invalid string.

    // This error message isn't ideal but it is at least better than silently ignoring the problem.
    expectedException.expect(RuntimeException.class);
    expectedException.expectMessage("Error while applying rule ReduceExpressionsRule");
    expectedException.expectCause(
        ThrowableMessageMatcher.hasMessage(CoreMatchers.containsString("Illegal TIMESTAMP constant"))
    );

    testQuery(
        "SELECT COUNT(*) FROM druid.foo\n"
        + "WHERE __time >= 'z2000-01-01 00:00:00' AND __time < '2001-01-01 00:00:00'\n",
        ImmutableList.of(),
        ImmutableList.of()
    );
  }

  @Test
  public void testCountStarWithSinglePointInTime() throws Exception
  {
    testQuery(
        "SELECT COUNT(*) FROM druid.foo WHERE __time = TIMESTAMP '2000-01-01 00:00:00'",
        ImmutableList.of(
            Druids.newTimeseriesQueryBuilder()
                  .dataSource(CalciteTests.DATASOURCE1)
                  .intervals(querySegmentSpec(Intervals.of("2000-01-01/2000-01-01T00:00:00.001")))
                  .granularity(Granularities.ALL)
                  .aggregators(aggregators(new CountAggregatorFactory("a0")))
                  .context(TIMESERIES_CONTEXT_DEFAULT)
                  .build()
        ),
        ImmutableList.of(
            new Object[]{1L}
        )
    );
  }

  @Test
  public void testCountStarWithTwoPointsInTime() throws Exception
  {
    testQuery(
        "SELECT COUNT(*) FROM druid.foo WHERE "
        + "__time = TIMESTAMP '2000-01-01 00:00:00' OR __time = TIMESTAMP '2000-01-01 00:00:00' + INTERVAL '1' DAY",
        ImmutableList.of(
            Druids.newTimeseriesQueryBuilder()
                  .dataSource(CalciteTests.DATASOURCE1)
                  .intervals(
                      querySegmentSpec(
                          Intervals.of("2000-01-01/2000-01-01T00:00:00.001"),
                          Intervals.of("2000-01-02/2000-01-02T00:00:00.001")
                      )
                  )
                  .granularity(Granularities.ALL)
                  .aggregators(aggregators(new CountAggregatorFactory("a0")))
                  .context(TIMESERIES_CONTEXT_DEFAULT)
                  .build()
        ),
        ImmutableList.of(
            new Object[]{2L}
        )
    );
  }

  @Test
  public void testCountStarWithComplexDisjointTimeFilter() throws Exception
  {
    testQuery(
        "SELECT COUNT(*) FROM druid.foo "
        + "WHERE dim2 = 'a' and ("
        + "  (__time >= TIMESTAMP '2000-01-01 00:00:00' AND __time < TIMESTAMP '2001-01-01 00:00:00')"
        + "  OR ("
        + "    (__time >= TIMESTAMP '2002-01-01 00:00:00' AND __time < TIMESTAMP '2003-05-01 00:00:00')"
        + "    and (__time >= TIMESTAMP '2002-05-01 00:00:00' AND __time < TIMESTAMP '2004-01-01 00:00:00')"
        + "    and dim1 = 'abc'"
        + "  )"
        + ")",
        ImmutableList.of(
            Druids.newTimeseriesQueryBuilder()
                  .dataSource(CalciteTests.DATASOURCE1)
                  .intervals(querySegmentSpec(Intervals.of("2000/2001"), Intervals.of("2002-05-01/2003-05-01")))
                  .granularity(Granularities.ALL)
                  .filters(
                      and(
                          selector("dim2", "a", null),
                          or(
                              timeBound("2000/2001"),
                              and(
                                  selector("dim1", "abc", null),
                                  timeBound("2002-05-01/2003-05-01")
                              )
                          )
                      )
                  )
                  .aggregators(aggregators(new CountAggregatorFactory("a0")))
                  .context(TIMESERIES_CONTEXT_DEFAULT)
                  .build()
        ),
        ImmutableList.of(
            new Object[]{1L}
        )
    );
  }

  @Test
  public void testCountStarWithNotOfComplexDisjointTimeFilter() throws Exception
  {
    testQuery(
        "SELECT COUNT(*) FROM druid.foo "
        + "WHERE not (dim2 = 'a' and ("
        + "    (__time >= TIMESTAMP '2000-01-01 00:00:00' AND __time < TIMESTAMP '2001-01-01 00:00:00')"
        + "    OR ("
        + "      (__time >= TIMESTAMP '2002-01-01 00:00:00' AND __time < TIMESTAMP '2004-01-01 00:00:00')"
        + "      and (__time >= TIMESTAMP '2002-05-01 00:00:00' AND __time < TIMESTAMP '2003-05-01 00:00:00')"
        + "      and dim1 = 'abc'"
        + "    )"
        + "  )"
        + ")",
        ImmutableList.of(
            Druids.newTimeseriesQueryBuilder()
                  .dataSource(CalciteTests.DATASOURCE1)
                  .intervals(querySegmentSpec(Filtration.eternity()))
                  .filters(
                      or(
                          not(selector("dim2", "a", null)),
                          and(
                              not(timeBound("2000/2001")),
                              not(and(
                                  selector("dim1", "abc", null),
                                  timeBound("2002-05-01/2003-05-01")
                              ))
                          )
                      )
                  )
                  .granularity(Granularities.ALL)
                  .aggregators(aggregators(new CountAggregatorFactory("a0")))
                  .context(TIMESERIES_CONTEXT_DEFAULT)
                  .build()
        ),
        ImmutableList.of(
            new Object[]{5L}
        )
    );
  }

  @Test
  public void testCountStarWithNotTimeFilter() throws Exception
  {
    testQuery(
        "SELECT COUNT(*) FROM druid.foo "
        + "WHERE dim1 <> 'xxx' and not ("
        + "    (__time >= TIMESTAMP '2000-01-01 00:00:00' AND __time < TIMESTAMP '2001-01-01 00:00:00')"
        + "    OR (__time >= TIMESTAMP '2003-01-01 00:00:00' AND __time < TIMESTAMP '2004-01-01 00:00:00'))",
        ImmutableList.of(
            Druids.newTimeseriesQueryBuilder()
                  .dataSource(CalciteTests.DATASOURCE1)
                  .intervals(
                      querySegmentSpec(
                          new Interval(DateTimes.MIN, DateTimes.of("2000")),
                          Intervals.of("2001/2003"),
                          new Interval(DateTimes.of("2004"), DateTimes.MAX)
                      )
                  )
                  .filters(not(selector("dim1", "xxx", null)))
                  .granularity(Granularities.ALL)
                  .aggregators(aggregators(new CountAggregatorFactory("a0")))
                  .context(TIMESERIES_CONTEXT_DEFAULT)
                  .build()
        ),
        ImmutableList.of(
            new Object[]{3L}
        )
    );
  }

  @Test
  public void testCountStarWithTimeAndDimFilter() throws Exception
  {
    testQuery(
        "SELECT COUNT(*) FROM druid.foo "
        + "WHERE dim2 <> 'a' "
        + "and __time BETWEEN TIMESTAMP '2000-01-01 00:00:00' AND TIMESTAMP '2000-12-31 23:59:59.999'",
        ImmutableList.of(
            Druids.newTimeseriesQueryBuilder()
                  .dataSource(CalciteTests.DATASOURCE1)
                  .intervals(querySegmentSpec(Intervals.of("2000-01-01/2001-01-01")))
                  .filters(not(selector("dim2", "a", null)))
                  .granularity(Granularities.ALL)
                  .aggregators(aggregators(new CountAggregatorFactory("a0")))
                  .context(TIMESERIES_CONTEXT_DEFAULT)
                  .build()
        ),
        ImmutableList.of(
            new Object[]{2L}
        )
    );
  }

  @Test
  public void testCountStarWithTimeOrDimFilter() throws Exception
  {
    testQuery(
        "SELECT COUNT(*) FROM druid.foo "
        + "WHERE dim2 <> 'a' "
        + "or __time BETWEEN TIMESTAMP '2000-01-01 00:00:00' AND TIMESTAMP '2000-12-31 23:59:59.999'",
        ImmutableList.of(
            Druids.newTimeseriesQueryBuilder()
                  .dataSource(CalciteTests.DATASOURCE1)
                  .intervals(querySegmentSpec(Filtration.eternity()))
                  .filters(
                      or(
                          not(selector("dim2", "a", null)),
                          bound(
                              "__time",
                              String.valueOf(timestamp("2000-01-01")),
                              String.valueOf(timestamp("2000-12-31T23:59:59.999")),
                              false,
                              false,
                              null,
                              StringComparators.NUMERIC
                          )
                      )
                  )
                  .granularity(Granularities.ALL)
                  .aggregators(aggregators(new CountAggregatorFactory("a0")))
                  .context(TIMESERIES_CONTEXT_DEFAULT)
                  .build()
        ),
        ImmutableList.of(
            new Object[]{5L}
        )
    );
  }

  @Test
  public void testCountStarWithTimeFilterOnLongColumnUsingExtractEpoch() throws Exception
  {
    testQuery(
        "SELECT COUNT(*) FROM druid.foo WHERE "
        + "cnt >= EXTRACT(EPOCH FROM TIMESTAMP '1970-01-01 00:00:00') * 1000 "
        + "AND cnt < EXTRACT(EPOCH FROM TIMESTAMP '1970-01-02 00:00:00') * 1000",
        ImmutableList.of(
            Druids.newTimeseriesQueryBuilder()
                  .dataSource(CalciteTests.DATASOURCE1)
                  .intervals(querySegmentSpec(Filtration.eternity()))
                  .granularity(Granularities.ALL)
                  .filters(
                      bound(
                          "cnt",
                          String.valueOf(DateTimes.of("1970-01-01").getMillis()),
                          String.valueOf(DateTimes.of("1970-01-02").getMillis()),
                          false,
                          true,
                          null,
                          StringComparators.NUMERIC
                      )
                  )
                  .aggregators(aggregators(new CountAggregatorFactory("a0")))
                  .context(TIMESERIES_CONTEXT_DEFAULT)
                  .build()
        ),
        ImmutableList.of(
            new Object[]{6L}
        )
    );
  }

  @Test
  public void testCountStarWithTimeFilterOnLongColumnUsingExtractEpochFromDate() throws Exception
  {
    testQuery(
        "SELECT COUNT(*) FROM druid.foo WHERE "
        + "cnt >= EXTRACT(EPOCH FROM DATE '1970-01-01') * 1000 "
        + "AND cnt < EXTRACT(EPOCH FROM DATE '1970-01-02') * 1000",
        ImmutableList.of(
            Druids.newTimeseriesQueryBuilder()
                  .dataSource(CalciteTests.DATASOURCE1)
                  .intervals(querySegmentSpec(Filtration.eternity()))
                  .granularity(Granularities.ALL)
                  .filters(
                      bound(
                          "cnt",
                          String.valueOf(DateTimes.of("1970-01-01").getMillis()),
                          String.valueOf(DateTimes.of("1970-01-02").getMillis()),
                          false,
                          true,
                          null,
                          StringComparators.NUMERIC
                      )
                  )
                  .aggregators(aggregators(new CountAggregatorFactory("a0")))
                  .context(TIMESERIES_CONTEXT_DEFAULT)
                  .build()
        ),
        ImmutableList.of(
            new Object[]{6L}
        )
    );
  }

  @Test
  public void testCountStarWithTimeFilterOnLongColumnUsingTimestampToMillis() throws Exception
  {
    testQuery(
        "SELECT COUNT(*) FROM druid.foo WHERE "
        + "cnt >= TIMESTAMP_TO_MILLIS(TIMESTAMP '1970-01-01 00:00:00') "
        + "AND cnt < TIMESTAMP_TO_MILLIS(TIMESTAMP '1970-01-02 00:00:00')",
        ImmutableList.of(
            Druids.newTimeseriesQueryBuilder()
                  .dataSource(CalciteTests.DATASOURCE1)
                  .intervals(querySegmentSpec(Filtration.eternity()))
                  .granularity(Granularities.ALL)
                  .filters(
                      bound(
                          "cnt",
                          String.valueOf(DateTimes.of("1970-01-01").getMillis()),
                          String.valueOf(DateTimes.of("1970-01-02").getMillis()),
                          false,
                          true,
                          null,
                          StringComparators.NUMERIC
                      )
                  )
                  .aggregators(aggregators(new CountAggregatorFactory("a0")))
                  .context(TIMESERIES_CONTEXT_DEFAULT)
                  .build()
        ),
        ImmutableList.of(
            new Object[]{6L}
        )
    );
  }

  @Test
  public void testSumOfString() throws Exception
  {
    testQuery(
        "SELECT SUM(CAST(dim1 AS INTEGER)) FROM druid.foo",
        ImmutableList.of(
            Druids.newTimeseriesQueryBuilder()
                  .dataSource(CalciteTests.DATASOURCE1)
                  .intervals(querySegmentSpec(Filtration.eternity()))
                  .granularity(Granularities.ALL)
                  .aggregators(aggregators(
                      new LongSumAggregatorFactory(
                          "a0",
                          null,
                          "CAST(\"dim1\", 'LONG')",
                          CalciteTests.createExprMacroTable()
                      )
                  ))
                  .context(TIMESERIES_CONTEXT_DEFAULT)
                  .build()
        ),
        ImmutableList.of(
            new Object[]{13L}
        )
    );
  }

  @Test
  public void testSumOfExtractionFn() throws Exception
  {
    testQuery(
        "SELECT SUM(CAST(SUBSTRING(dim1, 1, 10) AS INTEGER)) FROM druid.foo",
        ImmutableList.of(
            Druids.newTimeseriesQueryBuilder()
                  .dataSource(CalciteTests.DATASOURCE1)
                  .intervals(querySegmentSpec(Filtration.eternity()))
                  .granularity(Granularities.ALL)
                  .aggregators(aggregators(
                      new LongSumAggregatorFactory(
                          "a0",
                          null,
                          "CAST(substring(\"dim1\", 0, 10), 'LONG')",
                          CalciteTests.createExprMacroTable()
                      )
                  ))
                  .context(TIMESERIES_CONTEXT_DEFAULT)
                  .build()
        ),
        ImmutableList.of(
            new Object[]{13L}
        )
    );
  }

  @Test
  public void testTimeseriesWithTimeFilterOnLongColumnUsingMillisToTimestamp() throws Exception
  {
    testQuery(
        "SELECT\n"
        + "  FLOOR(MILLIS_TO_TIMESTAMP(cnt) TO YEAR),\n"
        + "  COUNT(*)\n"
        + "FROM\n"
        + "  druid.foo\n"
        + "WHERE\n"
        + "  MILLIS_TO_TIMESTAMP(cnt) >= TIMESTAMP '1970-01-01 00:00:00'\n"
        + "  AND MILLIS_TO_TIMESTAMP(cnt) < TIMESTAMP '1970-01-02 00:00:00'\n"
        + "GROUP BY\n"
        + "  FLOOR(MILLIS_TO_TIMESTAMP(cnt) TO YEAR)",
        ImmutableList.of(
            new GroupByQuery.Builder()
                .setDataSource(CalciteTests.DATASOURCE1)
                .setInterval(querySegmentSpec(Filtration.eternity()))
                .setGranularity(Granularities.ALL)
                .setVirtualColumns(
                    expressionVirtualColumn("v0", "timestamp_floor(\"cnt\",'P1Y',null,'UTC')", ValueType.LONG)
                )
                .setDimFilter(
                    bound(
                        "cnt",
                        String.valueOf(DateTimes.of("1970-01-01").getMillis()),
                        String.valueOf(DateTimes.of("1970-01-02").getMillis()),
                        false,
                        true,
                        null,
                        StringComparators.NUMERIC
                    )
                )
                .setDimensions(dimensions(new DefaultDimensionSpec("v0", "v0", ValueType.LONG)))
                .setAggregatorSpecs(aggregators(new CountAggregatorFactory("a0")))
                .setContext(QUERY_CONTEXT_DEFAULT)
                .build()
        ),
        ImmutableList.of(
            new Object[]{timestamp("1970-01-01"), 6L}
        )
    );
  }

  @Test
  public void testSelectDistinctWithCascadeExtractionFilter() throws Exception
  {
    testQuery(
        "SELECT distinct dim1 FROM druid.foo WHERE substring(substring(dim1, 2), 1, 1) = 'e' OR dim2 = 'a'",
        ImmutableList.of(
            GroupByQuery.builder()
                        .setDataSource(CalciteTests.DATASOURCE1)
                        .setInterval(querySegmentSpec(Filtration.eternity()))
                        .setGranularity(Granularities.ALL)
                        .setDimensions(dimensions(new DefaultDimensionSpec("dim1", "d0")))
                        .setDimFilter(
                            or(
                                selector(
                                    "dim1",
                                    "e",
                                    cascade(
                                        new SubstringDimExtractionFn(1, null),
                                        new SubstringDimExtractionFn(0, 1)
                                    )
                                ),
                                selector("dim2", "a", null)
                            )
                        )
                        .setContext(QUERY_CONTEXT_DEFAULT)
                        .build()
        ),
        ImmutableList.of(
            new Object[]{""},
            new Object[]{"1"},
            new Object[]{"def"}
        )
    );
  }

  @Test
  public void testSelectDistinctWithStrlenFilter() throws Exception
  {
    testQuery(
        "SELECT distinct dim1 FROM druid.foo "
        + "WHERE CHARACTER_LENGTH(dim1) = 3 OR CAST(CHARACTER_LENGTH(dim1) AS varchar) = 3",
        ImmutableList.of(
            GroupByQuery.builder()
                        .setDataSource(CalciteTests.DATASOURCE1)
                        .setInterval(querySegmentSpec(Filtration.eternity()))
                        .setGranularity(Granularities.ALL)
                        .setVirtualColumns(
                            expressionVirtualColumn("v0", "strlen(\"dim1\")", ValueType.LONG),
                            expressionVirtualColumn("v1", "CAST(strlen(\"dim1\"), 'STRING')", ValueType.STRING)
                        )
                        .setDimensions(dimensions(new DefaultDimensionSpec("dim1", "d0")))
                        .setDimFilter(
                            or(
                                selector("v0", "3", null),
                                selector("v1", "3", null)
                            )
                        )
                        .setContext(QUERY_CONTEXT_DEFAULT)
                        .build()
        ),
        ImmutableList.of(
            new Object[]{"abc"},
            new Object[]{"def"}
        )
    );
  }

  @Test
  public void testSelectDistinctWithLimit() throws Exception
  {
    // Should use topN even if approximate topNs are off, because this query is exact.

    testQuery(
        "SELECT DISTINCT dim2 FROM druid.foo LIMIT 10",
        ImmutableList.of(
            new TopNQueryBuilder()
                .dataSource(CalciteTests.DATASOURCE1)
                .intervals(querySegmentSpec(Filtration.eternity()))
                .granularity(Granularities.ALL)
                .dimension(new DefaultDimensionSpec("dim2", "d0"))
                .metric(new DimensionTopNMetricSpec(null, StringComparators.LEXICOGRAPHIC))
                .threshold(10)
                .context(QUERY_CONTEXT_DEFAULT)
                .build()
        ),
        NullHandling.replaceWithDefault() ?
        ImmutableList.of(
            new Object[]{""},
            new Object[]{"a"},
            new Object[]{"abc"}
        ) :
        ImmutableList.of(
            new Object[]{null},
            new Object[]{""},
            new Object[]{"a"},
            new Object[]{"abc"}
        )
    );
  }

  @Test
  public void testSelectDistinctWithSortAsOuterQuery() throws Exception
  {
    testQuery(
        "SELECT * FROM (SELECT DISTINCT dim2 FROM druid.foo ORDER BY dim2) LIMIT 10",
        ImmutableList.of(
            new TopNQueryBuilder()
                .dataSource(CalciteTests.DATASOURCE1)
                .intervals(querySegmentSpec(Filtration.eternity()))
                .granularity(Granularities.ALL)
                .dimension(new DefaultDimensionSpec("dim2", "d0"))
                .metric(new DimensionTopNMetricSpec(null, StringComparators.LEXICOGRAPHIC))
                .threshold(10)
                .context(QUERY_CONTEXT_DEFAULT)
                .build()
        ),
        NullHandling.replaceWithDefault() ?
        ImmutableList.of(
            new Object[]{""},
            new Object[]{"a"},
            new Object[]{"abc"}
        ) :
        ImmutableList.of(
            new Object[]{null},
            new Object[]{""},
            new Object[]{"a"},
            new Object[]{"abc"}
        )
    );
  }

  @Test
  public void testSelectDistinctWithSortAsOuterQuery2() throws Exception
  {
    testQuery(
        "SELECT * FROM (SELECT DISTINCT dim2 FROM druid.foo ORDER BY dim2 LIMIT 5) LIMIT 10",
        ImmutableList.of(
            new TopNQueryBuilder()
                .dataSource(CalciteTests.DATASOURCE1)
                .intervals(querySegmentSpec(Filtration.eternity()))
                .granularity(Granularities.ALL)
                .dimension(new DefaultDimensionSpec("dim2", "d0"))
                .metric(new DimensionTopNMetricSpec(null, StringComparators.LEXICOGRAPHIC))
                .threshold(5)
                .context(QUERY_CONTEXT_DEFAULT)
                .build()
        ),
        NullHandling.replaceWithDefault() ?
        ImmutableList.of(
            new Object[]{""},
            new Object[]{"a"},
            new Object[]{"abc"}
        ) :
        ImmutableList.of(
            new Object[]{null},
            new Object[]{""},
            new Object[]{"a"},
            new Object[]{"abc"}
        )
    );
  }

  @Test
  public void testSelectDistinctWithSortAsOuterQuery3() throws Exception
  {
    // Query reduces to LIMIT 0.

    testQuery(
        "SELECT * FROM (SELECT DISTINCT dim2 FROM druid.foo ORDER BY dim2 LIMIT 2 OFFSET 5) OFFSET 2",
        ImmutableList.of(),
        ImmutableList.of()
    );
  }

  @Test
  public void testSelectDistinctWithSortAsOuterQuery4() throws Exception
  {
    testQuery(
        "SELECT * FROM (SELECT DISTINCT dim2 FROM druid.foo ORDER BY dim2 DESC LIMIT 5) LIMIT 10",
        ImmutableList.of(
            new TopNQueryBuilder()
                .dataSource(CalciteTests.DATASOURCE1)
                .intervals(querySegmentSpec(Filtration.eternity()))
                .granularity(Granularities.ALL)
                .dimension(new DefaultDimensionSpec("dim2", "d0"))
                .metric(new InvertedTopNMetricSpec(new DimensionTopNMetricSpec(null, StringComparators.LEXICOGRAPHIC)))
                .threshold(5)
                .context(QUERY_CONTEXT_DEFAULT)
                .build()
        ),
        NullHandling.replaceWithDefault() ?
        ImmutableList.of(
            new Object[]{""},
            new Object[]{"abc"},
            new Object[]{"a"}
        ) :
        ImmutableList.of(
            new Object[]{null},
            new Object[]{"abc"},
            new Object[]{"a"},
            new Object[]{""}
        )
    );
  }

  @Test
  public void testCountDistinct() throws Exception
  {
    testQuery(
        "SELECT SUM(cnt), COUNT(distinct dim2), COUNT(distinct unique_dim1) FROM druid.foo",
        ImmutableList.of(
            Druids.newTimeseriesQueryBuilder()
                  .dataSource(CalciteTests.DATASOURCE1)
                  .intervals(querySegmentSpec(Filtration.eternity()))
                  .granularity(Granularities.ALL)
                  .aggregators(
                      aggregators(
                          new LongSumAggregatorFactory("a0", "cnt"),
                          new CardinalityAggregatorFactory(
                              "a1",
                              null,
                              dimensions(new DefaultDimensionSpec("dim2", null)),
                              false,
                              true
                          ),
                          new HyperUniquesAggregatorFactory("a2", "unique_dim1", false, true)
                      )
                  )
                  .context(TIMESERIES_CONTEXT_DEFAULT)
                  .build()
        ),
        ImmutableList.of(
            new Object[]{6L, 3L, 6L}
        )
    );
  }

  @Test
  public void testCountDistinctOfCaseWhen() throws Exception
  {
    testQuery(
        "SELECT\n"
        + "COUNT(DISTINCT CASE WHEN m1 >= 4 THEN m1 END),\n"
        + "COUNT(DISTINCT CASE WHEN m1 >= 4 THEN dim1 END),\n"
        + "COUNT(DISTINCT CASE WHEN m1 >= 4 THEN unique_dim1 END)\n"
        + "FROM druid.foo",
        ImmutableList.of(
            Druids.newTimeseriesQueryBuilder()
                  .dataSource(CalciteTests.DATASOURCE1)
                  .intervals(querySegmentSpec(Filtration.eternity()))
                  .granularity(Granularities.ALL)
                  .aggregators(
                      aggregators(
                          new FilteredAggregatorFactory(
                              new CardinalityAggregatorFactory(
                                  "a0",
                                  null,
                                  ImmutableList.of(new DefaultDimensionSpec("m1", "m1", ValueType.FLOAT)),
                                  false,
                                  true
                              ),
                              bound("m1", "4", null, false, false, null, StringComparators.NUMERIC)
                          ),
                          new FilteredAggregatorFactory(
                              new CardinalityAggregatorFactory(
                                  "a1",
                                  null,
                                  ImmutableList.of(new DefaultDimensionSpec("dim1", "dim1", ValueType.STRING)),
                                  false,
                                  true
                              ),
                              bound("m1", "4", null, false, false, null, StringComparators.NUMERIC)
                          ),
                          new FilteredAggregatorFactory(
                              new HyperUniquesAggregatorFactory("a2", "unique_dim1", false, true),
                              bound("m1", "4", null, false, false, null, StringComparators.NUMERIC)
                          )
                      )
                  )
                  .context(TIMESERIES_CONTEXT_DEFAULT)
                  .build()
        ),
        ImmutableList.of(
            new Object[]{3L, 3L, 3L}
        )
    );
  }

  @Test
  public void testExactCountDistinct() throws Exception
  {
    // When HLL is disabled, do exact count distinct through a nested query.

    testQuery(
        PLANNER_CONFIG_NO_HLL,
        "SELECT COUNT(distinct dim2) FROM druid.foo",
        CalciteTests.REGULAR_USER_AUTH_RESULT,
        ImmutableList.of(
            GroupByQuery.builder()
                        .setDataSource(
                            new QueryDataSource(
                                GroupByQuery.builder()
                                            .setDataSource(CalciteTests.DATASOURCE1)
                                            .setInterval(querySegmentSpec(Filtration.eternity()))
                                            .setGranularity(Granularities.ALL)
                                            .setDimensions(dimensions(new DefaultDimensionSpec("dim2", "d0")))
                                            .setContext(QUERY_CONTEXT_DEFAULT)
                                            .build()
                            )
                        )
                        .setInterval(querySegmentSpec(Filtration.eternity()))
                        .setGranularity(Granularities.ALL)
                        .setAggregatorSpecs(aggregators(
                            new FilteredAggregatorFactory(
                                new CountAggregatorFactory("a0"),
                                not(selector("d0", null, null))
                            )
                        ))
                        .setContext(QUERY_CONTEXT_DEFAULT)
                        .build()
        ),
        ImmutableList.of(
            new Object[]{NullHandling.replaceWithDefault() ? 2L : 3L}
        )
    );
  }

  @Test
  public void testApproxCountDistinctWhenHllDisabled() throws Exception
  {
    // When HLL is disabled, APPROX_COUNT_DISTINCT is still approximate.

    testQuery(
        PLANNER_CONFIG_NO_HLL,
        "SELECT APPROX_COUNT_DISTINCT(dim2) FROM druid.foo",
        CalciteTests.REGULAR_USER_AUTH_RESULT,
        ImmutableList.of(
            Druids.newTimeseriesQueryBuilder()
                  .dataSource(CalciteTests.DATASOURCE1)
                  .intervals(querySegmentSpec(Filtration.eternity()))
                  .granularity(Granularities.ALL)
                  .aggregators(
                      aggregators(
                          new CardinalityAggregatorFactory(
                              "a0",
                              null,
                              dimensions(new DefaultDimensionSpec("dim2", null)),
                              false,
                              true
                          )
                      )
                  )
                  .context(TIMESERIES_CONTEXT_DEFAULT)
                  .build()
        ),
        ImmutableList.of(
            new Object[]{3L}
        )
    );
  }

  @Test
  public void testExactCountDistinctWithGroupingAndOtherAggregators() throws Exception
  {
    // When HLL is disabled, do exact count distinct through a nested query.

    testQuery(
        PLANNER_CONFIG_NO_HLL,
        "SELECT dim2, SUM(cnt), COUNT(distinct dim1) FROM druid.foo GROUP BY dim2",
        CalciteTests.REGULAR_USER_AUTH_RESULT,
        ImmutableList.of(
            GroupByQuery.builder()
                        .setDataSource(
                            new QueryDataSource(
                                GroupByQuery.builder()
                                            .setDataSource(CalciteTests.DATASOURCE1)
                                            .setInterval(querySegmentSpec(Filtration.eternity()))
                                            .setGranularity(Granularities.ALL)
                                            .setDimensions(dimensions(
                                                new DefaultDimensionSpec("dim2", "d0"),
                                                new DefaultDimensionSpec("dim1", "d1")
                                            ))
                                            .setAggregatorSpecs(aggregators(new LongSumAggregatorFactory("a0", "cnt")))
                                            .setContext(QUERY_CONTEXT_DEFAULT)
                                            .build()
                            )
                        )
                        .setInterval(querySegmentSpec(Filtration.eternity()))
                        .setGranularity(Granularities.ALL)
                        .setDimensions(dimensions(new DefaultDimensionSpec("d0", "_d0")))
                        .setAggregatorSpecs(aggregators(
                            new LongSumAggregatorFactory("_a0", "a0"),
                            new FilteredAggregatorFactory(
                                new CountAggregatorFactory("_a1"),
                                not(selector("d1", null, null))
                            )
                        ))
                        .setContext(QUERY_CONTEXT_DEFAULT)
                        .build()
        ),
        NullHandling.replaceWithDefault() ?
        ImmutableList.of(
            new Object[]{"", 3L, 3L},
            new Object[]{"a", 2L, 1L},
            new Object[]{"abc", 1L, 1L}
        ) :
        ImmutableList.of(
            new Object[]{null, 2L, 2L},
            new Object[]{"", 1L, 1L},
            new Object[]{"a", 2L, 2L},
            new Object[]{"abc", 1L, 1L}
        )
    );
  }

  @Test
  public void testApproxCountDistinct() throws Exception
  {
    testQuery(
        "SELECT\n"
        + "  SUM(cnt),\n"
        + "  APPROX_COUNT_DISTINCT(dim2),\n" // uppercase
        + "  approx_count_distinct(dim2) FILTER(WHERE dim2 <> ''),\n" // lowercase; also, filtered
        + "  APPROX_COUNT_DISTINCT(SUBSTRING(dim2, 1, 1)),\n" // on extractionFn
        + "  APPROX_COUNT_DISTINCT(SUBSTRING(dim2, 1, 1) || 'x'),\n" // on expression
        + "  approx_count_distinct(unique_dim1)\n" // on native hyperUnique column
        + "FROM druid.foo",
        ImmutableList.of(
            Druids.newTimeseriesQueryBuilder()
                  .dataSource(CalciteTests.DATASOURCE1)
                  .intervals(querySegmentSpec(Filtration.eternity()))
                  .granularity(Granularities.ALL)
                  .virtualColumns(
                      expressionVirtualColumn("v0", "concat(substring(\"dim2\", 0, 1),'x')", ValueType.STRING)
                  )
                  .aggregators(
                      aggregators(
                          new LongSumAggregatorFactory("a0", "cnt"),
                          new CardinalityAggregatorFactory(
                              "a1",
                              null,
                              dimensions(new DefaultDimensionSpec("dim2", "dim2")),
                              false,
                              true
                          ),
                          new FilteredAggregatorFactory(
                              new CardinalityAggregatorFactory(
                                  "a2",
                                  null,
                                  dimensions(new DefaultDimensionSpec("dim2", "dim2")),
                                  false,
                                  true
                              ),
                              not(selector("dim2", "", null))
                          ),
                          new CardinalityAggregatorFactory(
                              "a3",
                              null,
                              dimensions(
                                  new ExtractionDimensionSpec(
                                      "dim2",
                                      "dim2",
                                      ValueType.STRING,
                                      new SubstringDimExtractionFn(0, 1)
                                  )
                              ),
                              false,
                              true
                          ),
                          new CardinalityAggregatorFactory(
                              "a4",
                              null,
                              dimensions(new DefaultDimensionSpec("v0", "v0", ValueType.STRING)),
                              false,
                              true
                          ),
                          new HyperUniquesAggregatorFactory("a5", "unique_dim1", false, true)
                      )
                  )
                  .context(TIMESERIES_CONTEXT_DEFAULT)
                  .build()
        ),
        NullHandling.replaceWithDefault() ?
        ImmutableList.of(
            new Object[]{6L, 3L, 2L, 2L, 2L, 6L}
        ) :
        ImmutableList.of(
            new Object[]{6L, 3L, 2L, 1L, 1L, 6L}
        )
    );
  }

  @Test
  public void testNestedGroupBy() throws Exception
  {
    testQuery(
        "SELECT\n"
        + "    FLOOR(__time to hour) AS __time,\n"
        + "    dim1,\n"
        + "    COUNT(m2)\n"
        + "FROM (\n"
        + "    SELECT\n"
        + "        MAX(__time) AS __time,\n"
        + "        m2,\n"
        + "        dim1\n"
        + "    FROM druid.foo\n"
        + "    WHERE 1=1\n"
        + "        AND m1 = '5.0'\n"
        + "    GROUP BY m2, dim1\n"
        + ")\n"
        + "GROUP BY FLOOR(__time to hour), dim1",
        ImmutableList.of(
            GroupByQuery.builder()
                        .setDataSource(
                            GroupByQuery.builder()
                                        .setDataSource(CalciteTests.DATASOURCE1)
                                        .setInterval(querySegmentSpec(Filtration.eternity()))
                                        .setGranularity(Granularities.ALL)
                                        .setDimensions(dimensions(
                                            new DefaultDimensionSpec("m2", "d0", ValueType.DOUBLE),
                                            new DefaultDimensionSpec("dim1", "d1")
                                        ))
                                        .setDimFilter(new SelectorDimFilter("m1", "5.0", null))
                                        .setAggregatorSpecs(aggregators(new LongMaxAggregatorFactory("a0", "__time")))
                                        .setContext(QUERY_CONTEXT_DEFAULT)
                                        .build()
                        )
                        .setInterval(querySegmentSpec(Filtration.eternity()))
                        .setGranularity(Granularities.ALL)
                        .setVirtualColumns(
                            expressionVirtualColumn(
                                "v0",
                                "timestamp_floor(\"a0\",'PT1H',null,'UTC')",
                                ValueType.LONG
                            )
                        )
                        .setDimensions(dimensions(
                            new DefaultDimensionSpec("v0", "v0", ValueType.LONG),
                            new DefaultDimensionSpec("d1", "_d0", ValueType.STRING)
                        ))
                        .setAggregatorSpecs(aggregators(
                            new CountAggregatorFactory("_a0")
                        ))
                        .setContext(QUERY_CONTEXT_DEFAULT)
                        .build()
        ),
        ImmutableList.of(
            new Object[]{978393600000L, "def", 1L}
        )
    );
  }

  @Test
  public void testDoubleNestedGroupBy() throws Exception
  {
    testQuery(
        "SELECT SUM(cnt), COUNT(*) FROM (\n"
        + "  SELECT dim2, SUM(t1.cnt) cnt FROM (\n"
        + "    SELECT\n"
        + "      dim1,\n"
        + "      dim2,\n"
        + "      COUNT(*) cnt\n"
        + "    FROM druid.foo\n"
        + "    GROUP BY dim1, dim2\n"
        + "  ) t1\n"
        + "  GROUP BY dim2\n"
        + ") t2",
        ImmutableList.of(
            GroupByQuery.builder()
                        .setDataSource(
                            GroupByQuery.builder()
                                        .setDataSource(
                                            GroupByQuery.builder()
                                                        .setDataSource(CalciteTests.DATASOURCE1)
                                                        .setInterval(querySegmentSpec(Filtration.eternity()))
                                                        .setGranularity(Granularities.ALL)
                                                        .setDimensions(dimensions(
                                                            new DefaultDimensionSpec("dim1", "d0"),
                                                            new DefaultDimensionSpec("dim2", "d1")
                                                        ))
                                                        .setAggregatorSpecs(aggregators(new CountAggregatorFactory("a0")))
                                                        .setContext(QUERY_CONTEXT_DEFAULT)
                                                        .build()
                                        )
                                        .setInterval(querySegmentSpec(Filtration.eternity()))
                                        .setGranularity(Granularities.ALL)
                                        .setDimensions(dimensions(new DefaultDimensionSpec("d1", "_d0")))
                                        .setAggregatorSpecs(aggregators(new LongSumAggregatorFactory("_a0", "a0")))
                                        .setContext(QUERY_CONTEXT_DEFAULT)
                                        .build()
                        )
                        .setInterval(querySegmentSpec(Filtration.eternity()))
                        .setGranularity(Granularities.ALL)
                        .setAggregatorSpecs(aggregators(
                            new LongSumAggregatorFactory("a0", "_a0"),
                            new CountAggregatorFactory("a1")
                        ))
                        .setContext(QUERY_CONTEXT_DEFAULT)
                        .build()
        ),
        NullHandling.replaceWithDefault() ?
        ImmutableList.of(
            new Object[]{6L, 3L}
        ) :
        ImmutableList.of(
            new Object[]{6L, 4L}
        )
    );
  }

  @Test
  public void testExplainDoubleNestedGroupBy() throws Exception
  {
    final String explanation =
        "DruidOuterQueryRel(query=[{\"queryType\":\"timeseries\",\"dataSource\":{\"type\":\"table\",\"name\":\"__subquery__\"},\"intervals\":{\"type\":\"intervals\",\"intervals\":[\"-146136543-09-08T08:23:32.096Z/146140482-04-24T15:36:27.903Z\"]},\"descending\":false,\"virtualColumns\":[],\"filter\":null,\"granularity\":{\"type\":\"all\"},\"aggregations\":[{\"type\":\"longSum\",\"name\":\"a0\",\"fieldName\":\"cnt\",\"expression\":null},{\"type\":\"count\",\"name\":\"a1\"}],\"postAggregations\":[],\"limit\":2147483647,\"context\":{\"defaultTimeout\":300000,\"maxScatterGatherBytes\":9223372036854775807,\"skipEmptyBuckets\":true,\"sqlCurrentTimestamp\":\"2000-01-01T00:00:00Z\",\"sqlQueryId\":\"dummy\"}}], signature=[{a0:LONG, a1:LONG}])\n"
        + "  DruidOuterQueryRel(query=[{\"queryType\":\"groupBy\",\"dataSource\":{\"type\":\"table\",\"name\":\"__subquery__\"},\"intervals\":{\"type\":\"intervals\",\"intervals\":[\"-146136543-09-08T08:23:32.096Z/146140482-04-24T15:36:27.903Z\"]},\"virtualColumns\":[],\"filter\":null,\"granularity\":{\"type\":\"all\"},\"dimensions\":[{\"type\":\"default\",\"dimension\":\"dim2\",\"outputName\":\"d0\",\"outputType\":\"STRING\"}],\"aggregations\":[{\"type\":\"longSum\",\"name\":\"a0\",\"fieldName\":\"cnt\",\"expression\":null}],\"postAggregations\":[],\"having\":null,\"limitSpec\":{\"type\":\"NoopLimitSpec\"},\"context\":{\"defaultTimeout\":300000,\"maxScatterGatherBytes\":9223372036854775807,\"sqlCurrentTimestamp\":\"2000-01-01T00:00:00Z\",\"sqlQueryId\":\"dummy\"},\"descending\":false}], signature=[{d0:STRING, a0:LONG}])\n"
        + "    DruidQueryRel(query=[{\"queryType\":\"groupBy\",\"dataSource\":{\"type\":\"table\",\"name\":\"foo\"},\"intervals\":{\"type\":\"intervals\",\"intervals\":[\"-146136543-09-08T08:23:32.096Z/146140482-04-24T15:36:27.903Z\"]},\"virtualColumns\":[],\"filter\":null,\"granularity\":{\"type\":\"all\"},\"dimensions\":[{\"type\":\"default\",\"dimension\":\"dim1\",\"outputName\":\"d0\",\"outputType\":\"STRING\"},{\"type\":\"default\",\"dimension\":\"dim2\",\"outputName\":\"d1\",\"outputType\":\"STRING\"}],\"aggregations\":[{\"type\":\"count\",\"name\":\"a0\"}],\"postAggregations\":[],\"having\":null,\"limitSpec\":{\"type\":\"NoopLimitSpec\"},\"context\":{\"defaultTimeout\":300000,\"maxScatterGatherBytes\":9223372036854775807,\"sqlCurrentTimestamp\":\"2000-01-01T00:00:00Z\",\"sqlQueryId\":\"dummy\"},\"descending\":false}], signature=[{d0:STRING, d1:STRING, a0:LONG}])\n";

    testQuery(
        "EXPLAIN PLAN FOR SELECT SUM(cnt), COUNT(*) FROM (\n"
        + "  SELECT dim2, SUM(t1.cnt) cnt FROM (\n"
        + "    SELECT\n"
        + "      dim1,\n"
        + "      dim2,\n"
        + "      COUNT(*) cnt\n"
        + "    FROM druid.foo\n"
        + "    GROUP BY dim1, dim2\n"
        + "  ) t1\n"
        + "  GROUP BY dim2\n"
        + ") t2",
        ImmutableList.of(),
        ImmutableList.of(
            new Object[]{explanation}
        )
    );
  }

  @Test
  public void testExactCountDistinctUsingSubquery() throws Exception
  {
    testQuery(
        PLANNER_CONFIG_SINGLE_NESTING_ONLY, // Sanity check; this query should work with a single level of nesting.
        "SELECT\n"
        + "  SUM(cnt),\n"
        + "  COUNT(*)\n"
        + "FROM (SELECT dim2, SUM(cnt) AS cnt FROM druid.foo GROUP BY dim2)",
        CalciteTests.REGULAR_USER_AUTH_RESULT,
        ImmutableList.of(
            GroupByQuery.builder()
                        .setDataSource(
                            new QueryDataSource(
                                GroupByQuery.builder()
                                            .setDataSource(CalciteTests.DATASOURCE1)
                                            .setInterval(querySegmentSpec(Filtration.eternity()))
                                            .setGranularity(Granularities.ALL)
                                            .setDimensions(dimensions(new DefaultDimensionSpec("dim2", "d0")))
                                            .setAggregatorSpecs(aggregators(new LongSumAggregatorFactory("a0", "cnt")))
                                            .setContext(QUERY_CONTEXT_DEFAULT)
                                            .build()
                            )
                        )
                        .setInterval(querySegmentSpec(Filtration.eternity()))
                        .setGranularity(Granularities.ALL)
                        .setAggregatorSpecs(aggregators(
                            new LongSumAggregatorFactory("_a0", "a0"),
                            new CountAggregatorFactory("_a1")
                        ))
                        .setContext(QUERY_CONTEXT_DEFAULT)
                        .build()
        ),
        NullHandling.replaceWithDefault() ?
        ImmutableList.of(
            new Object[]{6L, 3L}
        ) :
        ImmutableList.of(
            new Object[]{6L, 4L}
        )
    );
  }

  @Test
  public void testMinMaxAvgDailyCountWithLimit() throws Exception
  {
    testQuery(
        "SELECT * FROM ("
        + "  SELECT max(cnt), min(cnt), avg(cnt), TIME_EXTRACT(max(t), 'EPOCH') last_time, count(1) num_days FROM (\n"
        + "      SELECT TIME_FLOOR(__time, 'P1D') AS t, count(1) cnt\n"
        + "      FROM \"foo\"\n"
        + "      GROUP BY 1\n"
        + "  )"
        + ") LIMIT 1\n",
        ImmutableList.of(
            GroupByQuery.builder()
                        .setDataSource(
                            new QueryDataSource(
                                GroupByQuery.builder()
                                            .setDataSource(CalciteTests.DATASOURCE1)
                                            .setInterval(querySegmentSpec(Filtration.eternity()))
                                            .setGranularity(Granularities.ALL)
                                            .setVirtualColumns(
                                                expressionVirtualColumn(
                                                    "v0",
                                                    "timestamp_floor(\"__time\",'P1D',null,'UTC')",
                                                    ValueType.LONG
                                                )
                                            )
                                            .setDimensions(dimensions(new DefaultDimensionSpec(
                                                "v0",
                                                "v0",
                                                ValueType.LONG
                                            )))
                                            .setAggregatorSpecs(aggregators(new CountAggregatorFactory("a0")))
                                            .setContext(QUERY_CONTEXT_DEFAULT)
                                            .build()
                            )
                        )
                        .setInterval(querySegmentSpec(Filtration.eternity()))
                        .setGranularity(Granularities.ALL)
                        .setAggregatorSpecs(aggregators(
                            new LongMaxAggregatorFactory("_a0", "a0"),
                            new LongMinAggregatorFactory("_a1", "a0"),
                            new LongSumAggregatorFactory("_a2:sum", "a0"),
                            new CountAggregatorFactory("_a2:count"),
                            new LongMaxAggregatorFactory("_a3", "v0"),
                            new CountAggregatorFactory("_a4")
                        ))
                        .setPostAggregatorSpecs(
                            ImmutableList.of(
                                new ArithmeticPostAggregator(
                                    "_a2",
                                    "quotient",
                                    ImmutableList.of(
                                        new FieldAccessPostAggregator(null, "_a2:sum"),
                                        new FieldAccessPostAggregator(null, "_a2:count")
                                    )
                                ),
                                expressionPostAgg("s0", "timestamp_extract(\"_a3\",'EPOCH','UTC')")
                            )
                        )
                        .setLimit(1)
                        .setContext(QUERY_CONTEXT_DEFAULT)
                        .build()
        ),
        ImmutableList.of(new Object[]{1L, 1L, 1L, 978480000L, 6L})
    );
  }

  @Test
  public void testAvgDailyCountDistinct() throws Exception
  {
    testQuery(
        "SELECT\n"
        + "  AVG(u)\n"
        + "FROM (SELECT FLOOR(__time TO DAY), APPROX_COUNT_DISTINCT(cnt) AS u FROM druid.foo GROUP BY 1)",
        ImmutableList.of(
            GroupByQuery.builder()
                        .setDataSource(
                            new QueryDataSource(
                                GroupByQuery.builder()
                                            .setDataSource(CalciteTests.DATASOURCE1)
                                            .setInterval(querySegmentSpec(Filtration.eternity()))
                                            .setGranularity(Granularities.ALL)
                                            .setVirtualColumns(
                                                expressionVirtualColumn(
                                                    "v0",
                                                    "timestamp_floor(\"__time\",'P1D',null,'UTC')",
                                                    ValueType.LONG
                                                )
                                            )
                                            .setDimensions(dimensions(new DefaultDimensionSpec(
                                                "v0",
                                                "v0",
                                                ValueType.LONG
                                            )))
                                            .setAggregatorSpecs(
                                                aggregators(
                                                    new CardinalityAggregatorFactory(
                                                        "a0:a",
                                                        null,
                                                        dimensions(new DefaultDimensionSpec(
                                                            "cnt",
                                                            "cnt",
                                                            ValueType.LONG
                                                        )),
                                                        false,
                                                        true
                                                    )
                                                )
                                            )
                                            .setPostAggregatorSpecs(
                                                ImmutableList.of(
                                                    new HyperUniqueFinalizingPostAggregator("a0", "a0:a")
                                                )
                                            )
                                            .setContext(QUERY_CONTEXT_DEFAULT)
                                            .build()
                            )
                        )
                        .setInterval(querySegmentSpec(Filtration.eternity()))
                        .setGranularity(Granularities.ALL)
                        .setAggregatorSpecs(aggregators(
                            new LongSumAggregatorFactory("_a0:sum", "a0"),
                            new CountAggregatorFactory("_a0:count")
                        ))
                        .setPostAggregatorSpecs(
                            ImmutableList.of(
                                new ArithmeticPostAggregator(
                                    "_a0",
                                    "quotient",
                                    ImmutableList.of(
                                        new FieldAccessPostAggregator(null, "_a0:sum"),
                                        new FieldAccessPostAggregator(null, "_a0:count")
                                    )
                                )
                            )
                        )
                        .setContext(QUERY_CONTEXT_DEFAULT)
                        .build()
        ),
        ImmutableList.of(new Object[]{1L})
    );
  }

  @Test
  public void testTopNFilterJoin() throws Exception
  {
    DimFilter filter = NullHandling.replaceWithDefault() ?
                       in("dim2", Arrays.asList(null, "a"), null)
                                                         : selector("dim2", "a", null);
    // Filters on top N values of some dimension by using an inner join.
    testQuery(
        "SELECT t1.dim1, SUM(t1.cnt)\n"
        + "FROM druid.foo t1\n"
        + "  INNER JOIN (\n"
        + "  SELECT\n"
        + "    SUM(cnt) AS sum_cnt,\n"
        + "    dim2\n"
        + "  FROM druid.foo\n"
        + "  GROUP BY dim2\n"
        + "  ORDER BY 1 DESC\n"
        + "  LIMIT 2\n"
        + ") t2 ON (t1.dim2 = t2.dim2)\n"
        + "GROUP BY t1.dim1\n"
        + "ORDER BY 1\n",
        ImmutableList.of(
            new TopNQueryBuilder()
                .dataSource(CalciteTests.DATASOURCE1)
                .intervals(querySegmentSpec(Filtration.eternity()))
                .granularity(Granularities.ALL)
                .dimension(new DefaultDimensionSpec("dim2", "d0"))
                .aggregators(aggregators(new LongSumAggregatorFactory("a0", "cnt")))
                .metric(new NumericTopNMetricSpec("a0"))
                .threshold(2)
                .context(QUERY_CONTEXT_DEFAULT)
                .build(),
            GroupByQuery.builder()
                        .setDataSource(CalciteTests.DATASOURCE1)
                        .setInterval(querySegmentSpec(Filtration.eternity()))
                        .setGranularity(Granularities.ALL)
                        .setDimFilter(filter)
                        .setDimensions(dimensions(new DefaultDimensionSpec("dim1", "d0")))
                        .setAggregatorSpecs(aggregators(new LongSumAggregatorFactory("a0", "cnt")))
                        .setLimitSpec(
                            new DefaultLimitSpec(
                                ImmutableList.of(
                                    new OrderByColumnSpec(
                                        "d0",
                                        OrderByColumnSpec.Direction.ASCENDING,
                                        StringComparators.LEXICOGRAPHIC
                                    )
                                ),
                                Integer.MAX_VALUE
                            )
                        )
                        .setContext(QUERY_CONTEXT_DEFAULT)
                        .build()
        ),
        NullHandling.replaceWithDefault() ?
        ImmutableList.of(
            new Object[]{"", 1L},
            new Object[]{"1", 1L},
            new Object[]{"10.1", 1L},
            new Object[]{"2", 1L},
            new Object[]{"abc", 1L}
        ) :
        ImmutableList.of(
            new Object[]{"", 1L},
            new Object[]{"1", 1L}
        )
    );
  }

  @Test
  @Ignore // Doesn't work
  public void testTopNFilterJoinWithProjection() throws Exception
  {
    // Filters on top N values of some dimension by using an inner join. Also projects the outer dimension.

    testQuery(
        "SELECT SUBSTRING(t1.dim1, 1, 10), SUM(t1.cnt)\n"
        + "FROM druid.foo t1\n"
        + "  INNER JOIN (\n"
        + "  SELECT\n"
        + "    SUM(cnt) AS sum_cnt,\n"
        + "    dim2\n"
        + "  FROM druid.foo\n"
        + "  GROUP BY dim2\n"
        + "  ORDER BY 1 DESC\n"
        + "  LIMIT 2\n"
        + ") t2 ON (t1.dim2 = t2.dim2)\n"
        + "GROUP BY SUBSTRING(t1.dim1, 1, 10)",
        ImmutableList.of(
            new TopNQueryBuilder()
                .dataSource(CalciteTests.DATASOURCE1)
                .intervals(querySegmentSpec(Filtration.eternity()))
                .granularity(Granularities.ALL)
                .dimension(new DefaultDimensionSpec("dim2", "d0"))
                .aggregators(aggregators(new LongSumAggregatorFactory("a0", "cnt")))
                .metric(new NumericTopNMetricSpec("a0"))
                .threshold(2)
                .context(QUERY_CONTEXT_DEFAULT)
                .build(),
            GroupByQuery.builder()
                        .setDataSource(CalciteTests.DATASOURCE1)
                        .setInterval(querySegmentSpec(Filtration.eternity()))
                        .setGranularity(Granularities.ALL)
                        .setDimFilter(in("dim2", ImmutableList.of("", "a"), null))
                        .setDimensions(dimensions(new DefaultDimensionSpec("dim1", "d0")))
                        .setAggregatorSpecs(aggregators(new LongSumAggregatorFactory("a0", "cnt")))
                        .setLimitSpec(
                            new DefaultLimitSpec(
                                ImmutableList.of(
                                    new OrderByColumnSpec(
                                        "d0",
                                        OrderByColumnSpec.Direction.ASCENDING,
                                        StringComparators.LEXICOGRAPHIC
                                    )
                                ),
                                Integer.MAX_VALUE
                            )
                        )
                        .setContext(QUERY_CONTEXT_DEFAULT)
                        .build()
        ),
        ImmutableList.of(
            new Object[]{"", 1L},
            new Object[]{"1", 1L},
            new Object[]{"10.1", 1L},
            new Object[]{"2", 1L},
            new Object[]{"abc", 1L}
        )
    );
  }

  @Test
  public void testRemovableLeftJoin() throws Exception
  {
    // LEFT JOIN where the right-hand side can be ignored.

    testQuery(
        "SELECT t1.dim1, SUM(t1.cnt)\n"
        + "FROM druid.foo t1\n"
        + "  LEFT JOIN (\n"
        + "  SELECT\n"
        + "    SUM(cnt) AS sum_cnt,\n"
        + "    dim2\n"
        + "  FROM druid.foo\n"
        + "  GROUP BY dim2\n"
        + "  ORDER BY 1 DESC\n"
        + "  LIMIT 2\n"
        + ") t2 ON (t1.dim2 = t2.dim2)\n"
        + "GROUP BY t1.dim1\n"
        + "ORDER BY 1\n",
        ImmutableList.of(
            GroupByQuery.builder()
                        .setDataSource(CalciteTests.DATASOURCE1)
                        .setInterval(querySegmentSpec(Filtration.eternity()))
                        .setGranularity(Granularities.ALL)
                        .setDimensions(dimensions(new DefaultDimensionSpec("dim1", "d0")))
                        .setAggregatorSpecs(aggregators(new LongSumAggregatorFactory("a0", "cnt")))
                        .setLimitSpec(
                            new DefaultLimitSpec(
                                ImmutableList.of(
                                    new OrderByColumnSpec(
                                        "d0",
                                        OrderByColumnSpec.Direction.ASCENDING,
                                        StringComparators.LEXICOGRAPHIC
                                    )
                                ),
                                Integer.MAX_VALUE
                            )
                        )
                        .setContext(QUERY_CONTEXT_DEFAULT)
                        .build()
        ),
        ImmutableList.of(
            new Object[]{"", 1L},
            new Object[]{"1", 1L},
            new Object[]{"10.1", 1L},
            new Object[]{"2", 1L},
            new Object[]{"abc", 1L},
            new Object[]{"def", 1L}
        )
    );
  }

  @Test
  public void testExactCountDistinctOfSemiJoinResult() throws Exception
  {
    testQuery(
        "SELECT COUNT(*)\n"
        + "FROM (\n"
        + "  SELECT DISTINCT dim2\n"
        + "  FROM druid.foo\n"
        + "  WHERE SUBSTRING(dim2, 1, 1) IN (\n"
        + "    SELECT SUBSTRING(dim1, 1, 1) FROM druid.foo WHERE dim1 <> ''\n"
        + "  ) AND __time >= '2000-01-01' AND __time < '2002-01-01'\n"
        + ")",
        ImmutableList.of(
            GroupByQuery.builder()
                        .setDataSource(CalciteTests.DATASOURCE1)
                        .setInterval(querySegmentSpec(Filtration.eternity()))
                        .setGranularity(Granularities.ALL)
                        .setDimFilter(not(selector("dim1", "", null)))
                        .setDimensions(dimensions(new ExtractionDimensionSpec(
                            "dim1",
                            "d0",
                            new SubstringDimExtractionFn(0, 1)
                        )))
                        .setContext(QUERY_CONTEXT_DEFAULT)
                        .build(),
            GroupByQuery.builder()
                        .setDataSource(
                            new QueryDataSource(
                                GroupByQuery.builder()
                                            .setDataSource(CalciteTests.DATASOURCE1)
                                            .setInterval(querySegmentSpec(Intervals.of("2000-01-01/2002-01-01")))
                                            .setGranularity(Granularities.ALL)
                                            .setDimFilter(in(
                                                "dim2",
                                                ImmutableList.of("1", "2", "a", "d"),
                                                new SubstringDimExtractionFn(0, 1)
                                            ))
                                            .setDimensions(dimensions(new DefaultDimensionSpec("dim2", "d0")))
                                            .setContext(QUERY_CONTEXT_DEFAULT)
                                            .build()
                            )
                        )
                        .setInterval(querySegmentSpec(Filtration.eternity()))
                        .setGranularity(Granularities.ALL)
                        .setAggregatorSpecs(aggregators(
                            new CountAggregatorFactory("a0")
                        ))
                        .setContext(QUERY_CONTEXT_DEFAULT)
                        .build()
        ),
        ImmutableList.of(
            new Object[]{2L}
        )
    );
  }

  @Test
  public void testMaxSemiJoinRowsInMemory() throws Exception
  {
    expectedException.expect(ResourceLimitExceededException.class);
    expectedException.expectMessage("maxSemiJoinRowsInMemory[2] exceeded");
    testQuery(
        PLANNER_CONFIG_SEMI_JOIN_ROWS_LIMIT,
        "SELECT COUNT(*)\n"
        + "FROM druid.foo\n"
        + "WHERE SUBSTRING(dim2, 1, 1) IN (\n"
        + "  SELECT SUBSTRING(dim1, 1, 1) FROM druid.foo WHERE dim1 <> ''\n"
        + ")\n",
        CalciteTests.REGULAR_USER_AUTH_RESULT,
        ImmutableList.of(),
        ImmutableList.of()
    );
  }

  @Test
  public void testExplainExactCountDistinctOfSemiJoinResult() throws Exception
  {
    final String explanation =
        "DruidOuterQueryRel(query=[{\"queryType\":\"timeseries\",\"dataSource\":{\"type\":\"table\",\"name\":\"__subquery__\"},\"intervals\":{\"type\":\"intervals\",\"intervals\":[\"-146136543-09-08T08:23:32.096Z/146140482-04-24T15:36:27.903Z\"]},\"descending\":false,\"virtualColumns\":[],\"filter\":null,\"granularity\":{\"type\":\"all\"},\"aggregations\":[{\"type\":\"count\",\"name\":\"a0\"}],\"postAggregations\":[],\"limit\":2147483647,\"context\":{\"defaultTimeout\":300000,\"maxScatterGatherBytes\":9223372036854775807,\"skipEmptyBuckets\":true,\"sqlCurrentTimestamp\":\"2000-01-01T00:00:00Z\",\"sqlQueryId\":\"dummy\"}}], signature=[{a0:LONG}])\n"
        + "  DruidSemiJoin(query=[{\"queryType\":\"groupBy\",\"dataSource\":{\"type\":\"table\",\"name\":\"foo\"},\"intervals\":{\"type\":\"intervals\",\"intervals\":[\"-146136543-09-08T08:23:32.096Z/146140482-04-24T15:36:27.903Z\"]},\"virtualColumns\":[],\"filter\":null,\"granularity\":{\"type\":\"all\"},\"dimensions\":[{\"type\":\"default\",\"dimension\":\"dim2\",\"outputName\":\"d0\",\"outputType\":\"STRING\"}],\"aggregations\":[],\"postAggregations\":[],\"having\":null,\"limitSpec\":{\"type\":\"NoopLimitSpec\"},\"context\":{\"defaultTimeout\":300000,\"maxScatterGatherBytes\":9223372036854775807,\"sqlCurrentTimestamp\":\"2000-01-01T00:00:00Z\",\"sqlQueryId\":\"dummy\"},\"descending\":false}], leftExpressions=[[SUBSTRING($3, 1, 1)]], rightKeys=[[0]])\n"
        + "    DruidQueryRel(query=[{\"queryType\":\"groupBy\",\"dataSource\":{\"type\":\"table\",\"name\":\"foo\"},\"intervals\":{\"type\":\"intervals\",\"intervals\":[\"-146136543-09-08T08:23:32.096Z/146140482-04-24T15:36:27.903Z\"]},\"virtualColumns\":[],\"filter\":{\"type\":\"not\",\"field\":{\"type\":\"selector\",\"dimension\":\"dim1\",\"value\":null,\"extractionFn\":null}},\"granularity\":{\"type\":\"all\"},\"dimensions\":[{\"type\":\"extraction\",\"dimension\":\"dim1\",\"outputName\":\"d0\",\"outputType\":\"STRING\",\"extractionFn\":{\"type\":\"substring\",\"index\":0,\"length\":1}}],\"aggregations\":[],\"postAggregations\":[],\"having\":null,\"limitSpec\":{\"type\":\"NoopLimitSpec\"},\"context\":{\"defaultTimeout\":300000,\"maxScatterGatherBytes\":9223372036854775807,\"sqlCurrentTimestamp\":\"2000-01-01T00:00:00Z\",\"sqlQueryId\":\"dummy\"},\"descending\":false}], signature=[{d0:STRING}])\n";

    testQuery(
        "EXPLAIN PLAN FOR SELECT COUNT(*)\n"
        + "FROM (\n"
        + "  SELECT DISTINCT dim2\n"
        + "  FROM druid.foo\n"
        + "  WHERE SUBSTRING(dim2, 1, 1) IN (\n"
        + "    SELECT SUBSTRING(dim1, 1, 1) FROM druid.foo WHERE dim1 IS NOT NULL\n"
        + "  )\n"
        + ")",
        ImmutableList.of(),
        ImmutableList.of(new Object[]{explanation})
    );
  }

  @Test
  public void testExactCountDistinctUsingSubqueryWithWherePushDown() throws Exception
  {
    testQuery(
        "SELECT\n"
        + "  SUM(cnt),\n"
        + "  COUNT(*)\n"
        + "FROM (SELECT dim2, SUM(cnt) AS cnt FROM druid.foo GROUP BY dim2)\n"
        + "WHERE dim2 <> ''",
        ImmutableList.of(
            GroupByQuery.builder()
                        .setDataSource(
                            new QueryDataSource(
                                GroupByQuery.builder()
                                            .setDataSource(CalciteTests.DATASOURCE1)
                                            .setInterval(querySegmentSpec(Filtration.eternity()))
                                            .setDimFilter(not(selector("dim2", "", null)))
                                            .setGranularity(Granularities.ALL)
                                            .setDimensions(dimensions(new DefaultDimensionSpec("dim2", "d0")))
                                            .setAggregatorSpecs(aggregators(new LongSumAggregatorFactory("a0", "cnt")))
                                            .setContext(QUERY_CONTEXT_DEFAULT)
                                            .build()
                            )
                        )
                        .setInterval(querySegmentSpec(Filtration.eternity()))
                        .setGranularity(Granularities.ALL)
                        .setAggregatorSpecs(aggregators(
                            new LongSumAggregatorFactory("_a0", "a0"),
                            new CountAggregatorFactory("_a1")
                        ))
                        .setContext(QUERY_CONTEXT_DEFAULT)
                        .build()
        ),
        NullHandling.replaceWithDefault() ?
        ImmutableList.of(
            new Object[]{3L, 2L}
        ) :
        ImmutableList.of(
            new Object[]{5L, 3L}
        )
    );

    testQuery(
        "SELECT\n"
        + "  SUM(cnt),\n"
        + "  COUNT(*)\n"
        + "FROM (SELECT dim2, SUM(cnt) AS cnt FROM druid.foo GROUP BY dim2)\n"
        + "WHERE dim2 IS NOT NULL",
        ImmutableList.of(
            GroupByQuery.builder()
                        .setDataSource(
                            new QueryDataSource(
                                GroupByQuery.builder()
                                            .setDataSource(CalciteTests.DATASOURCE1)
                                            .setInterval(querySegmentSpec(Filtration.eternity()))
                                            .setDimFilter(not(selector("dim2", null, null)))
                                            .setGranularity(Granularities.ALL)
                                            .setDimensions(dimensions(new DefaultDimensionSpec("dim2", "d0")))
                                            .setAggregatorSpecs(aggregators(new LongSumAggregatorFactory("a0", "cnt")))
                                            .setContext(QUERY_CONTEXT_DEFAULT)
                                            .build()
                            )
                        )
                        .setInterval(querySegmentSpec(Filtration.eternity()))
                        .setGranularity(Granularities.ALL)
                        .setAggregatorSpecs(aggregators(
                            new LongSumAggregatorFactory("_a0", "a0"),
                            new CountAggregatorFactory("_a1")
                        ))
                        .setContext(QUERY_CONTEXT_DEFAULT)
                        .build()
        ),
        NullHandling.replaceWithDefault() ?
        ImmutableList.of(
            new Object[]{3L, 2L}
        ) :
        ImmutableList.of(
            new Object[]{4L, 3L}
        )
    );
  }

  @Test
  public void testExactCountDistinctUsingSubqueryWithWhereToOuterFilter() throws Exception
  {
    testQuery(
        "SELECT\n"
        + "  SUM(cnt),\n"
        + "  COUNT(*)\n"
        + "FROM (SELECT dim2, SUM(cnt) AS cnt FROM druid.foo GROUP BY dim2 LIMIT 1)"
        + "WHERE cnt > 0",
        ImmutableList.of(
            GroupByQuery.builder()
                        .setDataSource(
                            new QueryDataSource(
                                GroupByQuery.builder()
                                            .setDataSource(CalciteTests.DATASOURCE1)
                                            .setInterval(querySegmentSpec(Filtration.eternity()))
                                            .setGranularity(Granularities.ALL)
                                            .setDimensions(dimensions(new DefaultDimensionSpec("dim2", "d0")))
                                            .setAggregatorSpecs(aggregators(new LongSumAggregatorFactory("a0", "cnt")))
                                            .setLimit(1)
                                            .setContext(QUERY_CONTEXT_DEFAULT)
                                            .build()
                            )
                        )
                        .setDimFilter(bound("a0", "0", null, true, false, null, StringComparators.NUMERIC))
                        .setInterval(querySegmentSpec(Filtration.eternity()))
                        .setGranularity(Granularities.ALL)
                        .setAggregatorSpecs(aggregators(
                            new LongSumAggregatorFactory("_a0", "a0"),
                            new CountAggregatorFactory("_a1")
                        ))
                        .setContext(QUERY_CONTEXT_DEFAULT)
                        .build()
        ),
        NullHandling.replaceWithDefault() ?
        ImmutableList.of(
            new Object[]{3L, 1L}
        ) :
        ImmutableList.of(
            new Object[]{2L, 1L}
        )
    );
  }

  @Test
  public void testCompareExactAndApproximateCountDistinctUsingSubquery() throws Exception
  {
    testQuery(
        "SELECT\n"
        + "  COUNT(*) AS exact_count,\n"
        + "  COUNT(DISTINCT dim1) AS approx_count,\n"
        + "  (CAST(1 AS FLOAT) - COUNT(DISTINCT dim1) / COUNT(*)) * 100 AS error_pct\n"
        + "FROM (SELECT DISTINCT dim1 FROM druid.foo WHERE dim1 <> '')",
        ImmutableList.of(
            GroupByQuery.builder()
                        .setDataSource(
                            new QueryDataSource(
                                GroupByQuery.builder()
                                            .setDataSource(CalciteTests.DATASOURCE1)
                                            .setInterval(querySegmentSpec(Filtration.eternity()))
                                            .setGranularity(Granularities.ALL)
                                            .setDimFilter(not(selector("dim1", "", null)))
                                            .setDimensions(dimensions(new DefaultDimensionSpec("dim1", "d0")))
                                            .setContext(QUERY_CONTEXT_DEFAULT)
                                            .build()
                            )
                        )
                        .setInterval(querySegmentSpec(Filtration.eternity()))
                        .setGranularity(Granularities.ALL)
                        .setAggregatorSpecs(aggregators(
                            new CountAggregatorFactory("a0"),
                            new CardinalityAggregatorFactory(
                                "a1",
                                null,
                                dimensions(new DefaultDimensionSpec("d0", null)),
                                false,
                                true
                            )
                        ))
                        .setPostAggregatorSpecs(
                            ImmutableList.of(
                                expressionPostAgg("p0", "((1 - (\"a1\" / \"a0\")) * 100)")
                            )
                        )
                        .setContext(QUERY_CONTEXT_DEFAULT)
                        .build()
        ),
        ImmutableList.of(
            new Object[]{5L, 5L, 0.0f}
        )
    );
  }

  @Test
  public void testHistogramUsingSubquery() throws Exception
  {
    testQuery(
        "SELECT\n"
        + "  CAST(thecnt AS VARCHAR),\n"
        + "  COUNT(*)\n"
        + "FROM (SELECT dim2, SUM(cnt) AS thecnt FROM druid.foo GROUP BY dim2)\n"
        + "GROUP BY CAST(thecnt AS VARCHAR)",
        ImmutableList.of(
            GroupByQuery.builder()
                        .setDataSource(
                            new QueryDataSource(
                                GroupByQuery.builder()
                                            .setDataSource(CalciteTests.DATASOURCE1)
                                            .setInterval(querySegmentSpec(Filtration.eternity()))
                                            .setGranularity(Granularities.ALL)
                                            .setDimensions(dimensions(new DefaultDimensionSpec("dim2", "d0")))
                                            .setAggregatorSpecs(aggregators(new LongSumAggregatorFactory("a0", "cnt")))
                                            .setContext(QUERY_CONTEXT_DEFAULT)
                                            .build()
                            )
                        )
                        .setInterval(querySegmentSpec(Filtration.eternity()))
                        .setGranularity(Granularities.ALL)
                        .setDimensions(dimensions(new DefaultDimensionSpec("a0", "_d0")))
                        .setAggregatorSpecs(aggregators(
                            new CountAggregatorFactory("_a0")
                        ))
                        .setContext(QUERY_CONTEXT_DEFAULT)
                        .build()
        ),
        NullHandling.replaceWithDefault() ?
        ImmutableList.of(
            new Object[]{"1", 1L},
            new Object[]{"2", 1L},
            new Object[]{"3", 1L}
        ) :
        ImmutableList.of(
            new Object[]{"1", 2L},
            new Object[]{"2", 2L}
        )
    );
  }

  @Test
  public void testHistogramUsingSubqueryWithSort() throws Exception
  {
    testQuery(
        "SELECT\n"
        + "  CAST(thecnt AS VARCHAR),\n"
        + "  COUNT(*)\n"
        + "FROM (SELECT dim2, SUM(cnt) AS thecnt FROM druid.foo GROUP BY dim2)\n"
        + "GROUP BY CAST(thecnt AS VARCHAR) ORDER BY CAST(thecnt AS VARCHAR) LIMIT 2",
        ImmutableList.of(
            GroupByQuery.builder()
                        .setDataSource(
                            new QueryDataSource(
                                GroupByQuery.builder()
                                            .setDataSource(CalciteTests.DATASOURCE1)
                                            .setInterval(querySegmentSpec(Filtration.eternity()))
                                            .setGranularity(Granularities.ALL)
                                            .setDimensions(dimensions(new DefaultDimensionSpec("dim2", "d0")))
                                            .setAggregatorSpecs(aggregators(new LongSumAggregatorFactory("a0", "cnt")))
                                            .setContext(QUERY_CONTEXT_DEFAULT)
                                            .build()
                            )
                        )
                        .setInterval(querySegmentSpec(Filtration.eternity()))
                        .setGranularity(Granularities.ALL)
                        .setDimensions(dimensions(new DefaultDimensionSpec("a0", "_d0")))
                        .setAggregatorSpecs(aggregators(
                            new CountAggregatorFactory("_a0")
                        ))
                        .setLimitSpec(
                            new DefaultLimitSpec(
                                ImmutableList.of(new OrderByColumnSpec(
                                    "_d0",
                                    OrderByColumnSpec.Direction.ASCENDING,
                                    StringComparators.LEXICOGRAPHIC
                                )),
                                2
                            )
                        )
                        .setContext(QUERY_CONTEXT_DEFAULT)
                        .build()
        ),
        NullHandling.replaceWithDefault() ?
        ImmutableList.of(
            new Object[]{"1", 1L},
            new Object[]{"2", 1L}
        ) :
        ImmutableList.of(
            new Object[]{"1", 2L},
            new Object[]{"2", 2L}
        )
    );
  }

  @Test
  public void testCountDistinctArithmetic() throws Exception
  {
    testQuery(
        "SELECT\n"
        + "  SUM(cnt),\n"
        + "  COUNT(DISTINCT dim2),\n"
        + "  CAST(COUNT(DISTINCT dim2) AS FLOAT),\n"
        + "  SUM(cnt) / COUNT(DISTINCT dim2),\n"
        + "  SUM(cnt) / COUNT(DISTINCT dim2) + 3,\n"
        + "  CAST(SUM(cnt) AS FLOAT) / CAST(COUNT(DISTINCT dim2) AS FLOAT) + 3\n"
        + "FROM druid.foo",
        ImmutableList.of(
            Druids.newTimeseriesQueryBuilder()
                  .dataSource(CalciteTests.DATASOURCE1)
                  .intervals(querySegmentSpec(Filtration.eternity()))
                  .granularity(Granularities.ALL)
                  .aggregators(
                      aggregators(
                          new LongSumAggregatorFactory("a0", "cnt"),
                          new CardinalityAggregatorFactory(
                              "a1",
                              null,
                              dimensions(new DefaultDimensionSpec("dim2", null)),
                              false,
                              true
                          )
                      )
                  )
                  .postAggregators(
                      expressionPostAgg("p0", "CAST(\"a1\", 'DOUBLE')"),
                      expressionPostAgg("p1", "(\"a0\" / \"a1\")"),
                      expressionPostAgg("p2", "((\"a0\" / \"a1\") + 3)"),
                      expressionPostAgg("p3", "((CAST(\"a0\", 'DOUBLE') / CAST(\"a1\", 'DOUBLE')) + 3)")
                  )
                  .context(TIMESERIES_CONTEXT_DEFAULT)
                  .build()
        ),
        ImmutableList.of(
            new Object[]{6L, 3L, 3.0f, 2L, 5L, 5.0f}
        )
    );
  }

  @Test
  public void testCountDistinctOfSubstring() throws Exception
  {
    testQuery(
        "SELECT COUNT(DISTINCT SUBSTRING(dim1, 1, 1)) FROM druid.foo WHERE dim1 <> ''",
        ImmutableList.of(
            Druids.newTimeseriesQueryBuilder()
                  .dataSource(CalciteTests.DATASOURCE1)
                  .intervals(querySegmentSpec(Filtration.eternity()))
                  .filters(not(selector("dim1", "", null)))
                  .granularity(Granularities.ALL)
                  .aggregators(
                      aggregators(
                          new CardinalityAggregatorFactory(
                              "a0",
                              null,
                              dimensions(
                                  new ExtractionDimensionSpec(
                                      "dim1",
                                      null,
                                      new SubstringDimExtractionFn(0, 1)
                                  )
                              ),
                              false,
                              true
                          )
                      )
                  )
                  .context(TIMESERIES_CONTEXT_DEFAULT)
                  .build()
        ),
        ImmutableList.of(
            new Object[]{4L}
        )
    );
  }

  @Test
  public void testCountDistinctOfTrim() throws Exception
  {
    // Test a couple different syntax variants of TRIM.

    testQuery(
        "SELECT COUNT(DISTINCT TRIM(BOTH ' ' FROM dim1)) FROM druid.foo WHERE TRIM(dim1) <> ''",
        ImmutableList.of(
            Druids.newTimeseriesQueryBuilder()
                  .dataSource(CalciteTests.DATASOURCE1)
                  .intervals(querySegmentSpec(Filtration.eternity()))
                  .granularity(Granularities.ALL)
                  .virtualColumns(expressionVirtualColumn("v0", "trim(\"dim1\",' ')", ValueType.STRING))
                  .filters(not(selector("v0", NullHandling.emptyToNullIfNeeded(""), null)))
                  .aggregators(
                      aggregators(
                          new CardinalityAggregatorFactory(
                              "a0",
                              null,
                              dimensions(new DefaultDimensionSpec("v0", "v0", ValueType.STRING)),
                              false,
                              true
                          )
                      )
                  )
                  .context(TIMESERIES_CONTEXT_DEFAULT)
                  .build()
        ),
        ImmutableList.of(
            new Object[]{5L}
        )
    );
  }

  @Test
  public void testSillyQuarters() throws Exception
  {
    // Like FLOOR(__time TO QUARTER) but silly.

    testQuery(
        "SELECT CAST((EXTRACT(MONTH FROM __time) - 1 ) / 3 + 1 AS INTEGER) AS quarter, COUNT(*)\n"
        + "FROM foo\n"
        + "GROUP BY CAST((EXTRACT(MONTH FROM __time) - 1 ) / 3 + 1 AS INTEGER)",
        ImmutableList.of(
            GroupByQuery.builder()
                        .setDataSource(CalciteTests.DATASOURCE1)
                        .setInterval(querySegmentSpec(Filtration.eternity()))
                        .setGranularity(Granularities.ALL)
                        .setVirtualColumns(expressionVirtualColumn(
                            "v0",
                            "(((timestamp_extract(\"__time\",'MONTH','UTC') - 1) / 3) + 1)",
                            ValueType.LONG
                        ))
                        .setDimensions(dimensions(new DefaultDimensionSpec("v0", "v0", ValueType.LONG)))
                        .setAggregatorSpecs(aggregators(new CountAggregatorFactory("a0")))
                        .setContext(QUERY_CONTEXT_DEFAULT)
                        .build()
        ),
        ImmutableList.of(
            new Object[]{1, 6L}
        )
    );
  }

  @Test
  public void testRegexpExtract() throws Exception
  {
    String nullValue = NullHandling.replaceWithDefault() ? "" : null;
    testQuery(
        "SELECT DISTINCT\n"
        + "  REGEXP_EXTRACT(dim1, '^.'),\n"
        + "  REGEXP_EXTRACT(dim1, '^(.)', 1)\n"
        + "FROM foo\n"
        + "WHERE REGEXP_EXTRACT(dim1, '^(.)', 1) <> 'x'",
        ImmutableList.of(
            GroupByQuery.builder()
                        .setDataSource(CalciteTests.DATASOURCE1)
                        .setInterval(querySegmentSpec(Filtration.eternity()))
                        .setGranularity(Granularities.ALL)
                        .setDimFilter(
                            not(selector(
                                "dim1",
                                "x",
                                new RegexDimExtractionFn("^(.)", 1, true, null)
                            ))
                        )
                        .setDimensions(
                            dimensions(
                                new ExtractionDimensionSpec(
                                    "dim1",
                                    "d0",
                                    new RegexDimExtractionFn("^.", 0, true, null)
                                ),
                                new ExtractionDimensionSpec(
                                    "dim1",
                                    "d1",
                                    new RegexDimExtractionFn("^(.)", 1, true, null)
                                )
                            )
                        )
                        .setContext(QUERY_CONTEXT_DEFAULT)
                        .build()
        ),
        ImmutableList.of(
            new Object[]{nullValue, nullValue},
            new Object[]{"1", "1"},
            new Object[]{"2", "2"},
            new Object[]{"a", "a"},
            new Object[]{"d", "d"}
        )
    );
  }

  @Test
  public void testGroupBySortPushDown() throws Exception
  {
    String nullValue = NullHandling.replaceWithDefault() ? "" : null;
    testQuery(
        "SELECT dim2, dim1, SUM(cnt) FROM druid.foo GROUP BY dim2, dim1 ORDER BY dim1 LIMIT 4",
        ImmutableList.of(
            GroupByQuery.builder()
                        .setDataSource(CalciteTests.DATASOURCE1)
                        .setInterval(querySegmentSpec(Filtration.eternity()))
                        .setGranularity(Granularities.ALL)
                        .setDimensions(
                            dimensions(
                                new DefaultDimensionSpec("dim2", "d0"),
                                new DefaultDimensionSpec("dim1", "d1")
                            )
                        )
                        .setAggregatorSpecs(
                            aggregators(
                                new LongSumAggregatorFactory("a0", "cnt")
                            )
                        )
                        .setLimitSpec(
                            new DefaultLimitSpec(
                                ImmutableList.of(
                                    new OrderByColumnSpec("d1", OrderByColumnSpec.Direction.ASCENDING)
                                ),
                                4
                            )
                        )
                        .setContext(QUERY_CONTEXT_DEFAULT)
                        .build()
        ),
        ImmutableList.of(
            new Object[]{"a", "", 1L},
            new Object[]{"a", "1", 1L},
            new Object[]{nullValue, "10.1", 1L},
            new Object[]{"", "2", 1L}
        )
    );
  }

  @Test
  public void testGroupByLimitPushDownWithHavingOnLong() throws Exception
  {
    String nullValue = NullHandling.replaceWithDefault() ? "" : null;
    testQuery(
        "SELECT dim1, dim2, SUM(cnt) AS thecnt "
        + "FROM druid.foo "
        + "group by dim1, dim2 "
        + "having SUM(cnt) = 1 "
        + "order by dim2 "
        + "limit 4",
        ImmutableList.of(
            GroupByQuery.builder()
                        .setDataSource(CalciteTests.DATASOURCE1)
                        .setInterval(querySegmentSpec(Filtration.eternity()))
                        .setGranularity(Granularities.ALL)
                        .setDimensions(
                            dimensions(
                                new DefaultDimensionSpec("dim1", "d0"),
                                new DefaultDimensionSpec("dim2", "d1")
                            )
                        )
                        .setAggregatorSpecs(
                            aggregators(
                                new LongSumAggregatorFactory("a0", "cnt")
                            )
                        )
                        .setLimitSpec(
                            new DefaultLimitSpec(
                                ImmutableList.of(
                                    new OrderByColumnSpec("d1", OrderByColumnSpec.Direction.ASCENDING)
                                ),
                                4
                            )
                        )
                        .setHavingSpec(having(selector("a0", "1", null)))
                        .setContext(QUERY_CONTEXT_DEFAULT)
                        .build()
        ),
        NullHandling.replaceWithDefault() ?
        ImmutableList.of(
            new Object[]{"10.1", "", 1L},
            new Object[]{"2", "", 1L},
            new Object[]{"abc", "", 1L},
            new Object[]{"", "a", 1L}
        ) :
        ImmutableList.of(
            new Object[]{"10.1", null, 1L},
            new Object[]{"abc", null, 1L},
            new Object[]{"2", "", 1L},
            new Object[]{"", "a", 1L}
        )
    );
  }

  @Test
  public void testFilterOnTimeFloor() throws Exception
  {
    testQuery(
        "SELECT COUNT(*) FROM druid.foo\n"
        + "WHERE\n"
        + "FLOOR(__time TO MONTH) = TIMESTAMP '2000-01-01 00:00:00'\n"
        + "OR FLOOR(__time TO MONTH) = TIMESTAMP '2000-02-01 00:00:00'",
        ImmutableList.of(
            Druids.newTimeseriesQueryBuilder()
                  .dataSource(CalciteTests.DATASOURCE1)
                  .intervals(querySegmentSpec(Intervals.of("2000/P2M")))
                  .granularity(Granularities.ALL)
                  .aggregators(aggregators(new CountAggregatorFactory("a0")))
                  .context(TIMESERIES_CONTEXT_DEFAULT)
                  .build()
        ),
        ImmutableList.of(
            new Object[]{3L}
        )
    );
  }

  @Test
  public void testGroupAndFilterOnTimeFloorWithTimeZone() throws Exception
  {
    testQuery(
        "SELECT TIME_FLOOR(__time, 'P1M', NULL, 'America/Los_Angeles'), COUNT(*)\n"
        + "FROM druid.foo\n"
        + "WHERE\n"
        + "TIME_FLOOR(__time, 'P1M', NULL, 'America/Los_Angeles') = "
        + "  TIME_PARSE('2000-01-01 00:00:00', NULL, 'America/Los_Angeles')\n"
        + "OR TIME_FLOOR(__time, 'P1M', NULL, 'America/Los_Angeles') = "
        + "  TIME_PARSE('2000-02-01 00:00:00', NULL, 'America/Los_Angeles')\n"
        + "GROUP BY 1",
        ImmutableList.of(
            Druids.newTimeseriesQueryBuilder()
                  .dataSource(CalciteTests.DATASOURCE1)
                  .intervals(querySegmentSpec(Intervals.of("2000-01-01T00-08:00/2000-03-01T00-08:00")))
                  .granularity(new PeriodGranularity(Period.months(1), null, DateTimes.inferTzFromString(LOS_ANGELES)))
                  .aggregators(aggregators(new CountAggregatorFactory("a0")))
                  .context(TIMESERIES_CONTEXT_DEFAULT)
                  .build()
        ),
        ImmutableList.of(
            new Object[]{
                Calcites.jodaToCalciteTimestamp(
                    new DateTime("2000-01-01", DateTimes.inferTzFromString(LOS_ANGELES)),
                    DateTimeZone.UTC
                ),
                2L
            }
        )
    );
  }

  @Test
  public void testFilterOnCurrentTimestampWithIntervalArithmetic() throws Exception
  {
    testQuery(
        "SELECT COUNT(*) FROM druid.foo\n"
        + "WHERE\n"
        + "  __time >= CURRENT_TIMESTAMP + INTERVAL '01:02' HOUR TO MINUTE\n"
        + "  AND __time < TIMESTAMP '2003-02-02 01:00:00' - INTERVAL '1 1' DAY TO HOUR - INTERVAL '1-1' YEAR TO MONTH",
        ImmutableList.of(
            Druids.newTimeseriesQueryBuilder()
                  .dataSource(CalciteTests.DATASOURCE1)
                  .intervals(querySegmentSpec(Intervals.of("2000-01-01T01:02/2002")))
                  .granularity(Granularities.ALL)
                  .aggregators(aggregators(new CountAggregatorFactory("a0")))
                  .context(TIMESERIES_CONTEXT_DEFAULT)
                  .build()
        ),
        ImmutableList.of(
            new Object[]{5L}
        )
    );
  }

  @Test
  public void testSelectCurrentTimeAndDateLosAngeles() throws Exception
  {
    testQuery(
        PLANNER_CONFIG_DEFAULT,
        QUERY_CONTEXT_LOS_ANGELES,
        "SELECT CURRENT_TIMESTAMP, CURRENT_DATE, CURRENT_DATE + INTERVAL '1' DAY",
        CalciteTests.REGULAR_USER_AUTH_RESULT,
        ImmutableList.of(),
        ImmutableList.of(
            new Object[]{timestamp("2000-01-01T00Z", LOS_ANGELES), day("1999-12-31"), day("2000-01-01")}
        )
    );
  }

  @Test
  public void testFilterOnCurrentTimestampLosAngeles() throws Exception
  {
    testQuery(
        PLANNER_CONFIG_DEFAULT,
        QUERY_CONTEXT_LOS_ANGELES,
        "SELECT COUNT(*) FROM druid.foo\n"
        + "WHERE __time >= CURRENT_TIMESTAMP + INTERVAL '1' DAY AND __time < TIMESTAMP '2002-01-01 00:00:00'",
        CalciteTests.REGULAR_USER_AUTH_RESULT,
        ImmutableList.of(
            Druids.newTimeseriesQueryBuilder()
                  .dataSource(CalciteTests.DATASOURCE1)
                  .intervals(querySegmentSpec(Intervals.of("2000-01-02T00Z/2002-01-01T08Z")))
                  .granularity(Granularities.ALL)
                  .aggregators(aggregators(new CountAggregatorFactory("a0")))
                  .context(TIMESERIES_CONTEXT_LOS_ANGELES)
                  .build()
        ),
        ImmutableList.of(
            new Object[]{5L}
        )
    );
  }

  @Test
  public void testFilterOnCurrentTimestampOnView() throws Exception
  {
    testQuery(
        "SELECT * FROM bview",
        ImmutableList.of(
            Druids.newTimeseriesQueryBuilder()
                  .dataSource(CalciteTests.DATASOURCE1)
                  .intervals(querySegmentSpec(Intervals.of("2000-01-02/2002")))
                  .granularity(Granularities.ALL)
                  .aggregators(aggregators(new CountAggregatorFactory("a0")))
                  .context(TIMESERIES_CONTEXT_DEFAULT)
                  .build()
        ),
        ImmutableList.of(
            new Object[]{5L}
        )
    );
  }

  @Test
  public void testFilterOnCurrentTimestampLosAngelesOnView() throws Exception
  {
    // Tests that query context still applies to view SQL; note the result is different from
    // "testFilterOnCurrentTimestampOnView" above.

    testQuery(
        PLANNER_CONFIG_DEFAULT,
        QUERY_CONTEXT_LOS_ANGELES,
        "SELECT * FROM bview",
        CalciteTests.REGULAR_USER_AUTH_RESULT,
        ImmutableList.of(
            Druids.newTimeseriesQueryBuilder()
                  .dataSource(CalciteTests.DATASOURCE1)
                  .intervals(querySegmentSpec(Intervals.of("2000-01-02T00Z/2002-01-01T08Z")))
                  .granularity(Granularities.ALL)
                  .aggregators(aggregators(new CountAggregatorFactory("a0")))
                  .context(TIMESERIES_CONTEXT_LOS_ANGELES)
                  .build()
        ),
        ImmutableList.of(
            new Object[]{5L}
        )
    );
  }

  @Test
  public void testFilterOnNotTimeFloor() throws Exception
  {
    testQuery(
        "SELECT COUNT(*) FROM druid.foo\n"
        + "WHERE\n"
        + "FLOOR(__time TO MONTH) <> TIMESTAMP '2001-01-01 00:00:00'",
        ImmutableList.of(
            Druids.newTimeseriesQueryBuilder()
                  .dataSource(CalciteTests.DATASOURCE1)
                  .intervals(querySegmentSpec(
                      new Interval(DateTimes.MIN, DateTimes.of("2001-01-01")),
                      new Interval(DateTimes.of("2001-02-01"), DateTimes.MAX)
                  ))
                  .granularity(Granularities.ALL)
                  .aggregators(aggregators(new CountAggregatorFactory("a0")))
                  .context(TIMESERIES_CONTEXT_DEFAULT)
                  .build()
        ),
        ImmutableList.of(
            new Object[]{3L}
        )
    );
  }

  @Test
  public void testFilterOnTimeFloorComparison() throws Exception
  {
    testQuery(
        "SELECT COUNT(*) FROM druid.foo\n"
        + "WHERE\n"
        + "FLOOR(__time TO MONTH) < TIMESTAMP '2000-02-01 00:00:00'",
        ImmutableList.of(
            Druids.newTimeseriesQueryBuilder()
                  .dataSource(CalciteTests.DATASOURCE1)
                  .intervals(querySegmentSpec(new Interval(DateTimes.MIN, DateTimes.of("2000-02-01"))))
                  .granularity(Granularities.ALL)
                  .aggregators(aggregators(new CountAggregatorFactory("a0")))
                  .context(TIMESERIES_CONTEXT_DEFAULT)
                  .build()
        ),
        ImmutableList.of(
            new Object[]{3L}
        )
    );
  }

  @Test
  public void testFilterOnTimeFloorComparisonMisaligned() throws Exception
  {
    testQuery(
        "SELECT COUNT(*) FROM druid.foo\n"
        + "WHERE\n"
        + "FLOOR(__time TO MONTH) < TIMESTAMP '2000-02-01 00:00:01'",
        ImmutableList.of(
            Druids.newTimeseriesQueryBuilder()
                  .dataSource(CalciteTests.DATASOURCE1)
                  .intervals(querySegmentSpec(new Interval(DateTimes.MIN, DateTimes.of("2000-03-01"))))
                  .granularity(Granularities.ALL)
                  .aggregators(aggregators(new CountAggregatorFactory("a0")))
                  .context(TIMESERIES_CONTEXT_DEFAULT)
                  .build()
        ),
        ImmutableList.of(
            new Object[]{3L}
        )
    );
  }

  @Test
  public void testFilterOnTimeExtract() throws Exception
  {
    testQuery(
        "SELECT COUNT(*) FROM druid.foo\n"
        + "WHERE EXTRACT(YEAR FROM __time) = 2000\n"
        + "AND EXTRACT(MONTH FROM __time) = 1",
        ImmutableList.of(
            Druids.newTimeseriesQueryBuilder()
                  .dataSource(CalciteTests.DATASOURCE1)
                  .intervals(querySegmentSpec(Filtration.eternity()))
                  .granularity(Granularities.ALL)
                  .virtualColumns(
                      expressionVirtualColumn("v0", "timestamp_extract(\"__time\",'YEAR','UTC')", ValueType.LONG),
                      expressionVirtualColumn("v1", "timestamp_extract(\"__time\",'MONTH','UTC')", ValueType.LONG)
                  )
                  .aggregators(aggregators(new CountAggregatorFactory("a0")))
                  .filters(
                      and(
                          selector("v0", "2000", null),
                          selector("v1", "1", null)
                      )
                  )
                  .context(TIMESERIES_CONTEXT_DEFAULT)
                  .build()
        ),
        ImmutableList.of(
            new Object[]{3L}
        )
    );
  }

  @Test
  public void testFilterOnTimeExtractWithMultipleDays() throws Exception
  {
    testQuery(
        "SELECT COUNT(*) FROM druid.foo\n"
        + "WHERE EXTRACT(YEAR FROM __time) = 2000\n"
        + "AND EXTRACT(DAY FROM __time) IN (2, 3, 5)",
        ImmutableList.of(
            Druids.newTimeseriesQueryBuilder()
                  .dataSource(CalciteTests.DATASOURCE1)
                  .intervals(querySegmentSpec(Filtration.eternity()))
                  .granularity(Granularities.ALL)
                  .virtualColumns(
                      expressionVirtualColumn(
                          "v0",
                          "timestamp_extract(\"__time\",'YEAR','UTC')",
                          ValueType.LONG
                      ),
                      expressionVirtualColumn(
                          "v1",
                          "timestamp_extract(\"__time\",'DAY','UTC')",
                          ValueType.LONG
                      )
                  )
                  .aggregators(aggregators(new CountAggregatorFactory("a0")))
                  .filters(
                      and(
                          selector("v0", "2000", null),
                          in("v1", ImmutableList.of("2", "3", "5"), null)
                      )
                  )
                  .context(TIMESERIES_CONTEXT_DEFAULT)
                  .build()
        ),
        ImmutableList.of(
            new Object[]{2L}
        )
    );
  }

  @Test
  public void testFilterOnTimeFloorMisaligned() throws Exception
  {
    testQuery(
        "SELECT COUNT(*) FROM druid.foo "
        + "WHERE floor(__time TO month) = TIMESTAMP '2000-01-01 00:00:01'",
        ImmutableList.of(
            Druids.newTimeseriesQueryBuilder()
                  .dataSource(CalciteTests.DATASOURCE1)
                  .intervals(querySegmentSpec())
                  .granularity(Granularities.ALL)
                  .aggregators(aggregators(new CountAggregatorFactory("a0")))
                  .context(TIMESERIES_CONTEXT_DEFAULT)
                  .build()
        ),
        ImmutableList.of()
    );
  }

  @Test
  public void testGroupByFloor() throws Exception
  {
    testQuery(
        PLANNER_CONFIG_NO_SUBQUERIES, // Sanity check; this simple query should work with subqueries disabled.
        "SELECT floor(CAST(dim1 AS float)), COUNT(*) FROM druid.foo GROUP BY floor(CAST(dim1 AS float))",
        CalciteTests.REGULAR_USER_AUTH_RESULT,
        ImmutableList.of(
            GroupByQuery.builder()
                        .setDataSource(CalciteTests.DATASOURCE1)
                        .setInterval(querySegmentSpec(Filtration.eternity()))
                        .setGranularity(Granularities.ALL)
                        .setVirtualColumns(
                            expressionVirtualColumn("v0", "floor(CAST(\"dim1\", 'DOUBLE'))", ValueType.FLOAT)
                        )
                        .setDimensions(dimensions(new DefaultDimensionSpec("v0", "v0", ValueType.FLOAT)))
                        .setAggregatorSpecs(aggregators(new CountAggregatorFactory("a0")))
                        .setContext(QUERY_CONTEXT_DEFAULT)
                        .build()
        ),
        ImmutableList.of(
            new Object[]{NullHandling.defaultFloatValue(), 3L},
            new Object[]{1.0f, 1L},
            new Object[]{2.0f, 1L},
            new Object[]{10.0f, 1L}
        )
    );
  }

  @Test
  public void testGroupByFloorWithOrderBy() throws Exception
  {
    testQuery(
        "SELECT floor(CAST(dim1 AS float)) AS fl, COUNT(*) FROM druid.foo GROUP BY floor(CAST(dim1 AS float)) ORDER BY fl DESC",
        ImmutableList.of(
            GroupByQuery.builder()
                        .setDataSource(CalciteTests.DATASOURCE1)
                        .setInterval(querySegmentSpec(Filtration.eternity()))
                        .setGranularity(Granularities.ALL)
                        .setVirtualColumns(
                            expressionVirtualColumn(
                                "v0",
                                "floor(CAST(\"dim1\", 'DOUBLE'))",
                                ValueType.FLOAT
                            )
                        )
                        .setDimensions(
                            dimensions(
                                new DefaultDimensionSpec(
                                    "v0",
                                    "v0",
                                    ValueType.FLOAT
                                )
                            )
                        )
                        .setAggregatorSpecs(aggregators(new CountAggregatorFactory("a0")))
                        .setLimitSpec(
                            new DefaultLimitSpec(
                                ImmutableList.of(
                                    new OrderByColumnSpec(
                                        "v0",
                                        OrderByColumnSpec.Direction.DESCENDING,
                                        StringComparators.NUMERIC
                                    )
                                ),
                                Integer.MAX_VALUE
                            )
                        )
                        .setContext(QUERY_CONTEXT_DEFAULT)
                        .build()
        ),
        ImmutableList.of(
            new Object[]{10.0f, 1L},
            new Object[]{2.0f, 1L},
            new Object[]{1.0f, 1L},
            new Object[]{NullHandling.defaultFloatValue(), 3L}
        )
    );
  }

  @Test
  public void testGroupByFloorTimeAndOneOtherDimensionWithOrderBy() throws Exception
  {
    testQuery(
        "SELECT floor(__time TO year), dim2, COUNT(*)"
        + " FROM druid.foo"
        + " GROUP BY floor(__time TO year), dim2"
        + " ORDER BY floor(__time TO year), dim2, COUNT(*) DESC",
        ImmutableList.of(
            GroupByQuery.builder()
                        .setDataSource(CalciteTests.DATASOURCE1)
                        .setInterval(querySegmentSpec(Filtration.eternity()))
                        .setGranularity(Granularities.ALL)
                        .setVirtualColumns(
                            expressionVirtualColumn(
                                "v0",
                                "timestamp_floor(\"__time\",'P1Y',null,'UTC')",
                                ValueType.LONG
                            )
                        )
                        .setDimensions(
                            dimensions(
                                new DefaultDimensionSpec("v0", "v0", ValueType.LONG),
                                new DefaultDimensionSpec("dim2", "d0")
                            )
                        )
                        .setAggregatorSpecs(
                            aggregators(
                                new CountAggregatorFactory("a0")
                            )
                        )
                        .setLimitSpec(
                            new DefaultLimitSpec(
                                ImmutableList.of(
                                    new OrderByColumnSpec(
                                        "v0",
                                        OrderByColumnSpec.Direction.ASCENDING,
                                        StringComparators.NUMERIC
                                    ),
                                    new OrderByColumnSpec(
                                        "d0",
                                        OrderByColumnSpec.Direction.ASCENDING,
                                        StringComparators.LEXICOGRAPHIC
                                    ),
                                    new OrderByColumnSpec(
                                        "a0",
                                        OrderByColumnSpec.Direction.DESCENDING,
                                        StringComparators.NUMERIC
                                    )
                                ),
                                Integer.MAX_VALUE
                            )
                        )
                        .setContext(QUERY_CONTEXT_DEFAULT)
                        .build()
        ),
        NullHandling.replaceWithDefault() ?
        ImmutableList.of(
            new Object[]{timestamp("2000"), "", 2L},
            new Object[]{timestamp("2000"), "a", 1L},
            new Object[]{timestamp("2001"), "", 1L},
            new Object[]{timestamp("2001"), "a", 1L},
            new Object[]{timestamp("2001"), "abc", 1L}
        ) :
        ImmutableList.of(
            new Object[]{timestamp("2000"), null, 1L},
            new Object[]{timestamp("2000"), "", 1L},
            new Object[]{timestamp("2000"), "a", 1L},
            new Object[]{timestamp("2001"), null, 1L},
            new Object[]{timestamp("2001"), "a", 1L},
            new Object[]{timestamp("2001"), "abc", 1L}
        )
    );
  }

  @Test
  public void testGroupByStringLength() throws Exception
  {
    testQuery(
        "SELECT CHARACTER_LENGTH(dim1), COUNT(*) FROM druid.foo GROUP BY CHARACTER_LENGTH(dim1)",
        ImmutableList.of(
            GroupByQuery.builder()
                        .setDataSource(CalciteTests.DATASOURCE1)
                        .setInterval(querySegmentSpec(Filtration.eternity()))
                        .setGranularity(Granularities.ALL)
                        .setVirtualColumns(expressionVirtualColumn("v0", "strlen(\"dim1\")", ValueType.LONG))
                        .setDimensions(dimensions(new DefaultDimensionSpec("v0", "v0", ValueType.LONG)))
                        .setAggregatorSpecs(aggregators(new CountAggregatorFactory("a0")))
                        .setContext(QUERY_CONTEXT_DEFAULT)
                        .build()
        ),
        ImmutableList.of(
            new Object[]{0, 1L},
            new Object[]{1, 2L},
            new Object[]{3, 2L},
            new Object[]{4, 1L}
        )
    );
  }

  @Test
  public void testFilterAndGroupByLookup() throws Exception
  {
    String nullValue = NullHandling.replaceWithDefault() ? "" : null;
    final RegisteredLookupExtractionFn extractionFn = new RegisteredLookupExtractionFn(
        null,
        "lookyloo",
        false,
        null,
        null,
        true
    );

    testQuery(
        "SELECT LOOKUP(dim1, 'lookyloo'), COUNT(*) FROM foo\n"
        + "WHERE LOOKUP(dim1, 'lookyloo') <> 'xxx'\n"
        + "GROUP BY LOOKUP(dim1, 'lookyloo')",
        ImmutableList.of(
            GroupByQuery.builder()
                        .setDataSource(CalciteTests.DATASOURCE1)
                        .setInterval(querySegmentSpec(Filtration.eternity()))
                        .setGranularity(Granularities.ALL)
                        .setDimFilter(
                            not(selector(
                                "dim1",
                                "xxx",
                                extractionFn
                            ))
                        )
                        .setDimensions(
                            dimensions(
                                new ExtractionDimensionSpec(
                                    "dim1",
                                    "d0",
                                    ValueType.STRING,
                                    extractionFn
                                )
                            )
                        )
                        .setAggregatorSpecs(
                            aggregators(
                                new CountAggregatorFactory("a0")
                            )
                        )
                        .setContext(QUERY_CONTEXT_DEFAULT)
                        .build()
        ),
        ImmutableList.of(
            new Object[]{nullValue, 5L},
            new Object[]{"xabc", 1L}
        )
    );
  }

  @Test
  public void testCountDistinctOfLookup() throws Exception
  {
    final RegisteredLookupExtractionFn extractionFn = new RegisteredLookupExtractionFn(
        null,
        "lookyloo",
        false,
        null,
        null,
        true
    );

    testQuery(
        "SELECT COUNT(DISTINCT LOOKUP(dim1, 'lookyloo')) FROM foo",
        ImmutableList.of(
            Druids.newTimeseriesQueryBuilder()
                  .dataSource(CalciteTests.DATASOURCE1)
                  .intervals(querySegmentSpec(Filtration.eternity()))
                  .granularity(Granularities.ALL)
                  .aggregators(aggregators(
                      new CardinalityAggregatorFactory(
                          "a0",
                          null,
                          ImmutableList.of(new ExtractionDimensionSpec("dim1", null, extractionFn)),
                          false,
                          true
                      )
                  ))
                  .context(TIMESERIES_CONTEXT_DEFAULT)
                  .build()
        ),
        ImmutableList.of(
            new Object[]{NullHandling.replaceWithDefault() ? 2L : 1L}
        )
    );
  }

  @Test
  public void testTimeseries() throws Exception
  {
    testQuery(
        "SELECT SUM(cnt), gran FROM (\n"
        + "  SELECT floor(__time TO month) AS gran,\n"
        + "  cnt FROM druid.foo\n"
        + ") AS x\n"
        + "GROUP BY gran\n"
        + "ORDER BY gran",
        ImmutableList.of(
            Druids.newTimeseriesQueryBuilder()
                  .dataSource(CalciteTests.DATASOURCE1)
                  .intervals(querySegmentSpec(Filtration.eternity()))
                  .granularity(Granularities.MONTH)
                  .aggregators(aggregators(new LongSumAggregatorFactory("a0", "cnt")))
                  .context(TIMESERIES_CONTEXT_DEFAULT)
                  .build()
        ),
        ImmutableList.of(
            new Object[]{3L, timestamp("2000-01-01")},
            new Object[]{3L, timestamp("2001-01-01")}
        )
    );
  }

  @Test
  public void testFilteredTimeAggregators() throws Exception
  {
    testQuery(
        "SELECT\n"
        + "  SUM(cnt) FILTER(WHERE __time >= TIMESTAMP '2000-01-01 00:00:00'\n"
        + "                    AND __time <  TIMESTAMP '2000-02-01 00:00:00'),\n"
        + "  SUM(cnt) FILTER(WHERE __time >= TIMESTAMP '2001-01-01 00:00:00'\n"
        + "                    AND __time <  TIMESTAMP '2001-02-01 00:00:00')\n"
        + "FROM foo\n"
        + "WHERE\n"
        + "  __time >= TIMESTAMP '2000-01-01 00:00:00'\n"
        + "  AND __time < TIMESTAMP '2001-02-01 00:00:00'",
        ImmutableList.of(
            Druids.newTimeseriesQueryBuilder()
                  .dataSource(CalciteTests.DATASOURCE1)
                  .intervals(querySegmentSpec(Intervals.of("2000-01-01/2001-02-01")))
                  .granularity(Granularities.ALL)
                  .aggregators(aggregators(
                      new FilteredAggregatorFactory(
                          new LongSumAggregatorFactory("a0", "cnt"),
                          bound(
                              "__time",
                              String.valueOf(timestamp("2000-01-01")),
                              String.valueOf(timestamp("2000-02-01")),
                              false,
                              true,
                              null,
                              StringComparators.NUMERIC
                          )
                      ),
                      new FilteredAggregatorFactory(
                          new LongSumAggregatorFactory("a1", "cnt"),
                          bound(
                              "__time",
                              String.valueOf(timestamp("2001-01-01")),
                              String.valueOf(timestamp("2001-02-01")),
                              false,
                              true,
                              null,
                              StringComparators.NUMERIC
                          )
                      )
                  ))
                  .context(TIMESERIES_CONTEXT_DEFAULT)
                  .build()
        ),
        ImmutableList.of(
            new Object[]{3L, 3L}
        )
    );
  }

  @Test
  public void testTimeseriesLosAngelesViaQueryContext() throws Exception
  {
    testQuery(
        PLANNER_CONFIG_DEFAULT,
        QUERY_CONTEXT_LOS_ANGELES,
        "SELECT SUM(cnt), gran FROM (\n"
        + "  SELECT FLOOR(__time TO MONTH) AS gran,\n"
        + "  cnt FROM druid.foo\n"
        + ") AS x\n"
        + "GROUP BY gran\n"
        + "ORDER BY gran",
        CalciteTests.REGULAR_USER_AUTH_RESULT,
        ImmutableList.of(
            Druids.newTimeseriesQueryBuilder()
                  .dataSource(CalciteTests.DATASOURCE1)
                  .intervals(querySegmentSpec(Filtration.eternity()))
                  .granularity(new PeriodGranularity(Period.months(1), null, DateTimes.inferTzFromString(LOS_ANGELES)))
                  .aggregators(aggregators(new LongSumAggregatorFactory("a0", "cnt")))
                  .context(TIMESERIES_CONTEXT_LOS_ANGELES)
                  .build()
        ),
        ImmutableList.of(
            new Object[]{1L, timestamp("1999-12-01", LOS_ANGELES)},
            new Object[]{2L, timestamp("2000-01-01", LOS_ANGELES)},
            new Object[]{1L, timestamp("2000-12-01", LOS_ANGELES)},
            new Object[]{2L, timestamp("2001-01-01", LOS_ANGELES)}
        )
    );
  }

  @Test
  public void testTimeseriesLosAngelesViaPlannerConfig() throws Exception
  {
    testQuery(
        PLANNER_CONFIG_LOS_ANGELES,
        QUERY_CONTEXT_DEFAULT,
        "SELECT SUM(cnt), gran FROM (\n"
        + "  SELECT\n"
        + "    FLOOR(__time TO MONTH) AS gran,\n"
        + "    cnt\n"
        + "  FROM druid.foo\n"
        + "  WHERE __time >= TIME_PARSE('1999-12-01 00:00:00') AND __time < TIME_PARSE('2002-01-01 00:00:00')\n"
        + ") AS x\n"
        + "GROUP BY gran\n"
        + "ORDER BY gran",
        CalciteTests.REGULAR_USER_AUTH_RESULT,
        ImmutableList.of(
            Druids.newTimeseriesQueryBuilder()
                  .dataSource(CalciteTests.DATASOURCE1)
                  .intervals(querySegmentSpec(Intervals.of("1999-12-01T00-08:00/2002-01-01T00-08:00")))
                  .granularity(new PeriodGranularity(Period.months(1), null, DateTimes.inferTzFromString(LOS_ANGELES)))
                  .aggregators(aggregators(new LongSumAggregatorFactory("a0", "cnt")))
                  .context(TIMESERIES_CONTEXT_DEFAULT)
                  .build()
        ),
        ImmutableList.of(
            new Object[]{1L, timestamp("1999-12-01", LOS_ANGELES)},
            new Object[]{2L, timestamp("2000-01-01", LOS_ANGELES)},
            new Object[]{1L, timestamp("2000-12-01", LOS_ANGELES)},
            new Object[]{2L, timestamp("2001-01-01", LOS_ANGELES)}
        )
    );
  }

  @Test
  public void testTimeseriesUsingTimeFloor() throws Exception
  {
    testQuery(
        "SELECT SUM(cnt), gran FROM (\n"
        + "  SELECT TIME_FLOOR(__time, 'P1M') AS gran,\n"
        + "  cnt FROM druid.foo\n"
        + ") AS x\n"
        + "GROUP BY gran\n"
        + "ORDER BY gran",
        ImmutableList.of(
            Druids.newTimeseriesQueryBuilder()
                  .dataSource(CalciteTests.DATASOURCE1)
                  .intervals(querySegmentSpec(Filtration.eternity()))
                  .granularity(Granularities.MONTH)
                  .aggregators(aggregators(new LongSumAggregatorFactory("a0", "cnt")))
                  .context(TIMESERIES_CONTEXT_DEFAULT)
                  .build()
        ),
        ImmutableList.of(
            new Object[]{3L, timestamp("2000-01-01")},
            new Object[]{3L, timestamp("2001-01-01")}
        )
    );
  }

  @Test
  public void testTimeseriesUsingTimeFloorWithTimeShift() throws Exception
  {
    testQuery(
        "SELECT SUM(cnt), gran FROM (\n"
        + "  SELECT TIME_FLOOR(TIME_SHIFT(__time, 'P1D', -1), 'P1M') AS gran,\n"
        + "  cnt FROM druid.foo\n"
        + ") AS x\n"
        + "GROUP BY gran\n"
        + "ORDER BY gran",
        ImmutableList.of(
            GroupByQuery.builder()
                        .setDataSource(CalciteTests.DATASOURCE1)
                        .setInterval(querySegmentSpec(Filtration.eternity()))
                        .setGranularity(Granularities.ALL)
                        .setVirtualColumns(
                            expressionVirtualColumn(
                                "v0",
                                "timestamp_floor(timestamp_shift(\"__time\",'P1D',-1,'UTC'),'P1M',null,'UTC')",
                                ValueType.LONG
                            )
                        )
                        .setDimensions(dimensions(new DefaultDimensionSpec("v0", "v0", ValueType.LONG)))
                        .setAggregatorSpecs(aggregators(new LongSumAggregatorFactory("a0", "cnt")))
                        .setLimitSpec(
                            new DefaultLimitSpec(
                                ImmutableList.of(
                                    new OrderByColumnSpec(
                                        "v0",
                                        OrderByColumnSpec.Direction.ASCENDING,
                                        StringComparators.NUMERIC
                                    )
                                ),
                                Integer.MAX_VALUE
                            )
                        )
                        .setContext(QUERY_CONTEXT_DEFAULT)
                        .build()
        ),
        ImmutableList.of(
            new Object[]{1L, timestamp("1999-12-01")},
            new Object[]{2L, timestamp("2000-01-01")},
            new Object[]{1L, timestamp("2000-12-01")},
            new Object[]{2L, timestamp("2001-01-01")}
        )
    );
  }

  @Test
  public void testTimeseriesUsingTimeFloorWithTimestampAdd() throws Exception
  {
    testQuery(
        "SELECT SUM(cnt), gran FROM (\n"
        + "  SELECT TIME_FLOOR(TIMESTAMPADD(DAY, -1, __time), 'P1M') AS gran,\n"
        + "  cnt FROM druid.foo\n"
        + ") AS x\n"
        + "GROUP BY gran\n"
        + "ORDER BY gran",
        ImmutableList.of(
            GroupByQuery.builder()
                        .setDataSource(CalciteTests.DATASOURCE1)
                        .setInterval(querySegmentSpec(Filtration.eternity()))
                        .setGranularity(Granularities.ALL)
                        .setVirtualColumns(
                            expressionVirtualColumn(
                                "v0",
                                "timestamp_floor((\"__time\" + -86400000),'P1M',null,'UTC')",
                                ValueType.LONG
                            )
                        )
                        .setDimensions(dimensions(new DefaultDimensionSpec("v0", "v0", ValueType.LONG)))
                        .setAggregatorSpecs(aggregators(new LongSumAggregatorFactory("a0", "cnt")))
                        .setLimitSpec(
                            new DefaultLimitSpec(
                                ImmutableList.of(
                                    new OrderByColumnSpec(
                                        "v0",
                                        OrderByColumnSpec.Direction.ASCENDING,
                                        StringComparators.NUMERIC
                                    )
                                ),
                                Integer.MAX_VALUE
                            )
                        )
                        .setContext(QUERY_CONTEXT_DEFAULT)
                        .build()
        ),
        ImmutableList.of(
            new Object[]{1L, timestamp("1999-12-01")},
            new Object[]{2L, timestamp("2000-01-01")},
            new Object[]{1L, timestamp("2000-12-01")},
            new Object[]{2L, timestamp("2001-01-01")}
        )
    );
  }

  @Test
  public void testTimeseriesUsingTimeFloorWithOrigin() throws Exception
  {
    testQuery(
        "SELECT SUM(cnt), gran FROM (\n"
        + "  SELECT TIME_FLOOR(__time, 'P1M', TIMESTAMP '1970-01-01 01:02:03') AS gran,\n"
        + "  cnt FROM druid.foo\n"
        + ") AS x\n"
        + "GROUP BY gran\n"
        + "ORDER BY gran",
        ImmutableList.of(
            Druids.newTimeseriesQueryBuilder()
                  .dataSource(CalciteTests.DATASOURCE1)
                  .intervals(querySegmentSpec(Filtration.eternity()))
                  .granularity(
                      new PeriodGranularity(
                          Period.months(1),
                          DateTimes.of("1970-01-01T01:02:03"),
                          DateTimeZone.UTC
                      )
                  )
                  .aggregators(aggregators(new LongSumAggregatorFactory("a0", "cnt")))
                  .context(TIMESERIES_CONTEXT_DEFAULT)
                  .build()
        ),
        ImmutableList.of(
            new Object[]{1L, timestamp("1999-12-01T01:02:03")},
            new Object[]{2L, timestamp("2000-01-01T01:02:03")},
            new Object[]{1L, timestamp("2000-12-01T01:02:03")},
            new Object[]{2L, timestamp("2001-01-01T01:02:03")}
        )
    );
  }

  @Test
  public void testTimeseriesLosAngelesUsingTimeFloorConnectionUtc() throws Exception
  {
    testQuery(
        "SELECT SUM(cnt), gran FROM (\n"
        + "  SELECT TIME_FLOOR(__time, 'P1M', CAST(NULL AS TIMESTAMP), 'America/Los_Angeles') AS gran,\n"
        + "  cnt FROM druid.foo\n"
        + ") AS x\n"
        + "GROUP BY gran\n"
        + "ORDER BY gran",
        ImmutableList.of(
            Druids.newTimeseriesQueryBuilder()
                  .dataSource(CalciteTests.DATASOURCE1)
                  .intervals(querySegmentSpec(Filtration.eternity()))
                  .granularity(new PeriodGranularity(Period.months(1), null, DateTimes.inferTzFromString(LOS_ANGELES)))
                  .aggregators(aggregators(new LongSumAggregatorFactory("a0", "cnt")))
                  .context(TIMESERIES_CONTEXT_DEFAULT)
                  .build()
        ),
        ImmutableList.of(
            new Object[]{1L, timestamp("1999-12-01T08")},
            new Object[]{2L, timestamp("2000-01-01T08")},
            new Object[]{1L, timestamp("2000-12-01T08")},
            new Object[]{2L, timestamp("2001-01-01T08")}
        )
    );
  }

  @Test
  public void testTimeseriesLosAngelesUsingTimeFloorConnectionLosAngeles() throws Exception
  {
    testQuery(
        PLANNER_CONFIG_DEFAULT,
        QUERY_CONTEXT_LOS_ANGELES,
        "SELECT SUM(cnt), gran FROM (\n"
        + "  SELECT TIME_FLOOR(__time, 'P1M') AS gran,\n"
        + "  cnt FROM druid.foo\n"
        + ") AS x\n"
        + "GROUP BY gran\n"
        + "ORDER BY gran",
        CalciteTests.REGULAR_USER_AUTH_RESULT,
        ImmutableList.of(
            Druids.newTimeseriesQueryBuilder()
                  .dataSource(CalciteTests.DATASOURCE1)
                  .intervals(querySegmentSpec(Filtration.eternity()))
                  .granularity(new PeriodGranularity(Period.months(1), null, DateTimes.inferTzFromString(LOS_ANGELES)))
                  .aggregators(aggregators(new LongSumAggregatorFactory("a0", "cnt")))
                  .context(TIMESERIES_CONTEXT_LOS_ANGELES)
                  .build()
        ),
        ImmutableList.of(
            new Object[]{1L, timestamp("1999-12-01", LOS_ANGELES)},
            new Object[]{2L, timestamp("2000-01-01", LOS_ANGELES)},
            new Object[]{1L, timestamp("2000-12-01", LOS_ANGELES)},
            new Object[]{2L, timestamp("2001-01-01", LOS_ANGELES)}
        )
    );
  }

  @Test
  public void testTimeseriesDontSkipEmptyBuckets() throws Exception
  {
    // Tests that query context parameters are passed through to the underlying query engine.
    Long defaultVal = NullHandling.replaceWithDefault() ? 0L : null;
    testQuery(
        PLANNER_CONFIG_DEFAULT,
        QUERY_CONTEXT_DONT_SKIP_EMPTY_BUCKETS,
        "SELECT SUM(cnt), gran FROM (\n"
        + "  SELECT floor(__time TO HOUR) AS gran, cnt FROM druid.foo\n"
        + "  WHERE __time >= TIMESTAMP '2000-01-01 00:00:00' AND __time < TIMESTAMP '2000-01-02 00:00:00'\n"
        + ") AS x\n"
        + "GROUP BY gran\n"
        + "ORDER BY gran",
        CalciteTests.REGULAR_USER_AUTH_RESULT,
        ImmutableList.of(
            Druids.newTimeseriesQueryBuilder()
                  .dataSource(CalciteTests.DATASOURCE1)
                  .intervals(querySegmentSpec(Intervals.of("2000/2000-01-02")))
                  .granularity(new PeriodGranularity(Period.hours(1), null, DateTimeZone.UTC))
                  .aggregators(aggregators(new LongSumAggregatorFactory("a0", "cnt")))
                  .context(QUERY_CONTEXT_DONT_SKIP_EMPTY_BUCKETS)
                  .build()
        ),
        ImmutableList.<Object[]>builder()
            .add(new Object[]{1L, timestamp("2000-01-01")})
            .add(new Object[]{defaultVal, timestamp("2000-01-01T01")})
            .add(new Object[]{defaultVal, timestamp("2000-01-01T02")})
            .add(new Object[]{defaultVal, timestamp("2000-01-01T03")})
            .add(new Object[]{defaultVal, timestamp("2000-01-01T04")})
            .add(new Object[]{defaultVal, timestamp("2000-01-01T05")})
            .add(new Object[]{defaultVal, timestamp("2000-01-01T06")})
            .add(new Object[]{defaultVal, timestamp("2000-01-01T07")})
            .add(new Object[]{defaultVal, timestamp("2000-01-01T08")})
            .add(new Object[]{defaultVal, timestamp("2000-01-01T09")})
            .add(new Object[]{defaultVal, timestamp("2000-01-01T10")})
            .add(new Object[]{defaultVal, timestamp("2000-01-01T11")})
            .add(new Object[]{defaultVal, timestamp("2000-01-01T12")})
            .add(new Object[]{defaultVal, timestamp("2000-01-01T13")})
            .add(new Object[]{defaultVal, timestamp("2000-01-01T14")})
            .add(new Object[]{defaultVal, timestamp("2000-01-01T15")})
            .add(new Object[]{defaultVal, timestamp("2000-01-01T16")})
            .add(new Object[]{defaultVal, timestamp("2000-01-01T17")})
            .add(new Object[]{defaultVal, timestamp("2000-01-01T18")})
            .add(new Object[]{defaultVal, timestamp("2000-01-01T19")})
            .add(new Object[]{defaultVal, timestamp("2000-01-01T20")})
            .add(new Object[]{defaultVal, timestamp("2000-01-01T21")})
            .add(new Object[]{defaultVal, timestamp("2000-01-01T22")})
            .add(new Object[]{defaultVal, timestamp("2000-01-01T23")})
            .build()
    );
  }

  @Test
  public void testTimeseriesUsingCastAsDate() throws Exception
  {
    testQuery(
        "SELECT SUM(cnt), dt FROM (\n"
        + "  SELECT CAST(__time AS DATE) AS dt,\n"
        + "  cnt FROM druid.foo\n"
        + ") AS x\n"
        + "GROUP BY dt\n"
        + "ORDER BY dt",
        ImmutableList.of(
            Druids.newTimeseriesQueryBuilder()
                  .dataSource(CalciteTests.DATASOURCE1)
                  .intervals(querySegmentSpec(Filtration.eternity()))
                  .granularity(new PeriodGranularity(Period.days(1), null, DateTimeZone.UTC))
                  .aggregators(aggregators(new LongSumAggregatorFactory("a0", "cnt")))
                  .context(TIMESERIES_CONTEXT_DEFAULT)
                  .build()
        ),
        ImmutableList.of(
            new Object[]{1L, day("2000-01-01")},
            new Object[]{1L, day("2000-01-02")},
            new Object[]{1L, day("2000-01-03")},
            new Object[]{1L, day("2001-01-01")},
            new Object[]{1L, day("2001-01-02")},
            new Object[]{1L, day("2001-01-03")}
        )
    );
  }

  @Test
  public void testTimeseriesUsingFloorPlusCastAsDate() throws Exception
  {
    testQuery(
        "SELECT SUM(cnt), dt FROM (\n"
        + "  SELECT CAST(FLOOR(__time TO QUARTER) AS DATE) AS dt,\n"
        + "  cnt FROM druid.foo\n"
        + ") AS x\n"
        + "GROUP BY dt\n"
        + "ORDER BY dt",
        ImmutableList.of(
            Druids.newTimeseriesQueryBuilder()
                  .dataSource(CalciteTests.DATASOURCE1)
                  .intervals(querySegmentSpec(Filtration.eternity()))
                  .granularity(new PeriodGranularity(Period.months(3), null, DateTimeZone.UTC))
                  .aggregators(aggregators(new LongSumAggregatorFactory("a0", "cnt")))
                  .context(TIMESERIES_CONTEXT_DEFAULT)
                  .build()
        ),
        ImmutableList.of(
            new Object[]{3L, day("2000-01-01")},
            new Object[]{3L, day("2001-01-01")}
        )
    );
  }

  @Test
  public void testTimeseriesDescending() throws Exception
  {
    testQuery(
        "SELECT gran, SUM(cnt) FROM (\n"
        + "  SELECT floor(__time TO month) AS gran,\n"
        + "  cnt FROM druid.foo\n"
        + ") AS x\n"
        + "GROUP BY gran\n"
        + "ORDER BY gran DESC",
        ImmutableList.of(
            Druids.newTimeseriesQueryBuilder()
                  .dataSource(CalciteTests.DATASOURCE1)
                  .intervals(querySegmentSpec(Filtration.eternity()))
                  .granularity(Granularities.MONTH)
                  .aggregators(aggregators(new LongSumAggregatorFactory("a0", "cnt")))
                  .descending(true)
                  .context(TIMESERIES_CONTEXT_DEFAULT)
                  .build()
        ),
        ImmutableList.of(
            new Object[]{timestamp("2001-01-01"), 3L},
            new Object[]{timestamp("2000-01-01"), 3L}
        )
    );
  }

  @Test
  public void testGroupByExtractYear() throws Exception
  {
    testQuery(
        "SELECT\n"
        + "  EXTRACT(YEAR FROM __time) AS \"year\",\n"
        + "  SUM(cnt)\n"
        + "FROM druid.foo\n"
        + "GROUP BY EXTRACT(YEAR FROM __time)\n"
        + "ORDER BY 1",
        ImmutableList.of(
            GroupByQuery.builder()
                        .setDataSource(CalciteTests.DATASOURCE1)
                        .setInterval(querySegmentSpec(Filtration.eternity()))
                        .setGranularity(Granularities.ALL)
                        .setVirtualColumns(
                            expressionVirtualColumn(
                                "v0",
                                "timestamp_extract(\"__time\",'YEAR','UTC')",
                                ValueType.LONG
                            )
                        )
                        .setDimensions(dimensions(new DefaultDimensionSpec("v0", "v0", ValueType.LONG)))
                        .setAggregatorSpecs(aggregators(new LongSumAggregatorFactory("a0", "cnt")))
                        .setLimitSpec(
                            new DefaultLimitSpec(
                                ImmutableList.of(
                                    new OrderByColumnSpec(
                                        "v0",
                                        OrderByColumnSpec.Direction.ASCENDING,
                                        StringComparators.NUMERIC
                                    )
                                ),
                                Integer.MAX_VALUE
                            )
                        )
                        .setContext(QUERY_CONTEXT_DEFAULT)
                        .build()
        ),
        ImmutableList.of(
            new Object[]{2000L, 3L},
            new Object[]{2001L, 3L}
        )
    );
  }

  @Test
  public void testGroupByFormatYearAndMonth() throws Exception
  {
    testQuery(
        "SELECT\n"
        + "  TIME_FORMAt(__time, 'yyyy MM') AS \"year\",\n"
        + "  SUM(cnt)\n"
        + "FROM druid.foo\n"
        + "GROUP BY TIME_FORMAt(__time, 'yyyy MM')\n"
        + "ORDER BY 1",
        ImmutableList.of(
            GroupByQuery.builder()
                        .setDataSource(CalciteTests.DATASOURCE1)
                        .setInterval(querySegmentSpec(Filtration.eternity()))
                        .setGranularity(Granularities.ALL)
                        .setVirtualColumns(
                            expressionVirtualColumn(
                                "v0",
                                "timestamp_format(\"__time\",'yyyy MM','UTC')",
                                ValueType.STRING
                            )
                        )
                        .setDimensions(dimensions(new DefaultDimensionSpec("v0", "v0", ValueType.STRING)))
                        .setAggregatorSpecs(aggregators(new LongSumAggregatorFactory("a0", "cnt")))
                        .setLimitSpec(
                            new DefaultLimitSpec(
                                ImmutableList.of(
                                    new OrderByColumnSpec(
                                        "v0",
                                        OrderByColumnSpec.Direction.ASCENDING,
                                        StringComparators.LEXICOGRAPHIC
                                    )
                                ),
                                Integer.MAX_VALUE
                            )
                        )
                        .setContext(QUERY_CONTEXT_DEFAULT)
                        .build()
        ),
        ImmutableList.of(
            new Object[]{"2000 01", 3L},
            new Object[]{"2001 01", 3L}
        )
    );
  }

  @Test
  public void testGroupByExtractFloorTime() throws Exception
  {
    testQuery(
        "SELECT\n"
        + "EXTRACT(YEAR FROM FLOOR(__time TO YEAR)) AS \"year\", SUM(cnt)\n"
        + "FROM druid.foo\n"
        + "GROUP BY EXTRACT(YEAR FROM FLOOR(__time TO YEAR))",
        ImmutableList.of(
            GroupByQuery.builder()
                        .setDataSource(CalciteTests.DATASOURCE1)
                        .setInterval(querySegmentSpec(Filtration.eternity()))
                        .setGranularity(Granularities.ALL)
                        .setVirtualColumns(
                            expressionVirtualColumn(
                                "v0",
                                "timestamp_extract(timestamp_floor(\"__time\",'P1Y',null,'UTC'),'YEAR','UTC')",
                                ValueType.LONG
                            )
                        )
                        .setDimensions(dimensions(new DefaultDimensionSpec("v0", "v0", ValueType.LONG)))
                        .setAggregatorSpecs(aggregators(new LongSumAggregatorFactory("a0", "cnt")))
                        .setContext(QUERY_CONTEXT_DEFAULT)
                        .build()
        ),
        ImmutableList.of(
            new Object[]{2000L, 3L},
            new Object[]{2001L, 3L}
        )
    );
  }

  @Test
  public void testGroupByExtractFloorTimeLosAngeles() throws Exception
  {
    testQuery(
        PLANNER_CONFIG_DEFAULT,
        QUERY_CONTEXT_LOS_ANGELES,
        "SELECT\n"
        + "EXTRACT(YEAR FROM FLOOR(__time TO YEAR)) AS \"year\", SUM(cnt)\n"
        + "FROM druid.foo\n"
        + "GROUP BY EXTRACT(YEAR FROM FLOOR(__time TO YEAR))",
        CalciteTests.REGULAR_USER_AUTH_RESULT,
        ImmutableList.of(
            GroupByQuery.builder()
                        .setDataSource(CalciteTests.DATASOURCE1)
                        .setInterval(querySegmentSpec(Filtration.eternity()))
                        .setGranularity(Granularities.ALL)
                        .setVirtualColumns(
                            expressionVirtualColumn(
                                "v0",
                                "timestamp_extract(timestamp_floor(\"__time\",'P1Y',null,'America/Los_Angeles'),'YEAR','America/Los_Angeles')",
                                ValueType.LONG
                            )
                        )
                        .setDimensions(dimensions(new DefaultDimensionSpec("v0", "v0", ValueType.LONG)))
                        .setAggregatorSpecs(aggregators(new LongSumAggregatorFactory("a0", "cnt")))
                        .setContext(QUERY_CONTEXT_LOS_ANGELES)
                        .build()
        ),
        ImmutableList.of(
            new Object[]{1999L, 1L},
            new Object[]{2000L, 3L},
            new Object[]{2001L, 2L}
        )
    );
  }

  @Test
  public void testTimeseriesWithLimitNoTopN() throws Exception
  {
    testQuery(
        PLANNER_CONFIG_NO_TOPN,
        "SELECT gran, SUM(cnt)\n"
        + "FROM (\n"
        + "  SELECT floor(__time TO month) AS gran, cnt\n"
        + "  FROM druid.foo\n"
        + ") AS x\n"
        + "GROUP BY gran\n"
        + "ORDER BY gran\n"
        + "LIMIT 1",
        CalciteTests.REGULAR_USER_AUTH_RESULT,
        ImmutableList.of(
            Druids.newTimeseriesQueryBuilder()
                  .dataSource(CalciteTests.DATASOURCE1)
                  .intervals(querySegmentSpec(Filtration.eternity()))
                  .granularity(Granularities.MONTH)
                  .aggregators(aggregators(new LongSumAggregatorFactory("a0", "cnt")))
                  .limit(1)
                  .context(TIMESERIES_CONTEXT_DEFAULT)
                  .build()
        ),
        ImmutableList.of(
            new Object[]{timestamp("2000-01-01"), 3L}
        )
    );
  }

  @Test
  public void testTimeseriesWithLimit() throws Exception
  {
    testQuery(
        "SELECT gran, SUM(cnt)\n"
        + "FROM (\n"
        + "  SELECT floor(__time TO month) AS gran, cnt\n"
        + "  FROM druid.foo\n"
        + ") AS x\n"
        + "GROUP BY gran\n"
        + "LIMIT 1",
        ImmutableList.of(
            Druids.newTimeseriesQueryBuilder()
                  .dataSource(CalciteTests.DATASOURCE1)
                  .intervals(querySegmentSpec(Filtration.eternity()))
                  .granularity(Granularities.MONTH)
                  .aggregators(aggregators(new LongSumAggregatorFactory("a0", "cnt")))
                  .limit(1)
                  .context(TIMESERIES_CONTEXT_DEFAULT)
                  .build()
        ),
        ImmutableList.of(
            new Object[]{timestamp("2000-01-01"), 3L}
        )
    );
  }

  @Test
  public void testTimeseriesWithOrderByAndLimit() throws Exception
  {
    testQuery(
        "SELECT gran, SUM(cnt)\n"
        + "FROM (\n"
        + "  SELECT floor(__time TO month) AS gran, cnt\n"
        + "  FROM druid.foo\n"
        + ") AS x\n"
        + "GROUP BY gran\n"
        + "ORDER BY gran\n"
        + "LIMIT 1",
        ImmutableList.of(
            Druids.newTimeseriesQueryBuilder()
                  .dataSource(CalciteTests.DATASOURCE1)
                  .intervals(querySegmentSpec(Filtration.eternity()))
                  .granularity(Granularities.MONTH)
                  .aggregators(aggregators(new LongSumAggregatorFactory("a0", "cnt")))
                  .limit(1)
                  .context(TIMESERIES_CONTEXT_DEFAULT)
                  .build()
        ),
        ImmutableList.of(
            new Object[]{timestamp("2000-01-01"), 3L}
        )
    );
  }

  @Test
  public void testGroupByTimeAndOtherDimension() throws Exception
  {
    testQuery(
        "SELECT dim2, gran, SUM(cnt)\n"
        + "FROM (SELECT FLOOR(__time TO MONTH) AS gran, dim2, cnt FROM druid.foo) AS x\n"
        + "GROUP BY dim2, gran\n"
        + "ORDER BY dim2, gran",
        ImmutableList.of(
            GroupByQuery.builder()
                        .setDataSource(CalciteTests.DATASOURCE1)
                        .setInterval(querySegmentSpec(Filtration.eternity()))
                        .setGranularity(Granularities.ALL)
                        .setVirtualColumns(
                            expressionVirtualColumn(
                                "v0",
                                "timestamp_floor(\"__time\",'P1M',null,'UTC')",
                                ValueType.LONG
                            )
                        )
                        .setDimensions(
                            dimensions(
                                new DefaultDimensionSpec("dim2", "d0"),
                                new DefaultDimensionSpec("v0", "v0", ValueType.LONG)
                            )
                        )
                        .setAggregatorSpecs(aggregators(new LongSumAggregatorFactory("a0", "cnt")))
                        .setLimitSpec(
                            new DefaultLimitSpec(
                                ImmutableList.of(
                                    new OrderByColumnSpec("d0", OrderByColumnSpec.Direction.ASCENDING),
                                    new OrderByColumnSpec(
                                        "v0",
                                        OrderByColumnSpec.Direction.ASCENDING,
                                        StringComparators.NUMERIC
                                    )
                                ),
                                Integer.MAX_VALUE
                            )
                        )
                        .setContext(QUERY_CONTEXT_DEFAULT)
                        .build()
        ),
        NullHandling.replaceWithDefault() ?
        ImmutableList.of(
            new Object[]{"", timestamp("2000-01-01"), 2L},
            new Object[]{"", timestamp("2001-01-01"), 1L},
            new Object[]{"a", timestamp("2000-01-01"), 1L},
            new Object[]{"a", timestamp("2001-01-01"), 1L},
            new Object[]{"abc", timestamp("2001-01-01"), 1L}
        ) :
        ImmutableList.of(
            new Object[]{null, timestamp("2000-01-01"), 1L},
            new Object[]{null, timestamp("2001-01-01"), 1L},
            new Object[]{"", timestamp("2000-01-01"), 1L},
            new Object[]{"a", timestamp("2000-01-01"), 1L},
            new Object[]{"a", timestamp("2001-01-01"), 1L},
            new Object[]{"abc", timestamp("2001-01-01"), 1L}
        )
    );
  }

  @Test
  public void testUsingSubqueryAsPartOfAndFilter() throws Exception
  {
    testQuery(
        PLANNER_CONFIG_SINGLE_NESTING_ONLY, // Sanity check; this query should work with a single level of nesting.
        "SELECT dim1, dim2, COUNT(*) FROM druid.foo\n"
        + "WHERE dim2 IN (SELECT dim1 FROM druid.foo WHERE dim1 <> '')\n"
        + "AND dim1 <> 'xxx'\n"
        + "group by dim1, dim2 ORDER BY dim2",
        CalciteTests.REGULAR_USER_AUTH_RESULT,
        ImmutableList.of(
            GroupByQuery.builder()
                        .setDataSource(CalciteTests.DATASOURCE1)
                        .setInterval(querySegmentSpec(Filtration.eternity()))
                        .setGranularity(Granularities.ALL)
                        .setDimFilter(not(selector("dim1", "", null)))
                        .setDimensions(dimensions(new DefaultDimensionSpec("dim1", "d0")))
                        .setContext(QUERY_CONTEXT_DEFAULT)
                        .build(),
            GroupByQuery.builder()
                        .setDataSource(CalciteTests.DATASOURCE1)
                        .setInterval(querySegmentSpec(Filtration.eternity()))
                        .setGranularity(Granularities.ALL)
                        .setDimFilter(
                            and(
                                not(selector("dim1", "xxx", null)),
                                in("dim2", ImmutableList.of("1", "10.1", "2", "abc", "def"), null)
                            )
                        )
                        .setDimensions(
                            dimensions(
                                new DefaultDimensionSpec("dim1", "d0"),
                                new DefaultDimensionSpec("dim2", "d1")
                            )
                        )
                        .setAggregatorSpecs(aggregators(new CountAggregatorFactory("a0")))
                        .setLimitSpec(
                            new DefaultLimitSpec(
                                ImmutableList.of(new OrderByColumnSpec("d1", OrderByColumnSpec.Direction.ASCENDING)),
                                Integer.MAX_VALUE
                            )
                        )
                        .setContext(QUERY_CONTEXT_DEFAULT)
                        .build()
        ),
        ImmutableList.of(
            new Object[]{"def", "abc", 1L}
        )
    );
  }

  @Test
  public void testUsingSubqueryAsPartOfOrFilter()
  {
    // This query should ideally be plannable, but it's not. The "OR" means it isn't really
    // a semiJoin and so the filter condition doesn't get converted.

    final String theQuery = "SELECT dim1, dim2, COUNT(*) FROM druid.foo\n"
                            + "WHERE dim1 = 'xxx' OR dim2 IN (SELECT dim1 FROM druid.foo WHERE dim1 LIKE '%bc')\n"
                            + "group by dim1, dim2 ORDER BY dim2";

    assertQueryIsUnplannable(theQuery);
  }

  @Test
  public void testTimeExtractWithTooFewArguments() throws Exception
  {
    // Regression test for https://github.com/apache/incubator-druid/pull/7710.
    expectedException.expect(ValidationException.class);
    expectedException.expectCause(CoreMatchers.instanceOf(CalciteContextException.class));
    expectedException.expectCause(
        ThrowableMessageMatcher.hasMessage(
            CoreMatchers.containsString(
                "Invalid number of arguments to function 'TIME_EXTRACT'. Was expecting 2 arguments"
            )
        )
    );
    testQuery("SELECT TIME_EXTRACT(__time) FROM druid.foo", ImmutableList.of(), ImmutableList.of());
  }

  @Test
  public void testUsingSubqueryAsFilterForbiddenByConfig()
  {
    assertQueryIsUnplannable(
        PLANNER_CONFIG_NO_SUBQUERIES,
        "SELECT dim1, dim2, COUNT(*) FROM druid.foo "
        + "WHERE dim2 IN (SELECT dim1 FROM druid.foo WHERE dim1 <> '')"
        + "AND dim1 <> 'xxx'"
        + "group by dim1, dim2 ORDER BY dim2"
    );
  }

  @Test
  public void testUsingSubqueryAsFilterOnTwoColumns() throws Exception
  {
    testQuery(
        "SELECT __time, cnt, dim1, dim2 FROM druid.foo "
        + " WHERE (dim1, dim2) IN ("
        + "   SELECT dim1, dim2 FROM ("
        + "     SELECT dim1, dim2, COUNT(*)"
        + "     FROM druid.foo"
        + "     WHERE dim2 = 'abc'"
        + "     GROUP BY dim1, dim2"
        + "     HAVING COUNT(*) = 1"
        + "   )"
        + " )",
        ImmutableList.of(
            GroupByQuery.builder()
                        .setDataSource(CalciteTests.DATASOURCE1)
                        .setInterval(querySegmentSpec(Filtration.eternity()))
                        .setGranularity(Granularities.ALL)
                        .setDimFilter(selector("dim2", "abc", null))
                        .setDimensions(dimensions(
                            new DefaultDimensionSpec("dim1", "d0"),
                            new DefaultDimensionSpec("dim2", "d1")
                        ))
                        .setAggregatorSpecs(aggregators(new CountAggregatorFactory("a0")))
                        .setHavingSpec(having(selector("a0", "1", null)))
                        .setContext(QUERY_CONTEXT_DEFAULT)
                        .build(),
            newScanQueryBuilder()
                .dataSource(CalciteTests.DATASOURCE1)
                .intervals(querySegmentSpec(Filtration.eternity()))
                .filters(or(
                    selector("dim1", "def", null),
                    and(
                        selector("dim1", "def", null),
                        selector("dim2", "abc", null)
                    )
                ))
                .columns("__time", "cnt", "dim1", "dim2")
                .resultFormat(ScanQuery.ResultFormat.RESULT_FORMAT_COMPACTED_LIST)
                .context(QUERY_CONTEXT_DEFAULT)
                .build()
        ),
        ImmutableList.of(
            new Object[]{timestamp("2001-01-02"), 1L, "def", "abc"}
        )
    );
  }

  @Test
  public void testUsingSubqueryAsFilterWithInnerSort() throws Exception
  {
    String nullValue = NullHandling.replaceWithDefault() ? "" : null;

    // Regression test for https://github.com/apache/incubator-druid/issues/4208
    testQuery(
        "SELECT dim1, dim2 FROM druid.foo\n"
        + " WHERE dim2 IN (\n"
        + "   SELECT dim2\n"
        + "   FROM druid.foo\n"
        + "   GROUP BY dim2\n"
        + "   ORDER BY dim2 DESC\n"
        + " )",
        ImmutableList.of(
            GroupByQuery.builder()
                        .setDataSource(CalciteTests.DATASOURCE1)
                        .setInterval(querySegmentSpec(Filtration.eternity()))
                        .setGranularity(Granularities.ALL)
                        .setDimensions(dimensions(new DefaultDimensionSpec("dim2", "d0")))
                        .setLimitSpec(
                            new DefaultLimitSpec(
                                ImmutableList.of(
                                    new OrderByColumnSpec(
                                        "d0",
                                        OrderByColumnSpec.Direction.DESCENDING,
                                        StringComparators.LEXICOGRAPHIC
                                    )
                                ),
                                Integer.MAX_VALUE
                            )
                        )
                        .setContext(QUERY_CONTEXT_DEFAULT)
                        .build(),
            newScanQueryBuilder()
                .dataSource(CalciteTests.DATASOURCE1)
                .intervals(querySegmentSpec(Filtration.eternity()))
                .filters(in("dim2", ImmutableList.of("", "a", "abc"), null))
                .columns("dim1", "dim2")
                .context(QUERY_CONTEXT_DEFAULT)
                .build()
        ),
        NullHandling.replaceWithDefault() ?
        ImmutableList.of(
            new Object[]{"", "a"},
            new Object[]{"10.1", nullValue},
            new Object[]{"2", ""},
            new Object[]{"1", "a"},
            new Object[]{"def", "abc"},
            new Object[]{"abc", nullValue}
        ) :
        ImmutableList.of(
            new Object[]{"", "a"},
            new Object[]{"2", ""},
            new Object[]{"1", "a"},
            new Object[]{"def", "abc"}
        )
    );
  }

  @Test
  public void testSemiJoinWithOuterTimeExtractScan() throws Exception
  {
    testQuery(
        "SELECT dim1, EXTRACT(MONTH FROM __time) FROM druid.foo\n"
        + " WHERE dim2 IN (\n"
        + "   SELECT dim2\n"
        + "   FROM druid.foo\n"
        + "   WHERE dim1 = 'def'\n"
        + " ) AND dim1 <> ''",
        ImmutableList.of(
            GroupByQuery.builder()
                        .setDataSource(CalciteTests.DATASOURCE1)
                        .setInterval(querySegmentSpec(Filtration.eternity()))
                        .setGranularity(Granularities.ALL)
                        .setDimensions(dimensions(new DefaultDimensionSpec("dim2", "d0")))
                        .setDimFilter(selector("dim1", "def", null))
                        .setContext(QUERY_CONTEXT_DEFAULT)
                        .build(),
            newScanQueryBuilder()
                .dataSource(CalciteTests.DATASOURCE1)
                .intervals(querySegmentSpec(Filtration.eternity()))
                .virtualColumns(
                    expressionVirtualColumn("v0", "timestamp_extract(\"__time\",'MONTH','UTC')", ValueType.LONG)
                )
                .filters(
                    and(
                        not(selector("dim1", "", null)),
                        selector("dim2", "abc", null)
                    )
                )
                .columns("dim1", "v0")
                .context(QUERY_CONTEXT_DEFAULT)
                .build()
        ),
        ImmutableList.of(
            new Object[]{"def", 1L}
        )
    );
  }

  @Test
  public void testSemiJoinWithOuterTimeExtractAggregateWithOrderBy() throws Exception
  {
    testQuery(
        "SELECT COUNT(DISTINCT dim1), EXTRACT(MONTH FROM __time) FROM druid.foo\n"
        + " WHERE dim2 IN (\n"
        + "   SELECT dim2\n"
        + "   FROM druid.foo\n"
        + "   WHERE dim1 = 'def'\n"
        + " ) AND dim1 <> ''"
        + "GROUP BY EXTRACT(MONTH FROM __time)\n"
        + "ORDER BY EXTRACT(MONTH FROM __time)",
        ImmutableList.of(
            GroupByQuery
                .builder()
                .setDataSource(CalciteTests.DATASOURCE1)
                .setInterval(querySegmentSpec(Filtration.eternity()))
                .setGranularity(Granularities.ALL)
                .setDimensions(dimensions(new DefaultDimensionSpec("dim2", "d0")))
                .setDimFilter(selector("dim1", "def", null))
                .setContext(QUERY_CONTEXT_DEFAULT)
                .build(),
            GroupByQuery
                .builder()
                .setDataSource(CalciteTests.DATASOURCE1)
                .setVirtualColumns(
                    expressionVirtualColumn("v0", "timestamp_extract(\"__time\",'MONTH','UTC')", ValueType.LONG)
                )
                .setDimFilter(
                    and(
                        not(selector("dim1", "", null)),
                        selector("dim2", "abc", null)
                    )
                )
                .setDimensions(dimensions(new DefaultDimensionSpec("v0", "v0", ValueType.LONG)))
                .setInterval(querySegmentSpec(Filtration.eternity()))
                .setGranularity(Granularities.ALL)
                .setAggregatorSpecs(
                    aggregators(
                        new CardinalityAggregatorFactory(
                            "a0",
                            null,
                            ImmutableList.of(
                                new DefaultDimensionSpec("dim1", "dim1", ValueType.STRING)
                            ),
                            false,
                            true
                        )
                    )
                )
                .setLimitSpec(
                    new DefaultLimitSpec(
                        ImmutableList.of(
                            new OrderByColumnSpec(
                                "v0",
                                OrderByColumnSpec.Direction.ASCENDING,
                                StringComparators.NUMERIC
                            )
                        ),
                        Integer.MAX_VALUE
                    )
                )
                .setContext(QUERY_CONTEXT_DEFAULT)
                .build()
        ),
        ImmutableList.of(
            new Object[]{1L, 1L}
        )
    );
  }

  @Test
  public void testUsingSubqueryWithExtractionFns() throws Exception
  {
    testQuery(
        "SELECT dim2, COUNT(*) FROM druid.foo "
        + "WHERE substring(dim2, 1, 1) IN (SELECT substring(dim1, 1, 1) FROM druid.foo WHERE dim1 <> '')"
        + "group by dim2",
        ImmutableList.of(
            GroupByQuery.builder()
                        .setDataSource(CalciteTests.DATASOURCE1)
                        .setInterval(querySegmentSpec(Filtration.eternity()))
                        .setGranularity(Granularities.ALL)
                        .setDimFilter(not(selector("dim1", "", null)))
                        .setDimensions(
                            dimensions(new ExtractionDimensionSpec("dim1", "d0", new SubstringDimExtractionFn(0, 1)))
                        )
                        .setContext(QUERY_CONTEXT_DEFAULT)
                        .build(),
            GroupByQuery.builder()
                        .setDataSource(CalciteTests.DATASOURCE1)
                        .setInterval(querySegmentSpec(Filtration.eternity()))
                        .setGranularity(Granularities.ALL)
                        .setDimFilter(in(
                            "dim2",
                            ImmutableList.of("1", "2", "a", "d"),
                            new SubstringDimExtractionFn(0, 1)
                        ))
                        .setDimensions(dimensions(new DefaultDimensionSpec("dim2", "d0")))
                        .setAggregatorSpecs(aggregators(new CountAggregatorFactory("a0")))
                        .setContext(QUERY_CONTEXT_DEFAULT)
                        .build()
        ),
        ImmutableList.of(
            new Object[]{"a", 2L},
            new Object[]{"abc", 1L}
        )
    );
  }

  @Test
  public void testUnicodeFilterAndGroupBy() throws Exception
  {
    testQuery(
        "SELECT\n"
        + "  dim1,\n"
        + "  dim2,\n"
        + "  COUNT(*)\n"
        + "FROM foo2\n"
        + "WHERE\n"
        + "  dim1 LIKE U&'\u05D3\\05E8%'\n" // First char is actually in the string; second is a SQL U& escape
        + "  OR dim1 = 'друид'\n"
        + "GROUP BY dim1, dim2",
        ImmutableList.of(
            GroupByQuery.builder()
                        .setDataSource(CalciteTests.DATASOURCE2)
                        .setInterval(querySegmentSpec(Filtration.eternity()))
                        .setGranularity(Granularities.ALL)
                        .setDimFilter(or(
                            new LikeDimFilter("dim1", "דר%", null, null),
                            new SelectorDimFilter("dim1", "друид", null)
                        ))
                        .setDimensions(dimensions(
                            new DefaultDimensionSpec("dim1", "d0"),
                            new DefaultDimensionSpec("dim2", "d1")
                        ))
                        .setAggregatorSpecs(aggregators(new CountAggregatorFactory("a0")))
                        .setContext(QUERY_CONTEXT_DEFAULT)
                        .build()
        ),
        ImmutableList.of(
            new Object[]{"друид", "ru", 1L},
            new Object[]{"דרואיד", "he", 1L}
        )
    );
  }

  @Test
  public void testProjectAfterSort() throws Exception
  {
    testQuery(
        "select dim1 from (select dim1, dim2, count(*) cnt from druid.foo group by dim1, dim2 order by cnt)",
        ImmutableList.of(
            GroupByQuery.builder()
                        .setDataSource(CalciteTests.DATASOURCE1)
                        .setInterval(querySegmentSpec(Filtration.eternity()))
                        .setGranularity(Granularities.ALL)
                        .setDimensions(
                            dimensions(
                                new DefaultDimensionSpec("dim1", "d0"),
                                new DefaultDimensionSpec("dim2", "d1")
                            )
                        )
                        .setAggregatorSpecs(aggregators(new CountAggregatorFactory("a0")))
                        .setLimitSpec(
                            new DefaultLimitSpec(
                                Collections.singletonList(
                                    new OrderByColumnSpec("a0", Direction.ASCENDING, StringComparators.NUMERIC)
                                ),
                                Integer.MAX_VALUE
                            )
                        )
                        .setContext(QUERY_CONTEXT_DEFAULT)
                        .build()
        ),
        ImmutableList.of(
            new Object[]{""},
            new Object[]{"1"},
            new Object[]{"10.1"},
            new Object[]{"2"},
            new Object[]{"abc"},
            new Object[]{"def"}
        )
    );
  }

  @Test
  public void testProjectAfterSort2() throws Exception
  {
    testQuery(
        "select s / cnt, dim1, dim2, s from (select dim1, dim2, count(*) cnt, sum(m2) s from druid.foo group by dim1, dim2 order by cnt)",
        ImmutableList.of(
            GroupByQuery.builder()
                        .setDataSource(CalciteTests.DATASOURCE1)
                        .setInterval(querySegmentSpec(Filtration.eternity()))
                        .setGranularity(Granularities.ALL)
                        .setDimensions(
                            dimensions(
                                new DefaultDimensionSpec("dim1", "d0"),
                                new DefaultDimensionSpec("dim2", "d1")
                            )
                        )
                        .setAggregatorSpecs(
                            aggregators(new CountAggregatorFactory("a0"), new DoubleSumAggregatorFactory("a1", "m2"))
                        )
                        .setPostAggregatorSpecs(Collections.singletonList(expressionPostAgg(
                            "s0",
                            "(\"a1\" / \"a0\")"
                        )))
                        .setLimitSpec(
                            new DefaultLimitSpec(
                                Collections.singletonList(
                                    new OrderByColumnSpec("a0", Direction.ASCENDING, StringComparators.NUMERIC)
                                ),
                                Integer.MAX_VALUE
                            )
                        )
                        .setContext(QUERY_CONTEXT_DEFAULT)
                        .build()
        ),
        ImmutableList.of(
            new Object[]{1.0, "", "a", 1.0},
            new Object[]{4.0, "1", "a", 4.0},
            new Object[]{2.0, "10.1", NullHandling.defaultStringValue(), 2.0},
            new Object[]{3.0, "2", "", 3.0},
            new Object[]{6.0, "abc", NullHandling.defaultStringValue(), 6.0},
            new Object[]{5.0, "def", "abc", 5.0}
        )
    );
  }

  @Test
  public void testProjectAfterSort3() throws Exception
  {
    testQuery(
        "select dim1 from (select dim1, dim1, count(*) cnt from druid.foo group by dim1, dim1 order by cnt)",
        ImmutableList.of(
            GroupByQuery.builder()
                        .setDataSource(CalciteTests.DATASOURCE1)
                        .setInterval(querySegmentSpec(Filtration.eternity()))
                        .setGranularity(Granularities.ALL)
                        .setDimensions(
                            dimensions(
                                new DefaultDimensionSpec("dim1", "d0")
                            )
                        )
                        .setAggregatorSpecs(aggregators(new CountAggregatorFactory("a0")))
                        .setLimitSpec(
                            new DefaultLimitSpec(
                                Collections.singletonList(
                                    new OrderByColumnSpec("a0", Direction.ASCENDING, StringComparators.NUMERIC)
                                ),
                                Integer.MAX_VALUE
                            )
                        )
                        .setContext(QUERY_CONTEXT_DEFAULT)
                        .build()
        ),
        ImmutableList.of(
            new Object[]{""},
            new Object[]{"1"},
            new Object[]{"10.1"},
            new Object[]{"2"},
            new Object[]{"abc"},
            new Object[]{"def"}
        )
    );
  }

  @Test
  public void testSortProjectAfterNestedGroupBy() throws Exception
  {
    testQuery(
        "SELECT "
        + "  cnt "
        + "FROM ("
        + "  SELECT "
        + "    __time, "
        + "    dim1, "
        + "    COUNT(m2) AS cnt "
        + "  FROM ("
        + "    SELECT "
        + "        __time, "
        + "        m2, "
        + "        dim1 "
        + "    FROM druid.foo "
        + "    GROUP BY __time, m2, dim1 "
        + "  ) "
        + "  GROUP BY __time, dim1 "
        + "  ORDER BY cnt"
        + ")",
        ImmutableList.of(
            GroupByQuery.builder()
                        .setDataSource(
                            GroupByQuery.builder()
                                        .setDataSource(CalciteTests.DATASOURCE1)
                                        .setInterval(querySegmentSpec(Filtration.eternity()))
                                        .setGranularity(Granularities.ALL)
                                        .setDimensions(dimensions(
                                            new DefaultDimensionSpec("__time", "d0", ValueType.LONG),
                                            new DefaultDimensionSpec("m2", "d1", ValueType.DOUBLE),
                                            new DefaultDimensionSpec("dim1", "d2")
                                        ))
                                        .setContext(QUERY_CONTEXT_DEFAULT)
                                        .build()
                        )
                        .setInterval(querySegmentSpec(Filtration.eternity()))
                        .setGranularity(Granularities.ALL)
                        .setDimensions(dimensions(
                            new DefaultDimensionSpec("d0", "_d0", ValueType.LONG),
                            new DefaultDimensionSpec("d2", "_d1", ValueType.STRING)
                        ))
                        .setAggregatorSpecs(aggregators(
                            new CountAggregatorFactory("a0")
                        ))
                        .setLimitSpec(
                            new DefaultLimitSpec(
                                Collections.singletonList(
                                    new OrderByColumnSpec("a0", Direction.ASCENDING, StringComparators.NUMERIC)
                                ),
                                Integer.MAX_VALUE
                            )
                        )
                        .setContext(QUERY_CONTEXT_DEFAULT)
                        .build()
        ),
        ImmutableList.of(
            new Object[]{1L},
            new Object[]{1L},
            new Object[]{1L},
            new Object[]{1L},
            new Object[]{1L},
            new Object[]{1L}
        )
    );
  }

  @Test
  public void testPostAggWithTimeseries() throws Exception
  {
    testQuery(
        "SELECT "
        + "  FLOOR(__time TO YEAR), "
        + "  SUM(m1), "
        + "  SUM(m1) + SUM(m2) "
        + "FROM "
        + "  druid.foo "
        + "WHERE "
        + "  dim2 = 'a' "
        + "GROUP BY FLOOR(__time TO YEAR) "
        + "ORDER BY FLOOR(__time TO YEAR) desc",
        Collections.singletonList(
            Druids.newTimeseriesQueryBuilder()
                  .dataSource(CalciteTests.DATASOURCE1)
                  .intervals(querySegmentSpec(Filtration.eternity()))
                  .filters(selector("dim2", "a", null))
                  .granularity(Granularities.YEAR)
                  .aggregators(
                      aggregators(
                          new DoubleSumAggregatorFactory("a0", "m1"),
                          new DoubleSumAggregatorFactory("a1", "m2")
                      )
                  )
                  .postAggregators(
                      expressionPostAgg("p0", "(\"a0\" + \"a1\")")
                  )
                  .descending(true)
                  .context(TIMESERIES_CONTEXT_DEFAULT)
                  .build()
        ),
        ImmutableList.of(
            new Object[]{978307200000L, 4.0, 8.0},
            new Object[]{946684800000L, 1.0, 2.0}
        )
    );
  }

  @Test
  public void testPostAggWithTopN() throws Exception
  {
    testQuery(
        "SELECT "
        + "  AVG(m2), "
        + "  SUM(m1) + SUM(m2) "
        + "FROM "
        + "  druid.foo "
        + "WHERE "
        + "  dim2 = 'a' "
        + "GROUP BY m1 "
        + "ORDER BY m1 "
        + "LIMIT 5",
        Collections.singletonList(
            new TopNQueryBuilder()
                .dataSource(CalciteTests.DATASOURCE1)
                .intervals(querySegmentSpec(Filtration.eternity()))
                .granularity(Granularities.ALL)
                .dimension(new DefaultDimensionSpec("m1", "d0", ValueType.FLOAT))
                .filters("dim2", "a")
                .aggregators(aggregators(
                    new DoubleSumAggregatorFactory("a0:sum", "m2"),
                    new CountAggregatorFactory("a0:count"),
                    new DoubleSumAggregatorFactory("a1", "m1"),
                    new DoubleSumAggregatorFactory("a2", "m2")
                ))
                .postAggregators(
                    ImmutableList.of(
                        new ArithmeticPostAggregator(
                            "a0",
                            "quotient",
                            ImmutableList.of(
                                new FieldAccessPostAggregator(null, "a0:sum"),
                                new FieldAccessPostAggregator(null, "a0:count")
                            )
                        ),
                        expressionPostAgg("p0", "(\"a1\" + \"a2\")")
                    )
                )
                .metric(new DimensionTopNMetricSpec(null, StringComparators.NUMERIC))
                .threshold(5)
                .context(QUERY_CONTEXT_DEFAULT)
                .build()
        ),
        ImmutableList.of(
            new Object[]{1.0, 2.0},
            new Object[]{4.0, 8.0}
        )
    );
  }

  @Test
  public void testConcat() throws Exception
  {
    testQuery(
        "SELECT CONCAT(dim1, '-', dim1, '_', dim1) as dimX FROM foo",
        ImmutableList.of(
            newScanQueryBuilder()
                .dataSource(CalciteTests.DATASOURCE1)
                .intervals(querySegmentSpec(Filtration.eternity()))
                .virtualColumns(expressionVirtualColumn(
                    "v0",
                    "concat(\"dim1\",'-',\"dim1\",'_',\"dim1\")",
                    ValueType.STRING
                ))
                .columns("v0")
                .resultFormat(ScanQuery.ResultFormat.RESULT_FORMAT_COMPACTED_LIST)
                .context(QUERY_CONTEXT_DEFAULT)
                .build()
        ),
        ImmutableList.of(
            new Object[]{"-_"},
            new Object[]{"10.1-10.1_10.1"},
            new Object[]{"2-2_2"},
            new Object[]{"1-1_1"},
            new Object[]{"def-def_def"},
            new Object[]{"abc-abc_abc"}
        )
    );

    testQuery(
        "SELECT CONCAt(dim1, CONCAt(dim2,'x'), m2, 9999, dim1) as dimX FROM foo",
        ImmutableList.of(
            newScanQueryBuilder()
                .dataSource(CalciteTests.DATASOURCE1)
                .intervals(querySegmentSpec(Filtration.eternity()))
                .virtualColumns(expressionVirtualColumn(
                    "v0",
                    "concat(\"dim1\",concat(\"dim2\",'x'),\"m2\",9999,\"dim1\")",
                    ValueType.STRING
                ))
                .columns("v0")
                .resultFormat(ScanQuery.ResultFormat.RESULT_FORMAT_COMPACTED_LIST)
                .context(QUERY_CONTEXT_DEFAULT)
                .build()
        ),
        ImmutableList.of(
            new Object[]{"ax1.09999"},
            new Object[]{NullHandling.sqlCompatible() ? null : "10.1x2.0999910.1"}, // dim2 is null
            new Object[]{"2x3.099992"},
            new Object[]{"1ax4.099991"},
            new Object[]{"defabcx5.09999def"},
            new Object[]{NullHandling.sqlCompatible() ? null : "abcx6.09999abc"} // dim2 is null
        )
    );
  }

  @Test
  public void testTextcat() throws Exception
  {
    testQuery(
        "SELECT textcat(dim1, dim1) as dimX FROM foo",
        ImmutableList.of(
            newScanQueryBuilder()
                .dataSource(CalciteTests.DATASOURCE1)
                .intervals(querySegmentSpec(Filtration.eternity()))
                .virtualColumns(expressionVirtualColumn("v0", "concat(\"dim1\",\"dim1\")", ValueType.STRING))
                .columns("v0")
                .resultFormat(ScanQuery.ResultFormat.RESULT_FORMAT_COMPACTED_LIST)
                .context(QUERY_CONTEXT_DEFAULT)
                .build()
        ),
        ImmutableList.of(
            new Object[]{""},
            new Object[]{"10.110.1"},
            new Object[]{"22"},
            new Object[]{"11"},
            new Object[]{"defdef"},
            new Object[]{"abcabc"}
        )
    );

    testQuery(
        "SELECT textcat(dim1, CAST(m2 as VARCHAR)) as dimX FROM foo",
        ImmutableList.of(
            newScanQueryBuilder()
                .dataSource(CalciteTests.DATASOURCE1)
                .intervals(querySegmentSpec(Filtration.eternity()))
                .virtualColumns(expressionVirtualColumn(
                    "v0",
                    "concat(\"dim1\",CAST(\"m2\", 'STRING'))",
                    ValueType.STRING
                ))
                .columns("v0")
                .resultFormat(ScanQuery.ResultFormat.RESULT_FORMAT_COMPACTED_LIST)
                .context(QUERY_CONTEXT_DEFAULT)
                .build()
        ),
        ImmutableList.of(
            new Object[]{"1.0"},
            new Object[]{"10.12.0"},
            new Object[]{"23.0"},
            new Object[]{"14.0"},
            new Object[]{"def5.0"},
            new Object[]{"abc6.0"}
        )
    );
  }

  @Test
  public void testRequireTimeConditionPositive() throws Exception
  {
    // simple timeseries
    testQuery(
        PLANNER_CONFIG_REQUIRE_TIME_CONDITION,
        "SELECT SUM(cnt), gran FROM (\n"
        + "  SELECT __time as t, floor(__time TO month) AS gran,\n"
        + "  cnt FROM druid.foo\n"
        + ") AS x\n"
        + "WHERE t >= '2000-01-01' and t < '2002-01-01'"
        + "GROUP BY gran\n"
        + "ORDER BY gran",
        CalciteTests.REGULAR_USER_AUTH_RESULT,
        ImmutableList.of(
            Druids.newTimeseriesQueryBuilder()
                  .dataSource(CalciteTests.DATASOURCE1)
                  .intervals(querySegmentSpec(Intervals.of("2000-01-01/2002-01-01")))
                  .granularity(Granularities.MONTH)
                  .aggregators(aggregators(new LongSumAggregatorFactory("a0", "cnt")))
                  .context(TIMESERIES_CONTEXT_DEFAULT)
                  .build()
        ),
        ImmutableList.of(
            new Object[]{3L, timestamp("2000-01-01")},
            new Object[]{3L, timestamp("2001-01-01")}
        )
    );

    // nested groupby only requires time condition for inner most query
    testQuery(
        PLANNER_CONFIG_REQUIRE_TIME_CONDITION,
        "SELECT\n"
        + "  SUM(cnt),\n"
        + "  COUNT(*)\n"
        + "FROM (SELECT dim2, SUM(cnt) AS cnt FROM druid.foo WHERE __time >= '2000-01-01' GROUP BY dim2)",
        CalciteTests.REGULAR_USER_AUTH_RESULT,
        ImmutableList.of(
            GroupByQuery.builder()
                        .setDataSource(
                            new QueryDataSource(
                                GroupByQuery.builder()
                                            .setDataSource(CalciteTests.DATASOURCE1)
                                            .setInterval(querySegmentSpec(Intervals.utc(
                                                DateTimes.of("2000-01-01").getMillis(),
                                                JodaUtils.MAX_INSTANT
                                            )))
                                            .setGranularity(Granularities.ALL)
                                            .setDimensions(dimensions(new DefaultDimensionSpec("dim2", "d0")))
                                            .setAggregatorSpecs(aggregators(new LongSumAggregatorFactory("a0", "cnt")))
                                            .setContext(QUERY_CONTEXT_DEFAULT)
                                            .build()
                            )
                        )
                        .setInterval(querySegmentSpec(Filtration.eternity()))
                        .setGranularity(Granularities.ALL)
                        .setAggregatorSpecs(aggregators(
                            new LongSumAggregatorFactory("_a0", "a0"),
                            new CountAggregatorFactory("_a1")
                        ))
                        .setContext(QUERY_CONTEXT_DEFAULT)
                        .build()
        ),
        NullHandling.replaceWithDefault() ?
        ImmutableList.of(
            new Object[]{6L, 3L}
        ) :
        ImmutableList.of(
            new Object[]{6L, 4L}
        )
    );

    // semi-join requires time condition on both left and right query
    testQuery(
        PLANNER_CONFIG_REQUIRE_TIME_CONDITION,
        "SELECT COUNT(*) FROM druid.foo\n"
        + "WHERE __time >= '2000-01-01' AND SUBSTRING(dim2, 1, 1) IN (\n"
        + "  SELECT SUBSTRING(dim1, 1, 1) FROM druid.foo\n"
        + "  WHERE dim1 <> '' AND __time >= '2000-01-01'\n"
        + ")",
        CalciteTests.REGULAR_USER_AUTH_RESULT,
        ImmutableList.of(
            GroupByQuery.builder()
                        .setDataSource(CalciteTests.DATASOURCE1)
                        .setInterval(querySegmentSpec(Intervals.utc(
                            DateTimes.of("2000-01-01").getMillis(),
                            JodaUtils.MAX_INSTANT
                        )))
                        .setGranularity(Granularities.ALL)
                        .setDimFilter(not(selector("dim1", "", null)))
                        .setDimensions(dimensions(new ExtractionDimensionSpec(
                            "dim1",
                            "d0",
                            new SubstringDimExtractionFn(0, 1)
                        )))
                        .setContext(QUERY_CONTEXT_DEFAULT)
                        .build(),
            Druids.newTimeseriesQueryBuilder()
                  .dataSource(CalciteTests.DATASOURCE1)
                  .intervals(querySegmentSpec(Intervals.utc(
                      DateTimes.of("2000-01-01").getMillis(),
                      JodaUtils.MAX_INSTANT
                  )))
                  .granularity(Granularities.ALL)
                  .filters(in(
                      "dim2",
                      ImmutableList.of("1", "2", "a", "d"),
                      new SubstringDimExtractionFn(0, 1)
                  ))
                  .aggregators(aggregators(new CountAggregatorFactory("a0")))
                  .context(TIMESERIES_CONTEXT_DEFAULT)
                  .build()
        ),
        ImmutableList.of(
            new Object[]{3L}
        )
    );
  }

  @Test
  public void testRequireTimeConditionSimpleQueryNegative() throws Exception
  {
    expectedException.expect(CannotBuildQueryException.class);
    expectedException.expectMessage("__time column");

    testQuery(
        PLANNER_CONFIG_REQUIRE_TIME_CONDITION,
        "SELECT SUM(cnt), gran FROM (\n"
        + "  SELECT __time as t, floor(__time TO month) AS gran,\n"
        + "  cnt FROM druid.foo\n"
        + ") AS x\n"
        + "GROUP BY gran\n"
        + "ORDER BY gran",
        CalciteTests.REGULAR_USER_AUTH_RESULT,
        ImmutableList.of(),
        ImmutableList.of()
    );
  }

  @Test
  public void testRequireTimeConditionSubQueryNegative() throws Exception
  {
    expectedException.expect(CannotBuildQueryException.class);
    expectedException.expectMessage("__time column");

    testQuery(
        PLANNER_CONFIG_REQUIRE_TIME_CONDITION,
        "SELECT\n"
        + "  SUM(cnt),\n"
        + "  COUNT(*)\n"
        + "FROM (SELECT dim2, SUM(cnt) AS cnt FROM druid.foo GROUP BY dim2)",
        CalciteTests.REGULAR_USER_AUTH_RESULT,
        ImmutableList.of(),
        ImmutableList.of()
    );
  }

  @Test
  public void testRequireTimeConditionSemiJoinNegative() throws Exception
  {
    expectedException.expect(CannotBuildQueryException.class);
    expectedException.expectMessage("__time column");

    testQuery(
        PLANNER_CONFIG_REQUIRE_TIME_CONDITION,
        "SELECT COUNT(*) FROM druid.foo\n"
        + "WHERE SUBSTRING(dim2, 1, 1) IN (\n"
        + "  SELECT SUBSTRING(dim1, 1, 1) FROM druid.foo\n"
        + "  WHERE dim1 <> '' AND __time >= '2000-01-01'\n"
        + ")",
        CalciteTests.REGULAR_USER_AUTH_RESULT,
        ImmutableList.of(),
        ImmutableList.of()
    );
  }

  @Test
  public void testFilterFloatDimension() throws Exception
  {
    testQuery(
        "SELECT dim1 FROM numfoo WHERE f1 = 0.1 LIMIT 1",
        ImmutableList.of(
            newScanQueryBuilder()
                .dataSource(CalciteTests.DATASOURCE3)
                .intervals(querySegmentSpec(Filtration.eternity()))
                .columns("dim1")
                .filters(selector("f1", "0.1", null))
                .resultFormat(ScanQuery.ResultFormat.RESULT_FORMAT_COMPACTED_LIST)
                .limit(1)
                .context(QUERY_CONTEXT_DEFAULT)
                .build()
        ),
        ImmutableList.of(
            new Object[]{"10.1"}
        )
    );
  }

  @Test
  public void testFilterDoubleDimension() throws Exception
  {
    testQuery(
        "SELECT dim1 FROM numfoo WHERE d1 = 1.7 LIMIT 1",
        ImmutableList.of(
            newScanQueryBuilder()
                .dataSource(CalciteTests.DATASOURCE3)
                .intervals(querySegmentSpec(Filtration.eternity()))
                .columns("dim1")
                .filters(selector("d1", "1.7", null))
                .resultFormat(ScanQuery.ResultFormat.RESULT_FORMAT_COMPACTED_LIST)
                .limit(1)
                .context(QUERY_CONTEXT_DEFAULT)
                .build()
        ),
        ImmutableList.of(
            new Object[]{"10.1"}
        )
    );
  }

  @Test
  public void testFilterLongDimension() throws Exception
  {
    testQuery(
        "SELECT dim1 FROM numfoo WHERE l1 = 7 LIMIT 1",
        ImmutableList.of(
            newScanQueryBuilder()
                .dataSource(CalciteTests.DATASOURCE3)
                .intervals(querySegmentSpec(Filtration.eternity()))
                .columns("dim1")
                .filters(selector("l1", "7", null))
                .resultFormat(ScanQuery.ResultFormat.RESULT_FORMAT_COMPACTED_LIST)
                .limit(1)
                .context(QUERY_CONTEXT_DEFAULT)
                .build()
        ),
        ImmutableList.of(
            new Object[]{""}
        )
    );
  }

  @Test
  public void testTrigonometricFunction() throws Exception
  {
    testQuery(
        PLANNER_CONFIG_DEFAULT,
        QUERY_CONTEXT_DONT_SKIP_EMPTY_BUCKETS,
        "SELECT exp(count(*)) + 10, sin(pi / 6), cos(pi / 6), tan(pi / 6), cot(pi / 6)," +
        "asin(exp(count(*)) / 2), acos(exp(count(*)) / 2), atan(exp(count(*)) / 2), atan2(exp(count(*)), 1) " +
        "FROM druid.foo WHERE  dim2 = 0",
        CalciteTests.REGULAR_USER_AUTH_RESULT,
        ImmutableList.of(Druids.newTimeseriesQueryBuilder()
                               .dataSource(CalciteTests.DATASOURCE1)
                               .intervals(querySegmentSpec(Filtration.eternity()))
                               .filters(selector("dim2", "0", null))
                               .granularity(Granularities.ALL)
                               .aggregators(aggregators(
                                   new CountAggregatorFactory("a0")
                               ))
                               .postAggregators(
                                   expressionPostAgg("p0", "(exp(\"a0\") + 10)"),
                                   expressionPostAgg("p1", "sin((pi() / 6))"),
                                   expressionPostAgg("p2", "cos((pi() / 6))"),
                                   expressionPostAgg("p3", "tan((pi() / 6))"),
                                   expressionPostAgg("p4", "cot((pi() / 6))"),
                                   expressionPostAgg("p5", "asin((exp(\"a0\") / 2))"),
                                   expressionPostAgg("p6", "acos((exp(\"a0\") / 2))"),
                                   expressionPostAgg("p7", "atan((exp(\"a0\") / 2))"),
                                   expressionPostAgg("p8", "atan2(exp(\"a0\"),1)")
                               )
                               .context(QUERY_CONTEXT_DONT_SKIP_EMPTY_BUCKETS)
                               .build()),
        ImmutableList.of(
            new Object[]{
                11.0,
                Math.sin(Math.PI / 6),
                Math.cos(Math.PI / 6),
                Math.tan(Math.PI / 6),
                Math.cos(Math.PI / 6) / Math.sin(Math.PI / 6),
                Math.asin(0.5),
                Math.acos(0.5),
                Math.atan(0.5),
                Math.atan2(1, 1)
            }
        )
    );
  }

  @Test
  public void testRadiansAndDegrees() throws Exception
  {
    testQuery(
        "SELECT RADIANS(m1 * 15)/DEGREES(m2) FROM numfoo WHERE dim1 = '1'",
        ImmutableList.of(
            newScanQueryBuilder()
                .dataSource(CalciteTests.DATASOURCE3)
                .intervals(querySegmentSpec(Filtration.eternity()))
                .virtualColumns(
                    expressionVirtualColumn("v0", "(toRadians((\"m1\" * 15)) / toDegrees(\"m2\"))", ValueType.DOUBLE)
                )
                .columns("v0")
                .filters(selector("dim1", "1", null))
                .resultFormat(ScanQuery.ResultFormat.RESULT_FORMAT_COMPACTED_LIST)
                .context(QUERY_CONTEXT_DEFAULT)
                .build()
        ),
        ImmutableList.of(
            new Object[]{Math.toRadians(60) / Math.toDegrees(4)}
        )
    );
  }

  @Test
  public void testTimestampDiff() throws Exception
  {
    testQuery(
        "SELECT TIMESTAMPDIFF(DAY, TIMESTAMP '1999-01-01 00:00:00', __time), \n"
        + "TIMESTAMPDIFF(DAY, __time, DATE '2001-01-01'), \n"
        + "TIMESTAMPDIFF(HOUR, TIMESTAMP '1999-12-31 01:00:00', __time), \n"
        + "TIMESTAMPDIFF(MINUTE, TIMESTAMP '1999-12-31 23:58:03', __time), \n"
        + "TIMESTAMPDIFF(SECOND, TIMESTAMP '1999-12-31 23:59:03', __time), \n"
        + "TIMESTAMPDIFF(MONTH, TIMESTAMP '1999-11-01 00:00:00', __time), \n"
        + "TIMESTAMPDIFF(YEAR, TIMESTAMP '1996-11-01 00:00:00', __time), \n"
        + "TIMESTAMPDIFF(QUARTER, TIMESTAMP '1996-10-01 00:00:00', __time), \n"
        + "TIMESTAMPDIFF(WEEK, TIMESTAMP '1998-10-01 00:00:00', __time) \n"
        + "FROM druid.foo\n"
        + "LIMIT 2",
        ImmutableList.of(
            newScanQueryBuilder()
                .dataSource(CalciteTests.DATASOURCE1)
                .intervals(querySegmentSpec(Filtration.eternity()))
                .virtualColumns(
                    expressionVirtualColumn("v0", "div((\"__time\" - 915148800000),86400000)", ValueType.LONG),
                    expressionVirtualColumn("v1", "div((978307200000 - \"__time\"),86400000)", ValueType.LONG),
                    expressionVirtualColumn("v2", "div((\"__time\" - 946602000000),3600000)", ValueType.LONG),
                    expressionVirtualColumn("v3", "div((\"__time\" - 946684683000),60000)", ValueType.LONG),
                    expressionVirtualColumn("v4", "div((\"__time\" - 946684743000),1000)", ValueType.LONG),
                    expressionVirtualColumn("v5", "subtract_months(\"__time\",941414400000,'UTC')", ValueType.LONG),
                    expressionVirtualColumn(
                        "v6",
                        "div(subtract_months(\"__time\",846806400000,'UTC'),12)",
                        ValueType.LONG
                    ),
                    expressionVirtualColumn(
                        "v7",
                        "div(subtract_months(\"__time\",844128000000,'UTC'),3)",
                        ValueType.LONG
                    ),
                    expressionVirtualColumn("v8", "div(div((\"__time\" - 907200000000),1000),604800)", ValueType.LONG)
                )
                .columns("v0", "v1", "v2", "v3", "v4", "v5", "v6", "v7", "v8")
                .limit(2)
                .resultFormat(ScanQuery.ResultFormat.RESULT_FORMAT_COMPACTED_LIST)
                .context(QUERY_CONTEXT_DEFAULT)
                .build()

        ),
        ImmutableList.of(
            new Object[]{365, 366, 23, 1, 57, 2, 3, 13, 65},
            new Object[]{366, 365, 47, 1441, 86457, 2, 3, 13, 65}
        )
    );
  }

  @Test
  public void testTimestampCeil() throws Exception
  {
    testQuery(
        "SELECT CEIL(TIMESTAMP '2000-01-01 00:00:00' TO DAY), \n"
        + "CEIL(TIMESTAMP '2000-01-01 01:00:00' TO DAY) \n"
        + "FROM druid.foo\n"
        + "LIMIT 1",
        ImmutableList.of(
            newScanQueryBuilder()
                .dataSource(CalciteTests.DATASOURCE1)
                .intervals(querySegmentSpec(Filtration.eternity()))
                .virtualColumns(
                    expressionVirtualColumn("v0", "946684800000", ValueType.LONG),
                    expressionVirtualColumn("v1", "946771200000", ValueType.LONG)
                )
                .columns("v0", "v1")
                .limit(1)
                .resultFormat(ScanQuery.ResultFormat.RESULT_FORMAT_COMPACTED_LIST)
                .context(QUERY_CONTEXT_DEFAULT)
                .build()

        ),
        ImmutableList.of(
            new Object[]{
                Calcites.jodaToCalciteTimestamp(
                    DateTimes.of("2000-01-01"),
                    DateTimeZone.UTC
                ),
                Calcites.jodaToCalciteTimestamp(
                    DateTimes.of("2000-01-02"),
                    DateTimeZone.UTC
                )
            }
        )
    );
  }

  @Test
  public void testMultiValueStringWorksLikeStringGroupBy() throws Exception
  {
    List<Object[]> expected;
    if (NullHandling.replaceWithDefault()) {
      expected = ImmutableList.of(
          new Object[]{"foo", 3L},
          new Object[]{"bfoo", 2L},
          new Object[]{"afoo", 1L},
          new Object[]{"cfoo", 1L},
          new Object[]{"dfoo", 1L}
      );
    } else {
      expected = ImmutableList.of(
          new Object[]{null, 2L},
          new Object[]{"bfoo", 2L},
          new Object[]{"afoo", 1L},
          new Object[]{"cfoo", 1L},
          new Object[]{"dfoo", 1L},
          new Object[]{"foo", 1L}
      );
    }
    testQuery(
        "SELECT concat(dim3, 'foo'), SUM(cnt) FROM druid.numfoo GROUP BY 1 ORDER BY 2 DESC",
        ImmutableList.of(
            GroupByQuery.builder()
                        .setDataSource(CalciteTests.DATASOURCE3)
                        .setInterval(querySegmentSpec(Filtration.eternity()))
                        .setGranularity(Granularities.ALL)
                        .setVirtualColumns(expressionVirtualColumn("v0", "concat(\"dim3\",'foo')", ValueType.STRING))
                        .setDimensions(
                            dimensions(
                                new DefaultDimensionSpec("v0", "v0", ValueType.STRING)
                            )
                        )
                        .setAggregatorSpecs(aggregators(new LongSumAggregatorFactory("a0", "cnt")))
                        .setLimitSpec(new DefaultLimitSpec(
                            ImmutableList.of(new OrderByColumnSpec(
                                "a0",
                                Direction.DESCENDING,
                                StringComparators.NUMERIC
                            )),
                            Integer.MAX_VALUE
                        ))
                        .setContext(QUERY_CONTEXT_DEFAULT)
                        .build()
        ),
        expected
    );
  }

  @Test
  public void testMultiValueStringWorksLikeStringGroupByWithFilter() throws Exception
  {
    testQuery(
        "SELECT concat(dim3, 'foo'), SUM(cnt) FROM druid.numfoo where concat(dim3, 'foo') = 'bfoo' GROUP BY 1 ORDER BY 2 DESC",
        ImmutableList.of(
            GroupByQuery.builder()
                        .setDataSource(CalciteTests.DATASOURCE3)
                        .setInterval(querySegmentSpec(Filtration.eternity()))
                        .setGranularity(Granularities.ALL)
                        .setVirtualColumns(expressionVirtualColumn("v0", "concat(\"dim3\",'foo')", ValueType.STRING))
                        .setDimensions(
                            dimensions(
                                new DefaultDimensionSpec("v0", "v0", ValueType.STRING)
                            )
                        )
                        .setDimFilter(selector("v0", "bfoo", null))
                        .setAggregatorSpecs(aggregators(new LongSumAggregatorFactory("a0", "cnt")))
                        .setLimitSpec(new DefaultLimitSpec(
                            ImmutableList.of(new OrderByColumnSpec(
                                "a0",
                                Direction.DESCENDING,
                                StringComparators.NUMERIC
                            )),
                            Integer.MAX_VALUE
                        ))
                        .setContext(QUERY_CONTEXT_DEFAULT)
                        .build()
        ),
        ImmutableList.of(
            new Object[]{"bfoo", 2L},
            new Object[]{"afoo", 1L},
            new Object[]{"cfoo", 1L}
        )
    );
  }

  @Test
  public void testMultiValueStringWorksLikeStringScan() throws Exception
  {
    final String nullVal = NullHandling.replaceWithDefault() ? "[\"foo\"]" : "[null]";
    testQuery(
        "SELECT concat(dim3, 'foo') FROM druid.numfoo",
        ImmutableList.of(
            new Druids.ScanQueryBuilder()
                        .dataSource(CalciteTests.DATASOURCE3)
                        .intervals(querySegmentSpec(Filtration.eternity()))
                        .virtualColumns(expressionVirtualColumn("v0", "concat(\"dim3\",'foo')", ValueType.STRING))
                        .columns(ImmutableList.of("v0"))
                        .context(QUERY_CONTEXT_DEFAULT)
                        .resultFormat(ScanQuery.ResultFormat.RESULT_FORMAT_COMPACTED_LIST)
                        .legacy(false)
                        .build()
        ),
        ImmutableList.of(
            new Object[]{"[\"afoo\",\"bfoo\"]"},
            new Object[]{"[\"bfoo\",\"cfoo\"]"},
            new Object[]{"[\"dfoo\"]"},
            new Object[]{"[\"foo\"]"},
            new Object[]{nullVal},
            new Object[]{nullVal}
        )
    );
  }

  @Test
  public void testMultiValueStringWorksLikeStringScanWithFilter() throws Exception
  {
    testQuery(
        "SELECT concat(dim3, 'foo') FROM druid.numfoo where concat(dim3, 'foo') = 'bfoo'",
        ImmutableList.of(
            new Druids.ScanQueryBuilder()
                .dataSource(CalciteTests.DATASOURCE3)
                .intervals(querySegmentSpec(Filtration.eternity()))
                .virtualColumns(expressionVirtualColumn("v0", "concat(\"dim3\",'foo')", ValueType.STRING))
                .filters(selector("v0", "bfoo", null))
                .columns(ImmutableList.of("v0"))
                .context(QUERY_CONTEXT_DEFAULT)
                .resultFormat(ScanQuery.ResultFormat.RESULT_FORMAT_COMPACTED_LIST)
                .legacy(false)
                .build()
        ),
        ImmutableList.of(
            new Object[]{"[\"afoo\",\"bfoo\"]"},
            new Object[]{"[\"bfoo\",\"cfoo\"]"}
        )
    );
  }

  @Test
<<<<<<< HEAD
  public void testMultiValueStringSlice() throws Exception
  {
    final String nullVal = NullHandling.replaceWithDefault() ? "[\"foo\"]" : "[null]";
    testQuery(
        "SELECT MV_SLICE(dim3, 1) FROM druid.numfoo",
        ImmutableList.of(
            new Druids.ScanQueryBuilder()
                .dataSource(CalciteTests.DATASOURCE3)
                .intervals(querySegmentSpec(Filtration.eternity()))
                .virtualColumns(expressionVirtualColumn("v0", "array_slice(\"dim3\",1)", ValueType.STRING))
                .columns(ImmutableList.of("v0"))
                .context(QUERY_CONTEXT_DEFAULT)
                .resultFormat(ScanQuery.ResultFormat.RESULT_FORMAT_COMPACTED_LIST)
                .legacy(false)
                .build()
        ),
        ImmutableList.of(
            new Object[]{"[\"b\"]"},
            new Object[]{"[\"c\"]"},
            new Object[]{"[]"},
            new Object[]{"[]"},
            new Object[]{"[]"},
            new Object[]{"[]"}
        )
    );
  }


  @Test
  public void testMultiValueStringLength() throws Exception
  {
    testQuery(
        "SELECT dim1, MV_LENGTH(dim3), SUM(cnt) FROM druid.numfoo GROUP BY 1, 2 ORDER BY 2 DESC",
        ImmutableList.of(
            GroupByQuery.builder()
                        .setDataSource(CalciteTests.DATASOURCE3)
                        .setInterval(querySegmentSpec(Filtration.eternity()))
                        .setGranularity(Granularities.ALL)
                        .setVirtualColumns(expressionVirtualColumn("v0", "array_length(\"dim3\")", ValueType.LONG))
                        .setDimensions(
                            dimensions(
                                new DefaultDimensionSpec("dim1", "_d0", ValueType.STRING),
                                new DefaultDimensionSpec("v0", "v0", ValueType.LONG)
                            )
                        )
                        .setAggregatorSpecs(aggregators(new LongSumAggregatorFactory("a0", "cnt")))
                        .setLimitSpec(new DefaultLimitSpec(
                            ImmutableList.of(new OrderByColumnSpec(
                                "v0",
                                Direction.DESCENDING,
                                StringComparators.NUMERIC
                            )),
                            Integer.MAX_VALUE
                        ))
                        .setContext(QUERY_CONTEXT_DEFAULT)
                        .build()
        ),
        ImmutableList.of(
            new Object[]{"", 2, 1L},
            new Object[]{"10.1", 2, 1L},
            new Object[]{"1", 1, 1L},
            new Object[]{"2", 1, 1L},
            new Object[]{"abc", 1, 1L},
            new Object[]{"def", 1, 1L}
        )
    );
  }

  @Test
  public void testMultiValueStringAppend() throws Exception
  {
    ImmutableList<Object[]> results;
    if (NullHandling.replaceWithDefault()) {
      results = ImmutableList.of(
          new Object[]{"foo", 6L},
          new Object[]{"", 3L},
          new Object[]{"b", 2L},
          new Object[]{"a", 1L},
          new Object[]{"c", 1L},
          new Object[]{"d", 1L}
      );
    } else {
      results = ImmutableList.of(
          new Object[]{"foo", 6L},
          new Object[]{null, 2L},
          new Object[]{"b", 2L},
          new Object[]{"", 1L},
          new Object[]{"a", 1L},
          new Object[]{"c", 1L},
          new Object[]{"d", 1L}
      );
    }
    testQuery(
        "SELECT MV_APPEND(dim3, 'foo'), SUM(cnt) FROM druid.numfoo GROUP BY 1 ORDER BY 2 DESC",
        ImmutableList.of(
            GroupByQuery.builder()
                        .setDataSource(CalciteTests.DATASOURCE3)
                        .setInterval(querySegmentSpec(Filtration.eternity()))
                        .setGranularity(Granularities.ALL)
                        .setVirtualColumns(expressionVirtualColumn("v0", "array_append(\"dim3\",'foo')", ValueType.STRING))
                        .setDimensions(
                            dimensions(
                                new DefaultDimensionSpec("v0", "v0", ValueType.STRING)
                            )
                        )
                        .setAggregatorSpecs(aggregators(new LongSumAggregatorFactory("a0", "cnt")))
                        .setLimitSpec(new DefaultLimitSpec(
                            ImmutableList.of(new OrderByColumnSpec(
                                "a0",
                                Direction.DESCENDING,
                                StringComparators.NUMERIC
                            )),
                            Integer.MAX_VALUE
                        ))
                        .setContext(QUERY_CONTEXT_DEFAULT)
                        .build()
        ),
        results
=======
  public void testNvlColumns() throws Exception
  {
    testQuery(
        "SELECT NVL(dim2, dim1), COUNT(*) FROM druid.foo GROUP BY NVL(dim2, dim1)\n",
        ImmutableList.of(
            GroupByQuery.builder()
                        .setDataSource(CalciteTests.DATASOURCE1)
                        .setInterval(querySegmentSpec(Filtration.eternity()))
                        .setGranularity(Granularities.ALL)
                        .setVirtualColumns(
                            expressionVirtualColumn(
                                "v0",
                                "case_searched(notnull(\"dim2\"),\"dim2\",\"dim1\")",
                                ValueType.STRING
                            )
                        )
                        .setDimensions(dimensions(new DefaultDimensionSpec("v0", "v0", ValueType.STRING)))
                        .setAggregatorSpecs(aggregators(new CountAggregatorFactory("a0")))
                        .setContext(QUERY_CONTEXT_DEFAULT)
                        .build()
        ),
        NullHandling.replaceWithDefault() ?
        ImmutableList.of(
            new Object[]{"10.1", 1L},
            new Object[]{"2", 1L},
            new Object[]{"a", 2L},
            new Object[]{"abc", 2L}
        ) :
        ImmutableList.of(
            new Object[]{"", 1L},
            new Object[]{"10.1", 1L},
            new Object[]{"a", 2L},
            new Object[]{"abc", 2L}
        )
>>>>>>> 93b738bb
    );
  }

  @Test
<<<<<<< HEAD
  public void testMultiValueStringPrepend() throws Exception
  {
    ImmutableList<Object[]> results;
    if (NullHandling.replaceWithDefault()) {
      results = ImmutableList.of(
          new Object[]{"foo", 6L},
          new Object[]{"", 3L},
          new Object[]{"b", 2L},
          new Object[]{"a", 1L},
          new Object[]{"c", 1L},
          new Object[]{"d", 1L}
      );
    } else {
      results = ImmutableList.of(
          new Object[]{"foo", 6L},
          new Object[]{null, 2L},
          new Object[]{"b", 2L},
          new Object[]{"", 1L},
          new Object[]{"a", 1L},
          new Object[]{"c", 1L},
          new Object[]{"d", 1L}
      );
    }
    testQuery(
        "SELECT MV_PREPEND('foo', dim3), SUM(cnt) FROM druid.numfoo GROUP BY 1 ORDER BY 2 DESC",
        ImmutableList.of(
            GroupByQuery.builder()
                        .setDataSource(CalciteTests.DATASOURCE3)
                        .setInterval(querySegmentSpec(Filtration.eternity()))
                        .setGranularity(Granularities.ALL)
                        .setVirtualColumns(expressionVirtualColumn("v0", "array_prepend('foo',\"dim3\")", ValueType.STRING))
                        .setDimensions(
                            dimensions(
                                new DefaultDimensionSpec("v0", "v0", ValueType.STRING)
                            )
                        )
                        .setAggregatorSpecs(aggregators(new LongSumAggregatorFactory("a0", "cnt")))
                        .setLimitSpec(new DefaultLimitSpec(
                            ImmutableList.of(new OrderByColumnSpec(
                                "a0",
                                Direction.DESCENDING,
                                StringComparators.NUMERIC
                            )),
                            Integer.MAX_VALUE
                        ))
                        .setContext(QUERY_CONTEXT_DEFAULT)
                        .build()
        ),
        results
    );
  }

  @Test
  public void testMultiValueStringConcat() throws Exception
  {
    ImmutableList<Object[]> results;
    if (NullHandling.replaceWithDefault()) {
      results = ImmutableList.of(
          new Object[]{"", 6L},
          new Object[]{"b", 4L},
          new Object[]{"a", 2L},
          new Object[]{"c", 2L},
          new Object[]{"d", 2L}
      );
    } else {
      results = ImmutableList.of(
          new Object[]{null, 4L},
          new Object[]{"b", 4L},
          new Object[]{"", 2L},
          new Object[]{"a", 2L},
          new Object[]{"c", 2L},
          new Object[]{"d", 2L}
      );
    }
    testQuery(
        "SELECT MV_CONCAT(dim3, dim3), SUM(cnt) FROM druid.numfoo GROUP BY 1 ORDER BY 2 DESC",
        ImmutableList.of(
            GroupByQuery.builder()
                        .setDataSource(CalciteTests.DATASOURCE3)
                        .setInterval(querySegmentSpec(Filtration.eternity()))
                        .setGranularity(Granularities.ALL)
                        .setVirtualColumns(expressionVirtualColumn("v0", "array_concat(\"dim3\",\"dim3\")", ValueType.STRING))
                        .setDimensions(
                            dimensions(
                                new DefaultDimensionSpec("v0", "v0", ValueType.STRING)
                            )
                        )
                        .setAggregatorSpecs(aggregators(new LongSumAggregatorFactory("a0", "cnt")))
                        .setLimitSpec(new DefaultLimitSpec(
                            ImmutableList.of(new OrderByColumnSpec(
                                "a0",
                                Direction.DESCENDING,
                                StringComparators.NUMERIC
                            )),
                            Integer.MAX_VALUE
                        ))
                        .setContext(QUERY_CONTEXT_DEFAULT)
                        .build()
        ),
        results
=======
  public void testSelectConstantArrayExpressionFromTable() throws Exception
  {
    testQuery(
        "SELECT ARRAY[1,2] as arr, dim1 FROM foo LIMIT 1",
        ImmutableList.of(
            newScanQueryBuilder()
                .dataSource(CalciteTests.DATASOURCE1)
                .intervals(querySegmentSpec(Filtration.eternity()))
                .virtualColumns(expressionVirtualColumn("v0", "array(1,2)", ValueType.STRING))
                .columns("dim1", "v0")
                .resultFormat(ScanQuery.ResultFormat.RESULT_FORMAT_COMPACTED_LIST)
                .limit(1)
                .context(QUERY_CONTEXT_DEFAULT)
                .build()
        ),
        ImmutableList.of(
            new Object[]{"[\"1\",\"2\"]", ""}
        )
>>>>>>> 93b738bb
    );
  }

  @Test
<<<<<<< HEAD
  public void testMultiValueStringOffset() throws Exception
  {
    testQuery(
        "SELECT MV_OFFSET(dim3, 1), SUM(cnt) FROM druid.numfoo GROUP BY 1 ORDER BY 2 DESC",
        ImmutableList.of(
            GroupByQuery.builder()
                        .setDataSource(CalciteTests.DATASOURCE3)
                        .setInterval(querySegmentSpec(Filtration.eternity()))
                        .setGranularity(Granularities.ALL)
                        .setVirtualColumns(expressionVirtualColumn("v0", "array_offset(\"dim3\",1)", ValueType.STRING))
                        .setDimensions(
                            dimensions(
                                new DefaultDimensionSpec("v0", "v0", ValueType.STRING)
                            )
                        )
                        .setAggregatorSpecs(aggregators(new LongSumAggregatorFactory("a0", "cnt")))
                        .setLimitSpec(new DefaultLimitSpec(
                            ImmutableList.of(new OrderByColumnSpec(
                                "a0",
                                Direction.DESCENDING,
                                StringComparators.NUMERIC
                            )),
                            Integer.MAX_VALUE
                        ))
                        .setContext(QUERY_CONTEXT_DEFAULT)
                        .build()
        ),
        ImmutableList.of(
            new Object[]{NullHandling.defaultStringValue(), 4L},
            new Object[]{"b", 1L},
            new Object[]{"c", 1L}
=======
  public void testSelectNonConstantArrayExpressionFromTable() throws Exception
  {
    testQuery(
        "SELECT ARRAY[CONCAT(dim1, 'word'),'up'] as arr, dim1 FROM foo LIMIT 5",
        ImmutableList.of(
            newScanQueryBuilder()
                .dataSource(CalciteTests.DATASOURCE1)
                .intervals(querySegmentSpec(Filtration.eternity()))
                .virtualColumns(expressionVirtualColumn("v0", "array(concat(\"dim1\",'word'),'up')", ValueType.STRING))
                .columns("dim1", "v0")
                .resultFormat(ScanQuery.ResultFormat.RESULT_FORMAT_COMPACTED_LIST)
                .limit(5)
                .context(QUERY_CONTEXT_DEFAULT)
                .build()
        ),
        ImmutableList.of(
            new Object[]{"[\"word\",\"up\"]", ""},
            new Object[]{"[\"10.1word\",\"up\"]", "10.1"},
            new Object[]{"[\"2word\",\"up\"]", "2"},
            new Object[]{"[\"1word\",\"up\"]", "1"},
            new Object[]{"[\"defword\",\"up\"]", "def"}
>>>>>>> 93b738bb
        )
    );
  }

  @Test
<<<<<<< HEAD
  public void testMultiValueStringOrdinal() throws Exception
  {
    testQuery(
        "SELECT MV_ORDINAL(dim3, 2), SUM(cnt) FROM druid.numfoo GROUP BY 1 ORDER BY 2 DESC",
        ImmutableList.of(
            GroupByQuery.builder()
                        .setDataSource(CalciteTests.DATASOURCE3)
                        .setInterval(querySegmentSpec(Filtration.eternity()))
                        .setGranularity(Granularities.ALL)
                        .setVirtualColumns(expressionVirtualColumn("v0", "array_ordinal(\"dim3\",2)", ValueType.STRING))
                        .setDimensions(
                            dimensions(
                                new DefaultDimensionSpec("v0", "v0", ValueType.STRING)
                            )
                        )
                        .setAggregatorSpecs(aggregators(new LongSumAggregatorFactory("a0", "cnt")))
                        .setLimitSpec(new DefaultLimitSpec(
                            ImmutableList.of(new OrderByColumnSpec(
                                "a0",
                                Direction.DESCENDING,
                                StringComparators.NUMERIC
                            )),
                            Integer.MAX_VALUE
                        ))
                        .setContext(QUERY_CONTEXT_DEFAULT)
                        .build()
        ),
        ImmutableList.of(
            new Object[]{NullHandling.defaultStringValue(), 4L},
            new Object[]{"b", 1L},
            new Object[]{"c", 1L}
        )
=======
  public void testSelectNonConstantArrayExpressionFromTableFailForMultival() throws Exception
  {
    // without expression output type inference to prevent this, the automatic translation will try to turn this into
    //
    //    `map((dim3) -> array(concat(dim3,'word'),'up'), dim3)`
    //
    // This error message will get better in the future. The error without translation would be:
    //
    //    org.apache.druid.java.util.common.RE: Unhandled array constructor element type [STRING_ARRAY]

    expectedException.expect(RuntimeException.class);
    expectedException.expectMessage("Unhandled map function output type [STRING_ARRAY]");
    testQuery(
        "SELECT ARRAY[CONCAT(dim3, 'word'),'up'] as arr, dim1 FROM foo LIMIT 5",
        ImmutableList.of(),
        ImmutableList.of()
>>>>>>> 93b738bb
    );
  }

  @Test
<<<<<<< HEAD
  public void testMultiValueStringOffsetOf() throws Exception
  {
    testQuery(
        "SELECT MV_OFFSET_OF(dim3, 'b'), SUM(cnt) FROM druid.numfoo GROUP BY 1 ORDER BY 2 DESC",
        ImmutableList.of(
            GroupByQuery.builder()
                        .setDataSource(CalciteTests.DATASOURCE3)
                        .setInterval(querySegmentSpec(Filtration.eternity()))
                        .setGranularity(Granularities.ALL)
                        .setVirtualColumns(expressionVirtualColumn("v0", "array_offset_of(\"dim3\",'b')", ValueType.LONG))
                        .setDimensions(
                            dimensions(
                                new DefaultDimensionSpec("v0", "v0", ValueType.LONG)
                            )
                        )
                        .setAggregatorSpecs(aggregators(new LongSumAggregatorFactory("a0", "cnt")))
                        .setLimitSpec(new DefaultLimitSpec(
                            ImmutableList.of(new OrderByColumnSpec(
                                "a0",
                                Direction.DESCENDING,
                                StringComparators.NUMERIC
                            )),
                            Integer.MAX_VALUE
                        ))
                        .setContext(QUERY_CONTEXT_DEFAULT)
                        .build()
        ),
        ImmutableList.of(
            new Object[]{NullHandling.replaceWithDefault() ? -1 : null, 4L},
            new Object[]{0, 1L},
            new Object[]{1, 1L}
=======
  public void testMultiValueStringOverlapFilter() throws Exception
  {
    testQuery(
        "SELECT dim3 FROM druid.numfoo WHERE MV_OVERLAP(dim3, ARRAY['a','b']) LIMIT 5",
        ImmutableList.of(
            newScanQueryBuilder()
                .dataSource(CalciteTests.DATASOURCE3)
                .intervals(querySegmentSpec(Filtration.eternity()))
                .filters(expressionFilter("array_overlap(\"dim3\",array('a','b'))"))
                .columns("dim3")
                .resultFormat(ScanQuery.ResultFormat.RESULT_FORMAT_COMPACTED_LIST)
                .limit(5)
                .context(QUERY_CONTEXT_DEFAULT)
                .build()
        ),
        ImmutableList.of(
            new Object[]{"[\"a\",\"b\"]"},
            new Object[]{"[\"b\",\"c\"]"}
>>>>>>> 93b738bb
        )
    );
  }

  @Test
<<<<<<< HEAD
  public void testMultiValueStringOrdinalOf() throws Exception
  {
    testQuery(
        "SELECT MV_ORDINAL_OF(dim3, 'b'), SUM(cnt) FROM druid.numfoo GROUP BY 1 ORDER BY 2 DESC",
        ImmutableList.of(
            GroupByQuery.builder()
                        .setDataSource(CalciteTests.DATASOURCE3)
                        .setInterval(querySegmentSpec(Filtration.eternity()))
                        .setGranularity(Granularities.ALL)
                        .setVirtualColumns(expressionVirtualColumn("v0", "array_ordinal_of(\"dim3\",'b')", ValueType.LONG))
                        .setDimensions(
                            dimensions(
                                new DefaultDimensionSpec("v0", "v0", ValueType.LONG)
                            )
                        )
                        .setAggregatorSpecs(aggregators(new LongSumAggregatorFactory("a0", "cnt")))
                        .setLimitSpec(new DefaultLimitSpec(
                            ImmutableList.of(new OrderByColumnSpec(
                                "a0",
                                Direction.DESCENDING,
                                StringComparators.NUMERIC
                            )),
                            Integer.MAX_VALUE
                        ))
                        .setContext(QUERY_CONTEXT_DEFAULT)
                        .build()
        ),
        ImmutableList.of(
            new Object[]{NullHandling.replaceWithDefault() ? -1 : null, 4L},
            new Object[]{1, 1L},
            new Object[]{2, 1L}
=======
  public void testMultiValueStringOverlapFilterNonConstant() throws Exception
  {
    testQuery(
        "SELECT dim3 FROM druid.numfoo WHERE MV_OVERLAP(dim3, ARRAY['a','b']) LIMIT 5",
        ImmutableList.of(
            newScanQueryBuilder()
                .dataSource(CalciteTests.DATASOURCE3)
                .intervals(querySegmentSpec(Filtration.eternity()))
                .filters(expressionFilter("array_overlap(\"dim3\",array('a','b'))"))
                .columns("dim3")
                .resultFormat(ScanQuery.ResultFormat.RESULT_FORMAT_COMPACTED_LIST)
                .limit(5)
                .context(QUERY_CONTEXT_DEFAULT)
                .build()
        ),
        ImmutableList.of(
            new Object[]{"[\"a\",\"b\"]"},
            new Object[]{"[\"b\",\"c\"]"}
>>>>>>> 93b738bb
        )
    );
  }

  @Test
<<<<<<< HEAD
  public void testMultiValueStringToString() throws Exception
  {
    ImmutableList<Object[]> results;
    if (NullHandling.replaceWithDefault()) {
      results = ImmutableList.of(
          new Object[]{"", 3L},
          new Object[]{"a,b", 1L},
          new Object[]{"b,c", 1L},
          new Object[]{"d", 1L}
      );
    } else {
      results = ImmutableList.of(
          new Object[]{null, 2L},
          new Object[]{"", 1L},
          new Object[]{"a,b", 1L},
          new Object[]{"b,c", 1L},
          new Object[]{"d", 1L}
      );
    }
    testQuery(
        "SELECT MV_TO_STRING(dim3, ','), SUM(cnt) FROM druid.numfoo GROUP BY 1 ORDER BY 2 DESC",
        ImmutableList.of(
            GroupByQuery.builder()
                        .setDataSource(CalciteTests.DATASOURCE3)
                        .setInterval(querySegmentSpec(Filtration.eternity()))
                        .setGranularity(Granularities.ALL)
                        .setVirtualColumns(expressionVirtualColumn("v0", "array_to_string(\"dim3\",',')", ValueType.STRING))
                        .setDimensions(
                            dimensions(
                                new DefaultDimensionSpec("v0", "v0", ValueType.STRING)
                            )
                        )
                        .setAggregatorSpecs(aggregators(new LongSumAggregatorFactory("a0", "cnt")))
                        .setLimitSpec(new DefaultLimitSpec(
                            ImmutableList.of(new OrderByColumnSpec(
                                "a0",
                                Direction.DESCENDING,
                                StringComparators.NUMERIC
                            )),
                            Integer.MAX_VALUE
                        ))
                        .setContext(QUERY_CONTEXT_DEFAULT)
                        .build()
        ),
        results
    );
  }

  @Test
  public void testMultiValueStringToStringToMultiValueString() throws Exception
  {
    ImmutableList<Object[]> results;
    if (NullHandling.replaceWithDefault()) {
      results = ImmutableList.of(
          new Object[]{"d", 7L},
          new Object[]{"", 3L},
          new Object[]{"b", 2L},
          new Object[]{"a", 1L},
          new Object[]{"c", 1L}
      );
    } else {
      results = ImmutableList.of(
          new Object[]{"d", 5L},
          new Object[]{null, 2L},
          new Object[]{"b", 2L},
          new Object[]{"", 1L},
          new Object[]{"a", 1L},
          new Object[]{"c", 1L}
      );
    }
    testQuery(
        "SELECT STRING_TO_MV(CONCAT(MV_TO_STRING(dim3, ','), ',d'), ','), SUM(cnt) FROM druid.numfoo WHERE MV_LENGTH(dim3) > 0 GROUP BY 1 ORDER BY 2 DESC",
        ImmutableList.of(
            GroupByQuery.builder()
                        .setDataSource(CalciteTests.DATASOURCE3)
                        .setInterval(querySegmentSpec(Filtration.eternity()))
                        .setGranularity(Granularities.ALL)
                        .setVirtualColumns(
                            expressionVirtualColumn("v0", "array_length(\"dim3\")", ValueType.LONG),
                            expressionVirtualColumn(
                                "v1",
                                "string_to_array(concat(array_to_string(\"dim3\",','),',d'),',')",
                                ValueType.STRING
                            )
                        )
                        .setDimFilter(bound("v0", "0", null, true, false, null, StringComparators.NUMERIC))
                        .setDimensions(
                            dimensions(
                                new DefaultDimensionSpec("v1", "v1", ValueType.STRING)
                            )
                        )
                        .setAggregatorSpecs(aggregators(new LongSumAggregatorFactory("a0", "cnt")))
                        .setLimitSpec(new DefaultLimitSpec(
                            ImmutableList.of(new OrderByColumnSpec(
                                "a0",
                                Direction.DESCENDING,
                                StringComparators.NUMERIC
                            )),
                            Integer.MAX_VALUE
                        ))
                        .setContext(QUERY_CONTEXT_DEFAULT)
                        .build()
        ),
        results
=======
  public void testMultiValueStringContainsFilter() throws Exception
  {
    testQuery(
        "SELECT dim3 FROM druid.numfoo WHERE MV_CONTAINS(dim3, ARRAY['a','b']) LIMIT 5",
        ImmutableList.of(
            newScanQueryBuilder()
                .dataSource(CalciteTests.DATASOURCE3)
                .intervals(querySegmentSpec(Filtration.eternity()))
                .filters(expressionFilter("array_contains(\"dim3\",array('a','b'))"))
                .columns("dim3")
                .resultFormat(ScanQuery.ResultFormat.RESULT_FORMAT_COMPACTED_LIST)
                .limit(5)
                .context(QUERY_CONTEXT_DEFAULT)
                .build()
        ),
        ImmutableList.of(
            new Object[]{"[\"a\",\"b\"]"}
        )
>>>>>>> 93b738bb
    );
  }
}<|MERGE_RESOLUTION|>--- conflicted
+++ resolved
@@ -8094,7 +8094,180 @@
   }
 
   @Test
-<<<<<<< HEAD
+  public void testNvlColumns() throws Exception
+  {
+    testQuery(
+        "SELECT NVL(dim2, dim1), COUNT(*) FROM druid.foo GROUP BY NVL(dim2, dim1)\n",
+        ImmutableList.of(
+            GroupByQuery.builder()
+                        .setDataSource(CalciteTests.DATASOURCE1)
+                        .setInterval(querySegmentSpec(Filtration.eternity()))
+                        .setGranularity(Granularities.ALL)
+                        .setVirtualColumns(
+                            expressionVirtualColumn(
+                                "v0",
+                                "case_searched(notnull(\"dim2\"),\"dim2\",\"dim1\")",
+                                ValueType.STRING
+                            )
+                        )
+                        .setDimensions(dimensions(new DefaultDimensionSpec("v0", "v0", ValueType.STRING)))
+                        .setAggregatorSpecs(aggregators(new CountAggregatorFactory("a0")))
+                        .setContext(QUERY_CONTEXT_DEFAULT)
+                        .build()
+        ),
+        NullHandling.replaceWithDefault() ?
+        ImmutableList.of(
+            new Object[]{"10.1", 1L},
+            new Object[]{"2", 1L},
+            new Object[]{"a", 2L},
+            new Object[]{"abc", 2L}
+        ) :
+        ImmutableList.of(
+            new Object[]{"", 1L},
+            new Object[]{"10.1", 1L},
+            new Object[]{"a", 2L},
+            new Object[]{"abc", 2L}
+        )
+    );
+  }
+
+  @Test
+  public void testSelectConstantArrayExpressionFromTable() throws Exception
+  {
+    testQuery(
+        "SELECT ARRAY[1,2] as arr, dim1 FROM foo LIMIT 1",
+        ImmutableList.of(
+            newScanQueryBuilder()
+                .dataSource(CalciteTests.DATASOURCE1)
+                .intervals(querySegmentSpec(Filtration.eternity()))
+                .virtualColumns(expressionVirtualColumn("v0", "array(1,2)", ValueType.STRING))
+                .columns("dim1", "v0")
+                .resultFormat(ScanQuery.ResultFormat.RESULT_FORMAT_COMPACTED_LIST)
+                .limit(1)
+                .context(QUERY_CONTEXT_DEFAULT)
+                .build()
+        ),
+        ImmutableList.of(
+            new Object[]{"[\"1\",\"2\"]", ""}
+        )
+    );
+  }
+
+  @Test
+  public void testSelectNonConstantArrayExpressionFromTable() throws Exception
+  {
+    testQuery(
+        "SELECT ARRAY[CONCAT(dim1, 'word'),'up'] as arr, dim1 FROM foo LIMIT 5",
+        ImmutableList.of(
+            newScanQueryBuilder()
+                .dataSource(CalciteTests.DATASOURCE1)
+                .intervals(querySegmentSpec(Filtration.eternity()))
+                .virtualColumns(expressionVirtualColumn("v0", "array(concat(\"dim1\",'word'),'up')", ValueType.STRING))
+                .columns("dim1", "v0")
+                .resultFormat(ScanQuery.ResultFormat.RESULT_FORMAT_COMPACTED_LIST)
+                .limit(5)
+                .context(QUERY_CONTEXT_DEFAULT)
+                .build()
+        ),
+        ImmutableList.of(
+            new Object[]{"[\"word\",\"up\"]", ""},
+            new Object[]{"[\"10.1word\",\"up\"]", "10.1"},
+            new Object[]{"[\"2word\",\"up\"]", "2"},
+            new Object[]{"[\"1word\",\"up\"]", "1"},
+            new Object[]{"[\"defword\",\"up\"]", "def"}
+        )
+    );
+  }
+
+  @Test
+  public void testSelectNonConstantArrayExpressionFromTableFailForMultival() throws Exception
+  {
+    // without expression output type inference to prevent this, the automatic translation will try to turn this into
+    //
+    //    `map((dim3) -> array(concat(dim3,'word'),'up'), dim3)`
+    //
+    // This error message will get better in the future. The error without translation would be:
+    //
+    //    org.apache.druid.java.util.common.RE: Unhandled array constructor element type [STRING_ARRAY]
+
+    expectedException.expect(RuntimeException.class);
+    expectedException.expectMessage("Unhandled map function output type [STRING_ARRAY]");
+    testQuery(
+        "SELECT ARRAY[CONCAT(dim3, 'word'),'up'] as arr, dim1 FROM foo LIMIT 5",
+        ImmutableList.of(),
+        ImmutableList.of()
+    );
+  }
+
+  @Test
+  public void testMultiValueStringOverlapFilter() throws Exception
+  {
+    testQuery(
+        "SELECT dim3 FROM druid.numfoo WHERE MV_OVERLAP(dim3, ARRAY['a','b']) LIMIT 5",
+        ImmutableList.of(
+            newScanQueryBuilder()
+                .dataSource(CalciteTests.DATASOURCE3)
+                .intervals(querySegmentSpec(Filtration.eternity()))
+                .filters(expressionFilter("array_overlap(\"dim3\",array('a','b'))"))
+                .columns("dim3")
+                .resultFormat(ScanQuery.ResultFormat.RESULT_FORMAT_COMPACTED_LIST)
+                .limit(5)
+                .context(QUERY_CONTEXT_DEFAULT)
+                .build()
+        ),
+        ImmutableList.of(
+            new Object[]{"[\"a\",\"b\"]"},
+            new Object[]{"[\"b\",\"c\"]"}
+        )
+    );
+  }
+
+  @Test
+  public void testMultiValueStringOverlapFilterNonConstant() throws Exception
+  {
+    testQuery(
+        "SELECT dim3 FROM druid.numfoo WHERE MV_OVERLAP(dim3, ARRAY['a','b']) LIMIT 5",
+        ImmutableList.of(
+            newScanQueryBuilder()
+                .dataSource(CalciteTests.DATASOURCE3)
+                .intervals(querySegmentSpec(Filtration.eternity()))
+                .filters(expressionFilter("array_overlap(\"dim3\",array('a','b'))"))
+                .columns("dim3")
+                .resultFormat(ScanQuery.ResultFormat.RESULT_FORMAT_COMPACTED_LIST)
+                .limit(5)
+                .context(QUERY_CONTEXT_DEFAULT)
+                .build()
+        ),
+        ImmutableList.of(
+            new Object[]{"[\"a\",\"b\"]"},
+            new Object[]{"[\"b\",\"c\"]"}
+        )
+    );
+  }
+
+  @Test
+  public void testMultiValueStringContainsFilter() throws Exception
+  {
+    testQuery(
+        "SELECT dim3 FROM druid.numfoo WHERE MV_CONTAINS(dim3, ARRAY['a','b']) LIMIT 5",
+        ImmutableList.of(
+            newScanQueryBuilder()
+                .dataSource(CalciteTests.DATASOURCE3)
+                .intervals(querySegmentSpec(Filtration.eternity()))
+                .filters(expressionFilter("array_contains(\"dim3\",array('a','b'))"))
+                .columns("dim3")
+                .resultFormat(ScanQuery.ResultFormat.RESULT_FORMAT_COMPACTED_LIST)
+                .limit(5)
+                .context(QUERY_CONTEXT_DEFAULT)
+                .build()
+        ),
+        ImmutableList.of(
+            new Object[]{"[\"a\",\"b\"]"}
+        )
+    );
+  }
+
+  @Test
   public void testMultiValueStringSlice() throws Exception
   {
     final String nullVal = NullHandling.replaceWithDefault() ? "[\"foo\"]" : "[null]";
@@ -8213,47 +8386,10 @@
                         .build()
         ),
         results
-=======
-  public void testNvlColumns() throws Exception
-  {
-    testQuery(
-        "SELECT NVL(dim2, dim1), COUNT(*) FROM druid.foo GROUP BY NVL(dim2, dim1)\n",
-        ImmutableList.of(
-            GroupByQuery.builder()
-                        .setDataSource(CalciteTests.DATASOURCE1)
-                        .setInterval(querySegmentSpec(Filtration.eternity()))
-                        .setGranularity(Granularities.ALL)
-                        .setVirtualColumns(
-                            expressionVirtualColumn(
-                                "v0",
-                                "case_searched(notnull(\"dim2\"),\"dim2\",\"dim1\")",
-                                ValueType.STRING
-                            )
-                        )
-                        .setDimensions(dimensions(new DefaultDimensionSpec("v0", "v0", ValueType.STRING)))
-                        .setAggregatorSpecs(aggregators(new CountAggregatorFactory("a0")))
-                        .setContext(QUERY_CONTEXT_DEFAULT)
-                        .build()
-        ),
-        NullHandling.replaceWithDefault() ?
-        ImmutableList.of(
-            new Object[]{"10.1", 1L},
-            new Object[]{"2", 1L},
-            new Object[]{"a", 2L},
-            new Object[]{"abc", 2L}
-        ) :
-        ImmutableList.of(
-            new Object[]{"", 1L},
-            new Object[]{"10.1", 1L},
-            new Object[]{"a", 2L},
-            new Object[]{"abc", 2L}
-        )
->>>>>>> 93b738bb
-    );
-  }
-
-  @Test
-<<<<<<< HEAD
+    );
+  }
+
+  @Test
   public void testMultiValueStringPrepend() throws Exception
   {
     ImmutableList<Object[]> results;
@@ -8354,31 +8490,10 @@
                         .build()
         ),
         results
-=======
-  public void testSelectConstantArrayExpressionFromTable() throws Exception
-  {
-    testQuery(
-        "SELECT ARRAY[1,2] as arr, dim1 FROM foo LIMIT 1",
-        ImmutableList.of(
-            newScanQueryBuilder()
-                .dataSource(CalciteTests.DATASOURCE1)
-                .intervals(querySegmentSpec(Filtration.eternity()))
-                .virtualColumns(expressionVirtualColumn("v0", "array(1,2)", ValueType.STRING))
-                .columns("dim1", "v0")
-                .resultFormat(ScanQuery.ResultFormat.RESULT_FORMAT_COMPACTED_LIST)
-                .limit(1)
-                .context(QUERY_CONTEXT_DEFAULT)
-                .build()
-        ),
-        ImmutableList.of(
-            new Object[]{"[\"1\",\"2\"]", ""}
-        )
->>>>>>> 93b738bb
-    );
-  }
-
-  @Test
-<<<<<<< HEAD
+    );
+  }
+
+  @Test
   public void testMultiValueStringOffset() throws Exception
   {
     testQuery(
@@ -8410,35 +8525,11 @@
             new Object[]{NullHandling.defaultStringValue(), 4L},
             new Object[]{"b", 1L},
             new Object[]{"c", 1L}
-=======
-  public void testSelectNonConstantArrayExpressionFromTable() throws Exception
-  {
-    testQuery(
-        "SELECT ARRAY[CONCAT(dim1, 'word'),'up'] as arr, dim1 FROM foo LIMIT 5",
-        ImmutableList.of(
-            newScanQueryBuilder()
-                .dataSource(CalciteTests.DATASOURCE1)
-                .intervals(querySegmentSpec(Filtration.eternity()))
-                .virtualColumns(expressionVirtualColumn("v0", "array(concat(\"dim1\",'word'),'up')", ValueType.STRING))
-                .columns("dim1", "v0")
-                .resultFormat(ScanQuery.ResultFormat.RESULT_FORMAT_COMPACTED_LIST)
-                .limit(5)
-                .context(QUERY_CONTEXT_DEFAULT)
-                .build()
-        ),
-        ImmutableList.of(
-            new Object[]{"[\"word\",\"up\"]", ""},
-            new Object[]{"[\"10.1word\",\"up\"]", "10.1"},
-            new Object[]{"[\"2word\",\"up\"]", "2"},
-            new Object[]{"[\"1word\",\"up\"]", "1"},
-            new Object[]{"[\"defword\",\"up\"]", "def"}
->>>>>>> 93b738bb
-        )
-    );
-  }
-
-  @Test
-<<<<<<< HEAD
+        )
+    );
+  }
+
+  @Test
   public void testMultiValueStringOrdinal() throws Exception
   {
     testQuery(
@@ -8471,29 +8562,10 @@
             new Object[]{"b", 1L},
             new Object[]{"c", 1L}
         )
-=======
-  public void testSelectNonConstantArrayExpressionFromTableFailForMultival() throws Exception
-  {
-    // without expression output type inference to prevent this, the automatic translation will try to turn this into
-    //
-    //    `map((dim3) -> array(concat(dim3,'word'),'up'), dim3)`
-    //
-    // This error message will get better in the future. The error without translation would be:
-    //
-    //    org.apache.druid.java.util.common.RE: Unhandled array constructor element type [STRING_ARRAY]
-
-    expectedException.expect(RuntimeException.class);
-    expectedException.expectMessage("Unhandled map function output type [STRING_ARRAY]");
-    testQuery(
-        "SELECT ARRAY[CONCAT(dim3, 'word'),'up'] as arr, dim1 FROM foo LIMIT 5",
-        ImmutableList.of(),
-        ImmutableList.of()
->>>>>>> 93b738bb
-    );
-  }
-
-  @Test
-<<<<<<< HEAD
+    );
+  }
+
+  @Test
   public void testMultiValueStringOffsetOf() throws Exception
   {
     testQuery(
@@ -8525,32 +8597,11 @@
             new Object[]{NullHandling.replaceWithDefault() ? -1 : null, 4L},
             new Object[]{0, 1L},
             new Object[]{1, 1L}
-=======
-  public void testMultiValueStringOverlapFilter() throws Exception
-  {
-    testQuery(
-        "SELECT dim3 FROM druid.numfoo WHERE MV_OVERLAP(dim3, ARRAY['a','b']) LIMIT 5",
-        ImmutableList.of(
-            newScanQueryBuilder()
-                .dataSource(CalciteTests.DATASOURCE3)
-                .intervals(querySegmentSpec(Filtration.eternity()))
-                .filters(expressionFilter("array_overlap(\"dim3\",array('a','b'))"))
-                .columns("dim3")
-                .resultFormat(ScanQuery.ResultFormat.RESULT_FORMAT_COMPACTED_LIST)
-                .limit(5)
-                .context(QUERY_CONTEXT_DEFAULT)
-                .build()
-        ),
-        ImmutableList.of(
-            new Object[]{"[\"a\",\"b\"]"},
-            new Object[]{"[\"b\",\"c\"]"}
->>>>>>> 93b738bb
-        )
-    );
-  }
-
-  @Test
-<<<<<<< HEAD
+        )
+    );
+  }
+
+  @Test
   public void testMultiValueStringOrdinalOf() throws Exception
   {
     testQuery(
@@ -8582,32 +8633,11 @@
             new Object[]{NullHandling.replaceWithDefault() ? -1 : null, 4L},
             new Object[]{1, 1L},
             new Object[]{2, 1L}
-=======
-  public void testMultiValueStringOverlapFilterNonConstant() throws Exception
-  {
-    testQuery(
-        "SELECT dim3 FROM druid.numfoo WHERE MV_OVERLAP(dim3, ARRAY['a','b']) LIMIT 5",
-        ImmutableList.of(
-            newScanQueryBuilder()
-                .dataSource(CalciteTests.DATASOURCE3)
-                .intervals(querySegmentSpec(Filtration.eternity()))
-                .filters(expressionFilter("array_overlap(\"dim3\",array('a','b'))"))
-                .columns("dim3")
-                .resultFormat(ScanQuery.ResultFormat.RESULT_FORMAT_COMPACTED_LIST)
-                .limit(5)
-                .context(QUERY_CONTEXT_DEFAULT)
-                .build()
-        ),
-        ImmutableList.of(
-            new Object[]{"[\"a\",\"b\"]"},
-            new Object[]{"[\"b\",\"c\"]"}
->>>>>>> 93b738bb
-        )
-    );
-  }
-
-  @Test
-<<<<<<< HEAD
+        )
+    );
+  }
+
+  @Test
   public void testMultiValueStringToString() throws Exception
   {
     ImmutableList<Object[]> results;
@@ -8712,26 +8742,6 @@
                         .build()
         ),
         results
-=======
-  public void testMultiValueStringContainsFilter() throws Exception
-  {
-    testQuery(
-        "SELECT dim3 FROM druid.numfoo WHERE MV_CONTAINS(dim3, ARRAY['a','b']) LIMIT 5",
-        ImmutableList.of(
-            newScanQueryBuilder()
-                .dataSource(CalciteTests.DATASOURCE3)
-                .intervals(querySegmentSpec(Filtration.eternity()))
-                .filters(expressionFilter("array_contains(\"dim3\",array('a','b'))"))
-                .columns("dim3")
-                .resultFormat(ScanQuery.ResultFormat.RESULT_FORMAT_COMPACTED_LIST)
-                .limit(5)
-                .context(QUERY_CONTEXT_DEFAULT)
-                .build()
-        ),
-        ImmutableList.of(
-            new Object[]{"[\"a\",\"b\"]"}
-        )
->>>>>>> 93b738bb
     );
   }
 }