/*
 * Licensed to Metamarkets Group Inc. (Metamarkets) under one
 * or more contributor license agreements. See the NOTICE file
 * distributed with this work for additional information
 * regarding copyright ownership. Metamarkets licenses this file
 * to you under the Apache License, Version 2.0 (the
 * "License"); you may not use this file except in compliance
 * with the License. You may obtain a copy of the License at
 *
 * http://www.apache.org/licenses/LICENSE-2.0
 *
 * Unless required by applicable law or agreed to in writing,
 * software distributed under the License is distributed on an
 * "AS IS" BASIS, WITHOUT WARRANTIES OR CONDITIONS OF ANY
 * KIND, either express or implied. See the License for the
 * specific language governing permissions and limitations
 * under the License.
 */

package io.druid.sql.calcite;

import com.google.common.collect.ImmutableList;
import com.google.common.collect.ImmutableMap;
import com.google.common.collect.Lists;
<<<<<<< HEAD
import com.google.common.collect.Maps;
import io.druid.jackson.DefaultObjectMapper;
import io.druid.java.util.common.granularity.Granularity;
=======
import io.druid.granularity.QueryGranularities;
import io.druid.hll.HLLCV1;
import io.druid.java.util.common.guava.Sequences;
>>>>>>> a459db68
import io.druid.java.util.common.logger.Logger;
import io.druid.query.Druids;
import io.druid.query.Query;
import io.druid.query.QueryDataSource;
import io.druid.query.aggregation.AggregatorFactory;
import io.druid.query.aggregation.CountAggregatorFactory;
import io.druid.query.aggregation.DoubleMaxAggregatorFactory;
import io.druid.query.aggregation.DoubleMinAggregatorFactory;
import io.druid.query.aggregation.DoubleSumAggregatorFactory;
import io.druid.query.aggregation.FilteredAggregatorFactory;
import io.druid.query.aggregation.LongMaxAggregatorFactory;
import io.druid.query.aggregation.LongMinAggregatorFactory;
import io.druid.query.aggregation.LongSumAggregatorFactory;
import io.druid.query.aggregation.PostAggregator;
import io.druid.query.aggregation.cardinality.CardinalityAggregatorFactory;
import io.druid.query.aggregation.hyperloglog.HyperUniqueFinalizingPostAggregator;
import io.druid.query.aggregation.hyperloglog.HyperUniquesAggregatorFactory;
import io.druid.query.aggregation.post.ArithmeticPostAggregator;
import io.druid.query.aggregation.post.ConstantPostAggregator;
import io.druid.query.aggregation.post.ExpressionPostAggregator;
import io.druid.query.aggregation.post.FieldAccessPostAggregator;
import io.druid.query.dimension.DefaultDimensionSpec;
import io.druid.query.dimension.DimensionSpec;
import io.druid.query.dimension.ExtractionDimensionSpec;
import io.druid.query.extraction.BucketExtractionFn;
import io.druid.query.extraction.CascadeExtractionFn;
import io.druid.query.extraction.ExtractionFn;
import io.druid.query.extraction.StrlenExtractionFn;
import io.druid.query.extraction.SubstringDimExtractionFn;
import io.druid.query.extraction.TimeFormatExtractionFn;
import io.druid.query.filter.AndDimFilter;
import io.druid.query.filter.BoundDimFilter;
import io.druid.query.filter.DimFilter;
import io.druid.query.filter.InDimFilter;
import io.druid.query.filter.LikeDimFilter;
import io.druid.query.filter.NotDimFilter;
import io.druid.query.filter.OrDimFilter;
import io.druid.query.filter.SelectorDimFilter;
import io.druid.query.groupby.GroupByQuery;
import io.druid.query.groupby.having.DimFilterHavingSpec;
import io.druid.query.groupby.orderby.DefaultLimitSpec;
import io.druid.query.groupby.orderby.OrderByColumnSpec;
import io.druid.query.ordering.StringComparator;
import io.druid.query.ordering.StringComparators;
import io.druid.query.select.PagingSpec;
import io.druid.query.spec.MultipleIntervalSegmentSpec;
import io.druid.query.spec.QuerySegmentSpec;
import io.druid.query.topn.DimensionTopNMetricSpec;
import io.druid.query.topn.InvertedTopNMetricSpec;
import io.druid.query.topn.NumericTopNMetricSpec;
import io.druid.query.topn.TopNQueryBuilder;
import io.druid.segment.column.Column;
import io.druid.segment.column.ValueType;
import io.druid.sql.calcite.filtration.Filtration;
import io.druid.sql.calcite.planner.Calcites;
import io.druid.sql.calcite.planner.DruidOperatorTable;
import io.druid.sql.calcite.planner.PlannerConfig;
import io.druid.sql.calcite.planner.PlannerFactory;
import io.druid.sql.calcite.planner.PlannerResult;
import io.druid.sql.calcite.util.CalciteTests;
import io.druid.sql.calcite.util.QueryLogHook;
import io.druid.sql.calcite.util.SpecificSegmentsQuerySegmentWalker;
import org.apache.calcite.plan.RelOptPlanner;
import org.apache.calcite.schema.SchemaPlus;
import org.apache.calcite.tools.Planner;
import org.joda.time.DateTime;
import org.joda.time.Interval;
import org.junit.After;
import org.junit.Assert;
import org.junit.Before;
import org.junit.Rule;
import org.junit.Test;
import org.junit.rules.TemporaryFolder;

import java.util.Arrays;
import java.util.List;
import java.util.Map;

public class CalciteQueryTest
{
  private static final Logger log = new Logger(CalciteQueryTest.class);

  private static final PlannerConfig PLANNER_CONFIG_DEFAULT = new PlannerConfig();
  private static final PlannerConfig PLANNER_CONFIG_NO_TOPN = new PlannerConfig()
  {
    @Override
    public int getMaxTopNLimit()
    {
      return 0;
    }
  };
  private static final PlannerConfig PLANNER_CONFIG_SELECT_PAGING = new PlannerConfig()
  {
    @Override
    public int getSelectThreshold()
    {
      return 2;
    }
  };
  private static final PlannerConfig PLANNER_CONFIG_FALLBACK = new PlannerConfig()
  {
    @Override
    public boolean isUseFallback()
    {
      return true;
    }
  };
  private static final PlannerConfig PLANNER_CONFIG_SINGLE_NESTING_ONLY = new PlannerConfig()
  {
    @Override
    public int getMaxQueryCount()
    {
      return 2;
    }
  };
  private static final PlannerConfig PLANNER_CONFIG_NO_SUBQUERIES = new PlannerConfig()
  {
    @Override
    public int getMaxQueryCount()
    {
      return 1;
    }
  };

  public static final Map<String, Object> TIMESERIES_CONTEXT = ImmutableMap.<String, Object>of(
      "skipEmptyBuckets",
      true
  );
  private static final PagingSpec FIRST_PAGING_SPEC = new PagingSpec(null, 1000, true);

  @Rule
  public TemporaryFolder temporaryFolder = new TemporaryFolder();

  @Rule
  public QueryLogHook queryLogHook = QueryLogHook.create();

  private SpecificSegmentsQuerySegmentWalker walker = null;

  @Before
  public void setUp() throws Exception
  {
    Calcites.setSystemProperties();
    walker = CalciteTests.createMockWalker(temporaryFolder.newFolder());
  }

  @After
  public void tearDown() throws Exception
  {
    walker.close();
    walker = null;
  }

  @Test
  public void testSelectConstantExpression() throws Exception
  {
    testQuery(
        "SELECT 1 + 1",
        ImmutableList.<Query>of(),
        ImmutableList.of(
            new Object[]{2}
        )
    );
  }

  @Test
  public void testExplainSelectConstantExpression() throws Exception
  {
    testQuery(
        "EXPLAIN PLAN FOR SELECT 1 + 1",
        ImmutableList.<Query>of(),
        ImmutableList.of(
            new Object[]{"BindableValues(tuples=[[{ 2 }]])\n"}
        )
    );
  }

  @Test
  public void testInformationSchemaSchemata() throws Exception
  {
    testQuery(
        "SELECT DISTINCT SCHEMA_NAME FROM INFORMATION_SCHEMA.SCHEMATA",
        ImmutableList.<Query>of(),
        ImmutableList.of(
            new Object[]{"druid"},
            new Object[]{"INFORMATION_SCHEMA"}
        )
    );
  }

  @Test
  public void testInformationSchemaTables() throws Exception
  {
    testQuery(
        "SELECT TABLE_SCHEMA, TABLE_NAME, TABLE_TYPE\n"
        + "FROM INFORMATION_SCHEMA.TABLES\n"
        + "WHERE TABLE_TYPE IN ('SYSTEM_TABLE', 'TABLE')",
        ImmutableList.<Query>of(),
        ImmutableList.of(
            new Object[]{"druid", "foo", "TABLE"},
            new Object[]{"druid", "foo2", "TABLE"},
            new Object[]{"INFORMATION_SCHEMA", "COLUMNS", "SYSTEM_TABLE"},
            new Object[]{"INFORMATION_SCHEMA", "SCHEMATA", "SYSTEM_TABLE"},
            new Object[]{"INFORMATION_SCHEMA", "TABLES", "SYSTEM_TABLE"}
        )
    );
  }

  @Test
  public void testInformationSchemaColumns() throws Exception
  {
    testQuery(
        "SELECT COLUMN_NAME, DATA_TYPE, IS_NULLABLE\n"
        + "FROM INFORMATION_SCHEMA.COLUMNS\n"
        + "WHERE TABLE_SCHEMA = 'druid' AND TABLE_NAME = 'foo'",
        ImmutableList.<Query>of(),
        ImmutableList.of(
            new Object[]{"__time", "TIMESTAMP", "NO"},
            new Object[]{"cnt", "BIGINT", "NO"},
            new Object[]{"dim1", "VARCHAR", "NO"},
            new Object[]{"dim2", "VARCHAR", "NO"},
            new Object[]{"m1", "FLOAT", "NO"},
            new Object[]{"unique_dim1", "OTHER", "NO"}
        )
    );
  }

  @Test
  public void testExplainInformationSchemaColumns() throws Exception
  {
    testQuery(
        "EXPLAIN PLAN FOR\n"
        + "SELECT COLUMN_NAME, DATA_TYPE\n"
        + "FROM INFORMATION_SCHEMA.COLUMNS\n"
        + "WHERE TABLE_SCHEMA = 'druid' AND TABLE_NAME = 'foo'",
        ImmutableList.<Query>of(),
        ImmutableList.of(
            new Object[]{
                "BindableProject(COLUMN_NAME=[$3], DATA_TYPE=[$7])\n"
                + "  BindableFilter(condition=[AND(=(CAST($1):VARCHAR(5) CHARACTER SET \"UTF-16LE\" COLLATE \"UTF-16LE$en_US$primary\" NOT NULL, 'druid'), =(CAST($2):VARCHAR(3) CHARACTER SET \"UTF-16LE\" COLLATE \"UTF-16LE$en_US$primary\" NOT NULL, 'foo'))])\n"
                + "    BindableTableScan(table=[[INFORMATION_SCHEMA, COLUMNS]])\n"
            }
        )
    );
  }

  @Test
  public void testSelectStar() throws Exception
  {
    testQuery(
        "SELECT * FROM druid.foo",
        ImmutableList.<Query>of(
            Druids.newSelectQueryBuilder()
                  .dataSource(CalciteTests.DATASOURCE1)
                  .intervals(QSS(Filtration.eternity()))
                  .granularity(Granularity.ALL)
                  .pagingSpec(FIRST_PAGING_SPEC)
                  .build(),
            Druids.newSelectQueryBuilder()
                  .dataSource(CalciteTests.DATASOURCE1)
                  .intervals(QSS(Filtration.eternity()))
                  .granularity(Granularity.ALL)
                  .pagingSpec(
                      new PagingSpec(
                          ImmutableMap.of("foo_1970-01-01T00:00:00.000Z_2001-01-03T00:00:00.001Z_1", 5),
                          1000,
                          true
                      )
                  )
                  .build()
        ),
        ImmutableList.of(
            new Object[]{T("2000-01-01"), 1L, "", "a", 1.0, HLLCV1.class.getName()},
            new Object[]{T("2000-01-02"), 1L, "10.1", "", 2.0, HLLCV1.class.getName()},
            new Object[]{T("2000-01-03"), 1L, "2", "", 3.0, HLLCV1.class.getName()},
            new Object[]{T("2001-01-01"), 1L, "1", "a", 4.0, HLLCV1.class.getName()},
            new Object[]{T("2001-01-02"), 1L, "def", "abc", 5.0, HLLCV1.class.getName()},
            new Object[]{T("2001-01-03"), 1L, "abc", "", 6.0, HLLCV1.class.getName()}
        )
    );
  }

  @Test
  public void testUnqualifiedTableName() throws Exception
  {
    testQuery(
        "SELECT COUNT(*) FROM foo",
        ImmutableList.<Query>of(
            Druids.newTimeseriesQueryBuilder()
                  .dataSource(CalciteTests.DATASOURCE1)
                  .intervals(QSS(Filtration.eternity()))
                  .granularity(QueryGranularities.ALL)
                  .aggregators(AGGS(new CountAggregatorFactory("a0")))
                  .context(TIMESERIES_CONTEXT)
                  .build()
        ),
        ImmutableList.of(
            new Object[]{6L}
        )
    );
  }

  @Test
  public void testExplainSelectStar() throws Exception
  {
    testQuery(
        "EXPLAIN PLAN FOR SELECT * FROM druid.foo",
        ImmutableList.<Query>of(),
        ImmutableList.of(
            new Object[]{
                "DruidQueryRel(dataSource=[foo])\n"
            }
        )
    );
  }

  @Test
  public void testSelectStarWithLimit() throws Exception
  {
    testQuery(
        "SELECT * FROM druid.foo LIMIT 2",
        ImmutableList.<Query>of(
            Druids.newSelectQueryBuilder()
                  .dataSource(CalciteTests.DATASOURCE1)
                  .intervals(QSS(Filtration.eternity()))
                  .granularity(Granularity.ALL)
                  .pagingSpec(FIRST_PAGING_SPEC)
                  .build()
        ),
        ImmutableList.of(
            new Object[]{T("2000-01-01"), 1L, "", "a", 1.0, HLLCV1.class.getName()},
            new Object[]{T("2000-01-02"), 1L, "10.1", "", 2.0, HLLCV1.class.getName()}
        )
    );
  }

  @Test
  public void testSelectStarWithLimitDescending() throws Exception
  {
    testQuery(
        "SELECT * FROM druid.foo ORDER BY __time DESC LIMIT 2",
        ImmutableList.<Query>of(
            Druids.newSelectQueryBuilder()
                  .dataSource(CalciteTests.DATASOURCE1)
                  .intervals(QSS(Filtration.eternity()))
                  .granularity(Granularity.ALL)
                  .descending(true)
                  .pagingSpec(FIRST_PAGING_SPEC)
                  .build()
        ),
        ImmutableList.of(
            new Object[]{T("2001-01-03"), 1L, "abc", "", 6.0, HLLCV1.class.getName()},
            new Object[]{T("2001-01-02"), 1L, "def", "abc", 5.0, HLLCV1.class.getName()}
        )
    );
  }

  @Test
  public void testSelectSingleColumnTwice() throws Exception
  {
    testQuery(
        "SELECT dim2 x, dim2 y FROM druid.foo LIMIT 2",
        ImmutableList.<Query>of(
            Druids.newSelectQueryBuilder()
                  .dataSource(CalciteTests.DATASOURCE1)
                  .intervals(QSS(Filtration.eternity()))
                  .dimensionSpecs(DIMS(
                      new DefaultDimensionSpec("dim2", "d1"),
                      new DefaultDimensionSpec("dim2", "d2")
                  ))
                  .granularity(Granularity.ALL)
                  .descending(false)
                  .pagingSpec(FIRST_PAGING_SPEC)
                  .build()
        ),
        ImmutableList.of(
            new Object[]{"a", "a"},
            new Object[]{"", ""}
        )
    );
  }

  @Test
  public void testSelectSingleColumnWithLimitDescending() throws Exception
  {
    testQuery(
        "SELECT dim1 FROM druid.foo ORDER BY __time DESC LIMIT 2",
        ImmutableList.<Query>of(
            Druids.newSelectQueryBuilder()
                  .dataSource(CalciteTests.DATASOURCE1)
                  .intervals(QSS(Filtration.eternity()))
                  .dimensionSpecs(DIMS(new DefaultDimensionSpec("dim1", "d1")))
                  .granularity(Granularity.ALL)
                  .descending(true)
                  .pagingSpec(FIRST_PAGING_SPEC)
                  .build()
        ),
        ImmutableList.of(
            new Object[]{"abc"},
            new Object[]{"def"}
        )
    );
  }

  @Test
  public void testGroupBySingleColumnDescending() throws Exception
  {
    testQuery(
        PLANNER_CONFIG_NO_TOPN,
        "SELECT dim1 FROM druid.foo GROUP BY dim1 ORDER BY dim1 DESC",
        ImmutableList.<Query>of(
            new GroupByQuery.Builder()
                .setDataSource(CalciteTests.DATASOURCE1)
                .setInterval(QSS(Filtration.eternity()))
                .setDimensions(DIMS(new DefaultDimensionSpec("dim1", "d0")))
                .setGranularity(QueryGranularities.ALL)
                .setLimitSpec(
                    new DefaultLimitSpec(
                        ImmutableList.of(
                            new OrderByColumnSpec(
                                "d0",
                                OrderByColumnSpec.Direction.DESCENDING,
                                StringComparators.LEXICOGRAPHIC
                            )
                        ),
                        Integer.MAX_VALUE
                    )
                )
                .build()
        ),
        ImmutableList.of(
            new Object[]{"def"},
            new Object[]{"abc"},
            new Object[]{"2"},
            new Object[]{"10.1"},
            new Object[]{"1"},
            new Object[]{""}
        )
    );
  }

  @Test
  public void testSelfJoinWithFallback() throws Exception
  {
    testQuery(
        PLANNER_CONFIG_FALLBACK,
        "SELECT x.dim1, y.dim1, y.dim2\n"
        + "FROM\n"
        + "  druid.foo x INNER JOIN druid.foo y ON x.dim1 = y.dim2\n"
        + "WHERE\n"
        + "  x.dim1 <> ''",
        ImmutableList.<Query>of(
            Druids.newSelectQueryBuilder()
                  .dataSource(CalciteTests.DATASOURCE1)
                  .intervals(QSS(Filtration.eternity()))
<<<<<<< HEAD
                  .granularity(Granularity.ALL)
                  .filters(NOT(SELECTOR("dim1", "", null)))
=======
                  .granularity(QueryGranularities.ALL)
>>>>>>> a459db68
                  .pagingSpec(FIRST_PAGING_SPEC)
                  .build(),
            Druids.newSelectQueryBuilder()
                  .dataSource(CalciteTests.DATASOURCE1)
                  .intervals(QSS(Filtration.eternity()))
<<<<<<< HEAD
                  .granularity(Granularity.ALL)
                  .filters(NOT(SELECTOR("dim1", "", null)))
=======
                  .granularity(QueryGranularities.ALL)
>>>>>>> a459db68
                  .pagingSpec(
                      new PagingSpec(
                          ImmutableMap.of("foo_1970-01-01T00:00:00.000Z_2001-01-03T00:00:00.001Z_1", 5),
                          1000,
                          true
                      )
                  )
                  .build(),
            Druids.newSelectQueryBuilder()
                  .dataSource(CalciteTests.DATASOURCE1)
                  .intervals(QSS(Filtration.eternity()))
<<<<<<< HEAD
                  .granularity(Granularity.ALL)
=======
                  .granularity(QueryGranularities.ALL)
                  .filters(NOT(SELECTOR("dim1", "", null)))
>>>>>>> a459db68
                  .pagingSpec(FIRST_PAGING_SPEC)
                  .build(),
            Druids.newSelectQueryBuilder()
                  .dataSource(CalciteTests.DATASOURCE1)
                  .intervals(QSS(Filtration.eternity()))
<<<<<<< HEAD
                  .granularity(Granularity.ALL)
=======
                  .granularity(QueryGranularities.ALL)
                  .filters(NOT(SELECTOR("dim1", "", null)))
>>>>>>> a459db68
                  .pagingSpec(
                      new PagingSpec(
                          ImmutableMap.of("foo_1970-01-01T00:00:00.000Z_2001-01-03T00:00:00.001Z_1", 4),
                          1000,
                          true
                      )
                  )
                  .build()
        ),
        ImmutableList.of(
            new Object[]{"abc", "def", "abc"}
        )
    );
  }

  @Test
  public void testExplainSelfJoinWithFallback() throws Exception
  {
    testQuery(
        PLANNER_CONFIG_FALLBACK,
        "EXPLAIN PLAN FOR\n"
        + "SELECT x.dim1, y.dim1, y.dim2\n"
        + "FROM\n"
        + "  druid.foo x INNER JOIN druid.foo y ON x.dim1 = y.dim2\n"
        + "WHERE\n"
        + "  x.dim1 <> ''",
        ImmutableList.<Query>of(),
        ImmutableList.of(
            new Object[]{
                "BindableProject(dim1=[$8], dim10=[$2], dim2=[$3])\n"
                + "  BindableJoin(condition=[=($8, $3)], joinType=[inner])\n"
                + "    DruidQueryRel(dataSource=[foo])\n"
                + "    DruidQueryRel(dataSource=[foo], filter=[!dim1 = ])\n"
            }
        )
    );
  }

  @Test
  public void testGroupByLong() throws Exception
  {
    testQuery(
        "SELECT cnt, COUNT(*) FROM druid.foo GROUP BY cnt",
        ImmutableList.<Query>of(
            GroupByQuery.builder()
                        .setDataSource(CalciteTests.DATASOURCE1)
                        .setInterval(QSS(Filtration.eternity()))
                        .setGranularity(QueryGranularities.ALL)
                        .setDimensions(DIMS(new DefaultDimensionSpec("cnt", "d0", ValueType.LONG)))
                        .setAggregatorSpecs(AGGS(new CountAggregatorFactory("a0")))
                        .build()
        ),
        ImmutableList.of(
            new Object[]{1L, 6L}
        )
    );
  }

  @Test
  public void testGroupByFloat() throws Exception
  {
    testQuery(
        "SELECT m1, COUNT(*) FROM druid.foo GROUP BY m1",
        ImmutableList.<Query>of(
            GroupByQuery.builder()
                        .setDataSource(CalciteTests.DATASOURCE1)
                        .setInterval(QSS(Filtration.eternity()))
                        .setGranularity(QueryGranularities.ALL)
                        .setDimensions(DIMS(new DefaultDimensionSpec("m1", "d0", ValueType.FLOAT)))
                        .setAggregatorSpecs(AGGS(new CountAggregatorFactory("a0")))
                        .build()
        ),
        ImmutableList.of(
            new Object[]{1.0d, 1L},
            new Object[]{2.0d, 1L},
            new Object[]{3.0d, 1L},
            new Object[]{4.0d, 1L},
            new Object[]{5.0d, 1L},
            new Object[]{6.0d, 1L}
        )
    );
  }

  @Test
  public void testFilterOnFloat() throws Exception
  {
    testQuery(
        "SELECT COUNT(*) FROM druid.foo WHERE m1 = 1.0",
        ImmutableList.<Query>of(
            Druids.newTimeseriesQueryBuilder()
                  .dataSource(CalciteTests.DATASOURCE1)
                  .intervals(QSS(Filtration.eternity()))
                  .granularity(QueryGranularities.ALL)
                  .aggregators(AGGS(new CountAggregatorFactory("a0")))
                  .filters(SELECTOR("m1", "1.0", null))
                  .context(TIMESERIES_CONTEXT)
                  .build()
        ),
        ImmutableList.of(
            new Object[]{1L}
        )
    );
  }

  @Test
  public void testHavingOnFloat() throws Exception
  {
    testQuery(
        "SELECT dim1, SUM(m1) AS m1_sum FROM druid.foo GROUP BY dim1 HAVING SUM(m1) > 1",
        ImmutableList.<Query>of(
            GroupByQuery.builder()
                        .setDataSource(CalciteTests.DATASOURCE1)
                        .setInterval(QSS(Filtration.eternity()))
                        .setGranularity(QueryGranularities.ALL)
                        .setDimensions(DIMS(new DefaultDimensionSpec("dim1", "d0")))
                        .setAggregatorSpecs(AGGS(new DoubleSumAggregatorFactory("a0", "m1")))
                        .setHavingSpec(
                            new DimFilterHavingSpec(
                                new BoundDimFilter(
                                    "a0",
                                    "1",
                                    null,
                                    true,
                                    false,
                                    false,
                                    null,
                                    StringComparators.NUMERIC
                                )
                            )
                        )
                        .build()
        ),
        ImmutableList.of(
            new Object[]{"1", 4.0d},
            new Object[]{"10.1", 2.0d},
            new Object[]{"2", 3.0d},
            new Object[]{"abc", 6.0d},
            new Object[]{"def", 5.0d}
        )
    );
  }

  @Test
  public void testUnplannableQueries() throws Exception
  {
    // All of these queries are unplannable because they rely on features Druid doesn't support.
    // This test is here to confirm that we don't fall back to Calcite's interpreter or enumerable implementation.
    // It's also here so when we do support these features, we can have "real" tests for these queries.

    final List<String> queries = ImmutableList.of(
        "SELECT (dim1 || ' ' || dim2) AS cc, COUNT(*) FROM druid.foo GROUP BY dim1 || ' ' || dim2", // Concat two dims
        "SELECT dim1 FROM druid.foo ORDER BY dim1", // SELECT query with order by
        "SELECT TRIM(dim1) FROM druid.foo", // TRIM function
        "SELECT COUNT(*) FROM druid.foo WHERE dim1 = dim2", // Filter on two columns equaling each other
        "SELECT COUNT(*) FROM druid.foo WHERE CHARACTER_LENGTH(dim1) = CHARACTER_LENGTH(dim2)", // Similar to above
        "SELECT CHARACTER_LENGTH(dim1) + 1 FROM druid.foo GROUP BY CHARACTER_LENGTH(dim1) + 1", // Group by math
        "SELECT COUNT(*) FROM druid.foo x, druid.foo y", // Self-join
        "SELECT\n"
        + "  (CAST(__time AS DATE) + EXTRACT(HOUR FROM __time) * INTERVAL '1' HOUR) AS t,\n"
        + "  SUM(cnt) AS cnt\n"
        + "FROM druid.foo\n"
        + "GROUP BY (CAST(__time AS DATE) + EXTRACT(HOUR FROM __time) * INTERVAL '1' HOUR)", // Time arithmetic
        "SELECT SUBSTRING(dim1, 2) FROM druid.foo GROUP BY dim1", // Project a dimension from GROUP BY
        "SELECT dim1 FROM druid.foo GROUP BY dim1 ORDER BY SUBSTRING(dim1, 2)" // ORDER BY projection
    );

    for (final String query : queries) {
      assertQueryIsUnplannable(query);
    }
  }

  private void assertQueryIsUnplannable(final String sql)
  {
    assertQueryIsUnplannable(PLANNER_CONFIG_DEFAULT, sql);
  }

  private void assertQueryIsUnplannable(final PlannerConfig plannerConfig, final String sql)
  {
    Exception e = null;
    try {
      testQuery(plannerConfig, sql, ImmutableList.<Query>of(), ImmutableList.<Object[]>of());
    }
    catch (Exception e1) {
      e = e1;
    }

    if (!(e instanceof RelOptPlanner.CannotPlanException)) {
      log.error(e, "Expected CannotPlanException for query: %s", sql);
      Assert.fail(sql);
    }
  }

  @Test
  public void testSelectStarWithDimFilter() throws Exception
  {
    testQuery(
        "SELECT * FROM druid.foo WHERE dim1 > 'd' OR dim2 = 'a'",
        ImmutableList.<Query>of(
            Druids.newSelectQueryBuilder()
                  .dataSource(CalciteTests.DATASOURCE1)
                  .intervals(QSS(Filtration.eternity()))
                  .granularity(Granularity.ALL)
                  .pagingSpec(FIRST_PAGING_SPEC)
                  .filters(
                      OR(
                          BOUND("dim1", "d", null, true, false, null, StringComparators.LEXICOGRAPHIC),
                          SELECTOR("dim2", "a", null)
                      )
                  )
                  .build(),
            Druids.newSelectQueryBuilder()
                  .dataSource(CalciteTests.DATASOURCE1)
                  .intervals(QSS(Filtration.eternity()))
                  .granularity(Granularity.ALL)
                  .pagingSpec(
                      new PagingSpec(
                          ImmutableMap.of("foo_1970-01-01T00:00:00.000Z_2001-01-03T00:00:00.001Z_1", 2),
                          1000,
                          true
                      )
                  )
                  .filters(
                      OR(
                          BOUND("dim1", "d", null, true, false, null, StringComparators.LEXICOGRAPHIC),
                          SELECTOR("dim2", "a", null)
                      )
                  )
                  .build()
        ),
        ImmutableList.of(
            new Object[]{T("2000-01-01"), 1L, "", "a", 1.0, HLLCV1.class.getName()},
            new Object[]{T("2001-01-01"), 1L, "1", "a", 4.0, HLLCV1.class.getName()},
            new Object[]{T("2001-01-02"), 1L, "def", "abc", 5.0, HLLCV1.class.getName()}
        )
    );
  }

  @Test
  public void testSelectStarWithDimFilterAndPaging() throws Exception
  {
    testQuery(
        PLANNER_CONFIG_SELECT_PAGING,
        "SELECT * FROM druid.foo WHERE dim1 > 'd' OR dim2 = 'a'",
        ImmutableList.<Query>of(
            Druids.newSelectQueryBuilder()
                  .dataSource(CalciteTests.DATASOURCE1)
                  .intervals(QSS(Filtration.eternity()))
                  .granularity(Granularity.ALL)
                  .pagingSpec(new PagingSpec(null, 2, true))
                  .filters(
                      OR(
                          BOUND("dim1", "d", null, true, false, null, StringComparators.LEXICOGRAPHIC),
                          SELECTOR("dim2", "a", null)
                      )
                  )
                  .build(),
            Druids.newSelectQueryBuilder()
                  .dataSource(CalciteTests.DATASOURCE1)
                  .intervals(QSS(Filtration.eternity()))
                  .granularity(Granularity.ALL)
                  .pagingSpec(
                      new PagingSpec(
                          ImmutableMap.of("foo_1970-01-01T00:00:00.000Z_2001-01-03T00:00:00.001Z_1", 1),
                          2,
                          true
                      )
                  )
                  .filters(
                      OR(
                          BOUND("dim1", "d", null, true, false, null, StringComparators.LEXICOGRAPHIC),
                          SELECTOR("dim2", "a", null)
                      )
                  )
                  .build(),
            Druids.newSelectQueryBuilder()
                  .dataSource(CalciteTests.DATASOURCE1)
                  .intervals(QSS(Filtration.eternity()))
                  .granularity(Granularity.ALL)
                  .pagingSpec(
                      new PagingSpec(
                          ImmutableMap.of("foo_1970-01-01T00:00:00.000Z_2001-01-03T00:00:00.001Z_1", 2),
                          2,
                          true
                      )
                  )
                  .filters(
                      OR(
                          BOUND("dim1", "d", null, true, false, null, StringComparators.LEXICOGRAPHIC),
                          SELECTOR("dim2", "a", null)
                      )
                  )
                  .build()
        ),
        ImmutableList.of(
            new Object[]{T("2000-01-01"), 1L, "", "a", 1.0, HLLCV1.class.getName()},
            new Object[]{T("2001-01-01"), 1L, "1", "a", 4.0, HLLCV1.class.getName()},
            new Object[]{T("2001-01-02"), 1L, "def", "abc", 5.0, HLLCV1.class.getName()}
        )
    );
  }

  @Test
  public void testGroupByNothingWithLiterallyFalseFilter() throws Exception
  {
    testQuery(
        "SELECT COUNT(*), MAX(cnt) FROM druid.foo WHERE 1 = 0",
        ImmutableList.<Query>of(),
        ImmutableList.of(
            new Object[]{0L, null}
        )
    );
  }

  @Test
  public void testGroupByOneColumnWithLiterallyFalseFilter() throws Exception
  {
    testQuery(
        "SELECT COUNT(*), MAX(cnt) FROM druid.foo WHERE 1 = 0 GROUP BY dim1",
        ImmutableList.<Query>of(),
        ImmutableList.<Object[]>of()
    );
  }

  @Test
  public void testGroupByWithFilterMatchingNothing() throws Exception
  {
    // This query should actually return [0, null] rather than an empty result set, but it doesn't.
    // This test just "documents" the current behavior.

    testQuery(
        "SELECT COUNT(*), MAX(cnt) FROM druid.foo WHERE dim1 = 'foobar'",
        ImmutableList.<Query>of(
            Druids.newTimeseriesQueryBuilder()
                  .dataSource(CalciteTests.DATASOURCE1)
                  .intervals(QSS(Filtration.eternity()))
                  .filters(SELECTOR("dim1", "foobar", null))
                  .granularity(Granularity.ALL)
                  .aggregators(AGGS(
                      new CountAggregatorFactory("a0"),
                      new LongMaxAggregatorFactory("a1", "cnt")
                  ))
                  .context(TIMESERIES_CONTEXT)
                  .build()
        ),
        ImmutableList.<Object[]>of()
    );
  }

  @Test
  public void testGroupByWithFilterMatchingNothingWithGroupByLiteral() throws Exception
  {
    testQuery(
        "SELECT COUNT(*), MAX(cnt) FROM druid.foo WHERE dim1 = 'foobar' GROUP BY 'dummy'",
        ImmutableList.<Query>of(
            Druids.newTimeseriesQueryBuilder()
                  .dataSource(CalciteTests.DATASOURCE1)
                  .intervals(QSS(Filtration.eternity()))
                  .filters(SELECTOR("dim1", "foobar", null))
                  .granularity(Granularity.ALL)
                  .aggregators(AGGS(
                      new CountAggregatorFactory("a0"),
                      new LongMaxAggregatorFactory("a1", "cnt")
                  ))
                  .context(TIMESERIES_CONTEXT)
                  .build()
        ),
        ImmutableList.<Object[]>of()
    );
  }

  @Test
  public void testCountStar() throws Exception
  {
    testQuery(
        "SELECT COUNT(*) FROM druid.foo",
        ImmutableList.<Query>of(
            Druids.newTimeseriesQueryBuilder()
                  .dataSource(CalciteTests.DATASOURCE1)
                  .intervals(QSS(Filtration.eternity()))
                  .granularity(Granularity.ALL)
                  .aggregators(AGGS(new CountAggregatorFactory("a0")))
                  .context(TIMESERIES_CONTEXT)
                  .build()
        ),
        ImmutableList.of(
            new Object[]{6L}
        )
    );
  }

  @Test
  public void testCountStarWithLikeFilter() throws Exception
  {
    testQuery(
        "SELECT COUNT(*) FROM druid.foo WHERE dim1 like 'a%' OR dim2 like '%xb%' escape 'x'",
        ImmutableList.<Query>of(
            Druids.newTimeseriesQueryBuilder()
                  .dataSource(CalciteTests.DATASOURCE1)
                  .intervals(QSS(Filtration.eternity()))
                  .granularity(Granularity.ALL)
                  .filters(
                      OR(
                          new LikeDimFilter("dim1", "a%", null, null),
                          new LikeDimFilter("dim2", "%xb%", "x", null)
                      )
                  )
                  .aggregators(AGGS(new CountAggregatorFactory("a0")))
                  .context(TIMESERIES_CONTEXT)
                  .build()
        ),
        ImmutableList.of(
            new Object[]{2L}
        )
    );
  }

  @Test
  public void testCountStarWithLongColumnFilters() throws Exception
  {
    testQuery(
        "SELECT COUNT(*) FROM druid.foo WHERE cnt >= 3 OR cnt = 1",
        ImmutableList.<Query>of(
            Druids.newTimeseriesQueryBuilder()
                  .dataSource(CalciteTests.DATASOURCE1)
                  .intervals(QSS(Filtration.eternity()))
                  .granularity(Granularity.ALL)
                  .filters(
                      OR(
                          BOUND("cnt", "3", null, false, false, null, StringComparators.NUMERIC),
                          SELECTOR("cnt", "1", null)
                      )
                  )
                  .aggregators(AGGS(new CountAggregatorFactory("a0")))
                  .context(TIMESERIES_CONTEXT)
                  .build()
        ),
        ImmutableList.of(
            new Object[]{6L}
        )
    );
  }

  @Test
  public void testCountStarWithLongColumnFiltersOnTwoPoints() throws Exception
  {
    testQuery(
        "SELECT COUNT(*) FROM druid.foo WHERE cnt = 1 OR cnt = 2",
        ImmutableList.<Query>of(
            Druids.newTimeseriesQueryBuilder()
                  .dataSource(CalciteTests.DATASOURCE1)
                  .intervals(QSS(Filtration.eternity()))
                  .granularity(Granularity.ALL)
                  .filters(IN("cnt", ImmutableList.of("1", "2"), null))
                  .aggregators(AGGS(new CountAggregatorFactory("a0")))
                  .context(TIMESERIES_CONTEXT)
                  .build()
        ),
        ImmutableList.of(
            new Object[]{6L}
        )
    );
  }

  @Test
  public void testFilterOnStringAsNumber() throws Exception
  {
    testQuery(
        "SELECT distinct dim1 FROM druid.foo WHERE "
        + "dim1 = 10 OR "
        + "(floor(CAST(dim1 AS float)) = 10.00 and CAST(dim1 AS float) > 9 and CAST(dim1 AS float) <= 10.5)",
        ImmutableList.<Query>of(
            GroupByQuery.builder()
                        .setDataSource(CalciteTests.DATASOURCE1)
                        .setInterval(QSS(Filtration.eternity()))
                        .setGranularity(Granularity.ALL)
                        .setDimensions(DIMS(new DefaultDimensionSpec("dim1", "d0")))
                        .setDimFilter(
                            OR(
                                SELECTOR("dim1", "10", null),
                                AND(
                                    NUMERIC_SELECTOR("dim1", "10.00", new BucketExtractionFn(1.0, 0.0)),
                                    BOUND("dim1", "9", "10.5", true, false, null, StringComparators.NUMERIC)
                                )
                            )
                        )
                        .build()
        ),
        ImmutableList.of(
            new Object[]{"10.1"}
        )
    );
  }

  @Test
  public void testSimpleAggregations() throws Exception
  {
    testQuery(
        "SELECT COUNT(*), COUNT(cnt), COUNT(dim1), AVG(cnt), SUM(cnt), SUM(cnt) + MIN(cnt) + MAX(cnt) FROM druid.foo",
        ImmutableList.<Query>of(
            Druids.newTimeseriesQueryBuilder()
                  .dataSource(CalciteTests.DATASOURCE1)
                  .intervals(QSS(Filtration.eternity()))
                  .granularity(Granularity.ALL)
                  .aggregators(
                      AGGS(
                          new CountAggregatorFactory("a0"),
                          new LongSumAggregatorFactory("A1:sum", "cnt"),
                          new CountAggregatorFactory("A1:count"),
                          new LongSumAggregatorFactory("a2", "cnt"),
                          new LongMinAggregatorFactory("a3", "cnt"),
                          new LongMaxAggregatorFactory("a4", "cnt")
                      )
                  )
                  .postAggregators(
                      ImmutableList.<PostAggregator>of(
                          new ArithmeticPostAggregator(
                              "a1",
                              "quotient",
                              ImmutableList.<PostAggregator>of(
                                  new FieldAccessPostAggregator(null, "A1:sum"),
                                  new FieldAccessPostAggregator(null, "A1:count")
                              )
                          ),
                          new ArithmeticPostAggregator(
                              "a5",
                              "+",
                              ImmutableList.<PostAggregator>of(
                                  new ArithmeticPostAggregator(
                                      null,
                                      "+",
                                      ImmutableList.<PostAggregator>of(
                                          new FieldAccessPostAggregator(null, "a2"),
                                          new FieldAccessPostAggregator(null, "a3")
                                      )
                                  ),
                                  new FieldAccessPostAggregator(null, "a4")
                              )
                          )
                      )
                  )
                  .context(TIMESERIES_CONTEXT)
                  .build()
        ),
        ImmutableList.of(
            new Object[]{6L, 6L, 6L, 1L, 6L, 8L}
        )
    );
  }

  @Test
  public void testGroupByWithSortOnPostAggregation() throws Exception
  {
    testQuery(
        "SELECT dim1, MIN(m1) + MAX(m1) AS x FROM druid.foo GROUP BY dim1 ORDER BY x LIMIT 3",
        ImmutableList.<Query>of(
            new TopNQueryBuilder()
                .dataSource(CalciteTests.DATASOURCE1)
                .intervals(QSS(Filtration.eternity()))
                .granularity(Granularity.ALL)
                .dimension(new DefaultDimensionSpec("dim1", "d0"))
                .metric(new InvertedTopNMetricSpec(new NumericTopNMetricSpec("a2")))
                .aggregators(AGGS(
                    new DoubleMinAggregatorFactory("a0", "m1"),
                    new DoubleMaxAggregatorFactory("a1", "m1")
                ))
                .postAggregators(
                    ImmutableList.<PostAggregator>of(
                        new ArithmeticPostAggregator(
                            "a2",
                            "+",
                            ImmutableList.<PostAggregator>of(
                                new FieldAccessPostAggregator(null, "a0"),
                                new FieldAccessPostAggregator(null, "a1")
                            )
                        )
                    )
                )
                .threshold(3)
                .build()
        ),
        ImmutableList.of(
            new Object[]{"", 2.0},
            new Object[]{"10.1", 4.0},
            new Object[]{"2", 6.0}
        )
    );
  }

  @Test
  public void testGroupByWithSortOnPostAggregationNoTopNConfig() throws Exception
  {
    testQuery(
        PLANNER_CONFIG_NO_TOPN,
        "SELECT dim1, MIN(m1) + MAX(m1) AS x FROM druid.foo GROUP BY dim1 ORDER BY x LIMIT 3",
        ImmutableList.<Query>of(
            GroupByQuery.builder()
                        .setDataSource(CalciteTests.DATASOURCE1)
                        .setInterval(QSS(Filtration.eternity()))
                        .setGranularity(Granularity.ALL)
                        .setDimensions(DIMS(new DefaultDimensionSpec("dim1", "d0")))
                        .setAggregatorSpecs(
                            ImmutableList.of(
                                new DoubleMinAggregatorFactory("a0", "m1"),
                                new DoubleMaxAggregatorFactory("a1", "m1")
                            )
                        )
                        .setPostAggregatorSpecs(
                            ImmutableList.<PostAggregator>of(
                                new ArithmeticPostAggregator(
                                    "a2",
                                    "+",
                                    ImmutableList.<PostAggregator>of(
                                        new FieldAccessPostAggregator(null, "a0"),
                                        new FieldAccessPostAggregator(null, "a1")
                                    )
                                )
                            )
                        )
                        .setLimitSpec(
                            new DefaultLimitSpec(
                                ImmutableList.of(
                                    new OrderByColumnSpec(
                                        "a2",
                                        OrderByColumnSpec.Direction.ASCENDING,
                                        StringComparators.NUMERIC
                                    )
                                ),
                                3
                            )
                        )
                        .build()
        ),
        ImmutableList.of(
            new Object[]{"", 2.0},
            new Object[]{"10.1", 4.0},
            new Object[]{"2", 6.0}
        )
    );
  }

  @Test
  public void testFilteredAggregations() throws Exception
  {
    testQuery(
        "SELECT "
        + "SUM(case dim1 when 'abc' then cnt end), "
        + "SUM(case dim1 when 'abc' then null else cnt end), "
        + "SUM(case substring(dim1, 1, 1) when 'a' then cnt end), "
        + "COUNT(dim2) filter(WHERE dim1 <> '1'), "
        + "COUNT(CASE WHEN dim1 <> '1' THEN 'dummy' END), "
        + "SUM(CASE WHEN dim1 <> '1' THEN 1 ELSE 0 END), "
        + "SUM(cnt) filter(WHERE dim2 = 'a'), "
        + "SUM(case when dim1 <> '1' then cnt end) filter(WHERE dim2 = 'a') "
        + "FROM druid.foo",
        ImmutableList.<Query>of(
            Druids.newTimeseriesQueryBuilder()
                  .dataSource(CalciteTests.DATASOURCE1)
                  .intervals(QSS(Filtration.eternity()))
                  .granularity(Granularity.ALL)
                  .aggregators(AGGS(
                      new FilteredAggregatorFactory(
                          new LongSumAggregatorFactory("a0", "cnt"),
                          SELECTOR("dim1", "abc", null)
                      ),
                      new FilteredAggregatorFactory(
                          new LongSumAggregatorFactory("a1", "cnt"),
                          NOT(SELECTOR("dim1", "abc", null))
                      ),
                      new FilteredAggregatorFactory(
                          new LongSumAggregatorFactory("a2", "cnt"),
                          SELECTOR("dim1", "a", new SubstringDimExtractionFn(0, 1))
                      ),
                      new FilteredAggregatorFactory(
                          new CountAggregatorFactory("a3"),
                          NOT(SELECTOR("dim1", "1", null))
                      ),
                      new FilteredAggregatorFactory(
                          new CountAggregatorFactory("a4"),
                          NOT(SELECTOR("dim1", "1", null))
                      ),
                      new FilteredAggregatorFactory(
                          new CountAggregatorFactory("a5"),
                          NOT(SELECTOR("dim1", "1", null))
                      ),
                      new FilteredAggregatorFactory(
                          new LongSumAggregatorFactory("a6", "cnt"),
                          SELECTOR("dim2", "a", null)
                      ),
                      new FilteredAggregatorFactory(
                          new LongSumAggregatorFactory("a7", "cnt"),
                          AND(
                              SELECTOR("dim2", "a", null),
                              NOT(SELECTOR("dim1", "1", null))
                          )
                      )
                  ))
                  .context(TIMESERIES_CONTEXT)
                  .build()
        ),
        ImmutableList.of(
            new Object[]{1L, 5L, 1L, 5L, 5L, 5, 2L, 1L}
        )
    );
  }

  @Test
  public void testExpressionAggregations() throws Exception
  {
    testQuery(
        "SELECT SUM(cnt * 3), LN(SUM(cnt) + SUM(m1)) FROM druid.foo",
        ImmutableList.<Query>of(
            Druids.newTimeseriesQueryBuilder()
                  .dataSource(CalciteTests.DATASOURCE1)
                  .intervals(QSS(Filtration.eternity()))
                  .granularity(Granularity.ALL)
                  .aggregators(AGGS(
                      new LongSumAggregatorFactory("a0", null, "(\"cnt\" * 3)"),
                      new LongSumAggregatorFactory("a1", "cnt", null),
                      new DoubleSumAggregatorFactory("a2", "m1", null)
                  ))
                  .postAggregators(ImmutableList.<PostAggregator>of(
                      new ExpressionPostAggregator("a3", "log((\"a1\" + \"a2\"))")
                  ))
                  .context(TIMESERIES_CONTEXT)
                  .build()
        ),
        ImmutableList.of(
            new Object[]{18L, 3.295836866004329}
        )
    );
  }

  @Test
  public void testInFilter() throws Exception
  {
    testQuery(
        "SELECT dim1, COUNT(*) FROM druid.foo WHERE dim1 IN ('abc', 'def', 'ghi') GROUP BY dim1",
        ImmutableList.<Query>of(
            GroupByQuery.builder()
                        .setDataSource(CalciteTests.DATASOURCE1)
                        .setInterval(QSS(Filtration.eternity()))
                        .setGranularity(Granularity.ALL)
                        .setDimensions(DIMS(new DefaultDimensionSpec("dim1", "d0")))
                        .setDimFilter(new InDimFilter("dim1", ImmutableList.of("abc", "def", "ghi"), null))
                        .setAggregatorSpecs(
                            AGGS(
                                new CountAggregatorFactory("a0")
                            )
                        )
                        .build()
        ),
        ImmutableList.of(
            new Object[]{"abc", 1L},
            new Object[]{"def", 1L}
        )
    );
  }

  @Test
  public void testCountStarWithDegenerateFilter() throws Exception
  {
    testQuery(
        "SELECT COUNT(*) FROM druid.foo WHERE dim2 = 'a' and (dim1 > 'a' OR dim1 < 'b')",
        ImmutableList.<Query>of(
            Druids.newTimeseriesQueryBuilder()
                  .dataSource(CalciteTests.DATASOURCE1)
                  .intervals(QSS(Filtration.eternity()))
                  .granularity(Granularity.ALL)
                  .filters(SELECTOR("dim2", "a", null))
                  .aggregators(AGGS(new CountAggregatorFactory("a0")))
                  .context(TIMESERIES_CONTEXT)
                  .build()
        ),
        ImmutableList.of(
            new Object[]{2L}
        )
    );
  }

  @Test
  public void testCountStarWithNotOfDegenerateFilter() throws Exception
  {
    testQuery(
        "SELECT COUNT(*) FROM druid.foo WHERE dim2 = 'a' and not (dim1 > 'a' OR dim1 < 'b')",
        ImmutableList.<Query>of(
            Druids.newTimeseriesQueryBuilder()
                  .dataSource(CalciteTests.DATASOURCE1)
                  .intervals(QSS())
                  .granularity(Granularity.ALL)
                  .filters(null)
                  .aggregators(AGGS(new CountAggregatorFactory("a0")))
                  .context(TIMESERIES_CONTEXT)
                  .build()
        ),
        ImmutableList.<Object[]>of()
    );
  }

  @Test
  public void testCountStarWithBoundFilterSimplifyOr() throws Exception
  {
    testQuery(
        "SELECT COUNT(*) FROM druid.foo WHERE (dim1 >= 'a' and dim1 < 'b') OR dim1 = 'ab'",
        ImmutableList.<Query>of(
            Druids.newTimeseriesQueryBuilder()
                  .dataSource(CalciteTests.DATASOURCE1)
                  .intervals(QSS(Filtration.eternity()))
                  .granularity(Granularity.ALL)
                  .filters(BOUND("dim1", "a", "b", false, true, null, StringComparators.LEXICOGRAPHIC))
                  .aggregators(AGGS(new CountAggregatorFactory("a0")))
                  .context(TIMESERIES_CONTEXT)
                  .build()
        ),
        ImmutableList.of(
            new Object[]{1L}
        )
    );
  }

  @Test
  public void testCountStarWithBoundFilterSimplifyAnd() throws Exception
  {
    testQuery(
        "SELECT COUNT(*) FROM druid.foo WHERE (dim1 >= 'a' and dim1 < 'b') and dim1 = 'abc'",
        ImmutableList.<Query>of(
            Druids.newTimeseriesQueryBuilder()
                  .dataSource(CalciteTests.DATASOURCE1)
                  .intervals(QSS(Filtration.eternity()))
                  .granularity(Granularity.ALL)
                  .filters(SELECTOR("dim1", "abc", null))
                  .aggregators(AGGS(new CountAggregatorFactory("a0")))
                  .context(TIMESERIES_CONTEXT)
                  .build()
        ),
        ImmutableList.of(
            new Object[]{1L}
        )
    );
  }

  @Test
  public void testCountStarWithFilterOnCastedString() throws Exception
  {
    testQuery(
        "SELECT COUNT(*) FROM druid.foo WHERE CAST(dim1 AS bigint) = 2",
        ImmutableList.<Query>of(
            Druids.newTimeseriesQueryBuilder()
                  .dataSource(CalciteTests.DATASOURCE1)
                  .intervals(QSS(Filtration.eternity()))
                  .granularity(Granularity.ALL)
                  .filters(NUMERIC_SELECTOR("dim1", "2", null))
                  .aggregators(AGGS(new CountAggregatorFactory("a0")))
                  .context(TIMESERIES_CONTEXT)
                  .build()
        ),
        ImmutableList.of(
            new Object[]{1L}
        )
    );
  }

  @Test
  public void testCountStarWithTimeFilter() throws Exception
  {
    testQuery(
        "SELECT COUNT(*) FROM druid.foo "
        + "WHERE __time >= TIMESTAMP '2000-01-01 00:00:00' AND __time < TIMESTAMP '2001-01-01 00:00:00'",
        ImmutableList.<Query>of(
            Druids.newTimeseriesQueryBuilder()
                  .dataSource(CalciteTests.DATASOURCE1)
                  .intervals(QSS(new Interval("2000-01-01/2001-01-01")))
                  .granularity(Granularity.ALL)
                  .aggregators(AGGS(new CountAggregatorFactory("a0")))
                  .context(TIMESERIES_CONTEXT)
                  .build()
        ),
        ImmutableList.of(
            new Object[]{3L}
        )
    );
  }

  @Test
  public void testCountStarWithSinglePointInTime() throws Exception
  {
    testQuery(
        "SELECT COUNT(*) FROM druid.foo WHERE __time = TIMESTAMP '2000-01-01 00:00:00'",
        ImmutableList.<Query>of(
            Druids.newTimeseriesQueryBuilder()
                  .dataSource(CalciteTests.DATASOURCE1)
                  .intervals(QSS(new Interval("2000-01-01/2000-01-01T00:00:00.001")))
                  .granularity(Granularity.ALL)
                  .aggregators(AGGS(new CountAggregatorFactory("a0")))
                  .context(TIMESERIES_CONTEXT)
                  .build()
        ),
        ImmutableList.of(
            new Object[]{1L}
        )
    );
  }

  @Test
  public void testCountStarWithTwoPointsInTime() throws Exception
  {
    testQuery(
        "SELECT COUNT(*) FROM druid.foo WHERE "
        + "__time = TIMESTAMP '2000-01-01 00:00:00' OR __time = TIMESTAMP '2000-01-01 00:00:00' + INTERVAL '1' DAY",
        ImmutableList.<Query>of(
            Druids.newTimeseriesQueryBuilder()
                  .dataSource(CalciteTests.DATASOURCE1)
                  .intervals(
                      QSS(
                          new Interval("2000-01-01/2000-01-01T00:00:00.001"),
                          new Interval("2000-01-02/2000-01-02T00:00:00.001")
                      )
                  )
                  .granularity(Granularity.ALL)
                  .aggregators(AGGS(new CountAggregatorFactory("a0")))
                  .context(TIMESERIES_CONTEXT)
                  .build()
        ),
        ImmutableList.of(
            new Object[]{2L}
        )
    );
  }

  @Test
  public void testCountStarWithComplexDisjointTimeFilter() throws Exception
  {
    testQuery(
        "SELECT COUNT(*) FROM druid.foo "
        + "WHERE dim2 = 'a' and ("
        + "  (__time >= TIMESTAMP '2000-01-01 00:00:00' AND __time < TIMESTAMP '2001-01-01 00:00:00')"
        + "  OR ("
        + "    (__time >= TIMESTAMP '2002-01-01 00:00:00' AND __time < TIMESTAMP '2003-05-01 00:00:00')"
        + "    and (__time >= TIMESTAMP '2002-05-01 00:00:00' AND __time < TIMESTAMP '2004-01-01 00:00:00')"
        + "    and dim1 = 'abc'"
        + "  )"
        + ")",
        ImmutableList.<Query>of(
            Druids.newTimeseriesQueryBuilder()
                  .dataSource(CalciteTests.DATASOURCE1)
                  .intervals(QSS(new Interval("2000/2001"), new Interval("2002-05-01/2003-05-01")))
                  .granularity(Granularity.ALL)
                  .filters(
                      AND(
                          SELECTOR("dim2", "a", null),
                          OR(
                              TIME_BOUND("2000/2001"),
                              AND(
                                  SELECTOR("dim1", "abc", null),
                                  TIME_BOUND("2002-05-01/2003-05-01")
                              )
                          )
                      )
                  )
                  .aggregators(AGGS(new CountAggregatorFactory("a0")))
                  .context(TIMESERIES_CONTEXT)
                  .build()
        ),
        ImmutableList.of(
            new Object[]{1L}
        )
    );
  }

  @Test
  public void testCountStarWithNotOfComplexDisjointTimeFilter() throws Exception
  {
    testQuery(
        "SELECT COUNT(*) FROM druid.foo "
        + "WHERE not (dim2 = 'a' and ("
        + "    (__time >= TIMESTAMP '2000-01-01 00:00:00' AND __time < TIMESTAMP '2001-01-01 00:00:00')"
        + "    OR ("
        + "      (__time >= TIMESTAMP '2002-01-01 00:00:00' AND __time < TIMESTAMP '2004-01-01 00:00:00')"
        + "      and (__time >= TIMESTAMP '2002-05-01 00:00:00' AND __time < TIMESTAMP '2003-05-01 00:00:00')"
        + "      and dim1 = 'abc'"
        + "    )"
        + "  )"
        + ")",
        ImmutableList.<Query>of(
            Druids.newTimeseriesQueryBuilder()
                  .dataSource(CalciteTests.DATASOURCE1)
                  .intervals(QSS(Filtration.eternity()))
                  .filters(
                      NOT(AND(
                          SELECTOR("dim2", "a", null),
                          OR(
                              TIME_BOUND("2000/2001"),
                              AND(
                                  SELECTOR("dim1", "abc", null),
                                  TIME_BOUND("2002-05-01/2003-05-01")
                              )
                          )
                      ))
                  )
                  .granularity(Granularity.ALL)
                  .aggregators(AGGS(new CountAggregatorFactory("a0")))
                  .context(TIMESERIES_CONTEXT)
                  .build()
        ),
        ImmutableList.of(
            new Object[]{5L}
        )
    );
  }

  @Test
  public void testCountStarWithNotTimeFilter() throws Exception
  {
    testQuery(
        "SELECT COUNT(*) FROM druid.foo "
        + "WHERE dim1 <> 'xxx' and not ("
        + "    (__time >= TIMESTAMP '2000-01-01 00:00:00' AND __time < TIMESTAMP '2001-01-01 00:00:00')"
        + "    OR (__time >= TIMESTAMP '2003-01-01 00:00:00' AND __time < TIMESTAMP '2004-01-01 00:00:00'))",
        ImmutableList.<Query>of(
            Druids.newTimeseriesQueryBuilder()
                  .dataSource(CalciteTests.DATASOURCE1)
                  .intervals(
                      QSS(
                          new Interval(Filtration.eternity().getStart(), new DateTime("2000")),
                          new Interval("2001/2003"),
                          new Interval(new DateTime("2004"), Filtration.eternity().getEnd())
                      )
                  )
                  .filters(NOT(SELECTOR("dim1", "xxx", null)))
                  .granularity(Granularity.ALL)
                  .aggregators(AGGS(new CountAggregatorFactory("a0")))
                  .context(TIMESERIES_CONTEXT)
                  .build()
        ),
        ImmutableList.of(
            new Object[]{3L}
        )
    );
  }

  @Test
  public void testCountStarWithTimeAndDimFilter() throws Exception
  {
    testQuery(
        "SELECT COUNT(*) FROM druid.foo "
        + "WHERE dim2 <> 'a' "
        + "and __time BETWEEN TIMESTAMP '2000-01-01 00:00:00' AND TIMESTAMP '2000-12-31 23:59:59.999'",
        ImmutableList.<Query>of(
            Druids.newTimeseriesQueryBuilder()
                  .dataSource(CalciteTests.DATASOURCE1)
                  .intervals(QSS(new Interval("2000-01-01/2001-01-01")))
                  .filters(NOT(SELECTOR("dim2", "a", null)))
                  .granularity(Granularity.ALL)
                  .aggregators(AGGS(new CountAggregatorFactory("a0")))
                  .context(TIMESERIES_CONTEXT)
                  .build()
        ),
        ImmutableList.of(
            new Object[]{2L}
        )
    );
  }

  @Test
  public void testCountStarWithTimeOrDimFilter() throws Exception
  {
    testQuery(
        "SELECT COUNT(*) FROM druid.foo "
        + "WHERE dim2 <> 'a' "
        + "or __time BETWEEN TIMESTAMP '2000-01-01 00:00:00' AND TIMESTAMP '2000-12-31 23:59:59.999'",
        ImmutableList.<Query>of(
            Druids.newTimeseriesQueryBuilder()
                  .dataSource(CalciteTests.DATASOURCE1)
                  .intervals(QSS(Filtration.eternity()))
                  .filters(
                      OR(
                          NOT(SELECTOR("dim2", "a", null)),
                          BOUND(
                              "__time",
                              String.valueOf(T("2000-01-01")),
                              String.valueOf(T("2000-12-31T23:59:59.999")),
                              false,
                              false,
                              null,
                              StringComparators.NUMERIC
                          )
                      )
                  )
                  .granularity(Granularity.ALL)
                  .aggregators(AGGS(new CountAggregatorFactory("a0")))
                  .context(TIMESERIES_CONTEXT)
                  .build()
        ),
        ImmutableList.of(
            new Object[]{5L}
        )
    );
  }

  @Test
  public void testCountStarWithTimeFilterOnLongColumn() throws Exception
  {
    testQuery(
        "SELECT COUNT(*) FROM druid.foo WHERE "
        + "cnt >= EXTRACT(EPOCH FROM TIMESTAMP '1970-01-01 00:00:00') * 1000 "
        + "AND cnt < EXTRACT(EPOCH FROM TIMESTAMP '1970-01-02 00:00:00') * 1000",
        ImmutableList.<Query>of(
            Druids.newTimeseriesQueryBuilder()
                  .dataSource(CalciteTests.DATASOURCE1)
                  .intervals(QSS(Filtration.eternity()))
                  .granularity(Granularity.ALL)
                  .filters(
                      BOUND(
                          "cnt",
                          String.valueOf(new DateTime("1970-01-01").getMillis()),
                          String.valueOf(new DateTime("1970-01-02").getMillis()),
                          false,
                          true,
                          null,
                          StringComparators.NUMERIC
                      )
                  )
                  .aggregators(AGGS(new CountAggregatorFactory("a0")))
                  .context(TIMESERIES_CONTEXT)
                  .build()
        ),
        ImmutableList.of(
            new Object[]{6L}
        )
    );
  }

  @Test
  public void testSelectDistinctWithCascadeExtractionFilter() throws Exception
  {
    testQuery(
        "SELECT distinct dim1 FROM druid.foo WHERE substring(substring(dim1, 2), 1, 1) = 'e' OR dim2 = 'a'",
        ImmutableList.<Query>of(
            GroupByQuery.builder()
                        .setDataSource(CalciteTests.DATASOURCE1)
                        .setInterval(QSS(Filtration.eternity()))
                        .setGranularity(Granularity.ALL)
                        .setDimensions(DIMS(new DefaultDimensionSpec("dim1", "d0")))
                        .setDimFilter(
                            OR(
                                SELECTOR(
                                    "dim1",
                                    "e",
                                    CASCADE(
                                        new SubstringDimExtractionFn(1, null),
                                        new SubstringDimExtractionFn(0, 1)
                                    )
                                ),
                                SELECTOR("dim2", "a", null)
                            )
                        )
                        .build()
        ),
        ImmutableList.of(
            new Object[]{""},
            new Object[]{"1"},
            new Object[]{"def"}
        )
    );
  }

  @Test
  public void testSelectDistinctWithStrlenFilter() throws Exception
  {
    testQuery(
        "SELECT distinct dim1 FROM druid.foo "
        + "WHERE CHARACTER_LENGTH(dim1) = 3 OR CAST(CHARACTER_LENGTH(dim1) AS varchar) = 3",
        ImmutableList.<Query>of(
            GroupByQuery.builder()
                        .setDataSource(CalciteTests.DATASOURCE1)
                        .setInterval(QSS(Filtration.eternity()))
                        .setGranularity(Granularity.ALL)
                        .setDimensions(DIMS(new DefaultDimensionSpec("dim1", "d0")))
                        .setDimFilter(
                            OR(
                                NUMERIC_SELECTOR("dim1", "3", StrlenExtractionFn.instance()),
                                SELECTOR("dim1", "3", StrlenExtractionFn.instance())
                            )
                        )
                        .build()
        ),
        ImmutableList.of(
            new Object[]{"abc"},
            new Object[]{"def"}
        )
    );
  }

  @Test
  public void testSelectDistinctWithLimit() throws Exception
  {
    // Should use topN even if approximate topNs are off, because this query is exact.

    testQuery(
        "SELECT DISTINCT dim2 FROM druid.foo LIMIT 10",
        ImmutableList.<Query>of(
            new TopNQueryBuilder()
                .dataSource(CalciteTests.DATASOURCE1)
                .intervals(QSS(Filtration.eternity()))
                .granularity(QueryGranularities.ALL)
                .dimension(new DefaultDimensionSpec("dim2", "d0"))
                .metric(new DimensionTopNMetricSpec(null, StringComparators.LEXICOGRAPHIC))
                .threshold(10)
                .build()
        ),
        ImmutableList.of(
            new Object[]{""},
            new Object[]{"a"},
            new Object[]{"abc"}
        )
    );
  }

  @Test
  public void testCountDistinct() throws Exception
  {
    testQuery(
        "SELECT SUM(cnt), COUNT(distinct dim2), COUNT(distinct unique_dim1) FROM druid.foo",
        ImmutableList.<Query>of(
            Druids.newTimeseriesQueryBuilder()
                  .dataSource(CalciteTests.DATASOURCE1)
                  .intervals(QSS(Filtration.eternity()))
                  .granularity(Granularity.ALL)
                  .aggregators(
                      AGGS(
                          new LongSumAggregatorFactory("a0", "cnt"),
                          new CardinalityAggregatorFactory(
                              "a1",
                              null,
                              DIMS(new DefaultDimensionSpec("dim2", null)),
                              false
                          ),
                          new HyperUniquesAggregatorFactory("a2", "unique_dim1")
                      )
                  )
                  .context(TIMESERIES_CONTEXT)
                  .build()
        ),
        ImmutableList.of(
            new Object[]{6L, 3L, 6L}
        )
    );
  }

  @Test
  public void testApproxCountDistinct() throws Exception
  {
    testQuery(
        "SELECT\n"
        + "  SUM(cnt),\n"
        + "  APPROX_COUNT_DISTINCT(dim2),\n" // uppercase
        + "  approx_count_distinct(dim2) FILTER(WHERE dim2 <> ''),\n" // lowercase; also, filtered
        + "  approx_count_distinct(unique_dim1)\n" // on native hyperUnique column
        + "FROM druid.foo",
        ImmutableList.<Query>of(
            Druids.newTimeseriesQueryBuilder()
                  .dataSource(CalciteTests.DATASOURCE1)
                  .intervals(QSS(Filtration.eternity()))
                  .granularity(QueryGranularities.ALL)
                  .aggregators(
                      AGGS(
                          new LongSumAggregatorFactory("a0", "cnt"),
                          new CardinalityAggregatorFactory(
                              "a1",
                              null,
                              DIMS(new DefaultDimensionSpec("dim2", "dim2")),
                              false
                          ),
                          new FilteredAggregatorFactory(
                              new CardinalityAggregatorFactory(
                                  "a2",
                                  null,
                                  DIMS(new DefaultDimensionSpec("dim2", "dim2")),
                                  false
                              ),
                              NOT(SELECTOR("dim2", "", null))
                          ),
                          new HyperUniquesAggregatorFactory("a3", "unique_dim1")
                      )
                  )
                  .context(TIMESERIES_CONTEXT)
                  .build()
        ),
        ImmutableList.of(
            new Object[]{6L, 3L, 2L, 6L}
        )
    );
  }

  @Test
  public void testDoubleNestedGroupBy() throws Exception
  {
    testQuery(
        "SELECT SUM(cnt), COUNT(*) FROM (\n"
        + "  SELECT dim2, SUM(t1.cnt) cnt FROM (\n"
        + "    SELECT\n"
        + "      dim1,\n"
        + "      dim2,\n"
        + "      COUNT(*) cnt\n"
        + "    FROM druid.foo\n"
        + "    GROUP BY dim1, dim2\n"
        + "  ) t1\n"
        + "  GROUP BY dim2\n"
        + ") t2",
        ImmutableList.<Query>of(
            GroupByQuery.builder()
                        .setDataSource(
                            GroupByQuery.builder()
                                        .setDataSource(
                                            GroupByQuery.builder()
                                                        .setDataSource(CalciteTests.DATASOURCE1)
                                                        .setInterval(QSS(Filtration.eternity()))
                                                        .setGranularity(QueryGranularities.ALL)
                                                        .setDimensions(DIMS(
                                                            new DefaultDimensionSpec("dim1", "d0"),
                                                            new DefaultDimensionSpec("dim2", "d1")
                                                        ))
                                                        .setAggregatorSpecs(AGGS(new CountAggregatorFactory("a0")))
                                                        .build()
                                        )
                                        .setInterval(QSS(Filtration.eternity()))
                                        .setGranularity(QueryGranularities.ALL)
                                        .setDimensions(DIMS(new DefaultDimensionSpec("d1", "d0")))
                                        .setAggregatorSpecs(AGGS(new LongSumAggregatorFactory("a0", "a0")))
                                        .build()
                        )
                        .setInterval(QSS(Filtration.eternity()))
                        .setGranularity(QueryGranularities.ALL)
                        .setAggregatorSpecs(AGGS(
                            new LongSumAggregatorFactory("a0", "a0"),
                            new CountAggregatorFactory("a1")
                        ))
                        .build()
        ),
        ImmutableList.of(
            new Object[]{6L, 3L}
        )
    );
  }

  @Test
  public void testExactCountDistinctUsingSubquery() throws Exception
  {
    testQuery(
        PLANNER_CONFIG_SINGLE_NESTING_ONLY, // Sanity check; this query should work with a single level of nesting.
        "SELECT\n"
        + "  SUM(cnt),\n"
        + "  COUNT(*)\n"
        + "FROM (SELECT dim2, SUM(cnt) AS cnt FROM druid.foo GROUP BY dim2)",
        ImmutableList.<Query>of(
            GroupByQuery.builder()
                        .setDataSource(
                            new QueryDataSource(
                                GroupByQuery.builder()
                                            .setDataSource(CalciteTests.DATASOURCE1)
                                            .setInterval(QSS(Filtration.eternity()))
                                            .setGranularity(Granularity.ALL)
                                            .setDimensions(DIMS(new DefaultDimensionSpec("dim2", "d0")))
                                            .setAggregatorSpecs(AGGS(new LongSumAggregatorFactory("a0", "cnt")))
                                            .build()
                            )
                        )
                        .setInterval(QSS(Filtration.eternity()))
                        .setGranularity(Granularity.ALL)
                        .setAggregatorSpecs(AGGS(
                            new LongSumAggregatorFactory("a0", "a0"),
                            new CountAggregatorFactory("a1")
                        ))
                        .build()
        ),
        ImmutableList.of(
            new Object[]{6L, 3L}
        )
    );
  }

  @Test
  public void testTopNFilterJoin() throws Exception
  {
    // Filters on top N values of some dimension by using an inner join.
    testQuery(
        "SELECT t1.dim1, SUM(t1.cnt)\n"
        + "FROM druid.foo t1\n"
        + "  INNER JOIN (\n"
        + "  SELECT\n"
        + "    SUM(cnt) AS sum_cnt,\n"
        + "    dim2\n"
        + "  FROM druid.foo\n"
        + "  GROUP BY dim2\n"
        + "  ORDER BY 1 DESC\n"
        + "  LIMIT 2\n"
        + ") t2 ON (t1.dim2 = t2.dim2)\n"
        + "GROUP BY t1.dim1\n"
        + "ORDER BY 1\n",
        ImmutableList.<Query>of(
            new TopNQueryBuilder()
                .dataSource(CalciteTests.DATASOURCE1)
                .intervals(QSS(Filtration.eternity()))
                .granularity(QueryGranularities.ALL)
                .dimension(new DefaultDimensionSpec("dim2", "d0"))
                .aggregators(AGGS(new LongSumAggregatorFactory("a0", "cnt")))
                .metric(new NumericTopNMetricSpec("a0"))
                .threshold(2)
                .build(),
            GroupByQuery.builder()
                        .setDataSource(CalciteTests.DATASOURCE1)
                        .setInterval(QSS(Filtration.eternity()))
                        .setGranularity(QueryGranularities.ALL)
                        .setDimFilter(IN("dim2", ImmutableList.of("", "a"), null))
                        .setDimensions(DIMS(new DefaultDimensionSpec("dim1", "d0")))
                        .setAggregatorSpecs(AGGS(new LongSumAggregatorFactory("a0", "cnt")))
                        .setLimitSpec(
                            new DefaultLimitSpec(
                                ImmutableList.of(
                                    new OrderByColumnSpec(
                                        "d0",
                                        OrderByColumnSpec.Direction.ASCENDING,
                                        StringComparators.LEXICOGRAPHIC
                                    )
                                ),
                                Integer.MAX_VALUE
                            )
                        )
                        .build()
        ),
        ImmutableList.of(
            new Object[]{"", 1L},
            new Object[]{"1", 1L},
            new Object[]{"10.1", 1L},
            new Object[]{"2", 1L},
            new Object[]{"abc", 1L}
        )
    );
  }

  @Test
  public void testRemovableLeftJoin() throws Exception
  {
    // LEFT JOIN where the right-hand side can be ignored.

    testQuery(
        "SELECT t1.dim1, SUM(t1.cnt)\n"
        + "FROM druid.foo t1\n"
        + "  LEFT JOIN (\n"
        + "  SELECT\n"
        + "    SUM(cnt) AS sum_cnt,\n"
        + "    dim2\n"
        + "  FROM druid.foo\n"
        + "  GROUP BY dim2\n"
        + "  ORDER BY 1 DESC\n"
        + "  LIMIT 2\n"
        + ") t2 ON (t1.dim2 = t2.dim2)\n"
        + "GROUP BY t1.dim1\n"
        + "ORDER BY 1\n",
        ImmutableList.<Query>of(
            GroupByQuery.builder()
                        .setDataSource(CalciteTests.DATASOURCE1)
                        .setInterval(QSS(Filtration.eternity()))
                        .setGranularity(QueryGranularities.ALL)
                        .setDimensions(DIMS(new DefaultDimensionSpec("dim1", "d0")))
                        .setAggregatorSpecs(AGGS(new LongSumAggregatorFactory("a0", "cnt")))
                        .setLimitSpec(
                            new DefaultLimitSpec(
                                ImmutableList.of(
                                    new OrderByColumnSpec(
                                        "d0",
                                        OrderByColumnSpec.Direction.ASCENDING,
                                        StringComparators.LEXICOGRAPHIC
                                    )
                                ),
                                Integer.MAX_VALUE
                            )
                        )
                        .build()
        ),
        ImmutableList.of(
            new Object[]{"", 1L},
            new Object[]{"1", 1L},
            new Object[]{"10.1", 1L},
            new Object[]{"2", 1L},
            new Object[]{"abc", 1L},
            new Object[]{"def", 1L}
        )
    );
  }

  @Test
  public void testExactCountDistinctOfSemiJoinResult() throws Exception
  {
    testQuery(
        "SELECT COUNT(*)\n"
        + "FROM (\n"
        + "  SELECT DISTINCT dim2\n"
        + "  FROM druid.foo\n"
        + "  WHERE SUBSTRING(dim2, 1, 1) IN (\n"
        + "    SELECT SUBSTRING(dim1, 1, 1) FROM druid.foo WHERE dim1 <> ''\n"
        + "  )\n"
        + ")",
        ImmutableList.<Query>of(
            GroupByQuery.builder()
                        .setDataSource(CalciteTests.DATASOURCE1)
                        .setInterval(QSS(Filtration.eternity()))
                        .setGranularity(Granularity.ALL)
                        .setDimFilter(NOT(SELECTOR("dim1", "", null)))
                        .setDimensions(DIMS(new ExtractionDimensionSpec(
                            "dim1",
                            "d0",
                            new SubstringDimExtractionFn(0, 1)
                        )))
                        .build(),
            GroupByQuery.builder()
                        .setDataSource(
                            new QueryDataSource(
                                GroupByQuery.builder()
                                            .setDataSource(CalciteTests.DATASOURCE1)
                                            .setInterval(QSS(Filtration.eternity()))
                                            .setGranularity(Granularity.ALL)
                                            .setDimFilter(IN(
                                                "dim2",
                                                ImmutableList.of("1", "2", "a", "d"),
                                                new SubstringDimExtractionFn(0, 1)
                                            ))
                                            .setDimensions(DIMS(new DefaultDimensionSpec("dim2", "d0")))
                                            .build()
                            )
                        )
                        .setInterval(QSS(Filtration.eternity()))
                        .setGranularity(Granularity.ALL)
                        .setAggregatorSpecs(AGGS(
                            new CountAggregatorFactory("a0")
                        ))
                        .build()

        ),
        ImmutableList.of(
            new Object[]{2L}
        )
    );
  }

  @Test
  public void testExactCountDistinctUsingSubqueryWithWherePushDown() throws Exception
  {
    testQuery(
        "SELECT\n"
        + "  SUM(cnt),\n"
        + "  COUNT(*)\n"
        + "FROM (SELECT dim2, SUM(cnt) AS cnt FROM druid.foo GROUP BY dim2)\n"
        + "WHERE dim2 <> ''",
        ImmutableList.<Query>of(
            GroupByQuery.builder()
                        .setDataSource(
                            new QueryDataSource(
                                GroupByQuery.builder()
                                            .setDataSource(CalciteTests.DATASOURCE1)
                                            .setInterval(QSS(Filtration.eternity()))
                                            .setDimFilter(NOT(SELECTOR("dim2", "", null)))
                                            .setGranularity(Granularity.ALL)
                                            .setDimensions(DIMS(new DefaultDimensionSpec("dim2", "d0")))
                                            .setAggregatorSpecs(AGGS(new LongSumAggregatorFactory("a0", "cnt")))
                                            .build()
                            )
                        )
                        .setInterval(QSS(Filtration.eternity()))
                        .setGranularity(Granularity.ALL)
                        .setAggregatorSpecs(AGGS(
                            new LongSumAggregatorFactory("a0", "a0"),
                            new CountAggregatorFactory("a1")
                        ))
                        .build()
        ),
        ImmutableList.of(
            new Object[]{3L, 2L}
        )
    );
  }

  @Test
  public void testExactCountDistinctUsingSubqueryWithWhereToOuterFilter() throws Exception
  {
    testQuery(
        "SELECT\n"
        + "  SUM(cnt),\n"
        + "  COUNT(*)\n"
        + "FROM (SELECT dim2, SUM(cnt) AS cnt FROM druid.foo GROUP BY dim2 LIMIT 1)"
        + "WHERE cnt > 0",
        ImmutableList.<Query>of(
            GroupByQuery.builder()
                        .setDataSource(
                            new QueryDataSource(
                                GroupByQuery.builder()
                                            .setDataSource(CalciteTests.DATASOURCE1)
                                            .setInterval(QSS(Filtration.eternity()))
                                            .setGranularity(Granularity.ALL)
                                            .setDimensions(DIMS(new DefaultDimensionSpec("dim2", "d0")))
                                            .setAggregatorSpecs(AGGS(new LongSumAggregatorFactory("a0", "cnt")))
                                            .setLimit(1)
                                            .build()
                            )
                        )
                        .setDimFilter(BOUND("a0", "0", null, true, false, null, StringComparators.NUMERIC))
                        .setInterval(QSS(Filtration.eternity()))
                        .setGranularity(Granularity.ALL)
                        .setAggregatorSpecs(AGGS(
                            new LongSumAggregatorFactory("a0", "a0"),
                            new CountAggregatorFactory("a1")
                        ))
                        .build()
        ),
        ImmutableList.of(
            new Object[]{3L, 1L}
        )
    );
  }

  @Test
  public void testCompareExactAndApproximateCountDistinctUsingSubquery() throws Exception
  {
    testQuery(
        "SELECT\n"
        + "  COUNT(*) AS exact_count,\n"
        + "  COUNT(DISTINCT dim1) AS approx_count,\n"
        + "  (CAST(1 AS FLOAT) - COUNT(DISTINCT dim1) / COUNT(*)) * 100 AS error_pct\n"
        + "FROM (SELECT DISTINCT dim1 FROM druid.foo WHERE dim1 <> '')",
        ImmutableList.<Query>of(
            GroupByQuery.builder()
                        .setDataSource(
                            new QueryDataSource(
                                GroupByQuery.builder()
                                            .setDataSource(CalciteTests.DATASOURCE1)
                                            .setInterval(QSS(Filtration.eternity()))
                                            .setGranularity(Granularity.ALL)
                                            .setDimFilter(NOT(SELECTOR("dim1", "", null)))
                                            .setDimensions(DIMS(new DefaultDimensionSpec("dim1", "d0")))
                                            .build()
                            )
                        )
                        .setInterval(QSS(Filtration.eternity()))
                        .setGranularity(Granularity.ALL)
                        .setAggregatorSpecs(AGGS(
                            new CountAggregatorFactory("a0"),
                            new CardinalityAggregatorFactory(
                                "a1",
                                DIMS(new DefaultDimensionSpec("d0", null)),
                                false
                            )
                        ))
                        .setPostAggregatorSpecs(
                            ImmutableList.<PostAggregator>of(
                                new ArithmeticPostAggregator(
                                    "a2",
                                    "*",
                                    ImmutableList.of(
                                        new ArithmeticPostAggregator(
                                            null,
                                            "-",
                                            ImmutableList.of(
                                                new ConstantPostAggregator(
                                                    null,
                                                    1
                                                ),
                                                new ArithmeticPostAggregator(
                                                    null,
                                                    "quotient",
                                                    ImmutableList.of(
                                                        new HyperUniqueFinalizingPostAggregator(
                                                            "a1",
                                                            "a1"
                                                        ),
                                                        new FieldAccessPostAggregator(
                                                            null,
                                                            "a0"
                                                        )
                                                    )
                                                )
                                            )
                                        ),
                                        new ConstantPostAggregator(null, 100)
                                    )
                                )
                            )
                        )
                        .build()
        ),
        ImmutableList.of(
            new Object[]{5L, 5L, -0.1222693591629298}
        )
    );
  }

  @Test
  public void testHistogramUsingSubquery() throws Exception
  {
    testQuery(
        "SELECT\n"
        + "  CAST(thecnt AS VARCHAR),\n"
        + "  COUNT(*)\n"
        + "FROM (SELECT dim2, SUM(cnt) AS thecnt FROM druid.foo GROUP BY dim2)\n"
        + "GROUP BY CAST(thecnt AS VARCHAR)",
        ImmutableList.<Query>of(
            GroupByQuery.builder()
                        .setDataSource(
                            new QueryDataSource(
                                GroupByQuery.builder()
                                            .setDataSource(CalciteTests.DATASOURCE1)
                                            .setInterval(QSS(Filtration.eternity()))
                                            .setGranularity(Granularity.ALL)
                                            .setDimensions(DIMS(new DefaultDimensionSpec("dim2", "d0")))
                                            .setAggregatorSpecs(AGGS(new LongSumAggregatorFactory("a0", "cnt")))
                                            .setPostAggregatorSpecs(ImmutableList.<PostAggregator>of(
                                                new FieldAccessPostAggregator("a1", "a0")
                                            ))
                                            .build()
                            )
                        )
                        .setInterval(QSS(Filtration.eternity()))
                        .setGranularity(Granularity.ALL)
                        .setDimensions(DIMS(new DefaultDimensionSpec("a1", "d0")))
                        .setAggregatorSpecs(AGGS(
                            new CountAggregatorFactory("a0")
                        ))
                        .build()
        ),
        ImmutableList.of(
            new Object[]{"1", 1L},
            new Object[]{"2", 1L},
            new Object[]{"3", 1L}
        )
    );
  }

  @Test
  public void testHistogramUsingSubqueryWithSort() throws Exception
  {
    testQuery(
        "SELECT\n"
        + "  CAST(thecnt AS VARCHAR),\n"
        + "  COUNT(*)\n"
        + "FROM (SELECT dim2, SUM(cnt) AS thecnt FROM druid.foo GROUP BY dim2)\n"
        + "GROUP BY CAST(thecnt AS VARCHAR) ORDER BY CAST(thecnt AS VARCHAR) LIMIT 2",
        ImmutableList.<Query>of(
            GroupByQuery.builder()
                        .setDataSource(
                            new QueryDataSource(
                                GroupByQuery.builder()
                                            .setDataSource(CalciteTests.DATASOURCE1)
                                            .setInterval(QSS(Filtration.eternity()))
                                            .setGranularity(Granularity.ALL)
                                            .setDimensions(DIMS(new DefaultDimensionSpec("dim2", "d0")))
                                            .setAggregatorSpecs(AGGS(new LongSumAggregatorFactory("a0", "cnt")))
                                            .build()
                            )
                        )
                        .setInterval(QSS(Filtration.eternity()))
<<<<<<< HEAD
                        .setGranularity(Granularity.ALL)
                        .setDimensions(DIMS(new DefaultDimensionSpec("a1", "d0")))
=======
                        .setGranularity(QueryGranularities.ALL)
                        .setDimensions(DIMS(new DefaultDimensionSpec("a0", "d0")))
>>>>>>> a459db68
                        .setAggregatorSpecs(AGGS(
                            new CountAggregatorFactory("a0")
                        ))
                        .setLimitSpec(
                            new DefaultLimitSpec(
                                ImmutableList.of(new OrderByColumnSpec(
                                    "d0",
                                    OrderByColumnSpec.Direction.ASCENDING,
                                    StringComparators.LEXICOGRAPHIC
                                )),
                                2
                            )
                        )
                        .build()
        ),
        ImmutableList.of(
            new Object[]{"1", 1L},
            new Object[]{"2", 1L}
        )
    );
  }

  @Test
  public void testCountDistinctArithmetic() throws Exception
  {
    testQuery(
        "SELECT\n"
        + "  SUM(cnt),\n"
        + "  COUNT(DISTINCT dim2),\n"
        + "  CAST(COUNT(DISTINCT dim2) AS FLOAT),\n"
        + "  SUM(cnt) / COUNT(DISTINCT dim2),\n"
        + "  SUM(cnt) / COUNT(DISTINCT dim2) + 3,\n"
        + "  CAST(SUM(cnt) AS FLOAT) / CAST(COUNT(DISTINCT dim2) AS FLOAT) + 3\n"
        + "FROM druid.foo",
        ImmutableList.<Query>of(
            Druids.newTimeseriesQueryBuilder()
                  .dataSource(CalciteTests.DATASOURCE1)
                  .intervals(QSS(Filtration.eternity()))
                  .granularity(Granularity.ALL)
                  .aggregators(
                      AGGS(
                          new LongSumAggregatorFactory("a0", "cnt"),
                          new CardinalityAggregatorFactory(
                              "a1",
                              null,
                              DIMS(new DefaultDimensionSpec("dim2", null)),
                              false
                          )
                      )
                  )
                  .postAggregators(ImmutableList.of(
                      new HyperUniqueFinalizingPostAggregator("a2", "a1"),
                      new ArithmeticPostAggregator("a3", "quotient", ImmutableList.of(
                          new FieldAccessPostAggregator(null, "a0"),
                          new HyperUniqueFinalizingPostAggregator(null, "a1")
                      )),
                      new ArithmeticPostAggregator("a4", "+", ImmutableList.of(
                          new ArithmeticPostAggregator(null, "quotient", ImmutableList.of(
                              new FieldAccessPostAggregator(null, "a0"),
                              new HyperUniqueFinalizingPostAggregator(null, "a1")
                          )),
                          new ConstantPostAggregator(null, 3)
                      )),
                      new ArithmeticPostAggregator("a5", "+", ImmutableList.of(
                          new ArithmeticPostAggregator(null, "quotient", ImmutableList.of(
                              new FieldAccessPostAggregator(null, "a0"),
                              new HyperUniqueFinalizingPostAggregator(null, "a1")
                          )),
                          new ConstantPostAggregator(null, 3)
                      ))
                  ))
                  .context(TIMESERIES_CONTEXT)
                  .build()
        ),
        ImmutableList.of(
            new Object[]{6L, 3L, 3.0021994137521975, 1L, 4L, 4.9985347983600805}
        )
    );
  }

  @Test
  public void testCountDistinctOfSubstring() throws Exception
  {
    testQuery(
        "SELECT COUNT(distinct substring(dim1, 1, 1)) FROM druid.foo WHERE dim1 <> ''",
        ImmutableList.<Query>of(
            Druids.newTimeseriesQueryBuilder()
                  .dataSource(CalciteTests.DATASOURCE1)
                  .intervals(QSS(Filtration.eternity()))
                  .filters(NOT(SELECTOR("dim1", "", null)))
                  .granularity(Granularity.ALL)
                  .aggregators(
                      AGGS(
                          new CardinalityAggregatorFactory(
                              "a0",
                              DIMS(
                                  new ExtractionDimensionSpec(
                                      "dim1",
                                      null,
                                      new SubstringDimExtractionFn(0, 1)
                                  )
                              ),
                              false
                          )
                      )
                  )
                  .context(TIMESERIES_CONTEXT)
                  .build()
        ),
        ImmutableList.of(
            new Object[]{4L}
        )
    );
  }

  @Test
  public void testGroupBySortPushDown() throws Exception
  {
    testQuery(
        "SELECT dim1, dim2, SUM(cnt) FROM druid.foo GROUP BY dim1, dim2 ORDER BY dim2 LIMIT 4",
        ImmutableList.<Query>of(
            GroupByQuery.builder()
                        .setDataSource(CalciteTests.DATASOURCE1)
                        .setInterval(QSS(Filtration.eternity()))
                        .setGranularity(Granularity.ALL)
                        .setDimensions(
                            DIMS(
                                new DefaultDimensionSpec("dim2", "d1"),
                                new DefaultDimensionSpec("dim1", "d0")
                            )
                        )
                        .setAggregatorSpecs(
                            AGGS(
                                new LongSumAggregatorFactory("a0", "cnt")
                            )
                        )
                        .setLimitSpec(
                            new DefaultLimitSpec(
                                ImmutableList.of(
                                    new OrderByColumnSpec("d1", OrderByColumnSpec.Direction.ASCENDING)
                                ),
                                4
                            )
                        )
                        .build()
        ),
        ImmutableList.of(
            new Object[]{"10.1", "", 1L},
            new Object[]{"2", "", 1L},
            new Object[]{"abc", "", 1L},
            new Object[]{"", "a", 1L}
        )
    );
  }

  @Test
  public void testGroupByLimitPushDownWithHavingOnLong() throws Exception
  {
    testQuery(
        "SELECT dim1, dim2, SUM(cnt) AS thecnt "
        + "FROM druid.foo "
        + "group by dim1, dim2 "
        + "having SUM(cnt) = 1 "
        + "order by dim2 "
        + "limit 4",
        ImmutableList.<Query>of(
            GroupByQuery.builder()
                        .setDataSource(CalciteTests.DATASOURCE1)
                        .setInterval(QSS(Filtration.eternity()))
                        .setGranularity(Granularity.ALL)
                        .setDimensions(
                            DIMS(
                                new DefaultDimensionSpec("dim2", "d1"),
                                new DefaultDimensionSpec("dim1", "d0")
                            )
                        )
                        .setAggregatorSpecs(
                            AGGS(
                                new LongSumAggregatorFactory("a0", "cnt")
                            )
                        )
                        .setLimitSpec(
                            new DefaultLimitSpec(
                                ImmutableList.of(
                                    new OrderByColumnSpec("d1", OrderByColumnSpec.Direction.ASCENDING)
                                ),
                                4
                            )
                        )
                        .setHavingSpec(new DimFilterHavingSpec(NUMERIC_SELECTOR("a0", "1", null)))
                        .build()
        ),
        ImmutableList.of(
            new Object[]{"10.1", "", 1L},
            new Object[]{"2", "", 1L},
            new Object[]{"abc", "", 1L},
            new Object[]{"", "a", 1L}
        )
    );
  }

  @Test
  public void testFilterOnTimeFloor() throws Exception
  {
    testQuery(
        "SELECT COUNT(*) FROM druid.foo "
        + "WHERE floor(__time TO month) = TIMESTAMP '2000-01-01 00:00:00'",
        ImmutableList.<Query>of(
            Druids.newTimeseriesQueryBuilder()
                  .dataSource(CalciteTests.DATASOURCE1)
                  .intervals(QSS(new Interval("2000/P1M")))
                  .granularity(Granularity.ALL)
                  .aggregators(AGGS(new CountAggregatorFactory("a0")))
                  .context(TIMESERIES_CONTEXT)
                  .build()
        ),
        ImmutableList.of(
            new Object[]{3L}
        )
    );
  }

  @Test
  public void testFilterOnTimeFloorMisaligned() throws Exception
  {
    testQuery(
        "SELECT COUNT(*) FROM druid.foo "
        + "WHERE floor(__time TO month) = TIMESTAMP '2000-01-01 00:00:01'",
        ImmutableList.<Query>of(
            Druids.newTimeseriesQueryBuilder()
                  .dataSource(CalciteTests.DATASOURCE1)
                  .intervals(QSS())
                  .granularity(Granularity.ALL)
                  .aggregators(AGGS(new CountAggregatorFactory("a0")))
                  .context(TIMESERIES_CONTEXT)
                  .build()
        ),
        ImmutableList.<Object[]>of()
    );
  }

  @Test
  public void testGroupByFloor() throws Exception
  {
    testQuery(
        PLANNER_CONFIG_NO_SUBQUERIES, // Sanity check; this simple query should work with subqueries disabled.
        "SELECT floor(CAST(dim1 AS float)), COUNT(*) FROM druid.foo GROUP BY floor(CAST(dim1 AS float))",
        ImmutableList.<Query>of(
            GroupByQuery.builder()
                        .setDataSource(CalciteTests.DATASOURCE1)
                        .setInterval(QSS(Filtration.eternity()))
                        .setGranularity(Granularity.ALL)
                        .setDimensions(DIMS(
                            new ExtractionDimensionSpec("dim1", "d0", ValueType.FLOAT, new BucketExtractionFn(1.0, 0.0))
                        ))
                        .setAggregatorSpecs(AGGS(new CountAggregatorFactory("a0")))
                        .build()
        ),
        ImmutableList.of(
            new Object[]{0.0, 3L},
            new Object[]{1.0, 1L},
            new Object[]{2.0, 1L},
            new Object[]{10.0, 1L}
        )
    );
  }

  @Test
  public void testGroupByFloorWithOrderBy() throws Exception
  {
    testQuery(
        "SELECT floor(CAST(dim1 AS float)) AS fl, COUNT(*) FROM druid.foo GROUP BY floor(CAST(dim1 AS float)) ORDER BY fl DESC",
        ImmutableList.<Query>of(
            GroupByQuery.builder()
                        .setDataSource(CalciteTests.DATASOURCE1)
                        .setInterval(QSS(Filtration.eternity()))
                        .setGranularity(Granularity.ALL)
                        .setDimensions(
                            DIMS(
                                new ExtractionDimensionSpec("dim1", "d0", ValueType.FLOAT, new BucketExtractionFn(1.0, 0.0))
                            )
                        )
                        .setAggregatorSpecs(AGGS(new CountAggregatorFactory("a0")))
                        .setLimitSpec(
                            new DefaultLimitSpec(
                                ImmutableList.of(
                                    new OrderByColumnSpec(
                                        "d0",
                                        OrderByColumnSpec.Direction.DESCENDING,
                                        StringComparators.NUMERIC
                                    )
                                ),
                                Integer.MAX_VALUE
                            )
                        )
                        .build()
        ),
        ImmutableList.of(
            new Object[]{10.0, 1L},
            new Object[]{2.0, 1L},
            new Object[]{1.0, 1L},
            new Object[]{0.0, 3L}
        )
    );
  }

  @Test
  public void testGroupByFloorTimeAndOneOtherDimensionWithOrderBy() throws Exception
  {
    testQuery(
        "SELECT floor(__time TO year), dim2, COUNT(*)"
        + " FROM druid.foo"
        + " GROUP BY floor(__time TO year), dim2"
        + " ORDER BY floor(__time TO year), dim2, COUNT(*) DESC",
        ImmutableList.<Query>of(
            GroupByQuery.builder()
                        .setDataSource(CalciteTests.DATASOURCE1)
                        .setInterval(QSS(Filtration.eternity()))
                        .setGranularity(Granularity.ALL)
                        .setDimensions(
                            DIMS(
                                new ExtractionDimensionSpec(
                                    "__time",
                                    "d0",
<<<<<<< HEAD
                                    new TimeFormatExtractionFn(null, null, null, Granularity.YEAR, true)
=======
                                    ValueType.LONG,
                                    new TimeFormatExtractionFn(null, null, null, QueryGranularities.YEAR, true)
>>>>>>> a459db68
                                ),
                                new DefaultDimensionSpec("dim2", "d1")
                            )
                        )
                        .setAggregatorSpecs(
                            AGGS(
                                new CountAggregatorFactory("a0")
                            )
                        )
                        .setLimitSpec(
                            new DefaultLimitSpec(
                                ImmutableList.of(
                                    new OrderByColumnSpec(
                                        "d0",
                                        OrderByColumnSpec.Direction.ASCENDING,
                                        StringComparators.NUMERIC
                                    ),
                                    new OrderByColumnSpec(
                                        "d1",
                                        OrderByColumnSpec.Direction.ASCENDING,
                                        StringComparators.LEXICOGRAPHIC
                                    ),
                                    new OrderByColumnSpec(
                                        "a0",
                                        OrderByColumnSpec.Direction.DESCENDING,
                                        StringComparators.NUMERIC
                                    )
                                ),
                                Integer.MAX_VALUE
                            )
                        )
                        .build()
        ),
        ImmutableList.of(
            new Object[]{T("2000"), "", 2L},
            new Object[]{T("2000"), "a", 1L},
            new Object[]{T("2001"), "", 1L},
            new Object[]{T("2001"), "a", 1L},
            new Object[]{T("2001"), "abc", 1L}
        )
    );
  }

  @Test
  public void testGroupByStringLength() throws Exception
  {
    testQuery(
        "SELECT CHARACTER_LENGTH(dim1), COUNT(*) FROM druid.foo GROUP BY CHARACTER_LENGTH(dim1)",
        ImmutableList.<Query>of(
            GroupByQuery.builder()
                        .setDataSource(CalciteTests.DATASOURCE1)
                        .setInterval(QSS(Filtration.eternity()))
                        .setGranularity(Granularity.ALL)
                        .setDimensions(
                            DIMS(
                                new ExtractionDimensionSpec(
                                    "dim1",
                                    "d0",
                                    ValueType.LONG,
                                    StrlenExtractionFn.instance()
                                )
                            )
                        )
                        .setAggregatorSpecs(
                            AGGS(
                                new CountAggregatorFactory("a0")
                            )
                        )
                        .build()
        ),
        ImmutableList.of(
            new Object[]{0, 1L},
            new Object[]{1, 2L},
            new Object[]{3, 2L},
            new Object[]{4, 1L}
        )
    );
  }

  @Test
  public void testTimeseries() throws Exception
  {
    testQuery(
        "SELECT SUM(cnt), gran FROM (\n"
        + "  SELECT floor(__time TO month) AS gran,\n"
        + "  cnt FROM druid.foo\n"
        + ") AS x\n"
        + "GROUP BY gran\n"
        + "ORDER BY gran",
        ImmutableList.<Query>of(
            Druids.newTimeseriesQueryBuilder()
                  .dataSource(CalciteTests.DATASOURCE1)
                  .intervals(QSS(Filtration.eternity()))
                  .granularity(Granularity.MONTH)
                  .aggregators(AGGS(new LongSumAggregatorFactory("a0", "cnt")))
                  .context(TIMESERIES_CONTEXT)
                  .build()
        ),
        ImmutableList.of(
            new Object[]{3L, T("2000-01-01")},
            new Object[]{3L, T("2001-01-01")}
        )
    );
  }

  @Test
  public void testTimeseriesDescending() throws Exception
  {
    testQuery(
        "SELECT gran, SUM(cnt) FROM (\n"
        + "  SELECT floor(__time TO month) AS gran,\n"
        + "  cnt FROM druid.foo\n"
        + ") AS x\n"
        + "GROUP BY gran\n"
        + "ORDER BY gran DESC",
        ImmutableList.<Query>of(
            Druids.newTimeseriesQueryBuilder()
                  .dataSource(CalciteTests.DATASOURCE1)
                  .intervals(QSS(Filtration.eternity()))
                  .granularity(Granularity.MONTH)
                  .aggregators(AGGS(new LongSumAggregatorFactory("a0", "cnt")))
                  .descending(true)
                  .context(TIMESERIES_CONTEXT)
                  .build()
        ),
        ImmutableList.of(
            new Object[]{T("2001-01-01"), 3L},
            new Object[]{T("2000-01-01"), 3L}
        )
    );
  }

  @Test
  public void testGroupByExtractYear() throws Exception
  {
    testQuery(
        "SELECT\n"
        + "  EXTRACT(YEAR FROM __time) AS \"year\",\n"
        + "  SUM(cnt)\n"
        + "FROM druid.foo\n"
        + "GROUP BY EXTRACT(YEAR FROM __time)\n"
        + "ORDER BY 1",
        ImmutableList.<Query>of(
            GroupByQuery.builder()
                        .setDataSource(CalciteTests.DATASOURCE1)
                        .setInterval(QSS(Filtration.eternity()))
                        .setGranularity(Granularity.ALL)
                        .setDimensions(
                            DIMS(
                                new ExtractionDimensionSpec(
                                    "__time",
                                    "d0",
<<<<<<< HEAD
                                    new TimeFormatExtractionFn("Y", null, null, Granularity.NONE, true)
=======
                                    ValueType.LONG,
                                    new TimeFormatExtractionFn("Y", null, null, QueryGranularities.NONE, true)
>>>>>>> a459db68
                                )
                            )
                        )
                        .setAggregatorSpecs(AGGS(new LongSumAggregatorFactory("a0", "cnt")))
                        .setLimitSpec(
                            new DefaultLimitSpec(
                                ImmutableList.of(
                                    new OrderByColumnSpec(
                                        "d0",
                                        OrderByColumnSpec.Direction.ASCENDING,
                                        StringComparators.NUMERIC
                                    )
                                ),
                                Integer.MAX_VALUE
                            )
                        )
                        .build()
        ),
        ImmutableList.of(
            new Object[]{2000L, 3L},
            new Object[]{2001L, 3L}
        )
    );
  }

  @Test
  public void testExtractFloorTime() throws Exception
  {
    testQuery(
        "SELECT\n"
        + "EXTRACT(YEAR FROM FLOOR(__time TO YEAR)) AS \"year\", SUM(cnt)\n"
        + "FROM druid.foo\n"
        + "GROUP BY EXTRACT(YEAR FROM FLOOR(__time TO YEAR))",
        ImmutableList.<Query>of(
            GroupByQuery.builder()
                        .setDataSource(CalciteTests.DATASOURCE1)
                        .setInterval(QSS(Filtration.eternity()))
                        .setGranularity(Granularity.ALL)
                        .setDimensions(
                            DIMS(
                                new ExtractionDimensionSpec(
                                    "__time",
                                    "d0",
                                    ValueType.LONG,
                                    CASCADE(
                                        new TimeFormatExtractionFn(null, null, null, Granularity.YEAR, true),
                                        new TimeFormatExtractionFn("Y", null, null, Granularity.NONE, true)
                                    )
                                )
                            )
                        )
                        .setAggregatorSpecs(AGGS(new LongSumAggregatorFactory("a0", "cnt")))
                        .build()
        ),
        ImmutableList.of(
            new Object[]{2000L, 3L},
            new Object[]{2001L, 3L}
        )
    );
  }

  @Test
  public void testTimeseriesWithLimitNoTopN() throws Exception
  {
    testQuery(
        PLANNER_CONFIG_NO_TOPN,
        "SELECT gran, SUM(cnt)\n"
        + "FROM (\n"
        + "  SELECT floor(__time TO month) AS gran, cnt\n"
        + "  FROM druid.foo\n"
        + ") AS x\n"
        + "GROUP BY gran\n"
        + "ORDER BY gran\n"
        + "LIMIT 1",
        ImmutableList.<Query>of(
            GroupByQuery.builder()
                        .setDataSource(CalciteTests.DATASOURCE1)
                        .setInterval(QSS(Filtration.eternity()))
                        .setGranularity(Granularity.ALL)
                        .setDimensions(
                            DIMS(
                                new ExtractionDimensionSpec(
                                    "__time",
                                    "d0",
<<<<<<< HEAD
                                    new TimeFormatExtractionFn(null, null, null, Granularity.MONTH, true)
=======
                                    ValueType.LONG,
                                    new TimeFormatExtractionFn(null, null, null, QueryGranularities.MONTH, true)
>>>>>>> a459db68
                                )
                            )
                        )
                        .setAggregatorSpecs(AGGS(new LongSumAggregatorFactory("a0", "cnt")))
                        .setLimitSpec(
                            new DefaultLimitSpec(
                                ImmutableList.of(
                                    new OrderByColumnSpec(
                                        "d0",
                                        OrderByColumnSpec.Direction.ASCENDING,
                                        StringComparators.NUMERIC
                                    )
                                ),
                                1
                            )
                        )
                        .build()
        ),
        ImmutableList.of(
            new Object[]{T("2000-01-01"), 3L}
        )
    );
  }

  @Test
  public void testTimeseriesWithLimit() throws Exception
  {
    testQuery(
        "SELECT gran, SUM(cnt)\n"
        + "FROM (\n"
        + "  SELECT floor(__time TO month) AS gran, cnt\n"
        + "  FROM druid.foo\n"
        + ") AS x\n"
        + "GROUP BY gran\n"
        + "ORDER BY gran\n"
        + "LIMIT 1",
        ImmutableList.<Query>of(
            new TopNQueryBuilder()
                .dataSource(CalciteTests.DATASOURCE1)
                .intervals(QSS(Filtration.eternity()))
                .granularity(Granularity.ALL)
                .dimension(
                    new ExtractionDimensionSpec(
                        "__time",
                        "d0",
<<<<<<< HEAD
                        new TimeFormatExtractionFn(null, null, null, Granularity.MONTH, true)
=======
                        ValueType.LONG,
                        new TimeFormatExtractionFn(null, null, null, QueryGranularities.MONTH, true)
>>>>>>> a459db68
                    )
                )
                .aggregators(AGGS(new LongSumAggregatorFactory("a0", "cnt")))
                .metric(new DimensionTopNMetricSpec(null, StringComparators.NUMERIC))
                .threshold(1)
                .build()
        ),
        ImmutableList.of(
            new Object[]{T("2000-01-01"), 3L}
        )
    );
  }

  @Test
  public void testGroupByTimeAndOtherDimension() throws Exception
  {
    testQuery(
        "SELECT dim2, gran, SUM(cnt)\n"
        + "FROM (SELECT FLOOR(__time TO MONTH) AS gran, dim2, cnt FROM druid.foo) AS x\n"
        + "GROUP BY dim2, gran\n"
        + "ORDER BY dim2, gran",
        ImmutableList.<Query>of(
            GroupByQuery.builder()
                        .setDataSource(CalciteTests.DATASOURCE1)
                        .setInterval(QSS(Filtration.eternity()))
                        .setGranularity(Granularity.ALL)
                        .setDimensions(
                            DIMS(
                                new DefaultDimensionSpec("dim2", "d1"),
                                new ExtractionDimensionSpec(
                                    "__time",
                                    "d0",
<<<<<<< HEAD
                                    new TimeFormatExtractionFn(null, null, null, Granularity.MONTH, true)
=======
                                    ValueType.LONG,
                                    new TimeFormatExtractionFn(null, null, null, QueryGranularities.MONTH, true)
>>>>>>> a459db68
                                )
                            )
                        )
                        .setAggregatorSpecs(AGGS(new LongSumAggregatorFactory("a0", "cnt")))
                        .setLimitSpec(
                            new DefaultLimitSpec(
                                ImmutableList.of(
                                    new OrderByColumnSpec("d1", OrderByColumnSpec.Direction.ASCENDING),
                                    new OrderByColumnSpec(
                                        "d0",
                                        OrderByColumnSpec.Direction.ASCENDING,
                                        StringComparators.NUMERIC
                                    )
                                ),
                                Integer.MAX_VALUE
                            )
                        )
                        .build()
        ),
        ImmutableList.of(
            new Object[]{"", T("2000-01-01"), 2L},
            new Object[]{"", T("2001-01-01"), 1L},
            new Object[]{"a", T("2000-01-01"), 1L},
            new Object[]{"a", T("2001-01-01"), 1L},
            new Object[]{"abc", T("2001-01-01"), 1L}
        )
    );
  }

  @Test
  public void testUsingSubqueryAsFilter() throws Exception
  {
    testQuery(
        PLANNER_CONFIG_SINGLE_NESTING_ONLY, // Sanity check; this query should work with a single level of nesting.
        "SELECT dim1, dim2, COUNT(*) FROM druid.foo "
        + "WHERE dim2 IN (SELECT dim1 FROM druid.foo WHERE dim1 <> '')"
        + "AND dim1 <> 'xxx'"
        + "group by dim1, dim2 ORDER BY dim2",
        ImmutableList.<Query>of(
            GroupByQuery.builder()
                        .setDataSource(CalciteTests.DATASOURCE1)
                        .setInterval(QSS(Filtration.eternity()))
                        .setGranularity(Granularity.ALL)
                        .setDimFilter(NOT(SELECTOR("dim1", "", null)))
                        .setDimensions(DIMS(new DefaultDimensionSpec("dim1", "d0")))
                        .build(),
            GroupByQuery.builder()
                        .setDataSource(CalciteTests.DATASOURCE1)
                        .setInterval(QSS(Filtration.eternity()))
                        .setGranularity(Granularity.ALL)
                        .setDimFilter(
                            AND(
                                IN("dim2", ImmutableList.of("1", "10.1", "2", "abc", "def"), null),
                                NOT(SELECTOR("dim1", "xxx", null))
                            )
                        )
                        .setDimensions(
                            DIMS(
                                new DefaultDimensionSpec("dim2", "d1"),
                                new DefaultDimensionSpec("dim1", "d0")
                            )
                        )
                        .setAggregatorSpecs(AGGS(new CountAggregatorFactory("a0")))
                        .setLimitSpec(
                            new DefaultLimitSpec(
                                ImmutableList.of(new OrderByColumnSpec("d1", OrderByColumnSpec.Direction.ASCENDING)),
                                Integer.MAX_VALUE
                            )
                        )
                        .build()
        ),
        ImmutableList.of(
            new Object[]{"def", "abc", 1L}
        )
    );
  }

  @Test
  public void testUsingSubqueryAsFilterForbiddenByConfig() throws Exception
  {
    assertQueryIsUnplannable(
        PLANNER_CONFIG_NO_SUBQUERIES,
        "SELECT dim1, dim2, COUNT(*) FROM druid.foo "
        + "WHERE dim2 IN (SELECT dim1 FROM druid.foo WHERE dim1 <> '')"
        + "AND dim1 <> 'xxx'"
        + "group by dim1, dim2 ORDER BY dim2"
    );
  }

  @Test
  public void testUsingSubqueryAsFilterOnTwoColumns() throws Exception
  {
    testQuery(
        "SELECT __time, cnt, dim1, dim2 FROM druid.foo "
        + " WHERE (dim1, dim2) IN ("
        + "   SELECT dim1, dim2 FROM ("
        + "     SELECT dim1, dim2, COUNT(*)"
        + "     FROM druid.foo"
        + "     WHERE dim2 = 'abc'"
        + "     GROUP BY dim1, dim2"
        + "     HAVING COUNT(*) = 1"
        + "   )"
        + " )",
        ImmutableList.<Query>of(
            GroupByQuery.builder()
                        .setDataSource(CalciteTests.DATASOURCE1)
                        .setInterval(QSS(Filtration.eternity()))
                        .setGranularity(Granularity.ALL)
                        .setDimFilter(SELECTOR("dim2", "abc", null))
                        .setDimensions(DIMS(
                            new DefaultDimensionSpec("dim1", "d0"),
                            new DefaultDimensionSpec("dim2", "d1")
                        ))
                        .setAggregatorSpecs(AGGS(new CountAggregatorFactory("a0")))
                        .setHavingSpec(new DimFilterHavingSpec(NUMERIC_SELECTOR("a0", "1", null)))
                        .build(),
            Druids.newSelectQueryBuilder()
                  .dataSource(CalciteTests.DATASOURCE1)
                  .dimensionSpecs(DIMS(
                      new DefaultDimensionSpec("dim1", "d1"),
                      new DefaultDimensionSpec("dim2", "d2")
                  ))
                  .metrics(ImmutableList.of("cnt"))
                  .intervals(QSS(Filtration.eternity()))
                  .granularity(Granularity.ALL)
                  .filters(AND(SELECTOR("dim1", "def", null), SELECTOR("dim2", "abc", null)))
                  .pagingSpec(FIRST_PAGING_SPEC)
                  .build(),
            Druids.newSelectQueryBuilder()
                  .dataSource(CalciteTests.DATASOURCE1)
                  .dimensionSpecs(DIMS(
                      new DefaultDimensionSpec("dim1", "d1"),
                      new DefaultDimensionSpec("dim2", "d2")
                  ))
                  .metrics(ImmutableList.of("cnt"))
                  .intervals(QSS(Filtration.eternity()))
                  .granularity(Granularity.ALL)
                  .filters(AND(SELECTOR("dim1", "def", null), SELECTOR("dim2", "abc", null)))
                  .pagingSpec(
                      new PagingSpec(
                          ImmutableMap.of("foo_1970-01-01T00:00:00.000Z_2001-01-03T00:00:00.001Z_1", 0),
                          1000,
                          true
                      )
                  )
                  .build()
        ),
        ImmutableList.of(
            new Object[]{T("2001-01-02"), 1L, "def", "abc"}
        )
    );
  }

  @Test
  public void testUsingSubqueryWithExtractionFns() throws Exception
  {
    testQuery(
        "SELECT dim2, COUNT(*) FROM druid.foo "
        + "WHERE substring(dim2, 1, 1) IN (SELECT substring(dim1, 1, 1) FROM druid.foo WHERE dim1 <> '')"
        + "group by dim2",
        ImmutableList.<Query>of(
            GroupByQuery.builder()
                        .setDataSource(CalciteTests.DATASOURCE1)
                        .setInterval(QSS(Filtration.eternity()))
                        .setGranularity(Granularity.ALL)
                        .setDimFilter(NOT(SELECTOR("dim1", "", null)))
                        .setDimensions(
                            DIMS(new ExtractionDimensionSpec("dim1", "d0", new SubstringDimExtractionFn(0, 1)))
                        )
                        .build(),
            GroupByQuery.builder()
                        .setDataSource(CalciteTests.DATASOURCE1)
                        .setInterval(QSS(Filtration.eternity()))
                        .setGranularity(Granularity.ALL)
                        .setDimFilter(
                            IN(
                                "dim2",
                                ImmutableList.of("1", "2", "a", "d"),
                                new SubstringDimExtractionFn(0, 1)
                            )
                        )
                        .setDimensions(DIMS(new DefaultDimensionSpec("dim2", "d0")))
                        .setAggregatorSpecs(AGGS(new CountAggregatorFactory("a0")))
                        .build()
        ),
        ImmutableList.of(
            new Object[]{"a", 2L},
            new Object[]{"abc", 1L}
        )
    );
  }

  @Test
  public void testUnicodeFilterAndGroupBy() throws Exception
  {
    testQuery(
        "SELECT\n"
        + "  dim1,\n"
        + "  dim2,\n"
        + "  COUNT(*)\n"
        + "FROM foo2\n"
        + "WHERE\n"
        + "  dim1 LIKE U&'\u05D3\\05E8%'\n" // First char is actually in the string; second is a SQL U& escape
        + "  OR dim1 = 'друид'\n"
        + "GROUP BY dim1, dim2",
        ImmutableList.<Query>of(
            GroupByQuery.builder()
                        .setDataSource(CalciteTests.DATASOURCE2)
                        .setInterval(QSS(Filtration.eternity()))
                        .setGranularity(QueryGranularities.ALL)
                        .setDimFilter(OR(
                            new LikeDimFilter("dim1", "דר%", null, null),
                            new SelectorDimFilter("dim1", "друид", null)
                        ))
                        .setDimensions(DIMS(
                            new DefaultDimensionSpec("dim1", "d0"),
                            new DefaultDimensionSpec("dim2", "d1")
                        ))
                        .setAggregatorSpecs(AGGS(new CountAggregatorFactory("a0")))
                        .build()
        ),
        ImmutableList.of(
            new Object[]{"друид", "ru", 1L},
            new Object[]{"דרואיד", "he", 1L}
        )
    );
  }

  private void testQuery(
      final String sql,
      final List<Query> expectedQueries,
      final List<Object[]> expectedResults
  ) throws Exception
  {
    testQuery(PLANNER_CONFIG_DEFAULT, sql, expectedQueries, expectedResults);
  }

  private void testQuery(
      final PlannerConfig plannerConfig,
      final String sql,
      final List<Query> expectedQueries,
      final List<Object[]> expectedResults
  ) throws Exception
  {
    log.info("SQL: %s", sql);
    queryLogHook.clearRecordedQueries();
    final List<Object[]> plannerResults = getResults(plannerConfig, sql);
    verifyResults(sql, expectedQueries, expectedResults, plannerResults);
  }

  private List<Object[]> getResults(
      final PlannerConfig plannerConfig,
      final String sql
  ) throws Exception
  {
    final SchemaPlus rootSchema = Calcites.createRootSchema(CalciteTests.createMockSchema(walker, plannerConfig));
    final DruidOperatorTable operatorTable = CalciteTests.createOperatorTable();

    try (Planner planner = new PlannerFactory(rootSchema, operatorTable, plannerConfig).createPlanner()) {
      final PlannerResult plan = Calcites.plan(planner, sql);
      return Sequences.toList(plan.run(), Lists.<Object[]>newArrayList());
    }
  }

  private void verifyResults(
      final String sql,
      final List<Query> expectedQueries,
      final List<Object[]> expectedResults,
      final List<Object[]> results
  )
  {
    for (int i = 0; i < results.size(); i++) {
      log.info("row #%d: %s", i, Arrays.toString(results.get(i)));
    }

    Assert.assertEquals(String.format("result count: %s", sql), expectedResults.size(), results.size());
    for (int i = 0; i < results.size(); i++) {
      Assert.assertArrayEquals(
          String.format("result #%d: %s", i + 1, sql),
          expectedResults.get(i),
          results.get(i)
      );
    }

    if (expectedQueries != null) {
      final List<Query> recordedQueries = queryLogHook.getRecordedQueries();

      Assert.assertEquals(
          String.format("query count: %s", sql),
          expectedQueries.size(),
          recordedQueries.size()
      );
      for (int i = 0; i < expectedQueries.size(); i++) {
        Assert.assertEquals(
            String.format("query #%d: %s", i + 1, sql),
            expectedQueries.get(i),
            recordedQueries.get(i)
        );
      }
    }
  }

  // Generate timestamps for expected results
  private static long T(final String timeString)
  {
    return new DateTime(timeString).getMillis();
  }

  private static QuerySegmentSpec QSS(final Interval... intervals)
  {
    return new MultipleIntervalSegmentSpec(Arrays.asList(intervals));
  }

  private static AndDimFilter AND(DimFilter... filters)
  {
    return new AndDimFilter(Arrays.asList(filters));
  }

  private static OrDimFilter OR(DimFilter... filters)
  {
    return new OrDimFilter(Arrays.asList(filters));
  }

  private static NotDimFilter NOT(DimFilter filter)
  {
    return new NotDimFilter(filter);
  }

  private static InDimFilter IN(String dimension, List<String> values, ExtractionFn extractionFn)
  {
    return new InDimFilter(dimension, values, extractionFn);
  }

  private static SelectorDimFilter SELECTOR(final String fieldName, final String value, final ExtractionFn extractionFn)
  {
    return new SelectorDimFilter(fieldName, value, extractionFn);
  }

  private static DimFilter NUMERIC_SELECTOR(
      final String fieldName,
      final String value,
      final ExtractionFn extractionFn
  )
  {
    // We use Bound filters for numeric equality to achieve "10.0" = "10"
    return BOUND(fieldName, value, value, false, false, extractionFn, StringComparators.NUMERIC);
  }

  private static BoundDimFilter BOUND(
      final String fieldName,
      final String lower,
      final String upper,
      final boolean lowerStrict,
      final boolean upperStrict,
      final ExtractionFn extractionFn,
      final StringComparator comparator
  )
  {
    return new BoundDimFilter(fieldName, lower, upper, lowerStrict, upperStrict, null, extractionFn, comparator);
  }

  private static BoundDimFilter TIME_BOUND(final Object intervalObj)
  {
    final Interval interval = new Interval(intervalObj);
    return new BoundDimFilter(
        Column.TIME_COLUMN_NAME,
        String.valueOf(interval.getStartMillis()),
        String.valueOf(interval.getEndMillis()),
        false,
        true,
        null,
        null,
        StringComparators.NUMERIC
    );
  }

  private static CascadeExtractionFn CASCADE(final ExtractionFn... fns)
  {
    return new CascadeExtractionFn(fns);
  }

  private static List<DimensionSpec> DIMS(final DimensionSpec... dimensionSpecs)
  {
    return Arrays.asList(dimensionSpecs);
  }

  private static List<AggregatorFactory> AGGS(final AggregatorFactory... aggregators)
  {
    return Arrays.asList(aggregators);
  }
}<|MERGE_RESOLUTION|>--- conflicted
+++ resolved
@@ -22,15 +22,9 @@
 import com.google.common.collect.ImmutableList;
 import com.google.common.collect.ImmutableMap;
 import com.google.common.collect.Lists;
-<<<<<<< HEAD
-import com.google.common.collect.Maps;
-import io.druid.jackson.DefaultObjectMapper;
+import io.druid.hll.HLLCV1;
 import io.druid.java.util.common.granularity.Granularity;
-=======
-import io.druid.granularity.QueryGranularities;
-import io.druid.hll.HLLCV1;
 import io.druid.java.util.common.guava.Sequences;
->>>>>>> a459db68
 import io.druid.java.util.common.logger.Logger;
 import io.druid.query.Druids;
 import io.druid.query.Query;
@@ -321,7 +315,7 @@
             Druids.newTimeseriesQueryBuilder()
                   .dataSource(CalciteTests.DATASOURCE1)
                   .intervals(QSS(Filtration.eternity()))
-                  .granularity(QueryGranularities.ALL)
+                  .granularity(Granularity.ALL)
                   .aggregators(AGGS(new CountAggregatorFactory("a0")))
                   .context(TIMESERIES_CONTEXT)
                   .build()
@@ -445,7 +439,7 @@
                 .setDataSource(CalciteTests.DATASOURCE1)
                 .setInterval(QSS(Filtration.eternity()))
                 .setDimensions(DIMS(new DefaultDimensionSpec("dim1", "d0")))
-                .setGranularity(QueryGranularities.ALL)
+                .setGranularity(Granularity.ALL)
                 .setLimitSpec(
                     new DefaultLimitSpec(
                         ImmutableList.of(
@@ -485,23 +479,13 @@
             Druids.newSelectQueryBuilder()
                   .dataSource(CalciteTests.DATASOURCE1)
                   .intervals(QSS(Filtration.eternity()))
-<<<<<<< HEAD
-                  .granularity(Granularity.ALL)
-                  .filters(NOT(SELECTOR("dim1", "", null)))
-=======
-                  .granularity(QueryGranularities.ALL)
->>>>>>> a459db68
+                  .granularity(Granularity.ALL)
                   .pagingSpec(FIRST_PAGING_SPEC)
                   .build(),
             Druids.newSelectQueryBuilder()
                   .dataSource(CalciteTests.DATASOURCE1)
                   .intervals(QSS(Filtration.eternity()))
-<<<<<<< HEAD
-                  .granularity(Granularity.ALL)
-                  .filters(NOT(SELECTOR("dim1", "", null)))
-=======
-                  .granularity(QueryGranularities.ALL)
->>>>>>> a459db68
+                  .granularity(Granularity.ALL)
                   .pagingSpec(
                       new PagingSpec(
                           ImmutableMap.of("foo_1970-01-01T00:00:00.000Z_2001-01-03T00:00:00.001Z_1", 5),
@@ -513,23 +497,15 @@
             Druids.newSelectQueryBuilder()
                   .dataSource(CalciteTests.DATASOURCE1)
                   .intervals(QSS(Filtration.eternity()))
-<<<<<<< HEAD
-                  .granularity(Granularity.ALL)
-=======
-                  .granularity(QueryGranularities.ALL)
+                  .granularity(Granularity.ALL)
                   .filters(NOT(SELECTOR("dim1", "", null)))
->>>>>>> a459db68
                   .pagingSpec(FIRST_PAGING_SPEC)
                   .build(),
             Druids.newSelectQueryBuilder()
                   .dataSource(CalciteTests.DATASOURCE1)
                   .intervals(QSS(Filtration.eternity()))
-<<<<<<< HEAD
-                  .granularity(Granularity.ALL)
-=======
-                  .granularity(QueryGranularities.ALL)
+                  .granularity(Granularity.ALL)
                   .filters(NOT(SELECTOR("dim1", "", null)))
->>>>>>> a459db68
                   .pagingSpec(
                       new PagingSpec(
                           ImmutableMap.of("foo_1970-01-01T00:00:00.000Z_2001-01-03T00:00:00.001Z_1", 4),
@@ -577,7 +553,7 @@
             GroupByQuery.builder()
                         .setDataSource(CalciteTests.DATASOURCE1)
                         .setInterval(QSS(Filtration.eternity()))
-                        .setGranularity(QueryGranularities.ALL)
+                        .setGranularity(Granularity.ALL)
                         .setDimensions(DIMS(new DefaultDimensionSpec("cnt", "d0", ValueType.LONG)))
                         .setAggregatorSpecs(AGGS(new CountAggregatorFactory("a0")))
                         .build()
@@ -597,7 +573,7 @@
             GroupByQuery.builder()
                         .setDataSource(CalciteTests.DATASOURCE1)
                         .setInterval(QSS(Filtration.eternity()))
-                        .setGranularity(QueryGranularities.ALL)
+                        .setGranularity(Granularity.ALL)
                         .setDimensions(DIMS(new DefaultDimensionSpec("m1", "d0", ValueType.FLOAT)))
                         .setAggregatorSpecs(AGGS(new CountAggregatorFactory("a0")))
                         .build()
@@ -622,7 +598,7 @@
             Druids.newTimeseriesQueryBuilder()
                   .dataSource(CalciteTests.DATASOURCE1)
                   .intervals(QSS(Filtration.eternity()))
-                  .granularity(QueryGranularities.ALL)
+                  .granularity(Granularity.ALL)
                   .aggregators(AGGS(new CountAggregatorFactory("a0")))
                   .filters(SELECTOR("m1", "1.0", null))
                   .context(TIMESERIES_CONTEXT)
@@ -643,7 +619,7 @@
             GroupByQuery.builder()
                         .setDataSource(CalciteTests.DATASOURCE1)
                         .setInterval(QSS(Filtration.eternity()))
-                        .setGranularity(QueryGranularities.ALL)
+                        .setGranularity(Granularity.ALL)
                         .setDimensions(DIMS(new DefaultDimensionSpec("dim1", "d0")))
                         .setAggregatorSpecs(AGGS(new DoubleSumAggregatorFactory("a0", "m1")))
                         .setHavingSpec(
@@ -1733,7 +1709,7 @@
             new TopNQueryBuilder()
                 .dataSource(CalciteTests.DATASOURCE1)
                 .intervals(QSS(Filtration.eternity()))
-                .granularity(QueryGranularities.ALL)
+                .granularity(Granularity.ALL)
                 .dimension(new DefaultDimensionSpec("dim2", "d0"))
                 .metric(new DimensionTopNMetricSpec(null, StringComparators.LEXICOGRAPHIC))
                 .threshold(10)
@@ -1792,7 +1768,7 @@
             Druids.newTimeseriesQueryBuilder()
                   .dataSource(CalciteTests.DATASOURCE1)
                   .intervals(QSS(Filtration.eternity()))
-                  .granularity(QueryGranularities.ALL)
+                  .granularity(Granularity.ALL)
                   .aggregators(
                       AGGS(
                           new LongSumAggregatorFactory("a0", "cnt"),
@@ -1846,7 +1822,7 @@
                                             GroupByQuery.builder()
                                                         .setDataSource(CalciteTests.DATASOURCE1)
                                                         .setInterval(QSS(Filtration.eternity()))
-                                                        .setGranularity(QueryGranularities.ALL)
+                                                        .setGranularity(Granularity.ALL)
                                                         .setDimensions(DIMS(
                                                             new DefaultDimensionSpec("dim1", "d0"),
                                                             new DefaultDimensionSpec("dim2", "d1")
@@ -1855,13 +1831,13 @@
                                                         .build()
                                         )
                                         .setInterval(QSS(Filtration.eternity()))
-                                        .setGranularity(QueryGranularities.ALL)
+                                        .setGranularity(Granularity.ALL)
                                         .setDimensions(DIMS(new DefaultDimensionSpec("d1", "d0")))
                                         .setAggregatorSpecs(AGGS(new LongSumAggregatorFactory("a0", "a0")))
                                         .build()
                         )
                         .setInterval(QSS(Filtration.eternity()))
-                        .setGranularity(QueryGranularities.ALL)
+                        .setGranularity(Granularity.ALL)
                         .setAggregatorSpecs(AGGS(
                             new LongSumAggregatorFactory("a0", "a0"),
                             new CountAggregatorFactory("a1")
@@ -1932,7 +1908,7 @@
             new TopNQueryBuilder()
                 .dataSource(CalciteTests.DATASOURCE1)
                 .intervals(QSS(Filtration.eternity()))
-                .granularity(QueryGranularities.ALL)
+                .granularity(Granularity.ALL)
                 .dimension(new DefaultDimensionSpec("dim2", "d0"))
                 .aggregators(AGGS(new LongSumAggregatorFactory("a0", "cnt")))
                 .metric(new NumericTopNMetricSpec("a0"))
@@ -1941,7 +1917,7 @@
             GroupByQuery.builder()
                         .setDataSource(CalciteTests.DATASOURCE1)
                         .setInterval(QSS(Filtration.eternity()))
-                        .setGranularity(QueryGranularities.ALL)
+                        .setGranularity(Granularity.ALL)
                         .setDimFilter(IN("dim2", ImmutableList.of("", "a"), null))
                         .setDimensions(DIMS(new DefaultDimensionSpec("dim1", "d0")))
                         .setAggregatorSpecs(AGGS(new LongSumAggregatorFactory("a0", "cnt")))
@@ -1992,7 +1968,7 @@
             GroupByQuery.builder()
                         .setDataSource(CalciteTests.DATASOURCE1)
                         .setInterval(QSS(Filtration.eternity()))
-                        .setGranularity(QueryGranularities.ALL)
+                        .setGranularity(Granularity.ALL)
                         .setDimensions(DIMS(new DefaultDimensionSpec("dim1", "d0")))
                         .setAggregatorSpecs(AGGS(new LongSumAggregatorFactory("a0", "cnt")))
                         .setLimitSpec(
@@ -2288,13 +2264,8 @@
                             )
                         )
                         .setInterval(QSS(Filtration.eternity()))
-<<<<<<< HEAD
-                        .setGranularity(Granularity.ALL)
-                        .setDimensions(DIMS(new DefaultDimensionSpec("a1", "d0")))
-=======
-                        .setGranularity(QueryGranularities.ALL)
+                        .setGranularity(Granularity.ALL)
                         .setDimensions(DIMS(new DefaultDimensionSpec("a0", "d0")))
->>>>>>> a459db68
                         .setAggregatorSpecs(AGGS(
                             new CountAggregatorFactory("a0")
                         ))
@@ -2619,12 +2590,8 @@
                                 new ExtractionDimensionSpec(
                                     "__time",
                                     "d0",
-<<<<<<< HEAD
+                                    ValueType.LONG,
                                     new TimeFormatExtractionFn(null, null, null, Granularity.YEAR, true)
-=======
-                                    ValueType.LONG,
-                                    new TimeFormatExtractionFn(null, null, null, QueryGranularities.YEAR, true)
->>>>>>> a459db68
                                 ),
                                 new DefaultDimensionSpec("dim2", "d1")
                             )
@@ -2777,12 +2744,8 @@
                                 new ExtractionDimensionSpec(
                                     "__time",
                                     "d0",
-<<<<<<< HEAD
+                                    ValueType.LONG,
                                     new TimeFormatExtractionFn("Y", null, null, Granularity.NONE, true)
-=======
-                                    ValueType.LONG,
-                                    new TimeFormatExtractionFn("Y", null, null, QueryGranularities.NONE, true)
->>>>>>> a459db68
                                 )
                             )
                         )
@@ -2867,12 +2830,8 @@
                                 new ExtractionDimensionSpec(
                                     "__time",
                                     "d0",
-<<<<<<< HEAD
+                                    ValueType.LONG,
                                     new TimeFormatExtractionFn(null, null, null, Granularity.MONTH, true)
-=======
-                                    ValueType.LONG,
-                                    new TimeFormatExtractionFn(null, null, null, QueryGranularities.MONTH, true)
->>>>>>> a459db68
                                 )
                             )
                         )
@@ -2918,12 +2877,8 @@
                     new ExtractionDimensionSpec(
                         "__time",
                         "d0",
-<<<<<<< HEAD
+                        ValueType.LONG,
                         new TimeFormatExtractionFn(null, null, null, Granularity.MONTH, true)
-=======
-                        ValueType.LONG,
-                        new TimeFormatExtractionFn(null, null, null, QueryGranularities.MONTH, true)
->>>>>>> a459db68
                     )
                 )
                 .aggregators(AGGS(new LongSumAggregatorFactory("a0", "cnt")))
@@ -2956,12 +2911,8 @@
                                 new ExtractionDimensionSpec(
                                     "__time",
                                     "d0",
-<<<<<<< HEAD
+                                    ValueType.LONG,
                                     new TimeFormatExtractionFn(null, null, null, Granularity.MONTH, true)
-=======
-                                    ValueType.LONG,
-                                    new TimeFormatExtractionFn(null, null, null, QueryGranularities.MONTH, true)
->>>>>>> a459db68
                                 )
                             )
                         )
@@ -3171,7 +3122,7 @@
             GroupByQuery.builder()
                         .setDataSource(CalciteTests.DATASOURCE2)
                         .setInterval(QSS(Filtration.eternity()))
-                        .setGranularity(QueryGranularities.ALL)
+                        .setGranularity(Granularity.ALL)
                         .setDimFilter(OR(
                             new LikeDimFilter("dim1", "דר%", null, null),
                             new SelectorDimFilter("dim1", "друид", null)
