--- conflicted
+++ resolved
@@ -22,13 +22,9 @@
 import com.google.common.collect.ImmutableList;
 import com.google.common.collect.ImmutableMap;
 import com.google.common.collect.Lists;
-<<<<<<< HEAD
-=======
-import io.druid.granularity.PeriodGranularity;
-import io.druid.granularity.QueryGranularities;
->>>>>>> bc33b68b
 import io.druid.hll.HLLCV1;
 import io.druid.java.util.common.granularity.Granularity;
+import io.druid.java.util.common.granularity.PeriodGranularity;
 import io.druid.java.util.common.guava.Sequences;
 import io.druid.java.util.common.logger.Logger;
 import io.druid.query.Druids;
@@ -1218,7 +1214,7 @@
             GroupByQuery.builder()
                         .setDataSource(CalciteTests.DATASOURCE1)
                         .setInterval(QSS(Filtration.eternity()))
-                        .setGranularity(QueryGranularities.ALL)
+                        .setGranularity(Granularity.ALL)
                         .setDimensions(DIMS(new DefaultDimensionSpec("dim1", "d0")))
                         .setAggregatorSpecs(
                             ImmutableList.of(
@@ -2621,7 +2617,7 @@
             Druids.newTimeseriesQueryBuilder()
                   .dataSource(CalciteTests.DATASOURCE1)
                   .intervals(QSS(new Interval("2000/P2M")))
-                  .granularity(QueryGranularities.ALL)
+                  .granularity(Granularity.ALL)
                   .aggregators(AGGS(new CountAggregatorFactory("a0")))
                   .context(TIMESERIES_CONTEXT_DEFAULT)
                   .build()
@@ -2642,7 +2638,7 @@
             Druids.newTimeseriesQueryBuilder()
                   .dataSource(CalciteTests.DATASOURCE1)
                   .intervals(QSS(new Interval("2000-01-02/2002")))
-                  .granularity(QueryGranularities.ALL)
+                  .granularity(Granularity.ALL)
                   .aggregators(AGGS(new CountAggregatorFactory("a0")))
                   .context(TIMESERIES_CONTEXT_DEFAULT)
                   .build()
@@ -2664,7 +2660,7 @@
             Druids.newTimeseriesQueryBuilder()
                   .dataSource(CalciteTests.DATASOURCE1)
                   .intervals(QSS(new Interval("2000-01-02T08Z/2002-01-01T08Z")))
-                  .granularity(QueryGranularities.ALL)
+                  .granularity(Granularity.ALL)
                   .aggregators(AGGS(new CountAggregatorFactory("a0")))
                   .context(TIMESERIES_CONTEXT_LOS_ANGELES)
                   .build()
@@ -2689,7 +2685,7 @@
                       new Interval(Filtration.eternity().getStart(), new DateTime("2001-01-01")),
                       new Interval(new DateTime("2001-02-01"), Filtration.eternity().getEnd())
                   ))
-                  .granularity(QueryGranularities.ALL)
+                  .granularity(Granularity.ALL)
                   .aggregators(AGGS(new CountAggregatorFactory("a0")))
                   .context(TIMESERIES_CONTEXT_DEFAULT)
                   .build()
@@ -2711,7 +2707,7 @@
             Druids.newTimeseriesQueryBuilder()
                   .dataSource(CalciteTests.DATASOURCE1)
                   .intervals(QSS(new Interval(Filtration.eternity().getStart(), new DateTime("2000-02-01"))))
-                  .granularity(QueryGranularities.ALL)
+                  .granularity(Granularity.ALL)
                   .aggregators(AGGS(new CountAggregatorFactory("a0")))
                   .context(TIMESERIES_CONTEXT_DEFAULT)
                   .build()
@@ -2733,7 +2729,7 @@
             Druids.newTimeseriesQueryBuilder()
                   .dataSource(CalciteTests.DATASOURCE1)
                   .intervals(QSS(new Interval(Filtration.eternity().getStart(), new DateTime("2000-03-01"))))
-                  .granularity(QueryGranularities.ALL)
+                  .granularity(Granularity.ALL)
                   .aggregators(AGGS(new CountAggregatorFactory("a0")))
                   .context(TIMESERIES_CONTEXT_DEFAULT)
                   .build()
@@ -2779,7 +2775,7 @@
             Druids.newTimeseriesQueryBuilder()
                   .dataSource(CalciteTests.DATASOURCE1)
                   .intervals(QSS(new Interval("2000-02-01/P2M"), new Interval("2000-05-01/P1M")))
-                  .granularity(QueryGranularities.ALL)
+                  .granularity(Granularity.ALL)
                   .aggregators(AGGS(new CountAggregatorFactory("a0")))
                   .context(TIMESERIES_CONTEXT_DEFAULT)
                   .build()
@@ -3161,17 +3157,13 @@
                                     "__time",
                                     "d0",
                                     ValueType.LONG,
-<<<<<<< HEAD
-                                    new TimeFormatExtractionFn("Y", null, null, Granularity.NONE, true)
-=======
                                     new TimeFormatExtractionFn(
                                         "Y",
                                         DateTimeZone.UTC,
                                         null,
-                                        QueryGranularities.NONE,
+                                        Granularity.NONE,
                                         true
                                     )
->>>>>>> bc33b68b
                                 )
                             )
                         )
@@ -3217,18 +3209,12 @@
                                     "__time",
                                     "d0",
                                     ValueType.LONG,
-<<<<<<< HEAD
-                                    CASCADE(
-                                        new TimeFormatExtractionFn(null, null, null, Granularity.YEAR, true),
-                                        new TimeFormatExtractionFn("Y", null, null, Granularity.NONE, true)
-=======
                                     new TimeFormatExtractionFn(
                                         "Y",
                                         DateTimeZone.UTC,
                                         null,
-                                        QueryGranularities.YEAR,
+                                        Granularity.YEAR,
                                         true
->>>>>>> bc33b68b
                                     )
                                 )
                             )
@@ -3257,7 +3243,7 @@
             GroupByQuery.builder()
                         .setDataSource(CalciteTests.DATASOURCE1)
                         .setInterval(QSS(Filtration.eternity()))
-                        .setGranularity(QueryGranularities.ALL)
+                        .setGranularity(Granularity.ALL)
                         .setDimensions(
                             DIMS(
                                 new ExtractionDimensionSpec(
