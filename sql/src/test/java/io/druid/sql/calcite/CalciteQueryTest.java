--- conflicted
+++ resolved
@@ -1270,11 +1270,7 @@
     // It's also here so when we do support these features, we can have "real" tests for these queries.
 
     final List<String> queries = ImmutableList.of(
-<<<<<<< HEAD
-        "SELECT TRIM(dim1) FROM druid.foo", // TRIM function
-=======
         "SELECT dim1 FROM druid.foo ORDER BY dim1", // SELECT query with order by
->>>>>>> c3a1ce69
         "SELECT COUNT(*) FROM druid.foo x, druid.foo y", // Self-join
         "SELECT DISTINCT dim2 FROM druid.foo ORDER BY dim2 LIMIT 2 OFFSET 5" // DISTINCT with OFFSET
     );
