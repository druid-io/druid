--- conflicted
+++ resolved
@@ -5534,7 +5534,6 @@
         operatorTable,
         macroTable,
         plannerConfig,
-<<<<<<< HEAD
         new AuthConfig(),
         new AuthenticatorMapper(defaultMap, "allowAll"),
         new AuthorizerMapper(null) {
@@ -5543,10 +5542,8 @@
           {
             return new AllowAllAuthorizer();
           }
-        }
-=======
+        },
         CalciteTests.getJsonMapper()
->>>>>>> 33c0928b
     );
 
     viewManager.createView(
