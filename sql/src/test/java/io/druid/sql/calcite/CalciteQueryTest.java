/*
 * Licensed to Metamarkets Group Inc. (Metamarkets) under one
 * or more contributor license agreements. See the NOTICE file
 * distributed with this work for additional information
 * regarding copyright ownership. Metamarkets licenses this file
 * to you under the Apache License, Version 2.0 (the
 * "License"); you may not use this file except in compliance
 * with the License. You may obtain a copy of the License at
 *
 * http://www.apache.org/licenses/LICENSE-2.0
 *
 * Unless required by applicable law or agreed to in writing,
 * software distributed under the License is distributed on an
 * "AS IS" BASIS, WITHOUT WARRANTIES OR CONDITIONS OF ANY
 * KIND, either express or implied. See the License for the
 * specific language governing permissions and limitations
 * under the License.
 */

package io.druid.sql.calcite;

import com.google.common.collect.ImmutableList;
import com.google.common.collect.ImmutableMap;
import com.google.common.collect.Lists;
import io.druid.granularity.PeriodGranularity;
import io.druid.granularity.QueryGranularities;
import io.druid.hll.HLLCV1;
import io.druid.java.util.common.guava.Sequences;
import io.druid.java.util.common.logger.Logger;
import io.druid.query.Druids;
import io.druid.query.Query;
import io.druid.query.QueryDataSource;
import io.druid.query.aggregation.AggregatorFactory;
import io.druid.query.aggregation.CountAggregatorFactory;
import io.druid.query.aggregation.DoubleMaxAggregatorFactory;
import io.druid.query.aggregation.DoubleMinAggregatorFactory;
import io.druid.query.aggregation.DoubleSumAggregatorFactory;
import io.druid.query.aggregation.FilteredAggregatorFactory;
import io.druid.query.aggregation.LongMaxAggregatorFactory;
import io.druid.query.aggregation.LongMinAggregatorFactory;
import io.druid.query.aggregation.LongSumAggregatorFactory;
import io.druid.query.aggregation.PostAggregator;
import io.druid.query.aggregation.cardinality.CardinalityAggregatorFactory;
import io.druid.query.aggregation.hyperloglog.HyperUniqueFinalizingPostAggregator;
import io.druid.query.aggregation.hyperloglog.HyperUniquesAggregatorFactory;
import io.druid.query.aggregation.post.ArithmeticPostAggregator;
import io.druid.query.aggregation.post.ConstantPostAggregator;
import io.druid.query.aggregation.post.ExpressionPostAggregator;
import io.druid.query.aggregation.post.FieldAccessPostAggregator;
import io.druid.query.dimension.DefaultDimensionSpec;
import io.druid.query.dimension.DimensionSpec;
import io.druid.query.dimension.ExtractionDimensionSpec;
import io.druid.query.extraction.BucketExtractionFn;
import io.druid.query.extraction.CascadeExtractionFn;
import io.druid.query.extraction.ExtractionFn;
import io.druid.query.extraction.StrlenExtractionFn;
import io.druid.query.extraction.SubstringDimExtractionFn;
import io.druid.query.extraction.TimeFormatExtractionFn;
import io.druid.query.filter.AndDimFilter;
import io.druid.query.filter.BoundDimFilter;
import io.druid.query.filter.DimFilter;
import io.druid.query.filter.InDimFilter;
import io.druid.query.filter.LikeDimFilter;
import io.druid.query.filter.NotDimFilter;
import io.druid.query.filter.OrDimFilter;
import io.druid.query.filter.SelectorDimFilter;
import io.druid.query.groupby.GroupByQuery;
import io.druid.query.groupby.having.DimFilterHavingSpec;
import io.druid.query.groupby.orderby.DefaultLimitSpec;
import io.druid.query.groupby.orderby.OrderByColumnSpec;
import io.druid.query.ordering.StringComparator;
import io.druid.query.ordering.StringComparators;
import io.druid.query.select.PagingSpec;
import io.druid.query.spec.MultipleIntervalSegmentSpec;
import io.druid.query.spec.QuerySegmentSpec;
import io.druid.query.topn.DimensionTopNMetricSpec;
import io.druid.query.topn.InvertedTopNMetricSpec;
import io.druid.query.topn.NumericTopNMetricSpec;
import io.druid.query.topn.TopNQueryBuilder;
import io.druid.segment.column.Column;
import io.druid.segment.column.ValueType;
import io.druid.sql.calcite.filtration.Filtration;
import io.druid.sql.calcite.planner.Calcites;
import io.druid.sql.calcite.planner.DruidOperatorTable;
import io.druid.sql.calcite.planner.DruidPlanner;
import io.druid.sql.calcite.planner.PlannerConfig;
import io.druid.sql.calcite.planner.PlannerContext;
import io.druid.sql.calcite.planner.PlannerFactory;
import io.druid.sql.calcite.planner.PlannerResult;
import io.druid.sql.calcite.schema.DruidSchema;
import io.druid.sql.calcite.util.CalciteTests;
import io.druid.sql.calcite.util.QueryLogHook;
import io.druid.sql.calcite.util.SpecificSegmentsQuerySegmentWalker;
import org.apache.calcite.plan.RelOptPlanner;
import org.apache.calcite.schema.SchemaPlus;
import org.joda.time.DateTime;
import org.joda.time.DateTimeZone;
import org.joda.time.Interval;
import org.joda.time.Period;
import org.junit.After;
import org.junit.Assert;
import org.junit.Before;
import org.junit.Ignore;
import org.junit.Rule;
import org.junit.Test;
import org.junit.rules.TemporaryFolder;

import java.util.Arrays;
import java.util.List;
import java.util.Map;

public class CalciteQueryTest
{
  private static final Logger log = new Logger(CalciteQueryTest.class);

  private static final PlannerConfig PLANNER_CONFIG_DEFAULT = new PlannerConfig();
  private static final PlannerConfig PLANNER_CONFIG_NO_TOPN = new PlannerConfig()
  {
    @Override
    public int getMaxTopNLimit()
    {
      return 0;
    }
  };
  private static final PlannerConfig PLANNER_CONFIG_SELECT_PAGING = new PlannerConfig()
  {
    @Override
    public int getSelectThreshold()
    {
      return 2;
    }
  };
  private static final PlannerConfig PLANNER_CONFIG_FALLBACK = new PlannerConfig()
  {
    @Override
    public boolean isUseFallback()
    {
      return true;
    }
  };
  private static final PlannerConfig PLANNER_CONFIG_SINGLE_NESTING_ONLY = new PlannerConfig()
  {
    @Override
    public int getMaxQueryCount()
    {
      return 2;
    }
  };
  private static final PlannerConfig PLANNER_CONFIG_NO_SUBQUERIES = new PlannerConfig()
  {
    @Override
    public int getMaxQueryCount()
    {
      return 1;
    }
  };

  private static final String LOS_ANGELES = "America/Los_Angeles";

  private static final Map<String, Object> QUERY_CONTEXT_DEFAULT = ImmutableMap.<String, Object>of(
      PlannerContext.CTX_SQL_CURRENT_TIMESTAMP, "2000-01-01T00:00:00Z"
  );

  private static final Map<String, Object> QUERY_CONTEXT_DONT_SKIP_EMPTY_BUCKETS = ImmutableMap.<String, Object>of(
      PlannerContext.CTX_SQL_CURRENT_TIMESTAMP, "2000-01-01T00:00:00Z",
      "skipEmptyBuckets", false
  );

  private static final Map<String, Object> QUERY_CONTEXT_NO_TOPN = ImmutableMap.<String, Object>of(
      PlannerContext.CTX_SQL_CURRENT_TIMESTAMP, "2000-01-01T00:00:00Z",
      PlannerConfig.CTX_KEY_USE_APPROXIMATE_TOPN, "false"
  );

  private static final Map<String, Object> QUERY_CONTEXT_LOS_ANGELES = ImmutableMap.<String, Object>of(
      PlannerContext.CTX_SQL_CURRENT_TIMESTAMP, "2000-01-01T00:00:00Z",
      PlannerContext.CTX_SQL_TIME_ZONE, LOS_ANGELES
  );

  // Matches QUERY_CONTEXT_DEFAULT
  public static final Map<String, Object> TIMESERIES_CONTEXT_DEFAULT = ImmutableMap.<String, Object>of(
      PlannerContext.CTX_SQL_CURRENT_TIMESTAMP, "2000-01-01T00:00:00Z",
      "skipEmptyBuckets", true
  );

  // Matches QUERY_CONTEXT_LOS_ANGELES
  public static final Map<String, Object> TIMESERIES_CONTEXT_LOS_ANGELES = ImmutableMap.<String, Object>of(
      PlannerContext.CTX_SQL_CURRENT_TIMESTAMP, "2000-01-01T00:00:00Z",
      PlannerContext.CTX_SQL_TIME_ZONE, LOS_ANGELES,
      "skipEmptyBuckets", true
  );
  private static final PagingSpec FIRST_PAGING_SPEC = new PagingSpec(null, 1000, true);

  @Rule
  public TemporaryFolder temporaryFolder = new TemporaryFolder();

  @Rule
  public QueryLogHook queryLogHook = QueryLogHook.create();

  private SpecificSegmentsQuerySegmentWalker walker = null;

  @Before
  public void setUp() throws Exception
  {
    Calcites.setSystemProperties();
    walker = CalciteTests.createMockWalker(temporaryFolder.newFolder());
  }

  @After
  public void tearDown() throws Exception
  {
    walker.close();
    walker = null;
  }

  @Test
  public void testSelectConstantExpression() throws Exception
  {
    testQuery(
        "SELECT 1 + 1",
        ImmutableList.<Query>of(),
        ImmutableList.of(
            new Object[]{2}
        )
    );
  }

  @Test
  public void testExplainSelectConstantExpression() throws Exception
  {
    testQuery(
        "EXPLAIN PLAN FOR SELECT 1 + 1",
        ImmutableList.<Query>of(),
        ImmutableList.of(
            new Object[]{"BindableValues(tuples=[[{ 2 }]])\n"}
        )
    );
  }

  @Test
  public void testInformationSchemaSchemata() throws Exception
  {
    testQuery(
        "SELECT DISTINCT SCHEMA_NAME FROM INFORMATION_SCHEMA.SCHEMATA",
        ImmutableList.<Query>of(),
        ImmutableList.of(
            new Object[]{"druid"},
            new Object[]{"INFORMATION_SCHEMA"}
        )
    );
  }

  @Test
  public void testInformationSchemaTables() throws Exception
  {
    testQuery(
        "SELECT TABLE_SCHEMA, TABLE_NAME, TABLE_TYPE\n"
        + "FROM INFORMATION_SCHEMA.TABLES\n"
        + "WHERE TABLE_TYPE IN ('SYSTEM_TABLE', 'TABLE')",
        ImmutableList.<Query>of(),
        ImmutableList.of(
            new Object[]{"druid", "foo", "TABLE"},
            new Object[]{"druid", "foo2", "TABLE"},
            new Object[]{"INFORMATION_SCHEMA", "COLUMNS", "SYSTEM_TABLE"},
            new Object[]{"INFORMATION_SCHEMA", "SCHEMATA", "SYSTEM_TABLE"},
            new Object[]{"INFORMATION_SCHEMA", "TABLES", "SYSTEM_TABLE"}
        )
    );
  }

  @Test
  public void testInformationSchemaColumns() throws Exception
  {
    testQuery(
        "SELECT COLUMN_NAME, DATA_TYPE, IS_NULLABLE\n"
        + "FROM INFORMATION_SCHEMA.COLUMNS\n"
        + "WHERE TABLE_SCHEMA = 'druid' AND TABLE_NAME = 'foo'",
        ImmutableList.<Query>of(),
        ImmutableList.of(
            new Object[]{"__time", "TIMESTAMP", "NO"},
            new Object[]{"cnt", "BIGINT", "NO"},
            new Object[]{"dim1", "VARCHAR", "NO"},
            new Object[]{"dim2", "VARCHAR", "NO"},
            new Object[]{"m1", "FLOAT", "NO"},
            new Object[]{"unique_dim1", "OTHER", "NO"}
        )
    );
  }

  @Test
  public void testExplainInformationSchemaColumns() throws Exception
  {
    testQuery(
        "EXPLAIN PLAN FOR\n"
        + "SELECT COLUMN_NAME, DATA_TYPE\n"
        + "FROM INFORMATION_SCHEMA.COLUMNS\n"
        + "WHERE TABLE_SCHEMA = 'druid' AND TABLE_NAME = 'foo'",
        ImmutableList.<Query>of(),
        ImmutableList.of(
            new Object[]{
                "BindableProject(COLUMN_NAME=[$3], DATA_TYPE=[$7])\n"
                + "  BindableFilter(condition=[AND(=(CAST($1):VARCHAR(5) CHARACTER SET \"UTF-16LE\" COLLATE \"UTF-16LE$en_US$primary\" NOT NULL, 'druid'), =(CAST($2):VARCHAR(3) CHARACTER SET \"UTF-16LE\" COLLATE \"UTF-16LE$en_US$primary\" NOT NULL, 'foo'))])\n"
                + "    BindableTableScan(table=[[INFORMATION_SCHEMA, COLUMNS]])\n"
            }
        )
    );
  }

  @Test
  public void testSelectStar() throws Exception
  {
    testQuery(
        "SELECT * FROM druid.foo",
        ImmutableList.<Query>of(
            Druids.newSelectQueryBuilder()
                  .dataSource(CalciteTests.DATASOURCE1)
                  .intervals(QSS(Filtration.eternity()))
                  .granularity(QueryGranularities.ALL)
                  .pagingSpec(FIRST_PAGING_SPEC)
                  .context(QUERY_CONTEXT_DEFAULT)
                  .build(),
            Druids.newSelectQueryBuilder()
                  .dataSource(CalciteTests.DATASOURCE1)
                  .intervals(QSS(Filtration.eternity()))
                  .granularity(QueryGranularities.ALL)
                  .pagingSpec(
                      new PagingSpec(
                          ImmutableMap.of("foo_1970-01-01T00:00:00.000Z_2001-01-03T00:00:00.001Z_1", 5),
                          1000,
                          true
                      )
                  )
                  .context(QUERY_CONTEXT_DEFAULT)
                  .build()
        ),
        ImmutableList.of(
            new Object[]{T("2000-01-01"), 1L, "", "a", 1.0, HLLCV1.class.getName()},
            new Object[]{T("2000-01-02"), 1L, "10.1", "", 2.0, HLLCV1.class.getName()},
            new Object[]{T("2000-01-03"), 1L, "2", "", 3.0, HLLCV1.class.getName()},
            new Object[]{T("2001-01-01"), 1L, "1", "a", 4.0, HLLCV1.class.getName()},
            new Object[]{T("2001-01-02"), 1L, "def", "abc", 5.0, HLLCV1.class.getName()},
            new Object[]{T("2001-01-03"), 1L, "abc", "", 6.0, HLLCV1.class.getName()}
        )
    );
  }

  @Test
  public void testUnqualifiedTableName() throws Exception
  {
    testQuery(
        "SELECT COUNT(*) FROM foo",
        ImmutableList.<Query>of(
            Druids.newTimeseriesQueryBuilder()
                  .dataSource(CalciteTests.DATASOURCE1)
                  .intervals(QSS(Filtration.eternity()))
                  .granularity(QueryGranularities.ALL)
                  .aggregators(AGGS(new CountAggregatorFactory("a0")))
                  .context(TIMESERIES_CONTEXT_DEFAULT)
                  .build()
        ),
        ImmutableList.of(
            new Object[]{6L}
        )
    );
  }

  @Test
  public void testExplainSelectStar() throws Exception
  {
    testQuery(
        "EXPLAIN PLAN FOR SELECT * FROM druid.foo",
        ImmutableList.<Query>of(),
        ImmutableList.of(
            new Object[]{
                "DruidQueryRel(dataSource=[foo])\n"
            }
        )
    );
  }

  @Test
  public void testSelectStarWithLimit() throws Exception
  {
    testQuery(
        "SELECT * FROM druid.foo LIMIT 2",
        ImmutableList.<Query>of(
            Druids.newSelectQueryBuilder()
                  .dataSource(CalciteTests.DATASOURCE1)
                  .intervals(QSS(Filtration.eternity()))
                  .granularity(QueryGranularities.ALL)
                  .pagingSpec(FIRST_PAGING_SPEC)
                  .context(QUERY_CONTEXT_DEFAULT)
                  .build()
        ),
        ImmutableList.of(
            new Object[]{T("2000-01-01"), 1L, "", "a", 1.0, HLLCV1.class.getName()},
            new Object[]{T("2000-01-02"), 1L, "10.1", "", 2.0, HLLCV1.class.getName()}
        )
    );
  }

  @Test
  public void testSelectStarWithLimitDescending() throws Exception
  {
    testQuery(
        "SELECT * FROM druid.foo ORDER BY __time DESC LIMIT 2",
        ImmutableList.<Query>of(
            Druids.newSelectQueryBuilder()
                  .dataSource(CalciteTests.DATASOURCE1)
                  .intervals(QSS(Filtration.eternity()))
                  .granularity(QueryGranularities.ALL)
                  .descending(true)
                  .pagingSpec(FIRST_PAGING_SPEC)
                  .context(QUERY_CONTEXT_DEFAULT)
                  .build()
        ),
        ImmutableList.of(
            new Object[]{T("2001-01-03"), 1L, "abc", "", 6.0, HLLCV1.class.getName()},
            new Object[]{T("2001-01-02"), 1L, "def", "abc", 5.0, HLLCV1.class.getName()}
        )
    );
  }

  @Test
  public void testSelectSingleColumnTwice() throws Exception
  {
    testQuery(
        "SELECT dim2 x, dim2 y FROM druid.foo LIMIT 2",
        ImmutableList.<Query>of(
            Druids.newSelectQueryBuilder()
                  .dataSource(CalciteTests.DATASOURCE1)
                  .intervals(QSS(Filtration.eternity()))
                  .dimensionSpecs(DIMS(
                      new DefaultDimensionSpec("dim2", "d1"),
                      new DefaultDimensionSpec("dim2", "d2")
                  ))
                  .granularity(QueryGranularities.ALL)
                  .descending(false)
                  .pagingSpec(FIRST_PAGING_SPEC)
                  .context(QUERY_CONTEXT_DEFAULT)
                  .build()
        ),
        ImmutableList.of(
            new Object[]{"a", "a"},
            new Object[]{"", ""}
        )
    );
  }

  @Test
  public void testSelectSingleColumnWithLimitDescending() throws Exception
  {
    testQuery(
        "SELECT dim1 FROM druid.foo ORDER BY __time DESC LIMIT 2",
        ImmutableList.<Query>of(
            Druids.newSelectQueryBuilder()
                  .dataSource(CalciteTests.DATASOURCE1)
                  .intervals(QSS(Filtration.eternity()))
                  .dimensionSpecs(DIMS(new DefaultDimensionSpec("dim1", "d1")))
                  .granularity(QueryGranularities.ALL)
                  .descending(true)
                  .pagingSpec(FIRST_PAGING_SPEC)
                  .context(QUERY_CONTEXT_DEFAULT)
                  .build()
        ),
        ImmutableList.of(
            new Object[]{"abc"},
            new Object[]{"def"}
        )
    );
  }

  @Test
  public void testGroupBySingleColumnDescendingNoTopN() throws Exception
  {
    testQuery(
        PLANNER_CONFIG_DEFAULT,
        "SELECT dim1 FROM druid.foo GROUP BY dim1 ORDER BY dim1 DESC",
        ImmutableList.<Query>of(
            new GroupByQuery.Builder()
                .setDataSource(CalciteTests.DATASOURCE1)
                .setInterval(QSS(Filtration.eternity()))
                .setDimensions(DIMS(new DefaultDimensionSpec("dim1", "d0")))
                .setGranularity(QueryGranularities.ALL)
                .setLimitSpec(
                    new DefaultLimitSpec(
                        ImmutableList.of(
                            new OrderByColumnSpec(
                                "d0",
                                OrderByColumnSpec.Direction.DESCENDING,
                                StringComparators.LEXICOGRAPHIC
                            )
                        ),
                        Integer.MAX_VALUE
                    )
                )
                .setContext(QUERY_CONTEXT_DEFAULT)
                .build()
        ),
        ImmutableList.of(
            new Object[]{"def"},
            new Object[]{"abc"},
            new Object[]{"2"},
            new Object[]{"10.1"},
            new Object[]{"1"},
            new Object[]{""}
        )
    );
  }

  @Test
  public void testSelfJoinWithFallback() throws Exception
  {
    testQuery(
        PLANNER_CONFIG_FALLBACK,
        "SELECT x.dim1, y.dim1, y.dim2\n"
        + "FROM\n"
        + "  druid.foo x INNER JOIN druid.foo y ON x.dim1 = y.dim2\n"
        + "WHERE\n"
        + "  x.dim1 <> ''",
        ImmutableList.<Query>of(
            Druids.newSelectQueryBuilder()
                  .dataSource(CalciteTests.DATASOURCE1)
                  .intervals(QSS(Filtration.eternity()))
                  .granularity(QueryGranularities.ALL)
                  .pagingSpec(FIRST_PAGING_SPEC)
                  .context(QUERY_CONTEXT_DEFAULT)
                  .build(),
            Druids.newSelectQueryBuilder()
                  .dataSource(CalciteTests.DATASOURCE1)
                  .intervals(QSS(Filtration.eternity()))
                  .granularity(QueryGranularities.ALL)
                  .pagingSpec(
                      new PagingSpec(
                          ImmutableMap.of("foo_1970-01-01T00:00:00.000Z_2001-01-03T00:00:00.001Z_1", 5),
                          1000,
                          true
                      )
                  )
                  .context(QUERY_CONTEXT_DEFAULT)
                  .build(),
            Druids.newSelectQueryBuilder()
                  .dataSource(CalciteTests.DATASOURCE1)
                  .intervals(QSS(Filtration.eternity()))
                  .granularity(QueryGranularities.ALL)
                  .filters(NOT(SELECTOR("dim1", "", null)))
                  .pagingSpec(FIRST_PAGING_SPEC)
                  .context(QUERY_CONTEXT_DEFAULT)
                  .build(),
            Druids.newSelectQueryBuilder()
                  .dataSource(CalciteTests.DATASOURCE1)
                  .intervals(QSS(Filtration.eternity()))
                  .granularity(QueryGranularities.ALL)
                  .filters(NOT(SELECTOR("dim1", "", null)))
                  .pagingSpec(
                      new PagingSpec(
                          ImmutableMap.of("foo_1970-01-01T00:00:00.000Z_2001-01-03T00:00:00.001Z_1", 4),
                          1000,
                          true
                      )
                  )
                  .context(QUERY_CONTEXT_DEFAULT)
                  .build()
        ),
        ImmutableList.of(
            new Object[]{"abc", "def", "abc"}
        )
    );
  }

  @Test
  public void testExplainSelfJoinWithFallback() throws Exception
  {
    testQuery(
        PLANNER_CONFIG_FALLBACK,
        "EXPLAIN PLAN FOR\n"
        + "SELECT x.dim1, y.dim1, y.dim2\n"
        + "FROM\n"
        + "  druid.foo x INNER JOIN druid.foo y ON x.dim1 = y.dim2\n"
        + "WHERE\n"
        + "  x.dim1 <> ''",
        ImmutableList.<Query>of(),
        ImmutableList.of(
            new Object[]{
                "BindableProject(dim1=[$8], dim10=[$2], dim2=[$3])\n"
                + "  BindableJoin(condition=[=($8, $3)], joinType=[inner])\n"
                + "    DruidQueryRel(dataSource=[foo])\n"
                + "    DruidQueryRel(dataSource=[foo], filter=[!dim1 = ])\n"
            }
        )
    );
  }

  @Test
  public void testGroupByLong() throws Exception
  {
    testQuery(
        "SELECT cnt, COUNT(*) FROM druid.foo GROUP BY cnt",
        ImmutableList.<Query>of(
            GroupByQuery.builder()
                        .setDataSource(CalciteTests.DATASOURCE1)
                        .setInterval(QSS(Filtration.eternity()))
                        .setGranularity(QueryGranularities.ALL)
                        .setDimensions(DIMS(new DefaultDimensionSpec("cnt", "d0", ValueType.LONG)))
                        .setAggregatorSpecs(AGGS(new CountAggregatorFactory("a0")))
                        .build()
        ),
        ImmutableList.of(
            new Object[]{1L, 6L}
        )
    );
  }

  @Test
  public void testGroupByFloat() throws Exception
  {
    testQuery(
        "SELECT m1, COUNT(*) FROM druid.foo GROUP BY m1",
        ImmutableList.<Query>of(
            GroupByQuery.builder()
                        .setDataSource(CalciteTests.DATASOURCE1)
                        .setInterval(QSS(Filtration.eternity()))
                        .setGranularity(QueryGranularities.ALL)
                        .setDimensions(DIMS(new DefaultDimensionSpec("m1", "d0", ValueType.FLOAT)))
                        .setAggregatorSpecs(AGGS(new CountAggregatorFactory("a0")))
                        .build()
        ),
        ImmutableList.of(
            new Object[]{1.0d, 1L},
            new Object[]{2.0d, 1L},
            new Object[]{3.0d, 1L},
            new Object[]{4.0d, 1L},
            new Object[]{5.0d, 1L},
            new Object[]{6.0d, 1L}
        )
    );
  }

  @Test
  public void testFilterOnFloat() throws Exception
  {
    testQuery(
        "SELECT COUNT(*) FROM druid.foo WHERE m1 = 1.0",
        ImmutableList.<Query>of(
            Druids.newTimeseriesQueryBuilder()
                  .dataSource(CalciteTests.DATASOURCE1)
                  .intervals(QSS(Filtration.eternity()))
                  .granularity(QueryGranularities.ALL)
                  .aggregators(AGGS(new CountAggregatorFactory("a0")))
                  .filters(SELECTOR("m1", "1.0", null))
                  .context(TIMESERIES_CONTEXT)
                  .build()
        ),
        ImmutableList.of(
            new Object[]{1L}
        )
    );
  }

  @Test
  public void testHavingOnFloat() throws Exception
  {
    testQuery(
        "SELECT dim1, SUM(m1) AS m1_sum FROM druid.foo GROUP BY dim1 HAVING SUM(m1) > 1",
        ImmutableList.<Query>of(
            GroupByQuery.builder()
                        .setDataSource(CalciteTests.DATASOURCE1)
                        .setInterval(QSS(Filtration.eternity()))
                        .setGranularity(QueryGranularities.ALL)
                        .setDimensions(DIMS(new DefaultDimensionSpec("dim1", "d0")))
                        .setAggregatorSpecs(AGGS(new DoubleSumAggregatorFactory("a0", "m1")))
                        .setHavingSpec(
                            new DimFilterHavingSpec(
                                new BoundDimFilter(
                                    "a0",
                                    "1",
                                    null,
                                    true,
                                    false,
                                    false,
                                    null,
                                    StringComparators.NUMERIC
                                )
                            )
                        )
                        .build()
        ),
        ImmutableList.of(
            new Object[]{"1", 4.0d},
            new Object[]{"10.1", 2.0d},
            new Object[]{"2", 3.0d},
            new Object[]{"abc", 6.0d},
            new Object[]{"def", 5.0d}
        )
    );
  }

  @Test
  public void testUnplannableQueries() throws Exception
  {
    // All of these queries are unplannable because they rely on features Druid doesn't support.
    // This test is here to confirm that we don't fall back to Calcite's interpreter or enumerable implementation.
    // It's also here so when we do support these features, we can have "real" tests for these queries.

    final List<String> queries = ImmutableList.of(
        "SELECT (dim1 || ' ' || dim2) AS cc, COUNT(*) FROM druid.foo GROUP BY dim1 || ' ' || dim2", // Concat two dims
        "SELECT dim1 FROM druid.foo ORDER BY dim1", // SELECT query with order by
        "SELECT TRIM(dim1) FROM druid.foo", // TRIM function
        "SELECT COUNT(*) FROM druid.foo WHERE dim1 = dim2", // Filter on two columns equaling each other
        "SELECT COUNT(*) FROM druid.foo WHERE CHARACTER_LENGTH(dim1) = CHARACTER_LENGTH(dim2)", // Similar to above
        "SELECT CHARACTER_LENGTH(dim1) + 1 FROM druid.foo GROUP BY CHARACTER_LENGTH(dim1) + 1", // Group by math
        "SELECT COUNT(*) FROM druid.foo x, druid.foo y", // Self-join
<<<<<<< HEAD
        "SELECT dim1, SUM(m1) AS m1_sum FROM druid.foo GROUP BY dim1 HAVING SUM(m1) > 1", // HAVING on float
=======
        "SELECT\n"
        + "  (CAST(__time AS DATE) + EXTRACT(HOUR FROM __time) * INTERVAL '1' HOUR) AS t,\n"
        + "  SUM(cnt) AS cnt\n"
        + "FROM druid.foo\n"
        + "GROUP BY (CAST(__time AS DATE) + EXTRACT(HOUR FROM __time) * INTERVAL '1' HOUR)", // Time arithmetic
>>>>>>> ca2b04f0
        "SELECT SUBSTRING(dim1, 2) FROM druid.foo GROUP BY dim1", // Project a dimension from GROUP BY
        "SELECT dim1 FROM druid.foo GROUP BY dim1 ORDER BY SUBSTRING(dim1, 2)" // ORDER BY projection
    );

    for (final String query : queries) {
      assertQueryIsUnplannable(query);
    }
  }

  private void assertQueryIsUnplannable(final String sql)
  {
    assertQueryIsUnplannable(PLANNER_CONFIG_DEFAULT, sql);
  }

  private void assertQueryIsUnplannable(final PlannerConfig plannerConfig, final String sql)
  {
    Exception e = null;
    try {
      testQuery(plannerConfig, sql, ImmutableList.<Query>of(), ImmutableList.<Object[]>of());
    }
    catch (Exception e1) {
      e = e1;
    }

    if (!(e instanceof RelOptPlanner.CannotPlanException)) {
      log.error(e, "Expected CannotPlanException for query: %s", sql);
      Assert.fail(sql);
    }
  }

  @Test
  public void testSelectStarWithDimFilter() throws Exception
  {
    testQuery(
        "SELECT * FROM druid.foo WHERE dim1 > 'd' OR dim2 = 'a'",
        ImmutableList.<Query>of(
            Druids.newSelectQueryBuilder()
                  .dataSource(CalciteTests.DATASOURCE1)
                  .intervals(QSS(Filtration.eternity()))
                  .granularity(QueryGranularities.ALL)
                  .pagingSpec(FIRST_PAGING_SPEC)
                  .filters(
                      OR(
                          BOUND("dim1", "d", null, true, false, null, StringComparators.LEXICOGRAPHIC),
                          SELECTOR("dim2", "a", null)
                      )
                  )
                  .context(QUERY_CONTEXT_DEFAULT)
                  .build(),
            Druids.newSelectQueryBuilder()
                  .dataSource(CalciteTests.DATASOURCE1)
                  .intervals(QSS(Filtration.eternity()))
                  .granularity(QueryGranularities.ALL)
                  .pagingSpec(
                      new PagingSpec(
                          ImmutableMap.of("foo_1970-01-01T00:00:00.000Z_2001-01-03T00:00:00.001Z_1", 2),
                          1000,
                          true
                      )
                  )
                  .filters(
                      OR(
                          BOUND("dim1", "d", null, true, false, null, StringComparators.LEXICOGRAPHIC),
                          SELECTOR("dim2", "a", null)
                      )
                  )
                  .context(QUERY_CONTEXT_DEFAULT)
                  .build()
        ),
        ImmutableList.of(
            new Object[]{T("2000-01-01"), 1L, "", "a", 1.0, HLLCV1.class.getName()},
            new Object[]{T("2001-01-01"), 1L, "1", "a", 4.0, HLLCV1.class.getName()},
            new Object[]{T("2001-01-02"), 1L, "def", "abc", 5.0, HLLCV1.class.getName()}
        )
    );
  }

  @Test
  public void testSelectStarWithDimFilterAndPaging() throws Exception
  {
    testQuery(
        PLANNER_CONFIG_SELECT_PAGING,
        "SELECT * FROM druid.foo WHERE dim1 > 'd' OR dim2 = 'a'",
        ImmutableList.<Query>of(
            Druids.newSelectQueryBuilder()
                  .dataSource(CalciteTests.DATASOURCE1)
                  .intervals(QSS(Filtration.eternity()))
                  .granularity(QueryGranularities.ALL)
                  .pagingSpec(new PagingSpec(null, 2, true))
                  .filters(
                      OR(
                          BOUND("dim1", "d", null, true, false, null, StringComparators.LEXICOGRAPHIC),
                          SELECTOR("dim2", "a", null)
                      )
                  )
                  .context(QUERY_CONTEXT_DEFAULT)
                  .build(),
            Druids.newSelectQueryBuilder()
                  .dataSource(CalciteTests.DATASOURCE1)
                  .intervals(QSS(Filtration.eternity()))
                  .granularity(QueryGranularities.ALL)
                  .pagingSpec(
                      new PagingSpec(
                          ImmutableMap.of("foo_1970-01-01T00:00:00.000Z_2001-01-03T00:00:00.001Z_1", 1),
                          2,
                          true
                      )
                  )
                  .filters(
                      OR(
                          BOUND("dim1", "d", null, true, false, null, StringComparators.LEXICOGRAPHIC),
                          SELECTOR("dim2", "a", null)
                      )
                  )
                  .context(QUERY_CONTEXT_DEFAULT)
                  .build(),
            Druids.newSelectQueryBuilder()
                  .dataSource(CalciteTests.DATASOURCE1)
                  .intervals(QSS(Filtration.eternity()))
                  .granularity(QueryGranularities.ALL)
                  .pagingSpec(
                      new PagingSpec(
                          ImmutableMap.of("foo_1970-01-01T00:00:00.000Z_2001-01-03T00:00:00.001Z_1", 2),
                          2,
                          true
                      )
                  )
                  .filters(
                      OR(
                          BOUND("dim1", "d", null, true, false, null, StringComparators.LEXICOGRAPHIC),
                          SELECTOR("dim2", "a", null)
                      )
                  )
                  .context(QUERY_CONTEXT_DEFAULT)
                  .build()
        ),
        ImmutableList.of(
            new Object[]{T("2000-01-01"), 1L, "", "a", 1.0, HLLCV1.class.getName()},
            new Object[]{T("2001-01-01"), 1L, "1", "a", 4.0, HLLCV1.class.getName()},
            new Object[]{T("2001-01-02"), 1L, "def", "abc", 5.0, HLLCV1.class.getName()}
        )
    );
  }

  @Test
  public void testGroupByNothingWithLiterallyFalseFilter() throws Exception
  {
    testQuery(
        "SELECT COUNT(*), MAX(cnt) FROM druid.foo WHERE 1 = 0",
        ImmutableList.<Query>of(),
        ImmutableList.of(
            new Object[]{0L, null}
        )
    );
  }

  @Test
  public void testGroupByOneColumnWithLiterallyFalseFilter() throws Exception
  {
    testQuery(
        "SELECT COUNT(*), MAX(cnt) FROM druid.foo WHERE 1 = 0 GROUP BY dim1",
        ImmutableList.<Query>of(),
        ImmutableList.<Object[]>of()
    );
  }

  @Test
  public void testGroupByWithFilterMatchingNothing() throws Exception
  {
    // This query should actually return [0, null] rather than an empty result set, but it doesn't.
    // This test just "documents" the current behavior.

    testQuery(
        "SELECT COUNT(*), MAX(cnt) FROM druid.foo WHERE dim1 = 'foobar'",
        ImmutableList.<Query>of(
            Druids.newTimeseriesQueryBuilder()
                  .dataSource(CalciteTests.DATASOURCE1)
                  .intervals(QSS(Filtration.eternity()))
                  .filters(SELECTOR("dim1", "foobar", null))
                  .granularity(QueryGranularities.ALL)
                  .aggregators(AGGS(
                      new CountAggregatorFactory("a0"),
                      new LongMaxAggregatorFactory("a1", "cnt")
                  ))
                  .context(TIMESERIES_CONTEXT_DEFAULT)
                  .build()
        ),
        ImmutableList.<Object[]>of()
    );
  }

  @Test
  public void testGroupByWithFilterMatchingNothingWithGroupByLiteral() throws Exception
  {
    testQuery(
        "SELECT COUNT(*), MAX(cnt) FROM druid.foo WHERE dim1 = 'foobar' GROUP BY 'dummy'",
        ImmutableList.<Query>of(
            Druids.newTimeseriesQueryBuilder()
                  .dataSource(CalciteTests.DATASOURCE1)
                  .intervals(QSS(Filtration.eternity()))
                  .filters(SELECTOR("dim1", "foobar", null))
                  .granularity(QueryGranularities.ALL)
                  .aggregators(AGGS(
                      new CountAggregatorFactory("a0"),
                      new LongMaxAggregatorFactory("a1", "cnt")
                  ))
                  .context(TIMESERIES_CONTEXT_DEFAULT)
                  .build()
        ),
        ImmutableList.<Object[]>of()
    );
  }

  @Test
  public void testCountStar() throws Exception
  {
    testQuery(
        "SELECT COUNT(*) FROM druid.foo",
        ImmutableList.<Query>of(
            Druids.newTimeseriesQueryBuilder()
                  .dataSource(CalciteTests.DATASOURCE1)
                  .intervals(QSS(Filtration.eternity()))
                  .granularity(QueryGranularities.ALL)
                  .aggregators(AGGS(new CountAggregatorFactory("a0")))
                  .context(TIMESERIES_CONTEXT_DEFAULT)
                  .build()
        ),
        ImmutableList.of(
            new Object[]{6L}
        )
    );
  }

  @Test
  public void testCountStarWithLikeFilter() throws Exception
  {
    testQuery(
        "SELECT COUNT(*) FROM druid.foo WHERE dim1 like 'a%' OR dim2 like '%xb%' escape 'x'",
        ImmutableList.<Query>of(
            Druids.newTimeseriesQueryBuilder()
                  .dataSource(CalciteTests.DATASOURCE1)
                  .intervals(QSS(Filtration.eternity()))
                  .granularity(QueryGranularities.ALL)
                  .filters(
                      OR(
                          new LikeDimFilter("dim1", "a%", null, null),
                          new LikeDimFilter("dim2", "%xb%", "x", null)
                      )
                  )
                  .aggregators(AGGS(new CountAggregatorFactory("a0")))
                  .context(TIMESERIES_CONTEXT_DEFAULT)
                  .build()
        ),
        ImmutableList.of(
            new Object[]{2L}
        )
    );
  }

  @Test
  public void testCountStarWithLongColumnFilters() throws Exception
  {
    testQuery(
        "SELECT COUNT(*) FROM druid.foo WHERE cnt >= 3 OR cnt = 1",
        ImmutableList.<Query>of(
            Druids.newTimeseriesQueryBuilder()
                  .dataSource(CalciteTests.DATASOURCE1)
                  .intervals(QSS(Filtration.eternity()))
                  .granularity(QueryGranularities.ALL)
                  .filters(
                      OR(
                          BOUND("cnt", "3", null, false, false, null, StringComparators.NUMERIC),
                          SELECTOR("cnt", "1", null)
                      )
                  )
                  .aggregators(AGGS(new CountAggregatorFactory("a0")))
                  .context(TIMESERIES_CONTEXT_DEFAULT)
                  .build()
        ),
        ImmutableList.of(
            new Object[]{6L}
        )
    );
  }

  @Test
  public void testCountStarWithLongColumnFiltersOnTwoPoints() throws Exception
  {
    testQuery(
        "SELECT COUNT(*) FROM druid.foo WHERE cnt = 1 OR cnt = 2",
        ImmutableList.<Query>of(
            Druids.newTimeseriesQueryBuilder()
                  .dataSource(CalciteTests.DATASOURCE1)
                  .intervals(QSS(Filtration.eternity()))
                  .granularity(QueryGranularities.ALL)
                  .filters(IN("cnt", ImmutableList.of("1", "2"), null))
                  .aggregators(AGGS(new CountAggregatorFactory("a0")))
                  .context(TIMESERIES_CONTEXT_DEFAULT)
                  .build()
        ),
        ImmutableList.of(
            new Object[]{6L}
        )
    );
  }

  @Test
  public void testFilterOnStringAsNumber() throws Exception
  {
    testQuery(
        "SELECT distinct dim1 FROM druid.foo WHERE "
        + "dim1 = 10 OR "
        + "(floor(CAST(dim1 AS float)) = 10.00 and CAST(dim1 AS float) > 9 and CAST(dim1 AS float) <= 10.5)",
        ImmutableList.<Query>of(
            GroupByQuery.builder()
                        .setDataSource(CalciteTests.DATASOURCE1)
                        .setInterval(QSS(Filtration.eternity()))
                        .setGranularity(QueryGranularities.ALL)
                        .setDimensions(DIMS(new DefaultDimensionSpec("dim1", "d0")))
                        .setDimFilter(
                            OR(
                                SELECTOR("dim1", "10", null),
                                AND(
                                    NUMERIC_SELECTOR("dim1", "10.00", new BucketExtractionFn(1.0, 0.0)),
                                    BOUND("dim1", "9", "10.5", true, false, null, StringComparators.NUMERIC)
                                )
                            )
                        )
                        .setContext(QUERY_CONTEXT_DEFAULT)
                        .build()
        ),
        ImmutableList.of(
            new Object[]{"10.1"}
        )
    );
  }

  @Test
  public void testSimpleAggregations() throws Exception
  {
    testQuery(
        "SELECT COUNT(*), COUNT(cnt), COUNT(dim1), AVG(cnt), SUM(cnt), SUM(cnt) + MIN(cnt) + MAX(cnt) FROM druid.foo",
        ImmutableList.<Query>of(
            Druids.newTimeseriesQueryBuilder()
                  .dataSource(CalciteTests.DATASOURCE1)
                  .intervals(QSS(Filtration.eternity()))
                  .granularity(QueryGranularities.ALL)
                  .aggregators(
                      AGGS(
                          new CountAggregatorFactory("a0"),
                          new LongSumAggregatorFactory("A1:sum", "cnt"),
                          new CountAggregatorFactory("A1:count"),
                          new LongSumAggregatorFactory("a2", "cnt"),
                          new LongMinAggregatorFactory("a3", "cnt"),
                          new LongMaxAggregatorFactory("a4", "cnt")
                      )
                  )
                  .postAggregators(
                      ImmutableList.<PostAggregator>of(
                          new ArithmeticPostAggregator(
                              "a1",
                              "quotient",
                              ImmutableList.<PostAggregator>of(
                                  new FieldAccessPostAggregator(null, "A1:sum"),
                                  new FieldAccessPostAggregator(null, "A1:count")
                              )
                          ),
                          new ArithmeticPostAggregator(
                              "a5",
                              "+",
                              ImmutableList.<PostAggregator>of(
                                  new ArithmeticPostAggregator(
                                      null,
                                      "+",
                                      ImmutableList.<PostAggregator>of(
                                          new FieldAccessPostAggregator(null, "a2"),
                                          new FieldAccessPostAggregator(null, "a3")
                                      )
                                  ),
                                  new FieldAccessPostAggregator(null, "a4")
                              )
                          )
                      )
                  )
                  .context(TIMESERIES_CONTEXT_DEFAULT)
                  .build()
        ),
        ImmutableList.of(
            new Object[]{6L, 6L, 6L, 1L, 6L, 8L}
        )
    );
  }

  @Test
  public void testGroupByWithSortOnPostAggregationDefault() throws Exception
  {
    // By default this query uses topN.

    testQuery(
        "SELECT dim1, MIN(m1) + MAX(m1) AS x FROM druid.foo GROUP BY dim1 ORDER BY x LIMIT 3",
        ImmutableList.<Query>of(
            new TopNQueryBuilder()
                .dataSource(CalciteTests.DATASOURCE1)
                .intervals(QSS(Filtration.eternity()))
                .granularity(QueryGranularities.ALL)
                .dimension(new DefaultDimensionSpec("dim1", "d0"))
                .metric(new InvertedTopNMetricSpec(new NumericTopNMetricSpec("a2")))
                .aggregators(AGGS(
                    new DoubleMinAggregatorFactory("a0", "m1"),
                    new DoubleMaxAggregatorFactory("a1", "m1")
                ))
                .postAggregators(
                    ImmutableList.<PostAggregator>of(
                        new ArithmeticPostAggregator(
                            "a2",
                            "+",
                            ImmutableList.<PostAggregator>of(
                                new FieldAccessPostAggregator(null, "a0"),
                                new FieldAccessPostAggregator(null, "a1")
                            )
                        )
                    )
                )
                .threshold(3)
                .context(QUERY_CONTEXT_DEFAULT)
                .build()
        ),
        ImmutableList.of(
            new Object[]{"", 2.0},
            new Object[]{"10.1", 4.0},
            new Object[]{"2", 6.0}
        )
    );
  }

  @Test
  public void testGroupByWithSortOnPostAggregationNoTopNConfig() throws Exception
  {
    // Use PlannerConfig to disable topN, so this query becomes a groupBy.

    testQuery(
        PLANNER_CONFIG_NO_TOPN,
        "SELECT dim1, MIN(m1) + MAX(m1) AS x FROM druid.foo GROUP BY dim1 ORDER BY x LIMIT 3",
        ImmutableList.<Query>of(
            GroupByQuery.builder()
                        .setDataSource(CalciteTests.DATASOURCE1)
                        .setInterval(QSS(Filtration.eternity()))
                        .setGranularity(QueryGranularities.ALL)
                        .setDimensions(DIMS(new DefaultDimensionSpec("dim1", "d0")))
                        .setAggregatorSpecs(
                            ImmutableList.of(
                                new DoubleMinAggregatorFactory("a0", "m1"),
                                new DoubleMaxAggregatorFactory("a1", "m1")
                            )
                        )
                        .setPostAggregatorSpecs(
                            ImmutableList.<PostAggregator>of(
                                new ArithmeticPostAggregator(
                                    "a2",
                                    "+",
                                    ImmutableList.<PostAggregator>of(
                                        new FieldAccessPostAggregator(null, "a0"),
                                        new FieldAccessPostAggregator(null, "a1")
                                    )
                                )
                            )
                        )
                        .setLimitSpec(
                            new DefaultLimitSpec(
                                ImmutableList.of(
                                    new OrderByColumnSpec(
                                        "a2",
                                        OrderByColumnSpec.Direction.ASCENDING,
                                        StringComparators.NUMERIC
                                    )
                                ),
                                3
                            )
                        )
                        .setContext(QUERY_CONTEXT_DEFAULT)
                        .build()
        ),
        ImmutableList.of(
            new Object[]{"", 2.0},
            new Object[]{"10.1", 4.0},
            new Object[]{"2", 6.0}
        )
    );
  }

  @Test
  public void testGroupByWithSortOnPostAggregationNoTopNContext() throws Exception
  {
    // Use context to disable topN, so this query becomes a groupBy.

    testQuery(
        PlannerContext.create(PLANNER_CONFIG_DEFAULT, QUERY_CONTEXT_NO_TOPN),
        "SELECT dim1, MIN(m1) + MAX(m1) AS x FROM druid.foo GROUP BY dim1 ORDER BY x LIMIT 3",
        ImmutableList.<Query>of(
            GroupByQuery.builder()
                        .setDataSource(CalciteTests.DATASOURCE1)
                        .setInterval(QSS(Filtration.eternity()))
                        .setGranularity(QueryGranularities.ALL)
                        .setDimensions(DIMS(new DefaultDimensionSpec("dim1", "d0")))
                        .setAggregatorSpecs(
                            ImmutableList.of(
                                new DoubleMinAggregatorFactory("a0", "m1"),
                                new DoubleMaxAggregatorFactory("a1", "m1")
                            )
                        )
                        .setPostAggregatorSpecs(
                            ImmutableList.<PostAggregator>of(
                                new ArithmeticPostAggregator(
                                    "a2",
                                    "+",
                                    ImmutableList.<PostAggregator>of(
                                        new FieldAccessPostAggregator(null, "a0"),
                                        new FieldAccessPostAggregator(null, "a1")
                                    )
                                )
                            )
                        )
                        .setLimitSpec(
                            new DefaultLimitSpec(
                                ImmutableList.of(
                                    new OrderByColumnSpec(
                                        "a2",
                                        OrderByColumnSpec.Direction.ASCENDING,
                                        StringComparators.NUMERIC
                                    )
                                ),
                                3
                            )
                        )
                        .setContext(QUERY_CONTEXT_NO_TOPN)
                        .build()
        ),
        ImmutableList.of(
            new Object[]{"", 2.0},
            new Object[]{"10.1", 4.0},
            new Object[]{"2", 6.0}
        )
    );
  }

  @Test
  public void testFilteredAggregations() throws Exception
  {
    testQuery(
        "SELECT "
        + "SUM(case dim1 when 'abc' then cnt end), "
        + "SUM(case dim1 when 'abc' then null else cnt end), "
        + "SUM(case substring(dim1, 1, 1) when 'a' then cnt end), "
        + "COUNT(dim2) filter(WHERE dim1 <> '1'), "
        + "COUNT(CASE WHEN dim1 <> '1' THEN 'dummy' END), "
        + "SUM(CASE WHEN dim1 <> '1' THEN 1 ELSE 0 END), "
        + "SUM(cnt) filter(WHERE dim2 = 'a'), "
        + "SUM(case when dim1 <> '1' then cnt end) filter(WHERE dim2 = 'a') "
        + "FROM druid.foo",
        ImmutableList.<Query>of(
            Druids.newTimeseriesQueryBuilder()
                  .dataSource(CalciteTests.DATASOURCE1)
                  .intervals(QSS(Filtration.eternity()))
                  .granularity(QueryGranularities.ALL)
                  .aggregators(AGGS(
                      new FilteredAggregatorFactory(
                          new LongSumAggregatorFactory("a0", "cnt"),
                          SELECTOR("dim1", "abc", null)
                      ),
                      new FilteredAggregatorFactory(
                          new LongSumAggregatorFactory("a1", "cnt"),
                          NOT(SELECTOR("dim1", "abc", null))
                      ),
                      new FilteredAggregatorFactory(
                          new LongSumAggregatorFactory("a2", "cnt"),
                          SELECTOR("dim1", "a", new SubstringDimExtractionFn(0, 1))
                      ),
                      new FilteredAggregatorFactory(
                          new CountAggregatorFactory("a3"),
                          NOT(SELECTOR("dim1", "1", null))
                      ),
                      new FilteredAggregatorFactory(
                          new CountAggregatorFactory("a4"),
                          NOT(SELECTOR("dim1", "1", null))
                      ),
                      new FilteredAggregatorFactory(
                          new CountAggregatorFactory("a5"),
                          NOT(SELECTOR("dim1", "1", null))
                      ),
                      new FilteredAggregatorFactory(
                          new LongSumAggregatorFactory("a6", "cnt"),
                          SELECTOR("dim2", "a", null)
                      ),
                      new FilteredAggregatorFactory(
                          new LongSumAggregatorFactory("a7", "cnt"),
                          AND(
                              SELECTOR("dim2", "a", null),
                              NOT(SELECTOR("dim1", "1", null))
                          )
                      )
                  ))
                  .context(TIMESERIES_CONTEXT_DEFAULT)
                  .build()
        ),
        ImmutableList.of(
            new Object[]{1L, 5L, 1L, 5L, 5L, 5, 2L, 1L}
        )
    );
  }

  @Test
  public void testExpressionAggregations() throws Exception
  {
    testQuery(
        "SELECT SUM(cnt * 3), LN(SUM(cnt) + SUM(m1)) FROM druid.foo",
        ImmutableList.<Query>of(
            Druids.newTimeseriesQueryBuilder()
                  .dataSource(CalciteTests.DATASOURCE1)
                  .intervals(QSS(Filtration.eternity()))
                  .granularity(QueryGranularities.ALL)
                  .aggregators(AGGS(
                      new LongSumAggregatorFactory("a0", null, "(\"cnt\" * 3)"),
                      new LongSumAggregatorFactory("a1", "cnt", null),
                      new DoubleSumAggregatorFactory("a2", "m1", null)
                  ))
                  .postAggregators(ImmutableList.<PostAggregator>of(
                      new ExpressionPostAggregator("a3", "log((\"a1\" + \"a2\"))")
                  ))
                  .context(TIMESERIES_CONTEXT_DEFAULT)
                  .build()
        ),
        ImmutableList.of(
            new Object[]{18L, 3.295836866004329}
        )
    );
  }

  @Test
  public void testInFilter() throws Exception
  {
    testQuery(
        "SELECT dim1, COUNT(*) FROM druid.foo WHERE dim1 IN ('abc', 'def', 'ghi') GROUP BY dim1",
        ImmutableList.<Query>of(
            GroupByQuery.builder()
                        .setDataSource(CalciteTests.DATASOURCE1)
                        .setInterval(QSS(Filtration.eternity()))
                        .setGranularity(QueryGranularities.ALL)
                        .setDimensions(DIMS(new DefaultDimensionSpec("dim1", "d0")))
                        .setDimFilter(new InDimFilter("dim1", ImmutableList.of("abc", "def", "ghi"), null))
                        .setAggregatorSpecs(
                            AGGS(
                                new CountAggregatorFactory("a0")
                            )
                        )
                        .setContext(QUERY_CONTEXT_DEFAULT)
                        .build()
        ),
        ImmutableList.of(
            new Object[]{"abc", 1L},
            new Object[]{"def", 1L}
        )
    );
  }

  @Test
  public void testCountStarWithDegenerateFilter() throws Exception
  {
    testQuery(
        "SELECT COUNT(*) FROM druid.foo WHERE dim2 = 'a' and (dim1 > 'a' OR dim1 < 'b')",
        ImmutableList.<Query>of(
            Druids.newTimeseriesQueryBuilder()
                  .dataSource(CalciteTests.DATASOURCE1)
                  .intervals(QSS(Filtration.eternity()))
                  .granularity(QueryGranularities.ALL)
                  .filters(SELECTOR("dim2", "a", null))
                  .aggregators(AGGS(new CountAggregatorFactory("a0")))
                  .context(TIMESERIES_CONTEXT_DEFAULT)
                  .build()
        ),
        ImmutableList.of(
            new Object[]{2L}
        )
    );
  }

  @Test
  public void testCountStarWithNotOfDegenerateFilter() throws Exception
  {
    testQuery(
        "SELECT COUNT(*) FROM druid.foo WHERE dim2 = 'a' and not (dim1 > 'a' OR dim1 < 'b')",
        ImmutableList.<Query>of(
            Druids.newTimeseriesQueryBuilder()
                  .dataSource(CalciteTests.DATASOURCE1)
                  .intervals(QSS())
                  .granularity(QueryGranularities.ALL)
                  .filters(null)
                  .aggregators(AGGS(new CountAggregatorFactory("a0")))
                  .context(TIMESERIES_CONTEXT_DEFAULT)
                  .build()
        ),
        ImmutableList.<Object[]>of()
    );
  }

  @Test
  public void testCountStarWithBoundFilterSimplifyOr() throws Exception
  {
    testQuery(
        "SELECT COUNT(*) FROM druid.foo WHERE (dim1 >= 'a' and dim1 < 'b') OR dim1 = 'ab'",
        ImmutableList.<Query>of(
            Druids.newTimeseriesQueryBuilder()
                  .dataSource(CalciteTests.DATASOURCE1)
                  .intervals(QSS(Filtration.eternity()))
                  .granularity(QueryGranularities.ALL)
                  .filters(BOUND("dim1", "a", "b", false, true, null, StringComparators.LEXICOGRAPHIC))
                  .aggregators(AGGS(new CountAggregatorFactory("a0")))
                  .context(TIMESERIES_CONTEXT_DEFAULT)
                  .build()
        ),
        ImmutableList.of(
            new Object[]{1L}
        )
    );
  }

  @Test
  public void testCountStarWithBoundFilterSimplifyAnd() throws Exception
  {
    testQuery(
        "SELECT COUNT(*) FROM druid.foo WHERE (dim1 >= 'a' and dim1 < 'b') and dim1 = 'abc'",
        ImmutableList.<Query>of(
            Druids.newTimeseriesQueryBuilder()
                  .dataSource(CalciteTests.DATASOURCE1)
                  .intervals(QSS(Filtration.eternity()))
                  .granularity(QueryGranularities.ALL)
                  .filters(SELECTOR("dim1", "abc", null))
                  .aggregators(AGGS(new CountAggregatorFactory("a0")))
                  .context(TIMESERIES_CONTEXT_DEFAULT)
                  .build()
        ),
        ImmutableList.of(
            new Object[]{1L}
        )
    );
  }

  @Test
  public void testCountStarWithFilterOnCastedString() throws Exception
  {
    testQuery(
        "SELECT COUNT(*) FROM druid.foo WHERE CAST(dim1 AS bigint) = 2",
        ImmutableList.<Query>of(
            Druids.newTimeseriesQueryBuilder()
                  .dataSource(CalciteTests.DATASOURCE1)
                  .intervals(QSS(Filtration.eternity()))
                  .granularity(QueryGranularities.ALL)
                  .filters(NUMERIC_SELECTOR("dim1", "2", null))
                  .aggregators(AGGS(new CountAggregatorFactory("a0")))
                  .context(TIMESERIES_CONTEXT_DEFAULT)
                  .build()
        ),
        ImmutableList.of(
            new Object[]{1L}
        )
    );
  }

  @Test
  public void testCountStarWithTimeFilter() throws Exception
  {
    testQuery(
        "SELECT COUNT(*) FROM druid.foo "
        + "WHERE __time >= TIMESTAMP '2000-01-01 00:00:00' AND __time < TIMESTAMP '2001-01-01 00:00:00'",
        ImmutableList.<Query>of(
            Druids.newTimeseriesQueryBuilder()
                  .dataSource(CalciteTests.DATASOURCE1)
                  .intervals(QSS(new Interval("2000-01-01/2001-01-01")))
                  .granularity(QueryGranularities.ALL)
                  .aggregators(AGGS(new CountAggregatorFactory("a0")))
                  .context(TIMESERIES_CONTEXT_DEFAULT)
                  .build()
        ),
        ImmutableList.of(
            new Object[]{3L}
        )
    );
  }

  @Test
  public void testCountStarWithSinglePointInTime() throws Exception
  {
    testQuery(
        "SELECT COUNT(*) FROM druid.foo WHERE __time = TIMESTAMP '2000-01-01 00:00:00'",
        ImmutableList.<Query>of(
            Druids.newTimeseriesQueryBuilder()
                  .dataSource(CalciteTests.DATASOURCE1)
                  .intervals(QSS(new Interval("2000-01-01/2000-01-01T00:00:00.001")))
                  .granularity(QueryGranularities.ALL)
                  .aggregators(AGGS(new CountAggregatorFactory("a0")))
                  .context(TIMESERIES_CONTEXT_DEFAULT)
                  .build()
        ),
        ImmutableList.of(
            new Object[]{1L}
        )
    );
  }

  @Test
  public void testCountStarWithTwoPointsInTime() throws Exception
  {
    testQuery(
        "SELECT COUNT(*) FROM druid.foo WHERE "
        + "__time = TIMESTAMP '2000-01-01 00:00:00' OR __time = TIMESTAMP '2000-01-01 00:00:00' + INTERVAL '1' DAY",
        ImmutableList.<Query>of(
            Druids.newTimeseriesQueryBuilder()
                  .dataSource(CalciteTests.DATASOURCE1)
                  .intervals(
                      QSS(
                          new Interval("2000-01-01/2000-01-01T00:00:00.001"),
                          new Interval("2000-01-02/2000-01-02T00:00:00.001")
                      )
                  )
                  .granularity(QueryGranularities.ALL)
                  .aggregators(AGGS(new CountAggregatorFactory("a0")))
                  .context(TIMESERIES_CONTEXT_DEFAULT)
                  .build()
        ),
        ImmutableList.of(
            new Object[]{2L}
        )
    );
  }

  @Test
  public void testCountStarWithComplexDisjointTimeFilter() throws Exception
  {
    testQuery(
        "SELECT COUNT(*) FROM druid.foo "
        + "WHERE dim2 = 'a' and ("
        + "  (__time >= TIMESTAMP '2000-01-01 00:00:00' AND __time < TIMESTAMP '2001-01-01 00:00:00')"
        + "  OR ("
        + "    (__time >= TIMESTAMP '2002-01-01 00:00:00' AND __time < TIMESTAMP '2003-05-01 00:00:00')"
        + "    and (__time >= TIMESTAMP '2002-05-01 00:00:00' AND __time < TIMESTAMP '2004-01-01 00:00:00')"
        + "    and dim1 = 'abc'"
        + "  )"
        + ")",
        ImmutableList.<Query>of(
            Druids.newTimeseriesQueryBuilder()
                  .dataSource(CalciteTests.DATASOURCE1)
                  .intervals(QSS(new Interval("2000/2001"), new Interval("2002-05-01/2003-05-01")))
                  .granularity(QueryGranularities.ALL)
                  .filters(
                      AND(
                          SELECTOR("dim2", "a", null),
                          OR(
                              TIME_BOUND("2000/2001"),
                              AND(
                                  SELECTOR("dim1", "abc", null),
                                  TIME_BOUND("2002-05-01/2003-05-01")
                              )
                          )
                      )
                  )
                  .aggregators(AGGS(new CountAggregatorFactory("a0")))
                  .context(TIMESERIES_CONTEXT_DEFAULT)
                  .build()
        ),
        ImmutableList.of(
            new Object[]{1L}
        )
    );
  }

  @Test
  public void testCountStarWithNotOfComplexDisjointTimeFilter() throws Exception
  {
    testQuery(
        "SELECT COUNT(*) FROM druid.foo "
        + "WHERE not (dim2 = 'a' and ("
        + "    (__time >= TIMESTAMP '2000-01-01 00:00:00' AND __time < TIMESTAMP '2001-01-01 00:00:00')"
        + "    OR ("
        + "      (__time >= TIMESTAMP '2002-01-01 00:00:00' AND __time < TIMESTAMP '2004-01-01 00:00:00')"
        + "      and (__time >= TIMESTAMP '2002-05-01 00:00:00' AND __time < TIMESTAMP '2003-05-01 00:00:00')"
        + "      and dim1 = 'abc'"
        + "    )"
        + "  )"
        + ")",
        ImmutableList.<Query>of(
            Druids.newTimeseriesQueryBuilder()
                  .dataSource(CalciteTests.DATASOURCE1)
                  .intervals(QSS(Filtration.eternity()))
                  .filters(
                      OR(
                          NOT(SELECTOR("dim2", "a", null)),
                          AND(
                              NOT(TIME_BOUND("2000/2001")),
                              NOT(AND(
                                  SELECTOR("dim1", "abc", null),
                                  TIME_BOUND("2002-05-01/2003-05-01")
                              ))
                          )
                      )
                  )
                  .granularity(QueryGranularities.ALL)
                  .aggregators(AGGS(new CountAggregatorFactory("a0")))
                  .context(TIMESERIES_CONTEXT_DEFAULT)
                  .build()
        ),
        ImmutableList.of(
            new Object[]{5L}
        )
    );
  }

  @Test
  public void testCountStarWithNotTimeFilter() throws Exception
  {
    testQuery(
        "SELECT COUNT(*) FROM druid.foo "
        + "WHERE dim1 <> 'xxx' and not ("
        + "    (__time >= TIMESTAMP '2000-01-01 00:00:00' AND __time < TIMESTAMP '2001-01-01 00:00:00')"
        + "    OR (__time >= TIMESTAMP '2003-01-01 00:00:00' AND __time < TIMESTAMP '2004-01-01 00:00:00'))",
        ImmutableList.<Query>of(
            Druids.newTimeseriesQueryBuilder()
                  .dataSource(CalciteTests.DATASOURCE1)
                  .intervals(
                      QSS(
                          new Interval(Filtration.eternity().getStart(), new DateTime("2000")),
                          new Interval("2001/2003"),
                          new Interval(new DateTime("2004"), Filtration.eternity().getEnd())
                      )
                  )
                  .filters(NOT(SELECTOR("dim1", "xxx", null)))
                  .granularity(QueryGranularities.ALL)
                  .aggregators(AGGS(new CountAggregatorFactory("a0")))
                  .context(TIMESERIES_CONTEXT_DEFAULT)
                  .build()
        ),
        ImmutableList.of(
            new Object[]{3L}
        )
    );
  }

  @Test
  public void testCountStarWithTimeAndDimFilter() throws Exception
  {
    testQuery(
        "SELECT COUNT(*) FROM druid.foo "
        + "WHERE dim2 <> 'a' "
        + "and __time BETWEEN TIMESTAMP '2000-01-01 00:00:00' AND TIMESTAMP '2000-12-31 23:59:59.999'",
        ImmutableList.<Query>of(
            Druids.newTimeseriesQueryBuilder()
                  .dataSource(CalciteTests.DATASOURCE1)
                  .intervals(QSS(new Interval("2000-01-01/2001-01-01")))
                  .filters(NOT(SELECTOR("dim2", "a", null)))
                  .granularity(QueryGranularities.ALL)
                  .aggregators(AGGS(new CountAggregatorFactory("a0")))
                  .context(TIMESERIES_CONTEXT_DEFAULT)
                  .build()
        ),
        ImmutableList.of(
            new Object[]{2L}
        )
    );
  }

  @Test
  public void testCountStarWithTimeOrDimFilter() throws Exception
  {
    testQuery(
        "SELECT COUNT(*) FROM druid.foo "
        + "WHERE dim2 <> 'a' "
        + "or __time BETWEEN TIMESTAMP '2000-01-01 00:00:00' AND TIMESTAMP '2000-12-31 23:59:59.999'",
        ImmutableList.<Query>of(
            Druids.newTimeseriesQueryBuilder()
                  .dataSource(CalciteTests.DATASOURCE1)
                  .intervals(QSS(Filtration.eternity()))
                  .filters(
                      OR(
                          NOT(SELECTOR("dim2", "a", null)),
                          BOUND(
                              "__time",
                              String.valueOf(T("2000-01-01")),
                              String.valueOf(T("2000-12-31T23:59:59.999")),
                              false,
                              false,
                              null,
                              StringComparators.NUMERIC
                          )
                      )
                  )
                  .granularity(QueryGranularities.ALL)
                  .aggregators(AGGS(new CountAggregatorFactory("a0")))
                  .context(TIMESERIES_CONTEXT_DEFAULT)
                  .build()
        ),
        ImmutableList.of(
            new Object[]{5L}
        )
    );
  }

  @Test
  public void testCountStarWithTimeFilterOnLongColumn() throws Exception
  {
    testQuery(
        "SELECT COUNT(*) FROM druid.foo WHERE "
        + "cnt >= EXTRACT(EPOCH FROM TIMESTAMP '1970-01-01 00:00:00') * 1000 "
        + "AND cnt < EXTRACT(EPOCH FROM TIMESTAMP '1970-01-02 00:00:00') * 1000",
        ImmutableList.<Query>of(
            Druids.newTimeseriesQueryBuilder()
                  .dataSource(CalciteTests.DATASOURCE1)
                  .intervals(QSS(Filtration.eternity()))
                  .granularity(QueryGranularities.ALL)
                  .filters(
                      BOUND(
                          "cnt",
                          String.valueOf(new DateTime("1970-01-01").getMillis()),
                          String.valueOf(new DateTime("1970-01-02").getMillis()),
                          false,
                          true,
                          null,
                          StringComparators.NUMERIC
                      )
                  )
                  .aggregators(AGGS(new CountAggregatorFactory("a0")))
                  .context(TIMESERIES_CONTEXT_DEFAULT)
                  .build()
        ),
        ImmutableList.of(
            new Object[]{6L}
        )
    );
  }

  @Test
  public void testSelectDistinctWithCascadeExtractionFilter() throws Exception
  {
    testQuery(
        "SELECT distinct dim1 FROM druid.foo WHERE substring(substring(dim1, 2), 1, 1) = 'e' OR dim2 = 'a'",
        ImmutableList.<Query>of(
            GroupByQuery.builder()
                        .setDataSource(CalciteTests.DATASOURCE1)
                        .setInterval(QSS(Filtration.eternity()))
                        .setGranularity(QueryGranularities.ALL)
                        .setDimensions(DIMS(new DefaultDimensionSpec("dim1", "d0")))
                        .setDimFilter(
                            OR(
                                SELECTOR(
                                    "dim1",
                                    "e",
                                    CASCADE(
                                        new SubstringDimExtractionFn(1, null),
                                        new SubstringDimExtractionFn(0, 1)
                                    )
                                ),
                                SELECTOR("dim2", "a", null)
                            )
                        )
                        .setContext(QUERY_CONTEXT_DEFAULT)
                        .build()
        ),
        ImmutableList.of(
            new Object[]{""},
            new Object[]{"1"},
            new Object[]{"def"}
        )
    );
  }

  @Test
  public void testSelectDistinctWithStrlenFilter() throws Exception
  {
    testQuery(
        "SELECT distinct dim1 FROM druid.foo "
        + "WHERE CHARACTER_LENGTH(dim1) = 3 OR CAST(CHARACTER_LENGTH(dim1) AS varchar) = 3",
        ImmutableList.<Query>of(
            GroupByQuery.builder()
                        .setDataSource(CalciteTests.DATASOURCE1)
                        .setInterval(QSS(Filtration.eternity()))
                        .setGranularity(QueryGranularities.ALL)
                        .setDimensions(DIMS(new DefaultDimensionSpec("dim1", "d0")))
                        .setDimFilter(
                            OR(
                                NUMERIC_SELECTOR("dim1", "3", StrlenExtractionFn.instance()),
                                SELECTOR("dim1", "3", StrlenExtractionFn.instance())
                            )
                        )
                        .setContext(QUERY_CONTEXT_DEFAULT)
                        .build()
        ),
        ImmutableList.of(
            new Object[]{"abc"},
            new Object[]{"def"}
        )
    );
  }

  @Test
  public void testSelectDistinctWithLimit() throws Exception
  {
    // Should use topN even if approximate topNs are off, because this query is exact.

    testQuery(
        "SELECT DISTINCT dim2 FROM druid.foo LIMIT 10",
        ImmutableList.<Query>of(
            new TopNQueryBuilder()
                .dataSource(CalciteTests.DATASOURCE1)
                .intervals(QSS(Filtration.eternity()))
                .granularity(QueryGranularities.ALL)
                .dimension(new DefaultDimensionSpec("dim2", "d0"))
                .metric(new DimensionTopNMetricSpec(null, StringComparators.LEXICOGRAPHIC))
                .threshold(10)
                .context(QUERY_CONTEXT_DEFAULT)
                .build()
        ),
        ImmutableList.of(
            new Object[]{""},
            new Object[]{"a"},
            new Object[]{"abc"}
        )
    );
  }

  @Test
  public void testCountDistinct() throws Exception
  {
    testQuery(
        "SELECT SUM(cnt), COUNT(distinct dim2), COUNT(distinct unique_dim1) FROM druid.foo",
        ImmutableList.<Query>of(
            Druids.newTimeseriesQueryBuilder()
                  .dataSource(CalciteTests.DATASOURCE1)
                  .intervals(QSS(Filtration.eternity()))
                  .granularity(QueryGranularities.ALL)
                  .aggregators(
                      AGGS(
                          new LongSumAggregatorFactory("a0", "cnt"),
                          new CardinalityAggregatorFactory(
                              "a1",
                              null,
                              DIMS(new DefaultDimensionSpec("dim2", null)),
                              false
                          ),
                          new HyperUniquesAggregatorFactory("a2", "unique_dim1")
                      )
                  )
                  .context(TIMESERIES_CONTEXT_DEFAULT)
                  .build()
        ),
        ImmutableList.of(
            new Object[]{6L, 3L, 6L}
        )
    );
  }

  @Test
  public void testApproxCountDistinct() throws Exception
  {
    testQuery(
        "SELECT\n"
        + "  SUM(cnt),\n"
        + "  APPROX_COUNT_DISTINCT(dim2),\n" // uppercase
        + "  approx_count_distinct(dim2) FILTER(WHERE dim2 <> ''),\n" // lowercase; also, filtered
        + "  approx_count_distinct(unique_dim1)\n" // on native hyperUnique column
        + "FROM druid.foo",
        ImmutableList.<Query>of(
            Druids.newTimeseriesQueryBuilder()
                  .dataSource(CalciteTests.DATASOURCE1)
                  .intervals(QSS(Filtration.eternity()))
                  .granularity(QueryGranularities.ALL)
                  .aggregators(
                      AGGS(
                          new LongSumAggregatorFactory("a0", "cnt"),
                          new CardinalityAggregatorFactory(
                              "a1",
                              null,
                              DIMS(new DefaultDimensionSpec("dim2", "dim2")),
                              false
                          ),
                          new FilteredAggregatorFactory(
                              new CardinalityAggregatorFactory(
                                  "a2",
                                  null,
                                  DIMS(new DefaultDimensionSpec("dim2", "dim2")),
                                  false
                              ),
                              NOT(SELECTOR("dim2", "", null))
                          ),
                          new HyperUniquesAggregatorFactory("a3", "unique_dim1")
                      )
                  )
                  .context(TIMESERIES_CONTEXT_DEFAULT)
                  .build()
        ),
        ImmutableList.of(
            new Object[]{6L, 3L, 2L, 6L}
        )
    );
  }

  @Test
  public void testDoubleNestedGroupBy() throws Exception
  {
    testQuery(
        "SELECT SUM(cnt), COUNT(*) FROM (\n"
        + "  SELECT dim2, SUM(t1.cnt) cnt FROM (\n"
        + "    SELECT\n"
        + "      dim1,\n"
        + "      dim2,\n"
        + "      COUNT(*) cnt\n"
        + "    FROM druid.foo\n"
        + "    GROUP BY dim1, dim2\n"
        + "  ) t1\n"
        + "  GROUP BY dim2\n"
        + ") t2",
        null,
        ImmutableList.of(
            new Object[]{6L, 3L}
        )
    );
  }

  @Test
  public void testDoubleNestedGroupByForbiddenByConfig() throws Exception
  {
    assertQueryIsUnplannable(
        PLANNER_CONFIG_SINGLE_NESTING_ONLY,
        "SELECT SUM(cnt), COUNT(*) FROM (\n"
        + "  SELECT dim2, SUM(t1.cnt) cnt FROM (\n"
        + "    SELECT\n"
        + "      dim1,\n"
        + "      dim2,\n"
        + "      COUNT(*) cnt\n"
        + "    FROM druid.foo\n"
        + "    GROUP BY dim1, dim2\n"
        + "  ) t1\n"
        + "  GROUP BY dim2\n"
        + ") t2"
    );
  }

  @Test
  public void testExactCountDistinctUsingSubquery() throws Exception
  {
    testQuery(
        PLANNER_CONFIG_SINGLE_NESTING_ONLY, // Sanity check; this query should work with a single level of nesting.
        "SELECT\n"
        + "  SUM(cnt),\n"
        + "  COUNT(*)\n"
        + "FROM (SELECT dim2, SUM(cnt) AS cnt FROM druid.foo GROUP BY dim2)",
        ImmutableList.<Query>of(
            GroupByQuery.builder()
                        .setDataSource(
                            new QueryDataSource(
                                GroupByQuery.builder()
                                            .setDataSource(CalciteTests.DATASOURCE1)
                                            .setInterval(QSS(Filtration.eternity()))
                                            .setGranularity(QueryGranularities.ALL)
                                            .setDimensions(DIMS(new DefaultDimensionSpec("dim2", "d0")))
                                            .setAggregatorSpecs(AGGS(new LongSumAggregatorFactory("a0", "cnt")))
                                            .build()
                            )
                        )
                        .setInterval(QSS(Filtration.eternity()))
                        .setGranularity(QueryGranularities.ALL)
                        .setAggregatorSpecs(AGGS(
                            new LongSumAggregatorFactory("a0", "a0"),
                            new CountAggregatorFactory("a1")
                        ))
                        .setContext(QUERY_CONTEXT_DEFAULT)
                        .build()
        ),
        ImmutableList.of(
            new Object[]{6L, 3L}
        )
    );
  }

  @Test
  public void testTopNFilterJoin() throws Exception
  {
    // Filters on top N values of some dimension by using an inner join.
    testQuery(
        "SELECT t1.dim1, SUM(t1.cnt)\n"
        + "FROM druid.foo t1\n"
        + "  INNER JOIN (\n"
        + "  SELECT\n"
        + "    SUM(cnt) AS sum_cnt,\n"
        + "    dim2\n"
        + "  FROM druid.foo\n"
        + "  GROUP BY dim2\n"
        + "  ORDER BY 1 DESC\n"
        + "  LIMIT 2\n"
        + ") t2 ON (t1.dim2 = t2.dim2)\n"
        + "GROUP BY t1.dim1\n"
        + "ORDER BY 1\n",
        ImmutableList.<Query>of(
            new TopNQueryBuilder()
                .dataSource(CalciteTests.DATASOURCE1)
                .intervals(QSS(Filtration.eternity()))
                .granularity(QueryGranularities.ALL)
                .dimension(new DefaultDimensionSpec("dim2", "d0"))
                .aggregators(AGGS(new LongSumAggregatorFactory("a0", "cnt")))
                .metric(new NumericTopNMetricSpec("a0"))
                .threshold(2)
                .context(QUERY_CONTEXT_DEFAULT)
                .build(),
            GroupByQuery.builder()
                        .setDataSource(CalciteTests.DATASOURCE1)
                        .setInterval(QSS(Filtration.eternity()))
                        .setGranularity(QueryGranularities.ALL)
                        .setDimFilter(IN("dim2", ImmutableList.of("", "a"), null))
                        .setDimensions(DIMS(new DefaultDimensionSpec("dim1", "d0")))
                        .setAggregatorSpecs(AGGS(new LongSumAggregatorFactory("a0", "cnt")))
                        .setLimitSpec(
                            new DefaultLimitSpec(
                                ImmutableList.of(
                                    new OrderByColumnSpec(
                                        "d0",
                                        OrderByColumnSpec.Direction.ASCENDING,
                                        StringComparators.LEXICOGRAPHIC
                                    )
                                ),
                                Integer.MAX_VALUE
                            )
                        )
                        .setContext(QUERY_CONTEXT_DEFAULT)
                        .build()
        ),
        ImmutableList.of(
            new Object[]{"", 1L},
            new Object[]{"1", 1L},
            new Object[]{"10.1", 1L},
            new Object[]{"2", 1L},
            new Object[]{"abc", 1L}
        )
    );
  }

  @Test
  public void testRemovableLeftJoin() throws Exception
  {
    // LEFT JOIN where the right-hand side can be ignored.

    testQuery(
        "SELECT t1.dim1, SUM(t1.cnt)\n"
        + "FROM druid.foo t1\n"
        + "  LEFT JOIN (\n"
        + "  SELECT\n"
        + "    SUM(cnt) AS sum_cnt,\n"
        + "    dim2\n"
        + "  FROM druid.foo\n"
        + "  GROUP BY dim2\n"
        + "  ORDER BY 1 DESC\n"
        + "  LIMIT 2\n"
        + ") t2 ON (t1.dim2 = t2.dim2)\n"
        + "GROUP BY t1.dim1\n"
        + "ORDER BY 1\n",
        ImmutableList.<Query>of(
            GroupByQuery.builder()
                        .setDataSource(CalciteTests.DATASOURCE1)
                        .setInterval(QSS(Filtration.eternity()))
                        .setGranularity(QueryGranularities.ALL)
                        .setDimensions(DIMS(new DefaultDimensionSpec("dim1", "d0")))
                        .setAggregatorSpecs(AGGS(new LongSumAggregatorFactory("a0", "cnt")))
                        .setLimitSpec(
                            new DefaultLimitSpec(
                                ImmutableList.of(
                                    new OrderByColumnSpec(
                                        "d0",
                                        OrderByColumnSpec.Direction.ASCENDING,
                                        StringComparators.LEXICOGRAPHIC
                                    )
                                ),
                                Integer.MAX_VALUE
                            )
                        )
                        .setContext(QUERY_CONTEXT_DEFAULT)
                        .build()
        ),
        ImmutableList.of(
            new Object[]{"", 1L},
            new Object[]{"1", 1L},
            new Object[]{"10.1", 1L},
            new Object[]{"2", 1L},
            new Object[]{"abc", 1L},
            new Object[]{"def", 1L}
        )
    );
  }

  @Test
  public void testExactCountDistinctOfSemiJoinResult() throws Exception
  {
    testQuery(
        "SELECT COUNT(*)\n"
        + "FROM (\n"
        + "  SELECT DISTINCT dim2\n"
        + "  FROM druid.foo\n"
        + "  WHERE SUBSTRING(dim2, 1, 1) IN (\n"
        + "    SELECT SUBSTRING(dim1, 1, 1) FROM druid.foo WHERE dim1 <> ''\n"
        + "  )\n"
        + ")",
        ImmutableList.<Query>of(
            GroupByQuery.builder()
                        .setDataSource(CalciteTests.DATASOURCE1)
                        .setInterval(QSS(Filtration.eternity()))
                        .setGranularity(QueryGranularities.ALL)
                        .setDimFilter(NOT(SELECTOR("dim1", "", null)))
                        .setDimensions(DIMS(new ExtractionDimensionSpec(
                            "dim1",
                            "d0",
                            new SubstringDimExtractionFn(0, 1)
                        )))
                        .setContext(QUERY_CONTEXT_DEFAULT)
                        .build(),
            GroupByQuery.builder()
                        .setDataSource(
                            new QueryDataSource(
                                GroupByQuery.builder()
                                            .setDataSource(CalciteTests.DATASOURCE1)
                                            .setInterval(QSS(Filtration.eternity()))
                                            .setGranularity(QueryGranularities.ALL)
                                            .setDimFilter(IN(
                                                "dim2",
                                                ImmutableList.of("1", "2", "a", "d"),
                                                new SubstringDimExtractionFn(0, 1)
                                            ))
                                            .setDimensions(DIMS(new DefaultDimensionSpec("dim2", "d0")))
                                            .build()
                            )
                        )
                        .setInterval(QSS(Filtration.eternity()))
                        .setGranularity(QueryGranularities.ALL)
                        .setAggregatorSpecs(AGGS(
                            new CountAggregatorFactory("a0")
                        ))
                        .setContext(QUERY_CONTEXT_DEFAULT)
                        .build()

        ),
        ImmutableList.of(
            new Object[]{2L}
        )
    );
  }

  @Test
  public void testExactCountDistinctUsingSubqueryWithWherePushDown() throws Exception
  {
    testQuery(
        "SELECT\n"
        + "  SUM(cnt),\n"
        + "  COUNT(*)\n"
        + "FROM (SELECT dim2, SUM(cnt) AS cnt FROM druid.foo GROUP BY dim2)\n"
        + "WHERE dim2 <> ''",
        ImmutableList.<Query>of(
            GroupByQuery.builder()
                        .setDataSource(
                            new QueryDataSource(
                                GroupByQuery.builder()
                                            .setDataSource(CalciteTests.DATASOURCE1)
                                            .setInterval(QSS(Filtration.eternity()))
                                            .setDimFilter(NOT(SELECTOR("dim2", "", null)))
                                            .setGranularity(QueryGranularities.ALL)
                                            .setDimensions(DIMS(new DefaultDimensionSpec("dim2", "d0")))
                                            .setAggregatorSpecs(AGGS(new LongSumAggregatorFactory("a0", "cnt")))
                                            .build()
                            )
                        )
                        .setInterval(QSS(Filtration.eternity()))
                        .setGranularity(QueryGranularities.ALL)
                        .setAggregatorSpecs(AGGS(
                            new LongSumAggregatorFactory("a0", "a0"),
                            new CountAggregatorFactory("a1")
                        ))
                        .setContext(QUERY_CONTEXT_DEFAULT)
                        .build()
        ),
        ImmutableList.of(
            new Object[]{3L, 2L}
        )
    );
  }

  @Test
  public void testExactCountDistinctUsingSubqueryWithWhereToOuterFilter() throws Exception
  {
    testQuery(
        "SELECT\n"
        + "  SUM(cnt),\n"
        + "  COUNT(*)\n"
        + "FROM (SELECT dim2, SUM(cnt) AS cnt FROM druid.foo GROUP BY dim2 LIMIT 1)"
        + "WHERE cnt > 0",
        ImmutableList.<Query>of(
            GroupByQuery.builder()
                        .setDataSource(
                            new QueryDataSource(
                                GroupByQuery.builder()
                                            .setDataSource(CalciteTests.DATASOURCE1)
                                            .setInterval(QSS(Filtration.eternity()))
                                            .setGranularity(QueryGranularities.ALL)
                                            .setDimensions(DIMS(new DefaultDimensionSpec("dim2", "d0")))
                                            .setAggregatorSpecs(AGGS(new LongSumAggregatorFactory("a0", "cnt")))
                                            .setLimit(1)
                                            .build()
                            )
                        )
                        .setDimFilter(BOUND("a0", "0", null, true, false, null, StringComparators.NUMERIC))
                        .setInterval(QSS(Filtration.eternity()))
                        .setGranularity(QueryGranularities.ALL)
                        .setAggregatorSpecs(AGGS(
                            new LongSumAggregatorFactory("a0", "a0"),
                            new CountAggregatorFactory("a1")
                        ))
                        .setContext(QUERY_CONTEXT_DEFAULT)
                        .build()
        ),
        ImmutableList.of(
            new Object[]{3L, 1L}
        )
    );
  }

  @Test
  public void testCompareExactAndApproximateCountDistinctUsingSubquery() throws Exception
  {
    testQuery(
        "SELECT\n"
        + "  COUNT(*) AS exact_count,\n"
        + "  COUNT(DISTINCT dim1) AS approx_count,\n"
        + "  (CAST(1 AS FLOAT) - COUNT(DISTINCT dim1) / COUNT(*)) * 100 AS error_pct\n"
        + "FROM (SELECT DISTINCT dim1 FROM druid.foo WHERE dim1 <> '')",
        ImmutableList.<Query>of(
            GroupByQuery.builder()
                        .setDataSource(
                            new QueryDataSource(
                                GroupByQuery.builder()
                                            .setDataSource(CalciteTests.DATASOURCE1)
                                            .setInterval(QSS(Filtration.eternity()))
                                            .setGranularity(QueryGranularities.ALL)
                                            .setDimFilter(NOT(SELECTOR("dim1", "", null)))
                                            .setDimensions(DIMS(new DefaultDimensionSpec("dim1", "d0")))
                                            .build()
                            )
                        )
                        .setInterval(QSS(Filtration.eternity()))
                        .setGranularity(QueryGranularities.ALL)
                        .setAggregatorSpecs(AGGS(
                            new CountAggregatorFactory("a0"),
                            new CardinalityAggregatorFactory(
                                "a1",
                                DIMS(new DefaultDimensionSpec("d0", null)),
                                false
                            )
                        ))
                        .setPostAggregatorSpecs(
                            ImmutableList.<PostAggregator>of(
                                new ArithmeticPostAggregator(
                                    "a2",
                                    "*",
                                    ImmutableList.of(
                                        new ArithmeticPostAggregator(
                                            null,
                                            "-",
                                            ImmutableList.of(
                                                new ConstantPostAggregator(
                                                    null,
                                                    1
                                                ),
                                                new ArithmeticPostAggregator(
                                                    null,
                                                    "quotient",
                                                    ImmutableList.of(
                                                        new HyperUniqueFinalizingPostAggregator(
                                                            "a1",
                                                            "a1"
                                                        ),
                                                        new FieldAccessPostAggregator(
                                                            null,
                                                            "a0"
                                                        )
                                                    )
                                                )
                                            )
                                        ),
                                        new ConstantPostAggregator(null, 100)
                                    )
                                )
                            )
                        )
                        .setContext(QUERY_CONTEXT_DEFAULT)
                        .build()
        ),
        ImmutableList.of(
            new Object[]{5L, 5L, -0.1222693591629298}
        )
    );
  }

  @Test
  public void testHistogramUsingSubquery() throws Exception
  {
    testQuery(
        "SELECT\n"
        + "  CAST(thecnt AS VARCHAR),\n"
        + "  COUNT(*)\n"
        + "FROM (SELECT dim2, SUM(cnt) AS thecnt FROM druid.foo GROUP BY dim2)\n"
        + "GROUP BY CAST(thecnt AS VARCHAR)",
        ImmutableList.<Query>of(
            GroupByQuery.builder()
                        .setDataSource(
                            new QueryDataSource(
                                GroupByQuery.builder()
                                            .setDataSource(CalciteTests.DATASOURCE1)
                                            .setInterval(QSS(Filtration.eternity()))
                                            .setGranularity(QueryGranularities.ALL)
                                            .setDimensions(DIMS(new DefaultDimensionSpec("dim2", "d0")))
                                            .setAggregatorSpecs(AGGS(new LongSumAggregatorFactory("a0", "cnt")))
                                            .setPostAggregatorSpecs(ImmutableList.<PostAggregator>of(
                                                new FieldAccessPostAggregator("a1", "a0")
                                            ))
                                            .build()
                            )
                        )
                        .setInterval(QSS(Filtration.eternity()))
                        .setGranularity(QueryGranularities.ALL)
                        .setDimensions(DIMS(new DefaultDimensionSpec("a1", "d0")))
                        .setAggregatorSpecs(AGGS(
                            new CountAggregatorFactory("a0")
                        ))
                        .setContext(QUERY_CONTEXT_DEFAULT)
                        .build()
        ),
        ImmutableList.of(
            new Object[]{"1", 1L},
            new Object[]{"2", 1L},
            new Object[]{"3", 1L}
        )
    );
  }

  @Test
  public void testHistogramUsingSubqueryWithSort() throws Exception
  {
    testQuery(
        "SELECT\n"
        + "  CAST(thecnt AS VARCHAR),\n"
        + "  COUNT(*)\n"
        + "FROM (SELECT dim2, SUM(cnt) AS thecnt FROM druid.foo GROUP BY dim2)\n"
        + "GROUP BY CAST(thecnt AS VARCHAR) ORDER BY CAST(thecnt AS VARCHAR) LIMIT 2",
        ImmutableList.<Query>of(
            GroupByQuery.builder()
                        .setDataSource(
                            new QueryDataSource(
                                GroupByQuery.builder()
                                            .setDataSource(CalciteTests.DATASOURCE1)
                                            .setInterval(QSS(Filtration.eternity()))
                                            .setGranularity(QueryGranularities.ALL)
                                            .setDimensions(DIMS(new DefaultDimensionSpec("dim2", "d0")))
                                            .setAggregatorSpecs(AGGS(new LongSumAggregatorFactory("a0", "cnt")))
                                            .build()
                            )
                        )
                        .setInterval(QSS(Filtration.eternity()))
                        .setGranularity(QueryGranularities.ALL)
                        .setDimensions(DIMS(new DefaultDimensionSpec("a0", "d0")))
                        .setAggregatorSpecs(AGGS(
                            new CountAggregatorFactory("a0")
                        ))
                        .setLimitSpec(
                            new DefaultLimitSpec(
                                ImmutableList.of(new OrderByColumnSpec(
                                    "d0",
                                    OrderByColumnSpec.Direction.ASCENDING,
                                    StringComparators.LEXICOGRAPHIC
                                )),
                                2
                            )
                        )
                        .setContext(QUERY_CONTEXT_DEFAULT)
                        .build()
        ),
        ImmutableList.of(
            new Object[]{"1", 1L},
            new Object[]{"2", 1L}
        )
    );
  }

  @Test
  public void testCountDistinctArithmetic() throws Exception
  {
    testQuery(
        "SELECT\n"
        + "  SUM(cnt),\n"
        + "  COUNT(DISTINCT dim2),\n"
        + "  CAST(COUNT(DISTINCT dim2) AS FLOAT),\n"
        + "  SUM(cnt) / COUNT(DISTINCT dim2),\n"
        + "  SUM(cnt) / COUNT(DISTINCT dim2) + 3,\n"
        + "  CAST(SUM(cnt) AS FLOAT) / CAST(COUNT(DISTINCT dim2) AS FLOAT) + 3\n"
        + "FROM druid.foo",
        ImmutableList.<Query>of(
            Druids.newTimeseriesQueryBuilder()
                  .dataSource(CalciteTests.DATASOURCE1)
                  .intervals(QSS(Filtration.eternity()))
                  .granularity(QueryGranularities.ALL)
                  .aggregators(
                      AGGS(
                          new LongSumAggregatorFactory("a0", "cnt"),
                          new CardinalityAggregatorFactory(
                              "a1",
                              null,
                              DIMS(new DefaultDimensionSpec("dim2", null)),
                              false
                          )
                      )
                  )
                  .postAggregators(ImmutableList.of(
                      new HyperUniqueFinalizingPostAggregator("a2", "a1"),
                      new ArithmeticPostAggregator("a3", "quotient", ImmutableList.of(
                          new FieldAccessPostAggregator(null, "a0"),
                          new HyperUniqueFinalizingPostAggregator(null, "a1")
                      )),
                      new ArithmeticPostAggregator("a4", "+", ImmutableList.of(
                          new ArithmeticPostAggregator(null, "quotient", ImmutableList.of(
                              new FieldAccessPostAggregator(null, "a0"),
                              new HyperUniqueFinalizingPostAggregator(null, "a1")
                          )),
                          new ConstantPostAggregator(null, 3)
                      )),
                      new ArithmeticPostAggregator("a5", "+", ImmutableList.of(
                          new ArithmeticPostAggregator(null, "quotient", ImmutableList.of(
                              new FieldAccessPostAggregator(null, "a0"),
                              new HyperUniqueFinalizingPostAggregator(null, "a1")
                          )),
                          new ConstantPostAggregator(null, 3)
                      ))
                  ))
                  .context(TIMESERIES_CONTEXT_DEFAULT)
                  .build()
        ),
        ImmutableList.of(
            new Object[]{6L, 3L, 3.0021994137521975, 1L, 4L, 4.9985347983600805}
        )
    );
  }

  @Test
  public void testCountDistinctOfSubstring() throws Exception
  {
    testQuery(
        "SELECT COUNT(distinct substring(dim1, 1, 1)) FROM druid.foo WHERE dim1 <> ''",
        ImmutableList.<Query>of(
            Druids.newTimeseriesQueryBuilder()
                  .dataSource(CalciteTests.DATASOURCE1)
                  .intervals(QSS(Filtration.eternity()))
                  .filters(NOT(SELECTOR("dim1", "", null)))
                  .granularity(QueryGranularities.ALL)
                  .aggregators(
                      AGGS(
                          new CardinalityAggregatorFactory(
                              "a0",
                              DIMS(
                                  new ExtractionDimensionSpec(
                                      "dim1",
                                      null,
                                      new SubstringDimExtractionFn(0, 1)
                                  )
                              ),
                              false
                          )
                      )
                  )
                  .context(TIMESERIES_CONTEXT_DEFAULT)
                  .build()
        ),
        ImmutableList.of(
            new Object[]{4L}
        )
    );
  }

  @Test
  public void testGroupBySortPushDown() throws Exception
  {
    testQuery(
        "SELECT dim1, dim2, SUM(cnt) FROM druid.foo GROUP BY dim1, dim2 ORDER BY dim2 LIMIT 4",
        ImmutableList.<Query>of(
            GroupByQuery.builder()
                        .setDataSource(CalciteTests.DATASOURCE1)
                        .setInterval(QSS(Filtration.eternity()))
                        .setGranularity(QueryGranularities.ALL)
                        .setDimensions(
                            DIMS(
                                new DefaultDimensionSpec("dim2", "d1"),
                                new DefaultDimensionSpec("dim1", "d0")
                            )
                        )
                        .setAggregatorSpecs(
                            AGGS(
                                new LongSumAggregatorFactory("a0", "cnt")
                            )
                        )
                        .setLimitSpec(
                            new DefaultLimitSpec(
                                ImmutableList.of(
                                    new OrderByColumnSpec("d1", OrderByColumnSpec.Direction.ASCENDING)
                                ),
                                4
                            )
                        )
                        .setContext(QUERY_CONTEXT_DEFAULT)
                        .build()
        ),
        ImmutableList.of(
            new Object[]{"10.1", "", 1L},
            new Object[]{"2", "", 1L},
            new Object[]{"abc", "", 1L},
            new Object[]{"", "a", 1L}
        )
    );
  }

  @Test
  public void testGroupByLimitPushDownWithHavingOnLong() throws Exception
  {
    testQuery(
        "SELECT dim1, dim2, SUM(cnt) AS thecnt "
        + "FROM druid.foo "
        + "group by dim1, dim2 "
        + "having SUM(cnt) = 1 "
        + "order by dim2 "
        + "limit 4",
        ImmutableList.<Query>of(
            GroupByQuery.builder()
                        .setDataSource(CalciteTests.DATASOURCE1)
                        .setInterval(QSS(Filtration.eternity()))
                        .setGranularity(QueryGranularities.ALL)
                        .setDimensions(
                            DIMS(
                                new DefaultDimensionSpec("dim2", "d1"),
                                new DefaultDimensionSpec("dim1", "d0")
                            )
                        )
                        .setAggregatorSpecs(
                            AGGS(
                                new LongSumAggregatorFactory("a0", "cnt")
                            )
                        )
                        .setLimitSpec(
                            new DefaultLimitSpec(
                                ImmutableList.of(
                                    new OrderByColumnSpec("d1", OrderByColumnSpec.Direction.ASCENDING)
                                ),
                                4
                            )
                        )
                        .setHavingSpec(new DimFilterHavingSpec(NUMERIC_SELECTOR("a0", "1", null)))
                        .setContext(QUERY_CONTEXT_DEFAULT)
                        .build()
        ),
        ImmutableList.of(
            new Object[]{"10.1", "", 1L},
            new Object[]{"2", "", 1L},
            new Object[]{"abc", "", 1L},
            new Object[]{"", "a", 1L}
        )
    );
  }

  @Test
  public void testFilterOnTimeFloor() throws Exception
  {
    testQuery(
        "SELECT COUNT(*) FROM druid.foo\n"
        + "WHERE\n"
        + "FLOOR(__time TO MONTH) = TIMESTAMP '2000-01-01 00:00:00'\n"
        + "OR FLOOR(__time TO MONTH) = TIMESTAMP '2000-02-01 00:00:00'",
        ImmutableList.<Query>of(
            Druids.newTimeseriesQueryBuilder()
                  .dataSource(CalciteTests.DATASOURCE1)
                  .intervals(QSS(new Interval("2000/P2M")))
                  .granularity(QueryGranularities.ALL)
                  .aggregators(AGGS(new CountAggregatorFactory("a0")))
                  .context(TIMESERIES_CONTEXT_DEFAULT)
                  .build()
        ),
        ImmutableList.of(
            new Object[]{3L}
        )
    );
  }

  @Test
  public void testFilterOnCurrentTimestamp() throws Exception
  {
    testQuery(
        "SELECT COUNT(*) FROM druid.foo\n"
        + "WHERE __time >= CURRENT_TIMESTAMP + INTERVAL '1' DAY AND __time < TIMESTAMP '2002-01-01 00:00:00'",
        ImmutableList.<Query>of(
            Druids.newTimeseriesQueryBuilder()
                  .dataSource(CalciteTests.DATASOURCE1)
                  .intervals(QSS(new Interval("2000-01-02/2002")))
                  .granularity(QueryGranularities.ALL)
                  .aggregators(AGGS(new CountAggregatorFactory("a0")))
                  .context(TIMESERIES_CONTEXT_DEFAULT)
                  .build()
        ),
        ImmutableList.of(
            new Object[]{5L}
        )
    );
  }

  @Test
  public void testFilterOnCurrentTimestampLosAngeles() throws Exception
  {
    testQuery(
        PlannerContext.create(PLANNER_CONFIG_DEFAULT, QUERY_CONTEXT_LOS_ANGELES),
        "SELECT COUNT(*) FROM druid.foo\n"
        + "WHERE __time >= CURRENT_TIMESTAMP + INTERVAL '1' DAY AND __time < TIMESTAMP '2002-01-01 00:00:00'",
        ImmutableList.<Query>of(
            Druids.newTimeseriesQueryBuilder()
                  .dataSource(CalciteTests.DATASOURCE1)
                  .intervals(QSS(new Interval("2000-01-02T08Z/2002-01-01T08Z")))
                  .granularity(QueryGranularities.ALL)
                  .aggregators(AGGS(new CountAggregatorFactory("a0")))
                  .context(TIMESERIES_CONTEXT_LOS_ANGELES)
                  .build()
        ),
        ImmutableList.of(
            new Object[]{4L}
        )
    );
  }

  @Test
  public void testFilterOnNotTimeFloor() throws Exception
  {
    testQuery(
        "SELECT COUNT(*) FROM druid.foo\n"
        + "WHERE\n"
        + "FLOOR(__time TO MONTH) <> TIMESTAMP '2001-01-01 00:00:00'",
        ImmutableList.<Query>of(
            Druids.newTimeseriesQueryBuilder()
                  .dataSource(CalciteTests.DATASOURCE1)
                  .intervals(QSS(
                      new Interval(Filtration.eternity().getStart(), new DateTime("2001-01-01")),
                      new Interval(new DateTime("2001-02-01"), Filtration.eternity().getEnd())
                  ))
                  .granularity(QueryGranularities.ALL)
                  .aggregators(AGGS(new CountAggregatorFactory("a0")))
                  .context(TIMESERIES_CONTEXT_DEFAULT)
                  .build()
        ),
        ImmutableList.of(
            new Object[]{3L}
        )
    );
  }

  @Test
  public void testFilterOnTimeFloorComparison() throws Exception
  {
    testQuery(
        "SELECT COUNT(*) FROM druid.foo\n"
        + "WHERE\n"
        + "FLOOR(__time TO MONTH) < TIMESTAMP '2000-02-01 00:00:00'",
        ImmutableList.<Query>of(
            Druids.newTimeseriesQueryBuilder()
                  .dataSource(CalciteTests.DATASOURCE1)
                  .intervals(QSS(new Interval(Filtration.eternity().getStart(), new DateTime("2000-02-01"))))
                  .granularity(QueryGranularities.ALL)
                  .aggregators(AGGS(new CountAggregatorFactory("a0")))
                  .context(TIMESERIES_CONTEXT_DEFAULT)
                  .build()
        ),
        ImmutableList.of(
            new Object[]{3L}
        )
    );
  }

  @Test
  public void testFilterOnTimeFloorComparisonMisaligned() throws Exception
  {
    testQuery(
        "SELECT COUNT(*) FROM druid.foo\n"
        + "WHERE\n"
        + "FLOOR(__time TO MONTH) < TIMESTAMP '2000-02-01 00:00:01'",
        ImmutableList.<Query>of(
            Druids.newTimeseriesQueryBuilder()
                  .dataSource(CalciteTests.DATASOURCE1)
                  .intervals(QSS(new Interval(Filtration.eternity().getStart(), new DateTime("2000-03-01"))))
                  .granularity(QueryGranularities.ALL)
                  .aggregators(AGGS(new CountAggregatorFactory("a0")))
                  .context(TIMESERIES_CONTEXT_DEFAULT)
                  .build()
        ),
        ImmutableList.of(
            new Object[]{3L}
        )
    );
  }

  @Test
  @Ignore // https://issues.apache.org/jira/browse/CALCITE-1601
  public void testFilterOnTimeExtract() throws Exception
  {
    testQuery(
        "SELECT COUNT(*) FROM druid.foo\n"
        + "WHERE EXTRACT(YEAR FROM __time) = 2000\n"
        + "AND EXTRACT(MONTH FROM __time) = 1",
        ImmutableList.<Query>of(
            Druids.newTimeseriesQueryBuilder()
                  .dataSource(CalciteTests.DATASOURCE1)
                  .intervals(QSS(new Interval("2000/P1M")))
                  .granularity(QueryGranularities.ALL)
                  .aggregators(AGGS(new CountAggregatorFactory("a0")))
                  .context(TIMESERIES_CONTEXT_DEFAULT)
                  .build()
        ),
        ImmutableList.of(
            new Object[]{3L}
        )
    );
  }

  @Test
  @Ignore // https://issues.apache.org/jira/browse/CALCITE-1601
  public void testFilterOnTimeExtractWithMultipleMonths() throws Exception
  {
    testQuery(
        "SELECT COUNT(*) FROM druid.foo\n"
        + "WHERE EXTRACT(YEAR FROM __time) = 2000\n"
        + "AND EXTRACT(MONTH FROM __time) IN (2, 3, 5)",
        ImmutableList.<Query>of(
            Druids.newTimeseriesQueryBuilder()
                  .dataSource(CalciteTests.DATASOURCE1)
                  .intervals(QSS(new Interval("2000-02-01/P2M"), new Interval("2000-05-01/P1M")))
                  .granularity(QueryGranularities.ALL)
                  .aggregators(AGGS(new CountAggregatorFactory("a0")))
                  .context(TIMESERIES_CONTEXT_DEFAULT)
                  .build()
        ),
        ImmutableList.of(
            new Object[]{3L}
        )
    );
  }

  @Test
  public void testFilterOnTimeFloorMisaligned() throws Exception
  {
    testQuery(
        "SELECT COUNT(*) FROM druid.foo "
        + "WHERE floor(__time TO month) = TIMESTAMP '2000-01-01 00:00:01'",
        ImmutableList.<Query>of(
            Druids.newTimeseriesQueryBuilder()
                  .dataSource(CalciteTests.DATASOURCE1)
                  .intervals(QSS())
                  .granularity(QueryGranularities.ALL)
                  .aggregators(AGGS(new CountAggregatorFactory("a0")))
                  .context(TIMESERIES_CONTEXT_DEFAULT)
                  .build()
        ),
        ImmutableList.<Object[]>of()
    );
  }

  @Test
  public void testGroupByFloor() throws Exception
  {
    testQuery(
        PLANNER_CONFIG_NO_SUBQUERIES, // Sanity check; this simple query should work with subqueries disabled.
        "SELECT floor(CAST(dim1 AS float)), COUNT(*) FROM druid.foo GROUP BY floor(CAST(dim1 AS float))",
        ImmutableList.<Query>of(
            GroupByQuery.builder()
                        .setDataSource(CalciteTests.DATASOURCE1)
                        .setInterval(QSS(Filtration.eternity()))
                        .setGranularity(QueryGranularities.ALL)
                        .setDimensions(DIMS(
                            new ExtractionDimensionSpec("dim1", "d0", ValueType.FLOAT, new BucketExtractionFn(1.0, 0.0))
                        ))
                        .setAggregatorSpecs(AGGS(new CountAggregatorFactory("a0")))
                        .setContext(QUERY_CONTEXT_DEFAULT)
                        .build()
        ),
        ImmutableList.of(
            new Object[]{0.0, 3L},
            new Object[]{1.0, 1L},
            new Object[]{2.0, 1L},
            new Object[]{10.0, 1L}
        )
    );
  }

  @Test
  public void testGroupByFloorWithOrderBy() throws Exception
  {
    testQuery(
        "SELECT floor(CAST(dim1 AS float)) AS fl, COUNT(*) FROM druid.foo GROUP BY floor(CAST(dim1 AS float)) ORDER BY fl DESC",
        ImmutableList.<Query>of(
            GroupByQuery.builder()
                        .setDataSource(CalciteTests.DATASOURCE1)
                        .setInterval(QSS(Filtration.eternity()))
                        .setGranularity(QueryGranularities.ALL)
                        .setDimensions(
                            DIMS(
                                new ExtractionDimensionSpec("dim1", "d0", ValueType.FLOAT, new BucketExtractionFn(1.0, 0.0))
                            )
                        )
                        .setAggregatorSpecs(AGGS(new CountAggregatorFactory("a0")))
                        .setLimitSpec(
                            new DefaultLimitSpec(
                                ImmutableList.of(
                                    new OrderByColumnSpec(
                                        "d0",
                                        OrderByColumnSpec.Direction.DESCENDING,
                                        StringComparators.NUMERIC
                                    )
                                ),
                                Integer.MAX_VALUE
                            )
                        )
                        .setContext(QUERY_CONTEXT_DEFAULT)
                        .build()
        ),
        ImmutableList.of(
            new Object[]{10.0, 1L},
            new Object[]{2.0, 1L},
            new Object[]{1.0, 1L},
            new Object[]{0.0, 3L}
        )
    );
  }

  @Test
  public void testGroupByFloorTimeAndOneOtherDimensionWithOrderBy() throws Exception
  {
    testQuery(
        "SELECT floor(__time TO year), dim2, COUNT(*)"
        + " FROM druid.foo"
        + " GROUP BY floor(__time TO year), dim2"
        + " ORDER BY floor(__time TO year), dim2, COUNT(*) DESC",
        ImmutableList.<Query>of(
            GroupByQuery.builder()
                        .setDataSource(CalciteTests.DATASOURCE1)
                        .setInterval(QSS(Filtration.eternity()))
                        .setGranularity(QueryGranularities.ALL)
                        .setDimensions(
                            DIMS(
                                new ExtractionDimensionSpec(
                                    "__time",
                                    "d0",
                                    ValueType.LONG,
                                    new TimeFormatExtractionFn(null, null, null, QueryGranularities.YEAR, true)
                                ),
                                new DefaultDimensionSpec("dim2", "d1")
                            )
                        )
                        .setAggregatorSpecs(
                            AGGS(
                                new CountAggregatorFactory("a0")
                            )
                        )
                        .setLimitSpec(
                            new DefaultLimitSpec(
                                ImmutableList.of(
                                    new OrderByColumnSpec(
                                        "d0",
                                        OrderByColumnSpec.Direction.ASCENDING,
                                        StringComparators.NUMERIC
                                    ),
                                    new OrderByColumnSpec(
                                        "d1",
                                        OrderByColumnSpec.Direction.ASCENDING,
                                        StringComparators.LEXICOGRAPHIC
                                    ),
                                    new OrderByColumnSpec(
                                        "a0",
                                        OrderByColumnSpec.Direction.DESCENDING,
                                        StringComparators.NUMERIC
                                    )
                                ),
                                Integer.MAX_VALUE
                            )
                        )
                        .setContext(QUERY_CONTEXT_DEFAULT)
                        .build()
        ),
        ImmutableList.of(
            new Object[]{T("2000"), "", 2L},
            new Object[]{T("2000"), "a", 1L},
            new Object[]{T("2001"), "", 1L},
            new Object[]{T("2001"), "a", 1L},
            new Object[]{T("2001"), "abc", 1L}
        )
    );
  }

  @Test
  public void testGroupByStringLength() throws Exception
  {
    testQuery(
        "SELECT CHARACTER_LENGTH(dim1), COUNT(*) FROM druid.foo GROUP BY CHARACTER_LENGTH(dim1)",
        ImmutableList.<Query>of(
            GroupByQuery.builder()
                        .setDataSource(CalciteTests.DATASOURCE1)
                        .setInterval(QSS(Filtration.eternity()))
                        .setGranularity(QueryGranularities.ALL)
                        .setDimensions(
                            DIMS(
                                new ExtractionDimensionSpec(
                                    "dim1",
                                    "d0",
                                    ValueType.LONG,
                                    StrlenExtractionFn.instance()
                                )
                            )
                        )
                        .setAggregatorSpecs(
                            AGGS(
                                new CountAggregatorFactory("a0")
                            )
                        )
                        .setContext(QUERY_CONTEXT_DEFAULT)
                        .build()
        ),
        ImmutableList.of(
            new Object[]{0, 1L},
            new Object[]{1, 2L},
            new Object[]{3, 2L},
            new Object[]{4, 1L}
        )
    );
  }

  @Test
  public void testTimeseries() throws Exception
  {
    testQuery(
        "SELECT SUM(cnt), gran FROM (\n"
        + "  SELECT floor(__time TO month) AS gran,\n"
        + "  cnt FROM druid.foo\n"
        + ") AS x\n"
        + "GROUP BY gran\n"
        + "ORDER BY gran",
        ImmutableList.<Query>of(
            Druids.newTimeseriesQueryBuilder()
                  .dataSource(CalciteTests.DATASOURCE1)
                  .intervals(QSS(Filtration.eternity()))
                  .granularity(QueryGranularities.MONTH)
                  .aggregators(AGGS(new LongSumAggregatorFactory("a0", "cnt")))
                  .context(TIMESERIES_CONTEXT_DEFAULT)
                  .build()
        ),
        ImmutableList.of(
            new Object[]{3L, T("2000-01-01")},
            new Object[]{3L, T("2001-01-01")}
        )
    );
  }

  @Test
  public void testTimeseriesLosAngeles() throws Exception
  {
    testQuery(
        PlannerContext.create(PLANNER_CONFIG_DEFAULT, QUERY_CONTEXT_LOS_ANGELES),
        "SELECT SUM(cnt), gran FROM (\n"
        + "  SELECT FLOOR(__time TO MONTH) AS gran,\n"
        + "  cnt FROM druid.foo\n"
        + ") AS x\n"
        + "GROUP BY gran\n"
        + "ORDER BY gran",
        ImmutableList.<Query>of(
            Druids.newTimeseriesQueryBuilder()
                  .dataSource(CalciteTests.DATASOURCE1)
                  .intervals(QSS(Filtration.eternity()))
                  .granularity(new PeriodGranularity(Period.months(1), null, DateTimeZone.forID(LOS_ANGELES)))
                  .aggregators(AGGS(new LongSumAggregatorFactory("a0", "cnt")))
                  .context(TIMESERIES_CONTEXT_LOS_ANGELES)
                  .build()
        ),
        ImmutableList.of(
            new Object[]{1L, T("1999-12-01", LOS_ANGELES)},
            new Object[]{2L, T("2000-01-01", LOS_ANGELES)},
            new Object[]{1L, T("2000-12-01", LOS_ANGELES)},
            new Object[]{2L, T("2001-01-01", LOS_ANGELES)}
        )
    );
  }

  @Test
  public void testTimeseriesDontSkipEmptyBuckets() throws Exception
  {
    // Tests that query context parameters are passed through to the underlying query engine.

    testQuery(
        PlannerContext.create(PLANNER_CONFIG_DEFAULT, QUERY_CONTEXT_DONT_SKIP_EMPTY_BUCKETS),
        "SELECT SUM(cnt), gran FROM (\n"
        + "  SELECT floor(__time TO HOUR) AS gran, cnt FROM druid.foo\n"
        + "  WHERE __time >= '2000-01-01' AND __time < '2000-01-02'\n"
        + ") AS x\n"
        + "GROUP BY gran\n"
        + "ORDER BY gran",
        ImmutableList.<Query>of(
            Druids.newTimeseriesQueryBuilder()
                  .dataSource(CalciteTests.DATASOURCE1)
                  .intervals(QSS(new Interval("2000/2000-01-02")))
                  .granularity(new PeriodGranularity(Period.hours(1), null, DateTimeZone.UTC))
                  .aggregators(AGGS(new LongSumAggregatorFactory("a0", "cnt")))
                  .context(QUERY_CONTEXT_DONT_SKIP_EMPTY_BUCKETS)
                  .build()
        ),
        ImmutableList.<Object[]>builder()
            .add(new Object[]{1L, T("2000-01-01")})
            .add(new Object[]{0L, T("2000-01-01T01")})
            .add(new Object[]{0L, T("2000-01-01T02")})
            .add(new Object[]{0L, T("2000-01-01T03")})
            .add(new Object[]{0L, T("2000-01-01T04")})
            .add(new Object[]{0L, T("2000-01-01T05")})
            .add(new Object[]{0L, T("2000-01-01T06")})
            .add(new Object[]{0L, T("2000-01-01T07")})
            .add(new Object[]{0L, T("2000-01-01T08")})
            .add(new Object[]{0L, T("2000-01-01T09")})
            .add(new Object[]{0L, T("2000-01-01T10")})
            .add(new Object[]{0L, T("2000-01-01T11")})
            .add(new Object[]{0L, T("2000-01-01T12")})
            .add(new Object[]{0L, T("2000-01-01T13")})
            .add(new Object[]{0L, T("2000-01-01T14")})
            .add(new Object[]{0L, T("2000-01-01T15")})
            .add(new Object[]{0L, T("2000-01-01T16")})
            .add(new Object[]{0L, T("2000-01-01T17")})
            .add(new Object[]{0L, T("2000-01-01T18")})
            .add(new Object[]{0L, T("2000-01-01T19")})
            .add(new Object[]{0L, T("2000-01-01T20")})
            .add(new Object[]{0L, T("2000-01-01T21")})
            .add(new Object[]{0L, T("2000-01-01T22")})
            .add(new Object[]{0L, T("2000-01-01T23")})
            .build()
    );
  }

  @Test
  public void testTimeseriesUsingCastAsDate() throws Exception
  {
    testQuery(
        "SELECT SUM(cnt), dt FROM (\n"
        + "  SELECT CAST(__time AS DATE) AS dt,\n"
        + "  cnt FROM druid.foo\n"
        + ") AS x\n"
        + "GROUP BY dt\n"
        + "ORDER BY dt",
        ImmutableList.<Query>of(
            Druids.newTimeseriesQueryBuilder()
                  .dataSource(CalciteTests.DATASOURCE1)
                  .intervals(QSS(Filtration.eternity()))
                  .granularity(new PeriodGranularity(Period.days(1), null, DateTimeZone.UTC))
                  .aggregators(AGGS(new LongSumAggregatorFactory("a0", "cnt")))
                  .context(TIMESERIES_CONTEXT_DEFAULT)
                  .build()
        ),
        ImmutableList.of(
            new Object[]{1L, D("2000-01-01")},
            new Object[]{1L, D("2000-01-02")},
            new Object[]{1L, D("2000-01-03")},
            new Object[]{1L, D("2001-01-01")},
            new Object[]{1L, D("2001-01-02")},
            new Object[]{1L, D("2001-01-03")}
        )
    );
  }

  @Test
  public void testTimeseriesDescending() throws Exception
  {
    testQuery(
        "SELECT gran, SUM(cnt) FROM (\n"
        + "  SELECT floor(__time TO month) AS gran,\n"
        + "  cnt FROM druid.foo\n"
        + ") AS x\n"
        + "GROUP BY gran\n"
        + "ORDER BY gran DESC",
        ImmutableList.<Query>of(
            Druids.newTimeseriesQueryBuilder()
                  .dataSource(CalciteTests.DATASOURCE1)
                  .intervals(QSS(Filtration.eternity()))
                  .granularity(QueryGranularities.MONTH)
                  .aggregators(AGGS(new LongSumAggregatorFactory("a0", "cnt")))
                  .descending(true)
                  .context(TIMESERIES_CONTEXT_DEFAULT)
                  .build()
        ),
        ImmutableList.of(
            new Object[]{T("2001-01-01"), 3L},
            new Object[]{T("2000-01-01"), 3L}
        )
    );
  }

  @Test
  public void testGroupByExtractYear() throws Exception
  {
    testQuery(
        "SELECT\n"
        + "  EXTRACT(YEAR FROM __time) AS \"year\",\n"
        + "  SUM(cnt)\n"
        + "FROM druid.foo\n"
        + "GROUP BY EXTRACT(YEAR FROM __time)\n"
        + "ORDER BY 1",
        ImmutableList.<Query>of(
            GroupByQuery.builder()
                        .setDataSource(CalciteTests.DATASOURCE1)
                        .setInterval(QSS(Filtration.eternity()))
                        .setGranularity(QueryGranularities.ALL)
                        .setDimensions(
                            DIMS(
                                new ExtractionDimensionSpec(
                                    "__time",
                                    "d0",
<<<<<<< HEAD
                                    new TimeFormatExtractionFn(
                                        "Y",
                                        DateTimeZone.UTC,
                                        null,
                                        QueryGranularities.NONE,
                                        true
                                    )
=======
                                    ValueType.LONG,
                                    new TimeFormatExtractionFn("Y", null, null, QueryGranularities.NONE, true)
>>>>>>> ca2b04f0
                                )
                            )
                        )
                        .setAggregatorSpecs(AGGS(new LongSumAggregatorFactory("a0", "cnt")))
                        .setLimitSpec(
                            new DefaultLimitSpec(
                                ImmutableList.of(
                                    new OrderByColumnSpec(
                                        "d0",
                                        OrderByColumnSpec.Direction.ASCENDING,
                                        StringComparators.NUMERIC
                                    )
                                ),
                                Integer.MAX_VALUE
                            )
                        )
                        .setContext(QUERY_CONTEXT_DEFAULT)
                        .build()
        ),
        ImmutableList.of(
            new Object[]{2000L, 3L},
            new Object[]{2001L, 3L}
        )
    );
  }

  @Test
  public void testGroupByExtractFloorTime() throws Exception
  {
    testQuery(
        "SELECT\n"
        + "EXTRACT(YEAR FROM FLOOR(__time TO YEAR)) AS \"year\", SUM(cnt)\n"
        + "FROM druid.foo\n"
        + "GROUP BY EXTRACT(YEAR FROM FLOOR(__time TO YEAR))",
        ImmutableList.<Query>of(
            GroupByQuery.builder()
                        .setDataSource(CalciteTests.DATASOURCE1)
                        .setInterval(QSS(Filtration.eternity()))
                        .setGranularity(QueryGranularities.ALL)
                        .setDimensions(
                            DIMS(
                                new ExtractionDimensionSpec(
                                    "__time",
                                    "d0",
<<<<<<< HEAD
                                    new TimeFormatExtractionFn(
                                        "Y",
                                        DateTimeZone.UTC,
                                        null,
                                        QueryGranularities.YEAR,
                                        true
=======
                                    ValueType.LONG,
                                    CASCADE(
                                        new TimeFormatExtractionFn(null, null, null, QueryGranularities.YEAR, true),
                                        new TimeFormatExtractionFn("Y", null, null, QueryGranularities.NONE, true)
>>>>>>> ca2b04f0
                                    )
                                )
                            )
                        )
                        .setAggregatorSpecs(AGGS(new LongSumAggregatorFactory("a0", "cnt")))
                        .setContext(QUERY_CONTEXT_DEFAULT)
                        .build()
        ),
        ImmutableList.of(
            new Object[]{2000L, 3L},
            new Object[]{2001L, 3L}
        )
    );
  }

  @Test
  public void testGroupByExtractFloorTimeLosAngeles() throws Exception
  {
    testQuery(
        PlannerContext.create(PLANNER_CONFIG_DEFAULT, QUERY_CONTEXT_LOS_ANGELES),
        "SELECT\n"
        + "EXTRACT(YEAR FROM FLOOR(__time TO YEAR)) AS \"year\", SUM(cnt)\n"
        + "FROM druid.foo\n"
        + "GROUP BY EXTRACT(YEAR FROM FLOOR(__time TO YEAR))",
        ImmutableList.<Query>of(
            GroupByQuery.builder()
                        .setDataSource(CalciteTests.DATASOURCE1)
                        .setInterval(QSS(Filtration.eternity()))
                        .setGranularity(QueryGranularities.ALL)
                        .setDimensions(
                            DIMS(
                                new ExtractionDimensionSpec(
                                    "__time",
                                    "d0",
                                    new TimeFormatExtractionFn(
                                        "Y",
                                        DateTimeZone.forID(LOS_ANGELES),
                                        null,
                                        new PeriodGranularity(Period.years(1), null, DateTimeZone.forID(LOS_ANGELES)),
                                        true
                                    )
                                )
                            )
                        )
                        .setAggregatorSpecs(AGGS(new LongSumAggregatorFactory("a0", "cnt")))
                        .setContext(QUERY_CONTEXT_LOS_ANGELES)
                        .build()
        ),
        ImmutableList.of(
            new Object[]{1999L, 1L},
            new Object[]{2000L, 3L},
            new Object[]{2001L, 2L}
        )
    );
  }

  @Test
  public void testTimeseriesWithLimitNoTopN() throws Exception
  {
    testQuery(
        PLANNER_CONFIG_NO_TOPN,
        "SELECT gran, SUM(cnt)\n"
        + "FROM (\n"
        + "  SELECT floor(__time TO month) AS gran, cnt\n"
        + "  FROM druid.foo\n"
        + ") AS x\n"
        + "GROUP BY gran\n"
        + "ORDER BY gran\n"
        + "LIMIT 1",
        ImmutableList.<Query>of(
            GroupByQuery.builder()
                        .setDataSource(CalciteTests.DATASOURCE1)
                        .setInterval(QSS(Filtration.eternity()))
                        .setGranularity(QueryGranularities.ALL)
                        .setDimensions(
                            DIMS(
                                new ExtractionDimensionSpec(
                                    "__time",
                                    "d0",
                                    ValueType.LONG,
                                    new TimeFormatExtractionFn(null, null, null, QueryGranularities.MONTH, true)
                                )
                            )
                        )
                        .setAggregatorSpecs(AGGS(new LongSumAggregatorFactory("a0", "cnt")))
                        .setLimitSpec(
                            new DefaultLimitSpec(
                                ImmutableList.of(
                                    new OrderByColumnSpec(
                                        "d0",
                                        OrderByColumnSpec.Direction.ASCENDING,
                                        StringComparators.NUMERIC
                                    )
                                ),
                                1
                            )
                        )
                        .setContext(QUERY_CONTEXT_DEFAULT)
                        .build()
        ),
        ImmutableList.of(
            new Object[]{T("2000-01-01"), 3L}
        )
    );
  }

  @Test
  public void testTimeseriesWithLimit() throws Exception
  {
    testQuery(
        "SELECT gran, SUM(cnt)\n"
        + "FROM (\n"
        + "  SELECT floor(__time TO month) AS gran, cnt\n"
        + "  FROM druid.foo\n"
        + ") AS x\n"
        + "GROUP BY gran\n"
        + "ORDER BY gran\n"
        + "LIMIT 1",
        ImmutableList.<Query>of(
            new TopNQueryBuilder()
                .dataSource(CalciteTests.DATASOURCE1)
                .intervals(QSS(Filtration.eternity()))
                .granularity(QueryGranularities.ALL)
                .dimension(
                    new ExtractionDimensionSpec(
                        "__time",
                        "d0",
                        ValueType.LONG,
                        new TimeFormatExtractionFn(null, null, null, QueryGranularities.MONTH, true)
                    )
                )
                .aggregators(AGGS(new LongSumAggregatorFactory("a0", "cnt")))
                .metric(new DimensionTopNMetricSpec(null, StringComparators.NUMERIC))
                .threshold(1)
                .context(QUERY_CONTEXT_DEFAULT)
                .build()
        ),
        ImmutableList.of(
            new Object[]{T("2000-01-01"), 3L}
        )
    );
  }

  @Test
  public void testGroupByTimeAndOtherDimension() throws Exception
  {
    testQuery(
        "SELECT dim2, gran, SUM(cnt)\n"
        + "FROM (SELECT FLOOR(__time TO MONTH) AS gran, dim2, cnt FROM druid.foo) AS x\n"
        + "GROUP BY dim2, gran\n"
        + "ORDER BY dim2, gran",
        ImmutableList.<Query>of(
            GroupByQuery.builder()
                        .setDataSource(CalciteTests.DATASOURCE1)
                        .setInterval(QSS(Filtration.eternity()))
                        .setGranularity(QueryGranularities.ALL)
                        .setDimensions(
                            DIMS(
                                new DefaultDimensionSpec("dim2", "d1"),
                                new ExtractionDimensionSpec(
                                    "__time",
                                    "d0",
                                    ValueType.LONG,
                                    new TimeFormatExtractionFn(null, null, null, QueryGranularities.MONTH, true)
                                )
                            )
                        )
                        .setAggregatorSpecs(AGGS(new LongSumAggregatorFactory("a0", "cnt")))
                        .setLimitSpec(
                            new DefaultLimitSpec(
                                ImmutableList.of(
                                    new OrderByColumnSpec("d1", OrderByColumnSpec.Direction.ASCENDING),
                                    new OrderByColumnSpec(
                                        "d0",
                                        OrderByColumnSpec.Direction.ASCENDING,
                                        StringComparators.NUMERIC
                                    )
                                ),
                                Integer.MAX_VALUE
                            )
                        )
                        .setContext(QUERY_CONTEXT_DEFAULT)
                        .build()
        ),
        ImmutableList.of(
            new Object[]{"", T("2000-01-01"), 2L},
            new Object[]{"", T("2001-01-01"), 1L},
            new Object[]{"a", T("2000-01-01"), 1L},
            new Object[]{"a", T("2001-01-01"), 1L},
            new Object[]{"abc", T("2001-01-01"), 1L}
        )
    );
  }

  @Test
  public void testUsingSubqueryAsFilter() throws Exception
  {
    testQuery(
        PLANNER_CONFIG_SINGLE_NESTING_ONLY, // Sanity check; this query should work with a single level of nesting.
        "SELECT dim1, dim2, COUNT(*) FROM druid.foo "
        + "WHERE dim2 IN (SELECT dim1 FROM druid.foo WHERE dim1 <> '')"
        + "AND dim1 <> 'xxx'"
        + "group by dim1, dim2 ORDER BY dim2",
        ImmutableList.<Query>of(
            GroupByQuery.builder()
                        .setDataSource(CalciteTests.DATASOURCE1)
                        .setInterval(QSS(Filtration.eternity()))
                        .setGranularity(QueryGranularities.ALL)
                        .setDimFilter(NOT(SELECTOR("dim1", "", null)))
                        .setDimensions(DIMS(new DefaultDimensionSpec("dim1", "d0")))
                        .setContext(QUERY_CONTEXT_DEFAULT)
                        .build(),
            GroupByQuery.builder()
                        .setDataSource(CalciteTests.DATASOURCE1)
                        .setInterval(QSS(Filtration.eternity()))
                        .setGranularity(QueryGranularities.ALL)
                        .setDimFilter(
                            AND(
                                IN("dim2", ImmutableList.of("1", "10.1", "2", "abc", "def"), null),
                                NOT(SELECTOR("dim1", "xxx", null))
                            )
                        )
                        .setDimensions(
                            DIMS(
                                new DefaultDimensionSpec("dim2", "d1"),
                                new DefaultDimensionSpec("dim1", "d0")
                            )
                        )
                        .setAggregatorSpecs(AGGS(new CountAggregatorFactory("a0")))
                        .setLimitSpec(
                            new DefaultLimitSpec(
                                ImmutableList.of(new OrderByColumnSpec("d1", OrderByColumnSpec.Direction.ASCENDING)),
                                Integer.MAX_VALUE
                            )
                        )
                        .setContext(QUERY_CONTEXT_DEFAULT)
                        .build()
        ),
        ImmutableList.of(
            new Object[]{"def", "abc", 1L}
        )
    );
  }

  @Test
  public void testUsingSubqueryAsFilterForbiddenByConfig() throws Exception
  {
    assertQueryIsUnplannable(
        PLANNER_CONFIG_NO_SUBQUERIES,
        "SELECT dim1, dim2, COUNT(*) FROM druid.foo "
        + "WHERE dim2 IN (SELECT dim1 FROM druid.foo WHERE dim1 <> '')"
        + "AND dim1 <> 'xxx'"
        + "group by dim1, dim2 ORDER BY dim2"
    );
  }

  @Test
  public void testUsingSubqueryAsFilterOnTwoColumns() throws Exception
  {
    testQuery(
        "SELECT __time, cnt, dim1, dim2 FROM druid.foo "
        + " WHERE (dim1, dim2) IN ("
        + "   SELECT dim1, dim2 FROM ("
        + "     SELECT dim1, dim2, COUNT(*)"
        + "     FROM druid.foo"
        + "     WHERE dim2 = 'abc'"
        + "     GROUP BY dim1, dim2"
        + "     HAVING COUNT(*) = 1"
        + "   )"
        + " )",
        ImmutableList.<Query>of(
            GroupByQuery.builder()
                        .setDataSource(CalciteTests.DATASOURCE1)
                        .setInterval(QSS(Filtration.eternity()))
                        .setGranularity(QueryGranularities.ALL)
                        .setDimFilter(SELECTOR("dim2", "abc", null))
                        .setDimensions(DIMS(
                            new DefaultDimensionSpec("dim1", "d0"),
                            new DefaultDimensionSpec("dim2", "d1")
                        ))
                        .setAggregatorSpecs(AGGS(new CountAggregatorFactory("a0")))
                        .setHavingSpec(new DimFilterHavingSpec(NUMERIC_SELECTOR("a0", "1", null)))
                        .setContext(QUERY_CONTEXT_DEFAULT)
                        .build(),
            Druids.newSelectQueryBuilder()
                  .dataSource(CalciteTests.DATASOURCE1)
                  .dimensionSpecs(DIMS(
                      new DefaultDimensionSpec("dim1", "d1"),
                      new DefaultDimensionSpec("dim2", "d2")
                  ))
                  .metrics(ImmutableList.of("cnt"))
                  .intervals(QSS(Filtration.eternity()))
                  .granularity(QueryGranularities.ALL)
                  .filters(AND(SELECTOR("dim1", "def", null), SELECTOR("dim2", "abc", null)))
                  .pagingSpec(FIRST_PAGING_SPEC)
                  .context(QUERY_CONTEXT_DEFAULT)
                  .build(),
            Druids.newSelectQueryBuilder()
                  .dataSource(CalciteTests.DATASOURCE1)
                  .dimensionSpecs(DIMS(
                      new DefaultDimensionSpec("dim1", "d1"),
                      new DefaultDimensionSpec("dim2", "d2")
                  ))
                  .metrics(ImmutableList.of("cnt"))
                  .intervals(QSS(Filtration.eternity()))
                  .granularity(QueryGranularities.ALL)
                  .filters(AND(SELECTOR("dim1", "def", null), SELECTOR("dim2", "abc", null)))
                  .pagingSpec(
                      new PagingSpec(
                          ImmutableMap.of("foo_1970-01-01T00:00:00.000Z_2001-01-03T00:00:00.001Z_1", 0),
                          1000,
                          true
                      )
                  )
                  .context(QUERY_CONTEXT_DEFAULT)
                  .build()
        ),
        ImmutableList.of(
            new Object[]{T("2001-01-02"), 1L, "def", "abc"}
        )
    );
  }

  @Test
  public void testUsingSubqueryWithExtractionFns() throws Exception
  {
    testQuery(
        "SELECT dim2, COUNT(*) FROM druid.foo "
        + "WHERE substring(dim2, 1, 1) IN (SELECT substring(dim1, 1, 1) FROM druid.foo WHERE dim1 <> '')"
        + "group by dim2",
        ImmutableList.<Query>of(
            GroupByQuery.builder()
                        .setDataSource(CalciteTests.DATASOURCE1)
                        .setInterval(QSS(Filtration.eternity()))
                        .setGranularity(QueryGranularities.ALL)
                        .setDimFilter(NOT(SELECTOR("dim1", "", null)))
                        .setDimensions(
                            DIMS(new ExtractionDimensionSpec("dim1", "d0", new SubstringDimExtractionFn(0, 1)))
                        )
                        .setContext(QUERY_CONTEXT_DEFAULT)
                        .build(),
            GroupByQuery.builder()
                        .setDataSource(CalciteTests.DATASOURCE1)
                        .setInterval(QSS(Filtration.eternity()))
                        .setGranularity(QueryGranularities.ALL)
                        .setDimFilter(
                            IN(
                                "dim2",
                                ImmutableList.of("1", "2", "a", "d"),
                                new SubstringDimExtractionFn(0, 1)
                            )
                        )
                        .setDimensions(DIMS(new DefaultDimensionSpec("dim2", "d0")))
                        .setAggregatorSpecs(AGGS(new CountAggregatorFactory("a0")))
                        .setContext(QUERY_CONTEXT_DEFAULT)
                        .build()
        ),
        ImmutableList.of(
            new Object[]{"a", 2L},
            new Object[]{"abc", 1L}
        )
    );
  }

  @Test
  public void testUnicodeFilterAndGroupBy() throws Exception
  {
    testQuery(
        "SELECT\n"
        + "  dim1,\n"
        + "  dim2,\n"
        + "  COUNT(*)\n"
        + "FROM foo2\n"
        + "WHERE\n"
        + "  dim1 LIKE U&'\u05D3\\05E8%'\n" // First char is actually in the string; second is a SQL U& escape
        + "  OR dim1 = 'друид'\n"
        + "GROUP BY dim1, dim2",
        ImmutableList.<Query>of(
            GroupByQuery.builder()
                        .setDataSource(CalciteTests.DATASOURCE2)
                        .setInterval(QSS(Filtration.eternity()))
                        .setGranularity(QueryGranularities.ALL)
                        .setDimFilter(OR(
                            new LikeDimFilter("dim1", "דר%", null, null),
                            new SelectorDimFilter("dim1", "друид", null)
                        ))
                        .setDimensions(DIMS(
                            new DefaultDimensionSpec("dim1", "d0"),
                            new DefaultDimensionSpec("dim2", "d1")
                        ))
                        .setAggregatorSpecs(AGGS(new CountAggregatorFactory("a0")))
                        .setContext(QUERY_CONTEXT_DEFAULT)
                        .build()
        ),
        ImmutableList.of(
            new Object[]{"друид", "ru", 1L},
            new Object[]{"דרואיד", "he", 1L}
        )
    );
  }

  private void testQuery(
      final String sql,
      final List<Query> expectedQueries,
      final List<Object[]> expectedResults
  ) throws Exception
  {
    testQuery(
        PlannerContext.create(PLANNER_CONFIG_DEFAULT, QUERY_CONTEXT_DEFAULT),
        sql,
        expectedQueries,
        expectedResults
    );
  }

  private void testQuery(
      final PlannerConfig plannerConfig,
      final String sql,
      final List<Query> expectedQueries,
      final List<Object[]> expectedResults
  ) throws Exception
  {
    testQuery(PlannerContext.create(plannerConfig, QUERY_CONTEXT_DEFAULT), sql, expectedQueries, expectedResults);
  }

  private void testQuery(
      final PlannerContext plannerContext,
      final String sql,
      final List<Query> expectedQueries,
      final List<Object[]> expectedResults
  ) throws Exception
  {
    log.info("SQL: %s", sql);
    queryLogHook.clearRecordedQueries();
    final List<Object[]> plannerResults = getResults(plannerContext, sql);
    verifyResults(sql, expectedQueries, expectedResults, plannerResults);
  }

  private List<Object[]> getResults(
      final PlannerContext plannerContext,
      final String sql
  ) throws Exception
  {
    final PlannerConfig plannerConfig = plannerContext.getPlannerConfig();
    final DruidSchema druidSchema = CalciteTests.createMockSchema(walker, plannerConfig);
    final SchemaPlus rootSchema = Calcites.createRootSchema(druidSchema);
    final DruidOperatorTable operatorTable = CalciteTests.createOperatorTable();
    final PlannerFactory plannerFactory = new PlannerFactory(rootSchema, walker, operatorTable, plannerConfig);
    try (DruidPlanner planner = plannerFactory.createPlanner(plannerContext.getQueryContext())) {
      final PlannerResult plan = planner.plan(sql);
      return Sequences.toList(plan.run(), Lists.<Object[]>newArrayList());
    }
  }

  private void verifyResults(
      final String sql,
      final List<Query> expectedQueries,
      final List<Object[]> expectedResults,
      final List<Object[]> results
  )
  {
    for (int i = 0; i < results.size(); i++) {
      log.info("row #%d: %s", i, Arrays.toString(results.get(i)));
    }

    Assert.assertEquals(String.format("result count: %s", sql), expectedResults.size(), results.size());
    for (int i = 0; i < results.size(); i++) {
      Assert.assertArrayEquals(
          String.format("result #%d: %s", i + 1, sql),
          expectedResults.get(i),
          results.get(i)
      );
    }

    if (expectedQueries != null) {
      final List<Query> recordedQueries = queryLogHook.getRecordedQueries();

      Assert.assertEquals(
          String.format("query count: %s", sql),
          expectedQueries.size(),
          recordedQueries.size()
      );
      for (int i = 0; i < expectedQueries.size(); i++) {
        Assert.assertEquals(
            String.format("query #%d: %s", i + 1, sql),
            expectedQueries.get(i),
            recordedQueries.get(i)
        );
      }
    }
  }

  // Generate timestamps for expected results
  private static long T(final String timeString)
  {
    return Calcites.jodaToCalciteTimestamp(new DateTime(timeString), DateTimeZone.UTC);
  }

  // Generate timestamps for expected results
  private static long T(final String timeString, final String timeZoneString)
  {
    final DateTimeZone timeZone = DateTimeZone.forID(timeZoneString);
    return Calcites.jodaToCalciteTimestamp(new DateTime(timeString, timeZone), timeZone);
  }

  // Generate day numbers for expected results
  private static int D(final String dayString)
  {
    return (int) (new Interval(T("1970"), T(dayString)).toDurationMillis() / (86400L * 1000L));
  }

  private static QuerySegmentSpec QSS(final Interval... intervals)
  {
    return new MultipleIntervalSegmentSpec(Arrays.asList(intervals));
  }

  private static AndDimFilter AND(DimFilter... filters)
  {
    return new AndDimFilter(Arrays.asList(filters));
  }

  private static OrDimFilter OR(DimFilter... filters)
  {
    return new OrDimFilter(Arrays.asList(filters));
  }

  private static NotDimFilter NOT(DimFilter filter)
  {
    return new NotDimFilter(filter);
  }

  private static InDimFilter IN(String dimension, List<String> values, ExtractionFn extractionFn)
  {
    return new InDimFilter(dimension, values, extractionFn);
  }

  private static SelectorDimFilter SELECTOR(final String fieldName, final String value, final ExtractionFn extractionFn)
  {
    return new SelectorDimFilter(fieldName, value, extractionFn);
  }

  private static DimFilter NUMERIC_SELECTOR(
      final String fieldName,
      final String value,
      final ExtractionFn extractionFn
  )
  {
    // We use Bound filters for numeric equality to achieve "10.0" = "10"
    return BOUND(fieldName, value, value, false, false, extractionFn, StringComparators.NUMERIC);
  }

  private static BoundDimFilter BOUND(
      final String fieldName,
      final String lower,
      final String upper,
      final boolean lowerStrict,
      final boolean upperStrict,
      final ExtractionFn extractionFn,
      final StringComparator comparator
  )
  {
    return new BoundDimFilter(fieldName, lower, upper, lowerStrict, upperStrict, null, extractionFn, comparator);
  }

  private static BoundDimFilter TIME_BOUND(final Object intervalObj)
  {
    final Interval interval = new Interval(intervalObj);
    return new BoundDimFilter(
        Column.TIME_COLUMN_NAME,
        String.valueOf(interval.getStartMillis()),
        String.valueOf(interval.getEndMillis()),
        false,
        true,
        null,
        null,
        StringComparators.NUMERIC
    );
  }

  private static CascadeExtractionFn CASCADE(final ExtractionFn... fns)
  {
    return new CascadeExtractionFn(fns);
  }

  private static List<DimensionSpec> DIMS(final DimensionSpec... dimensionSpecs)
  {
    return Arrays.asList(dimensionSpecs);
  }

  private static List<AggregatorFactory> AGGS(final AggregatorFactory... aggregators)
  {
    return Arrays.asList(aggregators);
  }
}<|MERGE_RESOLUTION|>--- conflicted
+++ resolved
@@ -602,6 +602,7 @@
                         .setGranularity(QueryGranularities.ALL)
                         .setDimensions(DIMS(new DefaultDimensionSpec("cnt", "d0", ValueType.LONG)))
                         .setAggregatorSpecs(AGGS(new CountAggregatorFactory("a0")))
+                        .setContext(QUERY_CONTEXT_DEFAULT)
                         .build()
         ),
         ImmutableList.of(
@@ -622,6 +623,7 @@
                         .setGranularity(QueryGranularities.ALL)
                         .setDimensions(DIMS(new DefaultDimensionSpec("m1", "d0", ValueType.FLOAT)))
                         .setAggregatorSpecs(AGGS(new CountAggregatorFactory("a0")))
+                        .setContext(QUERY_CONTEXT_DEFAULT)
                         .build()
         ),
         ImmutableList.of(
@@ -647,7 +649,7 @@
                   .granularity(QueryGranularities.ALL)
                   .aggregators(AGGS(new CountAggregatorFactory("a0")))
                   .filters(SELECTOR("m1", "1.0", null))
-                  .context(TIMESERIES_CONTEXT)
+                  .context(TIMESERIES_CONTEXT_DEFAULT)
                   .build()
         ),
         ImmutableList.of(
@@ -682,6 +684,7 @@
                                 )
                             )
                         )
+                        .setContext(QUERY_CONTEXT_DEFAULT)
                         .build()
         ),
         ImmutableList.of(
@@ -709,15 +712,6 @@
         "SELECT COUNT(*) FROM druid.foo WHERE CHARACTER_LENGTH(dim1) = CHARACTER_LENGTH(dim2)", // Similar to above
         "SELECT CHARACTER_LENGTH(dim1) + 1 FROM druid.foo GROUP BY CHARACTER_LENGTH(dim1) + 1", // Group by math
         "SELECT COUNT(*) FROM druid.foo x, druid.foo y", // Self-join
-<<<<<<< HEAD
-        "SELECT dim1, SUM(m1) AS m1_sum FROM druid.foo GROUP BY dim1 HAVING SUM(m1) > 1", // HAVING on float
-=======
-        "SELECT\n"
-        + "  (CAST(__time AS DATE) + EXTRACT(HOUR FROM __time) * INTERVAL '1' HOUR) AS t,\n"
-        + "  SUM(cnt) AS cnt\n"
-        + "FROM druid.foo\n"
-        + "GROUP BY (CAST(__time AS DATE) + EXTRACT(HOUR FROM __time) * INTERVAL '1' HOUR)", // Time arithmetic
->>>>>>> ca2b04f0
         "SELECT SUBSTRING(dim1, 2) FROM druid.foo GROUP BY dim1", // Project a dimension from GROUP BY
         "SELECT dim1 FROM druid.foo GROUP BY dim1 ORDER BY SUBSTRING(dim1, 2)" // ORDER BY projection
     );
@@ -3142,7 +3136,7 @@
                                 new ExtractionDimensionSpec(
                                     "__time",
                                     "d0",
-<<<<<<< HEAD
+                                    ValueType.LONG,
                                     new TimeFormatExtractionFn(
                                         "Y",
                                         DateTimeZone.UTC,
@@ -3150,10 +3144,6 @@
                                         QueryGranularities.NONE,
                                         true
                                     )
-=======
-                                    ValueType.LONG,
-                                    new TimeFormatExtractionFn("Y", null, null, QueryGranularities.NONE, true)
->>>>>>> ca2b04f0
                                 )
                             )
                         )
@@ -3198,19 +3188,13 @@
                                 new ExtractionDimensionSpec(
                                     "__time",
                                     "d0",
-<<<<<<< HEAD
+                                    ValueType.LONG,
                                     new TimeFormatExtractionFn(
                                         "Y",
                                         DateTimeZone.UTC,
                                         null,
                                         QueryGranularities.YEAR,
                                         true
-=======
-                                    ValueType.LONG,
-                                    CASCADE(
-                                        new TimeFormatExtractionFn(null, null, null, QueryGranularities.YEAR, true),
-                                        new TimeFormatExtractionFn("Y", null, null, QueryGranularities.NONE, true)
->>>>>>> ca2b04f0
                                     )
                                 )
                             )
@@ -3245,6 +3229,7 @@
                                 new ExtractionDimensionSpec(
                                     "__time",
                                     "d0",
+                                    ValueType.LONG,
                                     new TimeFormatExtractionFn(
                                         "Y",
                                         DateTimeZone.forID(LOS_ANGELES),
