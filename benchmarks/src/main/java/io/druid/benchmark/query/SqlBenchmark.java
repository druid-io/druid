/*
 * Licensed to Metamarkets Group Inc. (Metamarkets) under one
 * or more contributor license agreements. See the NOTICE file
 * distributed with this work for additional information
 * regarding copyright ownership. Metamarkets licenses this file
 * to you under the Apache License, Version 2.0 (the
 * "License"); you may not use this file except in compliance
 * with the License. You may obtain a copy of the License at
 *
 * http://www.apache.org/licenses/LICENSE-2.0
 *
 * Unless required by applicable law or agreed to in writing,
 * software distributed under the License is distributed on an
 * "AS IS" BASIS, WITHOUT WARRANTIES OR CONDITIONS OF ANY
 * KIND, either express or implied. See the License for the
 * specific language governing permissions and limitations
 * under the License.
 */

package io.druid.benchmark.query;

import com.google.common.collect.Lists;
import com.google.common.collect.Maps;
import com.google.common.io.Files;
import io.druid.benchmark.datagen.BenchmarkSchemaInfo;
import io.druid.benchmark.datagen.BenchmarkSchemas;
import io.druid.benchmark.datagen.SegmentGenerator;
import io.druid.data.input.Row;
import io.druid.java.util.common.Intervals;
import io.druid.java.util.common.granularity.Granularities;
import io.druid.java.util.common.guava.Sequence;
import io.druid.java.util.common.guava.Sequences;
import io.druid.java.util.common.logger.Logger;
import io.druid.query.QueryPlus;
import io.druid.query.QueryRunnerFactoryConglomerate;
import io.druid.query.aggregation.AggregatorFactory;
import io.druid.query.aggregation.CountAggregatorFactory;
import io.druid.query.dimension.DefaultDimensionSpec;
import io.druid.query.dimension.DimensionSpec;
import io.druid.query.groupby.GroupByQuery;
import io.druid.segment.QueryableIndex;
import io.druid.server.security.AllowAllAuthenticator;
import io.druid.server.security.AllowAllAuthorizer;
import io.druid.server.security.AuthConfig;
import io.druid.server.security.Authenticator;
import io.druid.server.security.AuthenticatorMapper;
import io.druid.server.security.Authorizer;
import io.druid.server.security.AuthorizerMapper;
import io.druid.sql.calcite.planner.DruidPlanner;
import io.druid.sql.calcite.planner.PlannerConfig;
import io.druid.sql.calcite.planner.PlannerFactory;
import io.druid.sql.calcite.planner.PlannerResult;
import io.druid.sql.calcite.util.CalciteTests;
import io.druid.sql.calcite.util.SpecificSegmentsQuerySegmentWalker;
import io.druid.timeline.DataSegment;
import io.druid.timeline.partition.LinearShardSpec;
import org.apache.commons.io.FileUtils;
import org.openjdk.jmh.annotations.Benchmark;
import org.openjdk.jmh.annotations.BenchmarkMode;
import org.openjdk.jmh.annotations.Fork;
import org.openjdk.jmh.annotations.Level;
import org.openjdk.jmh.annotations.Measurement;
import org.openjdk.jmh.annotations.Mode;
import org.openjdk.jmh.annotations.OutputTimeUnit;
import org.openjdk.jmh.annotations.Param;
import org.openjdk.jmh.annotations.Scope;
import org.openjdk.jmh.annotations.Setup;
import org.openjdk.jmh.annotations.State;
import org.openjdk.jmh.annotations.TearDown;
import org.openjdk.jmh.annotations.Warmup;
import org.openjdk.jmh.infra.Blackhole;

import java.io.File;
import java.util.ArrayList;
import java.util.Arrays;
import java.util.Map;
import java.util.concurrent.TimeUnit;

/**
 * Benchmark that compares the same groupBy query through the native query layer and through the SQL layer.
 */
@State(Scope.Benchmark)
@Fork(value = 1)
@Warmup(iterations = 15)
@Measurement(iterations = 30)
public class SqlBenchmark
{
  @Param({"200000", "1000000"})
  private int rowsPerSegment;

  private static final Logger log = new Logger(SqlBenchmark.class);
  private static final int RNG_SEED = 9999;

  private File tmpDir;
  private SegmentGenerator segmentGenerator;
  private SpecificSegmentsQuerySegmentWalker walker;
  private PlannerFactory plannerFactory;
  private GroupByQuery groupByQuery;
  private String sqlQuery;

  @Setup(Level.Trial)
  public void setup() throws Exception
  {
    tmpDir = Files.createTempDir();
    log.info("Starting benchmark setup using tmpDir[%s], rows[%,d].", tmpDir, rowsPerSegment);

    final BenchmarkSchemaInfo schemaInfo = BenchmarkSchemas.SCHEMA_MAP.get("basic");

    final DataSegment dataSegment = DataSegment.builder()
                                               .dataSource("foo")
                                               .interval(schemaInfo.getDataInterval())
                                               .version("1")
                                               .shardSpec(new LinearShardSpec(0))
                                               .build();

    this.segmentGenerator = new SegmentGenerator();

    final QueryableIndex index = segmentGenerator.generate(dataSegment, schemaInfo, rowsPerSegment);
    final QueryRunnerFactoryConglomerate conglomerate = CalciteTests.queryRunnerFactoryConglomerate();
    final PlannerConfig plannerConfig = new PlannerConfig();

    this.walker = new SpecificSegmentsQuerySegmentWalker(conglomerate).add(dataSegment, index);
    final Map<String, Authenticator> defaultMap = Maps.newHashMap();
    defaultMap.put("allowAll", new AllowAllAuthenticator());
    plannerFactory = new PlannerFactory(
        CalciteTests.createMockSchema(walker, plannerConfig),
        CalciteTests.createMockQueryLifecycleFactory(walker),
        CalciteTests.createOperatorTable(),
        CalciteTests.createExprMacroTable(),
        plannerConfig,
<<<<<<< HEAD
        new AuthConfig(),
        new AuthenticatorMapper(defaultMap, "allowAll"),
        new AuthorizerMapper(null) {
          @Override
          public Authorizer getAuthorizer(String name)
          {
            return new AllowAllAuthorizer();
          }
        }
=======
        CalciteTests.getJsonMapper()
>>>>>>> 33c0928b
    );
    groupByQuery = GroupByQuery
        .builder()
        .setDataSource("foo")
        .setInterval(Intervals.ETERNITY)
        .setDimensions(
            Arrays.<DimensionSpec>asList(
                new DefaultDimensionSpec("dimZipf", "d0"),
                new DefaultDimensionSpec("dimSequential", "d1")
            )
        )
        .setAggregatorSpecs(Arrays.<AggregatorFactory>asList(new CountAggregatorFactory("c")))
        .setGranularity(Granularities.ALL)
        .build();

    sqlQuery = "SELECT\n"
               + "  dimZipf AS d0,"
               + "  dimSequential AS d1,\n"
               + "  COUNT(*) AS c\n"
               + "FROM druid.foo\n"
               + "GROUP BY dimZipf, dimSequential";
  }

  @TearDown(Level.Trial)
  public void tearDown() throws Exception
  {
    if (walker != null) {
      walker.close();
      walker = null;
    }

    if (segmentGenerator != null) {
      segmentGenerator.close();
      segmentGenerator = null;
    }

    if (tmpDir != null) {
      FileUtils.deleteDirectory(tmpDir);
    }
  }

  @Benchmark
  @BenchmarkMode(Mode.AverageTime)
  @OutputTimeUnit(TimeUnit.MILLISECONDS)
  public void queryNative(Blackhole blackhole) throws Exception
  {
    final Sequence<Row> resultSequence = QueryPlus.wrap(groupByQuery).run(walker, Maps.newHashMap());
    final ArrayList<Row> resultList = Sequences.toList(resultSequence, Lists.<Row>newArrayList());

    for (Row row : resultList) {
      blackhole.consume(row);
    }
  }

  @Benchmark
  @BenchmarkMode(Mode.AverageTime)
  @OutputTimeUnit(TimeUnit.MILLISECONDS)
  public void queryPlanner(Blackhole blackhole) throws Exception
  {
    try (final DruidPlanner planner = plannerFactory.createPlanner(null)) {
      final PlannerResult plannerResult = planner.plan(sqlQuery);
      final ArrayList<Object[]> results = Sequences.toList(plannerResult.run(), Lists.<Object[]>newArrayList());
      blackhole.consume(results);
    }
  }
}<|MERGE_RESOLUTION|>--- conflicted
+++ resolved
@@ -128,7 +128,6 @@
         CalciteTests.createOperatorTable(),
         CalciteTests.createExprMacroTable(),
         plannerConfig,
-<<<<<<< HEAD
         new AuthConfig(),
         new AuthenticatorMapper(defaultMap, "allowAll"),
         new AuthorizerMapper(null) {
@@ -137,10 +136,8 @@
           {
             return new AllowAllAuthorizer();
           }
-        }
-=======
+        },
         CalciteTests.getJsonMapper()
->>>>>>> 33c0928b
     );
     groupByQuery = GroupByQuery
         .builder()
