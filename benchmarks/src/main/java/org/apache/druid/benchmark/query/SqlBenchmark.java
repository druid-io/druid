--- conflicted
+++ resolved
@@ -180,7 +180,6 @@
     final SegmentGenerator segmentGenerator = closer.register(new SegmentGenerator());
     log.info("Starting benchmark setup using cacheDir[%s], rows[%,d].", segmentGenerator.getCacheDir(), rowsPerSegment);
     final QueryableIndex index = segmentGenerator.generate(dataSegment, schemaInfo, Granularities.NONE, rowsPerSegment);
-<<<<<<< HEAD
 
     final Pair<QueryRunnerFactoryConglomerate, Closer> conglomerate = CalciteTests.createQueryRunnerFactoryConglomerate();
     closer.register(conglomerate.rhs);
@@ -192,19 +191,9 @@
     closer.register(walker);
 
     final DruidSchema druidSchema = CalciteTests.createMockSchema(conglomerate.lhs, walker, plannerConfig);
-    final SystemSchema systemSchema = CalciteTests.createMockSystemSchema(druidSchema, walker);
+    final SystemSchema systemSchema = CalciteTests.createMockSystemSchema(druidSchema, walker, plannerConfig);
 
     plannerFactory = new PlannerFactory(
-=======
-    final Pair<QueryRunnerFactoryConglomerate, Closer> conglomerateCloserPair = CalciteTests
-        .createQueryRunnerFactoryConglomerate();
-    final QueryRunnerFactoryConglomerate conglomerate = conglomerateCloserPair.lhs;
-    final PlannerConfig plannerConfig = new PlannerConfig();
-    final DruidSchema druidSchema = CalciteTests.createMockSchema(conglomerate, walker, plannerConfig);
-    final SystemSchema systemSchema = CalciteTests.createMockSystemSchema(druidSchema, walker, plannerConfig);
-    this.walker = new SpecificSegmentsQuerySegmentWalker(conglomerate).add(dataSegment, index);
-    final PlannerFactory plannerFactory = new PlannerFactory(
->>>>>>> 80a2ef7b
         druidSchema,
         systemSchema,
         CalciteTests.createMockQueryLifecycleFactory(walker, conglomerate.lhs),
