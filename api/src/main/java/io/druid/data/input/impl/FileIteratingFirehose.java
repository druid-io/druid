--- conflicted
+++ resolved
@@ -63,14 +63,7 @@
   public boolean hasMore()
   {
     while ((lineIterator == null || !lineIterator.hasNext()) && lineIterators.hasNext()) {
-<<<<<<< HEAD
-      if (lineIterator != null) {
-        lineIterator.close();
-      }
-      lineIterator = lineIterators.next();
-=======
       lineIterator = getNextLineIterator();
->>>>>>> 50a4ec2b
     }
 
     return lineIterator != null && lineIterator.hasNext();
