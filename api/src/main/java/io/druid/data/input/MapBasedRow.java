--- conflicted
+++ resolved
@@ -25,11 +25,7 @@
 import io.druid.java.util.common.DateTimes;
 import org.joda.time.DateTime;
 
-<<<<<<< HEAD
 import javax.annotation.Nullable;
-import java.util.Collections;
-=======
->>>>>>> 5da0241a
 import java.util.List;
 import java.util.Map;
 
@@ -92,88 +88,9 @@
   }
 
   @Override
-<<<<<<< HEAD
-  @Nullable
-  public Float getFloatMetric(String metric)
-  {
-    Object metricValue = event.get(metric);
-
-    if (metricValue == null) {
-      return null;
-    }
-
-    if (metricValue instanceof Float) {
-      return (Float) metricValue;
-    } else if (metricValue instanceof Number) {
-      return ((Number) metricValue).floatValue();
-    } else if (metricValue instanceof String) {
-      try {
-        return Float.valueOf(((String) metricValue).replace(",", ""));
-      }
-      catch (Exception e) {
-        throw new ParseException(e, "Unable to parse metrics[%s], value[%s]", metric, metricValue);
-      }
-    } else {
-      throw new ParseException("Unknown type[%s]", metricValue.getClass());
-    }
-  }
-
-  @Override
-  @Nullable
-  public Long getLongMetric(String metric)
-  {
-    Object metricValue = event.get(metric);
-
-    if (metricValue == null) {
-      return null;
-    }
-
-    if (metricValue instanceof Long) {
-      return (Long) metricValue;
-    } else if (metricValue instanceof Number) {
-      return ((Number) metricValue).longValue();
-    } else if (metricValue instanceof String) {
-      try {
-        String s = ((String) metricValue).replace(",", "");
-        return LONG_PAT.matcher(s).matches() ? Long.valueOf(s) : Double.valueOf(s).longValue();
-      }
-      catch (Exception e) {
-        throw new ParseException(e, "Unable to parse metrics[%s], value[%s]", metric, metricValue);
-      }
-    } else {
-      throw new ParseException("Unknown type[%s]", metricValue.getClass());
-    }
-  }
-
-  @Override
-  @Nullable
-  public Double getDoubleMetric(String metric)
-  {
-    Object metricValue = event.get(metric);
-
-    if (metricValue == null) {
-      return null;
-    }
-
-    if (metricValue instanceof Double) {
-      return (Double) metricValue;
-    } else if (metricValue instanceof Number) {
-      return ((Number) metricValue).doubleValue();
-    } else if (metricValue instanceof String) {
-      try {
-        return Double.valueOf(((String) metricValue).replace(",", ""));
-      }
-      catch (Exception e) {
-        throw new ParseException(e, "Unable to parse metrics[%s], value[%s]", metric, metricValue);
-      }
-    } else {
-      throw new ParseException("Unknown type[%s]", metricValue.getClass());
-    }
-=======
   public Number getMetric(String metric)
   {
     return Rows.objectToNumber(metric, event.get(metric));
->>>>>>> 5da0241a
   }
 
   @Override
