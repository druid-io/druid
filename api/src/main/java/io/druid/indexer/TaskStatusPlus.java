/*
 * Licensed to Metamarkets Group Inc. (Metamarkets) under one
 * or more contributor license agreements. See the NOTICE file
 * distributed with this work for additional information
 * regarding copyright ownership. Metamarkets licenses this file
 * to you under the Apache License, Version 2.0 (the
 * "License"); you may not use this file except in compliance
 * with the License. You may obtain a copy of the License at
 *
 * http://www.apache.org/licenses/LICENSE-2.0
 *
 * Unless required by applicable law or agreed to in writing,
 * software distributed under the License is distributed on an
 * "AS IS" BASIS, WITHOUT WARRANTIES OR CONDITIONS OF ANY
 * KIND, either express or implied. See the License for the
 * specific language governing permissions and limitations
 * under the License.
 */

package io.druid.indexer;

import com.fasterxml.jackson.annotation.JsonCreator;
import com.fasterxml.jackson.annotation.JsonProperty;
import com.google.common.base.Preconditions;
import org.joda.time.DateTime;

import javax.annotation.Nullable;
import java.util.Objects;

public class TaskStatusPlus
{
  private final String id;
  private final String type;
  private final DateTime createdTime;
  private final DateTime queueInsertionTime;
  private final TaskState state;
  private final Long duration;
  private final TaskLocation location;
  private final String dataSource;

  @Nullable
  private final String errorMsg;

  @JsonCreator
  public TaskStatusPlus(
      @JsonProperty("id") String id,
      @JsonProperty("type") @Nullable String type, // nullable for backward compatibility
      @JsonProperty("createdTime") DateTime createdTime,
      @JsonProperty("queueInsertionTime") DateTime queueInsertionTime,
      @JsonProperty("statusCode") @Nullable TaskState state,
      @JsonProperty("duration") @Nullable Long duration,
      @JsonProperty("location") TaskLocation location,
<<<<<<< HEAD
      @JsonProperty("dataSource") String dataSource,
=======
      @JsonProperty("dataSource") @Nullable String dataSource, // nullable for backward compatibility
>>>>>>> dc786ebc
      @JsonProperty("errorMsg") @Nullable String errorMsg
  )
  {
    if (state != null && state.isComplete()) {
      Preconditions.checkNotNull(duration, "duration");
    }
    this.id = Preconditions.checkNotNull(id, "id");
    this.type = type;
    this.createdTime = Preconditions.checkNotNull(createdTime, "createdTime");
    this.queueInsertionTime = Preconditions.checkNotNull(queueInsertionTime, "queueInsertionTime");
    this.state = state;
    this.duration = duration;
    this.location = Preconditions.checkNotNull(location, "location");
    this.dataSource = dataSource;
    this.errorMsg = errorMsg;
  }

  @JsonProperty
  public String getId()
  {
    return id;
  }

  @Nullable
  @JsonProperty
  public String getType()
  {
    return type;
  }

  @JsonProperty
  public DateTime getCreatedTime()
  {
    return createdTime;
  }

  @JsonProperty
  public DateTime getQueueInsertionTime()
  {
    return queueInsertionTime;
  }

  @Nullable
  @JsonProperty("statusCode")
  public TaskState getState()
  {
    return state;
  }

  @Nullable
  @JsonProperty
  public Long getDuration()
  {
    return duration;
  }

  @JsonProperty
  public TaskLocation getLocation()
  {
    return location;
  }

  @JsonProperty
  public String getDataSource()
  {
    return dataSource;
  }

  @Nullable
  @JsonProperty("errorMsg")
  public String getErrorMsg()
  {
    return errorMsg;
  }

  @Override
  public boolean equals(Object o)
  {
    if (this == o) {
      return true;
    }
    if (o == null || getClass() != o.getClass()) {
      return false;
    }
    TaskStatusPlus that = (TaskStatusPlus) o;
    return Objects.equals(getId(), that.getId()) &&
           Objects.equals(getType(), that.getType()) &&
           Objects.equals(getCreatedTime(), that.getCreatedTime()) &&
           Objects.equals(getQueueInsertionTime(), that.getQueueInsertionTime()) &&
           getState() == that.getState() &&
           Objects.equals(getDuration(), that.getDuration()) &&
           Objects.equals(getLocation(), that.getLocation()) &&
           Objects.equals(getDataSource(), that.getDataSource()) &&
           Objects.equals(getErrorMsg(), that.getErrorMsg());
  }

  @Override
  public int hashCode()
  {
    return Objects.hash(
        getId(),
        getType(),
        getCreatedTime(),
        getQueueInsertionTime(),
        getState(),
        getDuration(),
        getLocation(),
        getDataSource(),
        getErrorMsg()
    );
  }

  @Override
  public String toString()
  {
    return "TaskStatusPlus{" +
           "id='" + id + '\'' +
           ", type='" + type + '\'' +
           ", createdTime=" + createdTime +
           ", queueInsertionTime=" + queueInsertionTime +
           ", state=" + state +
           ", duration=" + duration +
           ", location=" + location +
           ", dataSource='" + dataSource + '\'' +
           ", errorMsg='" + errorMsg + '\'' +
           '}';
  }
}<|MERGE_RESOLUTION|>--- conflicted
+++ resolved
@@ -50,11 +50,7 @@
       @JsonProperty("statusCode") @Nullable TaskState state,
       @JsonProperty("duration") @Nullable Long duration,
       @JsonProperty("location") TaskLocation location,
-<<<<<<< HEAD
-      @JsonProperty("dataSource") String dataSource,
-=======
       @JsonProperty("dataSource") @Nullable String dataSource, // nullable for backward compatibility
->>>>>>> dc786ebc
       @JsonProperty("errorMsg") @Nullable String errorMsg
   )
   {
