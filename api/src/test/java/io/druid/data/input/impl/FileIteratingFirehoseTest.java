/*
 * Licensed to Metamarkets Group Inc. (Metamarkets) under one
 * or more contributor license agreements. See the NOTICE file
 * distributed with this work for additional information
 * regarding copyright ownership. Metamarkets licenses this file
 * to you under the Apache License, Version 2.0 (the
 * "License"); you may not use this file except in compliance
 * with the License. You may obtain a copy of the License at
 *
 * http://www.apache.org/licenses/LICENSE-2.0
 *
 * Unless required by applicable law or agreed to in writing,
 * software distributed under the License is distributed on an
 * "AS IS" BASIS, WITHOUT WARRANTIES OR CONDITIONS OF ANY
 * KIND, either express or implied. See the License for the
 * specific language governing permissions and limitations
 * under the License.
 */

package io.druid.data.input.impl;

import com.google.common.base.Joiner;
import com.google.common.collect.ImmutableList;
import com.google.common.collect.Lists;
import org.apache.commons.io.LineIterator;
import org.junit.Assert;
import org.junit.Test;
import org.junit.runner.RunWith;
import org.junit.runners.Parameterized;
import org.junit.runners.Parameterized.Parameters;

import java.io.IOException;
import java.io.StringReader;
import java.util.ArrayList;
import java.util.Arrays;
import java.util.Collection;
import java.util.List;
import java.util.stream.Collectors;

@RunWith(Parameterized.class)
public class FileIteratingFirehoseTest
{
  @Parameters(name = "{0}, {1}")
  public static Collection<Object[]> constructorFeeder() throws IOException
  {
    final List<List<String>> inputTexts = ImmutableList.of(
        ImmutableList.of("2000,foo"),
        ImmutableList.of("2000,foo\n2000,bar\n"),
        ImmutableList.of("2000,foo\n2000,bar\n", "2000,baz"),
        ImmutableList.of("2000,foo\n2000,bar\n", "", "2000,baz"),
        ImmutableList.of("2000,foo\n2000,bar\n", "", "2000,baz", ""),
        ImmutableList.of("2000,foo\n2000,bar\n2000,baz", "", "2000,baz", "2000,foo\n2000,bar\n3000,baz"),
        ImmutableList.of(""),
        ImmutableList.of()
    );

    final List<Object[]> args = new ArrayList<>();
    for (int numSkipHeadRows = 0; numSkipHeadRows < 3; numSkipHeadRows++) {
      for (List<String> texts : inputTexts) {
        args.add(new Object[] {texts, numSkipHeadRows});
      }
    }

    return args;
  }

  private final StringInputRowParser parser;
  private final List<String> inputs;
  private final List<String> expectedResults;

  public FileIteratingFirehoseTest(List<String> texts, int numSkipHeadRows)
  {
    parser = new StringInputRowParser(
        new CSVParseSpec(
            new TimestampSpec("ts", "auto", null),
            new DimensionsSpec(DimensionsSpec.getDefaultSchemas(ImmutableList.of("x")), null, null),
            ",",
            ImmutableList.of("ts", "x"),
            numSkipHeadRows
        ),
        null
    );

<<<<<<< HEAD
    this.inputs = texts;
    this.expectedResults = inputs.stream()
                                 .map(input -> input.split("\n"))
                                 .filter(lines -> numSkipHeadRows < lines.length)
                                 .flatMap(lines -> {
                                   final List<String> skippedLines = Arrays.asList(lines)
                                                                           .subList(numSkipHeadRows, lines.length);
                                   return skippedLines.stream()
                                                      .filter(line -> line.length() > 0)
                                                      .map(line -> line.split(",")[1])
                                                      .collect(Collectors.toList()).stream();
                                 })
                                 .collect(Collectors.toList());
  }
=======
      final StringInputRowParser parser = new StringInputRowParser(
          new CSVParseSpec(
              new TimestampSpec("ts", "auto", null),
              new DimensionsSpec(DimensionsSpec.getDefaultSchemas(ImmutableList.of("x")), null, null),
              ",",
              ImmutableList.of("ts", "x"),
              false
          ),
          null
      );
>>>>>>> 6ad82f59

  @Test
  public void testFirehose() throws Exception
  {
    final List<LineIterator> lineIterators = inputs.stream()
                                                   .map(s -> new LineIterator(new StringReader(s)))
                                                   .collect(Collectors.toList());

    final FileIteratingFirehose firehose = new FileIteratingFirehose(lineIterators.iterator(), parser);
    final List<String> results = Lists.newArrayList();

    while (firehose.hasMore()) {
      results.add(Joiner.on("|").join(firehose.nextRow().getDimension("x")));
    }

    Assert.assertEquals(expectedResults, results);
  }
}<|MERGE_RESOLUTION|>--- conflicted
+++ resolved
@@ -76,12 +76,12 @@
             new DimensionsSpec(DimensionsSpec.getDefaultSchemas(ImmutableList.of("x")), null, null),
             ",",
             ImmutableList.of("ts", "x"),
+            false,
             numSkipHeadRows
         ),
         null
     );
 
-<<<<<<< HEAD
     this.inputs = texts;
     this.expectedResults = inputs.stream()
                                  .map(input -> input.split("\n"))
@@ -96,18 +96,6 @@
                                  })
                                  .collect(Collectors.toList());
   }
-=======
-      final StringInputRowParser parser = new StringInputRowParser(
-          new CSVParseSpec(
-              new TimestampSpec("ts", "auto", null),
-              new DimensionsSpec(DimensionsSpec.getDefaultSchemas(ImmutableList.of("x")), null, null),
-              ",",
-              ImmutableList.of("ts", "x"),
-              false
-          ),
-          null
-      );
->>>>>>> 6ad82f59
 
   @Test
   public void testFirehose() throws Exception
