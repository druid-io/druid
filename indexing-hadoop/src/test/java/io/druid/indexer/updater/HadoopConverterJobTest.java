--- conflicted
+++ resolved
@@ -165,11 +165,8 @@
                             "\t",
                             "\u0001",
                             Arrays.asList(TestIndex.COLUMNS),
-<<<<<<< HEAD
+                            false,
                             0
-=======
-                            false
->>>>>>> 6ad82f59
                         ),
                         null
                     ),
