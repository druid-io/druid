--- conflicted
+++ resolved
@@ -266,11 +266,8 @@
                             new DimensionsSpec(null, null, null),
                             null,
                             ImmutableList.of("timestamp", "host", "visited"),
-<<<<<<< HEAD
+                            false,
                             0
-=======
-                            false
->>>>>>> 6ad82f59
                         ),
                         null
                     ),
