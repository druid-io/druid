/*
 * Licensed to Metamarkets Group Inc. (Metamarkets) under one
 * or more contributor license agreements. See the NOTICE file
 * distributed with this work for additional information
 * regarding copyright ownership. Metamarkets licenses this file
 * to you under the Apache License, Version 2.0 (the
 * "License"); you may not use this file except in compliance
 * with the License. You may obtain a copy of the License at
 *
 * http://www.apache.org/licenses/LICENSE-2.0
 *
 * Unless required by applicable law or agreed to in writing,
 * software distributed under the License is distributed on an
 * "AS IS" BASIS, WITHOUT WARRANTIES OR CONDITIONS OF ANY
 * KIND, either express or implied. See the License for the
 * specific language governing permissions and limitations
 * under the License.
 */

package io.druid.indexer;

import com.fasterxml.jackson.core.type.TypeReference;
import com.google.common.base.Optional;
import com.google.common.base.Throwables;
import com.google.common.collect.ImmutableMap;
import com.google.common.collect.Lists;
import com.google.common.collect.Maps;
import com.google.common.hash.HashFunction;
import com.google.common.hash.Hashing;
import com.google.common.io.Closeables;
import io.druid.data.input.InputRow;
import io.druid.data.input.Rows;
import io.druid.hll.HyperLogLogCollector;
import io.druid.java.util.common.DateTimes;
import io.druid.java.util.common.ISE;
import io.druid.java.util.common.StringUtils;
import io.druid.java.util.common.granularity.Granularity;
import io.druid.java.util.common.logger.Logger;
import io.druid.segment.indexing.granularity.UniformGranularitySpec;
import io.druid.timeline.partition.HashBasedNumberedShardSpec;
import io.druid.timeline.partition.NoneShardSpec;
import org.apache.hadoop.conf.Configurable;
import org.apache.hadoop.conf.Configuration;
import org.apache.hadoop.fs.FileSystem;
import org.apache.hadoop.fs.Path;
import org.apache.hadoop.io.BytesWritable;
import org.apache.hadoop.io.LongWritable;
import org.apache.hadoop.io.NullWritable;
import org.apache.hadoop.mapreduce.Job;
import org.apache.hadoop.mapreduce.Partitioner;
import org.apache.hadoop.mapreduce.Reducer;
import org.apache.hadoop.mapreduce.lib.output.FileOutputFormat;
import org.apache.hadoop.mapreduce.lib.output.SequenceFileOutputFormat;
import org.joda.time.DateTime;
import org.joda.time.DateTimeComparator;
import org.joda.time.Interval;

import java.io.IOException;
import java.io.OutputStream;
import java.nio.ByteBuffer;
import java.util.List;
import java.util.Map;
import java.util.Set;

/**
 * Determines appropriate ShardSpecs for a job by determining approximate cardinality of data set using HyperLogLog
 */
public class DetermineHashedPartitionsJob implements Jobby
{
  private static final Logger log = new Logger(DetermineHashedPartitionsJob.class);
  private final HadoopDruidIndexerConfig config;

  public DetermineHashedPartitionsJob(
      HadoopDruidIndexerConfig config
  )
  {
    this.config = config;
  }

  @Override
  public boolean run()
  {
    try {
      /*
       * Group by (timestamp, dimensions) so we can correctly count dimension values as they would appear
       * in the final segment.
       */
      final long startTime = System.currentTimeMillis();
      final Job groupByJob = Job.getInstance(
          new Configuration(),
          StringUtils.format("%s-determine_partitions_hashed-%s", config.getDataSource(), config.getIntervals())
      );

      JobHelper.injectSystemProperties(groupByJob);
      config.addJobProperties(groupByJob);
      groupByJob.setMapperClass(DetermineCardinalityMapper.class);
      groupByJob.setMapOutputKeyClass(LongWritable.class);
      groupByJob.setMapOutputValueClass(BytesWritable.class);
      groupByJob.setReducerClass(DetermineCardinalityReducer.class);
      groupByJob.setOutputKeyClass(NullWritable.class);
      groupByJob.setOutputValueClass(NullWritable.class);
      groupByJob.setOutputFormatClass(SequenceFileOutputFormat.class);
      groupByJob.setPartitionerClass(DetermineHashedPartitionsPartitioner.class);
      if (!config.getSegmentGranularIntervals().isPresent()) {
        groupByJob.setNumReduceTasks(1);
      } else {
        groupByJob.setNumReduceTasks(config.getSegmentGranularIntervals().get().size());
      }
      JobHelper.setupClasspath(
          JobHelper.distributedClassPath(config.getWorkingPath()),
          JobHelper.distributedClassPath(config.makeIntermediatePath()),
          groupByJob
      );

      config.addInputPaths(groupByJob);
      config.intoConfiguration(groupByJob);
      FileOutputFormat.setOutputPath(groupByJob, config.makeGroupedDataDir());

      groupByJob.submit();
      log.info("Job %s submitted, status available at: %s", groupByJob.getJobName(), groupByJob.getTrackingURL());

      if (!groupByJob.waitForCompletion(true)) {
        log.error("Job failed: %s", groupByJob.getJobID());
        return false;
      }

      /*
       * Load partitions and intervals determined by the previous job.
       */

      log.info("Job completed, loading up partitions for intervals[%s].", config.getSegmentGranularIntervals());
      FileSystem fileSystem = null;
      if (!config.getSegmentGranularIntervals().isPresent()) {
        final Path intervalInfoPath = config.makeIntervalInfoPath();
        fileSystem = intervalInfoPath.getFileSystem(groupByJob.getConfiguration());
        if (!Utils.exists(groupByJob, fileSystem, intervalInfoPath)) {
          throw new ISE("Path[%s] didn't exist!?", intervalInfoPath);
        }
        List<Interval> intervals = config.JSON_MAPPER.readValue(
            Utils.openInputStream(groupByJob, intervalInfoPath),
            new TypeReference<List<Interval>>() {}
        );
        config.setGranularitySpec(
            new UniformGranularitySpec(
                config.getGranularitySpec().getSegmentGranularity(),
                config.getGranularitySpec().getQueryGranularity(),
                config.getGranularitySpec().isRollup(),
                intervals
            )
        );
        log.info("Determined Intervals for Job [%s].", config.getSegmentGranularIntervals());
      }
      Map<Long, List<HadoopyShardSpec>> shardSpecs = Maps.newTreeMap(DateTimeComparator.getInstance());
      int shardCount = 0;
      for (Interval segmentGranularity : config.getSegmentGranularIntervals().get()) {
        DateTime bucket = segmentGranularity.getStart();

        final Path partitionInfoPath = config.makeSegmentPartitionInfoPath(segmentGranularity);
        if (fileSystem == null) {
          fileSystem = partitionInfoPath.getFileSystem(groupByJob.getConfiguration());
        }
        if (Utils.exists(groupByJob, fileSystem, partitionInfoPath)) {
          final Long numRows = config.JSON_MAPPER.readValue(
              Utils.openInputStream(groupByJob, partitionInfoPath),
              new TypeReference<Long>() {}
          );

          log.info("Found approximately [%,d] rows in data.", numRows);

          final int numberOfShards = (int) Math.ceil((double) numRows / config.getTargetPartitionSize());

          log.info("Creating [%,d] shards", numberOfShards);

          List<HadoopyShardSpec> actualSpecs = Lists.newArrayListWithExpectedSize(numberOfShards);
          if (numberOfShards == 1) {
            actualSpecs.add(new HadoopyShardSpec(NoneShardSpec.instance(), shardCount++));
          } else {
            for (int i = 0; i < numberOfShards; ++i) {
              actualSpecs.add(
                  new HadoopyShardSpec(
                      new HashBasedNumberedShardSpec(
                          i,
                          numberOfShards,
                          null,
                          HadoopDruidIndexerConfig.JSON_MAPPER
                      ),
                      shardCount++
                  )
              );
              log.info("DateTime[%s], partition[%d], spec[%s]", bucket, i, actualSpecs.get(i));
            }
          }

          shardSpecs.put(bucket.getMillis(), actualSpecs);

        } else {
          log.info("Path[%s] didn't exist!?", partitionInfoPath);
        }
      }
      config.setShardSpecs(shardSpecs);
      log.info(
          "DetermineHashedPartitionsJob took %d millis",
          (System.currentTimeMillis() - startTime)
      );

      return true;
    }
    catch (Exception e) {
      throw Throwables.propagate(e);
    }
  }

  public static class DetermineCardinalityMapper extends HadoopDruidIndexerMapper<LongWritable, BytesWritable>
  {
    private static HashFunction hashFunction = Hashing.murmur3_128();
    private Granularity rollupGranularity = null;
    private Map<Interval, HyperLogLogCollector> hyperLogLogs;
    private HadoopDruidIndexerConfig config;
    private boolean determineIntervals;

    @Override
    protected void setup(Context context)
        throws IOException, InterruptedException
    {
      super.setup(context);
      rollupGranularity = getConfig().getGranularitySpec().getQueryGranularity();
      config = HadoopDruidIndexerConfig.fromConfiguration(context.getConfiguration());
      Optional<Set<Interval>> intervals = config.getSegmentGranularIntervals();
      if (intervals.isPresent()) {
        determineIntervals = false;
        final ImmutableMap.Builder<Interval, HyperLogLogCollector> builder = ImmutableMap.builder();
        for (final Interval bucketInterval : intervals.get()) {
          builder.put(bucketInterval, HyperLogLogCollector.makeLatestCollector());
        }
        hyperLogLogs = builder.build();
      } else {
        determineIntervals = true;
        hyperLogLogs = Maps.newHashMap();
      }
    }

    @Override
    protected void innerMap(
        InputRow inputRow,
        Object value,
        Context context,
        boolean reportParseExceptions
    ) throws IOException, InterruptedException
    {

      final List<Object> groupKey = Rows.toGroupKey(
          rollupGranularity.bucketStart(inputRow.getTimestamp()).getMillis(),
          inputRow
      );
      Interval interval;
      if (determineIntervals) {
        interval = config.getGranularitySpec()
                         .getSegmentGranularity()
                         .bucket(DateTimes.utc(inputRow.getTimestampFromEpoch()));

        if (!hyperLogLogs.containsKey(interval)) {
          hyperLogLogs.put(interval, HyperLogLogCollector.makeLatestCollector());
        }
      } else {
        final Optional<Interval> maybeInterval = config.getGranularitySpec()
                                                       .bucketInterval(DateTimes.utc(inputRow.getTimestampFromEpoch()));

        if (!maybeInterval.isPresent()) {
          throw new ISE("WTF?! No bucket found for timestamp: %s", inputRow.getTimestampFromEpoch());
        }
        interval = maybeInterval.get();
      }
      hyperLogLogs
          .get(interval)
          .add(hashFunction.hashBytes(HadoopDruidIndexerConfig.JSON_MAPPER.writeValueAsBytes(groupKey)).asBytes());
    }

    @Override
    public void run(Context context) throws IOException, InterruptedException
    {
      setup(context);

      while (context.nextKeyValue()) {
        map(context.getCurrentKey(), context.getCurrentValue(), context);
      }

      for (Map.Entry<Interval, HyperLogLogCollector> entry : hyperLogLogs.entrySet()) {
        context.write(
            new LongWritable(entry.getKey().getStartMillis()),
            new BytesWritable(entry.getValue().toByteArray())
        );
      }
      cleanup(context);
    }

  }

  public static class DetermineCardinalityReducer
      extends Reducer<LongWritable, BytesWritable, NullWritable, NullWritable>
  {
    private final List<Interval> intervals = Lists.newArrayList();
    protected HadoopDruidIndexerConfig config = null;
    private boolean determineIntervals;

    @Override
    protected void setup(Context context)
        throws IOException, InterruptedException
    {
      config = HadoopDruidIndexerConfig.fromConfiguration(context.getConfiguration());
      determineIntervals = !config.getSegmentGranularIntervals().isPresent();
    }

    @Override
    protected void reduce(
        LongWritable key,
        Iterable<BytesWritable> values,
        Context context
    ) throws IOException, InterruptedException
    {
      HyperLogLogCollector aggregate = HyperLogLogCollector.makeLatestCollector();
      for (BytesWritable value : values) {
        aggregate.fold(
            HyperLogLogCollector.makeCollector(ByteBuffer.wrap(value.getBytes(), 0, value.getLength()))
        );
      }
<<<<<<< HEAD
=======
      Optional<Interval> intervalOptional = config.getGranularitySpec().bucketInterval(DateTimes.utc(key.get()));
>>>>>>> 1f2074c2

      Interval interval;

      if (determineIntervals) {
        interval = config.getGranularitySpec().getSegmentGranularity().bucket(new DateTime(key.get()));
      }
      else {
        Optional<Interval> intervalOptional = config.getGranularitySpec().bucketInterval(new DateTime(key.get()));

        if (!intervalOptional.isPresent()) {
          throw new ISE("WTF?! No bucket found for timestamp: %s", key.get());
        }
        interval = intervalOptional.get();
      }

      intervals.add(interval);
      final Path outPath = config.makeSegmentPartitionInfoPath(interval);
      final OutputStream out = Utils.makePathAndOutputStream(
          context, outPath, config.isOverwriteFiles()
      );

      try {
        HadoopDruidIndexerConfig.JSON_MAPPER.writerWithType(
            new TypeReference<Long>()
            {
            }
        ).writeValue(
            out,
            aggregate.estimateCardinalityRound()
        );
      }
      finally {
        Closeables.close(out, false);
      }
    }

    @Override
    public void run(Context context)
        throws IOException, InterruptedException
    {
      super.run(context);
      if (determineIntervals) {
        final Path outPath = config.makeIntervalInfoPath();
        final OutputStream out = Utils.makePathAndOutputStream(
            context, outPath, config.isOverwriteFiles()
        );

        try {
          HadoopDruidIndexerConfig.JSON_MAPPER.writerWithType(
              new TypeReference<List<Interval>>()
              {
              }
          ).writeValue(
              out,
              intervals
          );
        }
        finally {
          Closeables.close(out, false);
        }
      }
    }
  }

  public static class DetermineHashedPartitionsPartitioner
      extends Partitioner<LongWritable, BytesWritable> implements Configurable
  {
    private Configuration config;
    private boolean determineIntervals;
    private Map<LongWritable, Integer> reducerLookup;

    @Override
    public int getPartition(LongWritable interval, BytesWritable text, int numPartitions)
    {

      if (config.get("mapred.job.tracker").equals("local") || determineIntervals) {
        return 0;
      } else {
        return reducerLookup.get(interval);
      }
    }

    @Override
    public Configuration getConf()
    {
      return config;
    }

    @Override
    public void setConf(Configuration config)
    {
      this.config = config;
      HadoopDruidIndexerConfig hadoopConfig = HadoopDruidIndexerConfig.fromConfiguration(config);
      if (hadoopConfig.getSegmentGranularIntervals().isPresent()) {
        determineIntervals = false;
        int reducerNumber = 0;
        ImmutableMap.Builder<LongWritable, Integer> builder = ImmutableMap.builder();
        for (Interval interval : hadoopConfig.getSegmentGranularIntervals().get()) {
          builder.put(new LongWritable(interval.getStartMillis()), reducerNumber++);
        }
        reducerLookup = builder.build();
      } else {
        determineIntervals = true;
      }
    }
  }

}<|MERGE_RESOLUTION|>--- conflicted
+++ resolved
@@ -323,10 +323,6 @@
             HyperLogLogCollector.makeCollector(ByteBuffer.wrap(value.getBytes(), 0, value.getLength()))
         );
       }
-<<<<<<< HEAD
-=======
-      Optional<Interval> intervalOptional = config.getGranularitySpec().bucketInterval(DateTimes.utc(key.get()));
->>>>>>> 1f2074c2
 
       Interval interval;
 
