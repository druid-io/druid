--- conflicted
+++ resolved
@@ -139,7 +139,7 @@
     );
   }
 
-  public static HadoopIngestionSpec updateSegmentListIfDatasourcePathSpecIsUsed(
+  public static void updateSegmentListIfDatasourcePathSpecIsUsed(
       HadoopIngestionSpec spec,
       ObjectMapper jsonMapper,
       UsedSegmentsRetriever segmentsRetriever
@@ -173,11 +173,7 @@
           DatasourceIngestionSpec.class
       );
 
-<<<<<<< HEAD
-      List<DataSegment> segmentsList = segmentLister.retrieveUsedSegmentsForIntervals(
-=======
-      Collection<DataSegment> usedVisibleSegments = segmentsRetriever.getUsedSegmentsForIntervals(
->>>>>>> 517c1463
+      Collection<DataSegment> usedVisibleSegments = segmentsRetriever.retrieveUsedSegmentsForIntervals(
           ingestionSpecObj.getDataSource(),
           ingestionSpecObj.getIntervals(),
           Segments.ONLY_VISIBLE
@@ -217,8 +213,6 @@
         datasourcePathSpec.put(segments, windowedSegments);
       }
     }
-
-    return spec;
   }
 
 }