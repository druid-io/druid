--- conflicted
+++ resolved
@@ -56,13 +56,7 @@
     },
     "tuningConfig" : {
       "type" : "index",
-<<<<<<< HEAD
-      "maxRowsPerSegment" : 5000000,
-      "maxRowsInMemory" : 25000
-=======
-      "maxRowsPerSegment" : 1000,
-      "forceExtendableShardSpecs" : true
->>>>>>> a0afd793
+      "maxRowsPerSegment" : 1000
     }
   }
 }